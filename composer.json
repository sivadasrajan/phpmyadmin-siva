{
    "name": "phpmyadmin/phpmyadmin",
    "type": "project",
    "description": "A web interface for MySQL and MariaDB",
    "keywords": ["phpmyadmin","mysql","web"],
    "homepage": "https://www.phpmyadmin.net/",
    "support": {
        "forum": "https://www.phpmyadmin.net/support/",
        "issues": "https://github.com/phpmyadmin/phpmyadmin/issues",
        "wiki": "https://wiki.phpmyadmin.net/",
        "docs": "https://docs.phpmyadmin.net/",
        "source": "https://github.com/phpmyadmin/phpmyadmin"
    },
    "license": "GPL-2.0-only",
    "authors": [
        {
            "name": "The phpMyAdmin Team",
            "email": "developers@phpmyadmin.net",
            "homepage": "https://www.phpmyadmin.net/team/"
        }
    ],
    "non-feature-branches": ["RELEASE_.*"],
    "autoload": {
        "psr-4": {
            "PhpMyAdmin\\": "libraries/classes"
        }
    },
    "autoload-dev": {
        "psr-4": {
            "PhpMyAdmin\\Tests\\": "test/classes",
            "PhpMyAdmin\\Tests\\Selenium\\": "test/selenium/"
        }
    },
    "repositories": [
        {
            "type": "composer",
            "url": "https://www.phpmyadmin.net"
        }
    ],
    "require": {
        "php": "^7.1.3",
        "ext-hash": "*",
        "ext-iconv": "*",
        "ext-json": "*",
        "ext-mysqli": "*",
        "ext-pcre": "*",
        "ext-xml": "*",
        "google/recaptcha": "^1.1",
        "phpmyadmin/motranslator": "^4.0",
        "phpmyadmin/shapefile": "^2.0",
        "phpmyadmin/sql-parser": "^5.0",
        "phpseclib/phpseclib": "^2.0",
        "symfony/config": "^4.2.8",
        "symfony/dependency-injection": "^4.2.8",
        "symfony/expression-language": "^4.2",
        "symfony/polyfill-ctype": "^1.8",
        "symfony/polyfill-mbstring": "^1.3",
        "symfony/yaml": "^4.2.8",
        "twig/extensions": "~1.5.1",
        "twig/twig": "^2.4",
        "williamdes/mariadb-mysql-kbs": "^1.2"
    },
    "conflict": {
        "phpseclib/phpseclib": "2.0.8",
        "tecnickcom/tcpdf": "<6.2",
        "pragmarx/google2fa-qrcode": "<1.0.1",
        "samyoul/u2f-php-server": "<1.1"
    },
    "suggest": {
        "ext-openssl": "Cookie encryption",
        "ext-curl": "Updates checking",
        "ext-opcache": "Better performance",
        "ext-zlib": "For gz import and export",
        "ext-bz2": "For bzip2 import and export",
        "ext-zip": "For zip import and export",
        "ext-gd2": "For image transformations",
        "ext-mbstring": "For best performance",
        "tecnickcom/tcpdf": "For PDF support",
        "pragmarx/google2fa-qrcode": "For 2FA authentication",
        "samyoul/u2f-php-server": "For FIDO U2F authentication"
    },
    "require-dev": {
        "codacy/coverage": "^1.3.0",
<<<<<<< HEAD
        "facebook/webdriver": "^1.7.1",
        "phpmyadmin/coding-standard": "^1.0",
        "phpstan/phpstan": "^0.11.5",
        "phpunit/phpunit": "^7.5 || ^8.0",
        "pragmarx/google2fa-qrcode": "^1.0.1",
=======
        "phpunit/phpunit-selenium": "~1.2 || ^3.0",
        "squizlabs/php_codesniffer": "^3.0",
        "tecnickcom/tcpdf": "^6.3",
        "pragmarx/google2fa": "^3.0",
        "bacon/bacon-qr-code": "^1.0",
>>>>>>> 1859f8af
        "samyoul/u2f-php-server": "^1.1",
        "squizlabs/php_codesniffer": "^3.0",
        "tecnickcom/tcpdf": "^6.2"
    },
    "extra": {
        "branch-alias": {
            "dev-master": "5.0.x-dev"
        }
    },
    "scripts": {
        "phpcbf": "phpcbf",
        "phpcs": "phpcs",
        "phpstan": "phpstan analyse",
        "phpunit": "phpunit",
        "test": [
            "@phpcs",
            "@phpstan",
            "@phpunit"
        ]
    },
    "config":{
        "sort-packages": true
    }
}<|MERGE_RESOLUTION|>--- conflicted
+++ resolved
@@ -81,22 +81,14 @@
     },
     "require-dev": {
         "codacy/coverage": "^1.3.0",
-<<<<<<< HEAD
         "facebook/webdriver": "^1.7.1",
         "phpmyadmin/coding-standard": "^1.0",
         "phpstan/phpstan": "^0.11.5",
         "phpunit/phpunit": "^7.5 || ^8.0",
         "pragmarx/google2fa-qrcode": "^1.0.1",
-=======
-        "phpunit/phpunit-selenium": "~1.2 || ^3.0",
-        "squizlabs/php_codesniffer": "^3.0",
-        "tecnickcom/tcpdf": "^6.3",
-        "pragmarx/google2fa": "^3.0",
-        "bacon/bacon-qr-code": "^1.0",
->>>>>>> 1859f8af
         "samyoul/u2f-php-server": "^1.1",
         "squizlabs/php_codesniffer": "^3.0",
-        "tecnickcom/tcpdf": "^6.2"
+        "tecnickcom/tcpdf": "^6.3"
     },
     "extra": {
         "branch-alias": {
