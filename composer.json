--- conflicted
+++ resolved
@@ -43,13 +43,9 @@
         "ext-xml": "*",
         "ext-pcre": "*",
         "ext-json": "*",
-<<<<<<< HEAD
         "ext-ctype": "*",
         "ext-hash": "*",
-        "phpmyadmin/sql-parser": "^4.2.2",
-=======
         "phpmyadmin/sql-parser": "^4.2.3",
->>>>>>> f5d950da
         "phpmyadmin/motranslator": "^3.0",
         "phpmyadmin/shapefile": "^2.0",
         "phpseclib/phpseclib": "^2.0",
