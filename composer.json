{
    "name": "phpmyadmin/phpmyadmin",
    "type": "project",
    "description": "A web interface for MySQL and MariaDB",
    "keywords": ["phpmyadmin","mysql","web"],
    "homepage": "https://www.phpmyadmin.net/",
    "support": {
        "forum": "https://www.phpmyadmin.net/support/",
        "issues": "https://github.com/phpmyadmin/phpmyadmin/issues",
        "wiki": "https://wiki.phpmyadmin.net/",
        "docs": "https://docs.phpmyadmin.net/",
        "source": "https://github.com/phpmyadmin/phpmyadmin"
    },
    "license": "GPL-2.0-only",
    "authors": [
        {
            "name": "The phpMyAdmin Team",
            "email": "developers@phpmyadmin.net",
            "homepage": "https://www.phpmyadmin.net/team/"
        }
    ],
    "non-feature-branches": ["RELEASE_.*"],
    "autoload": {
        "psr-4": {
            "PhpMyAdmin\\": "libraries/classes"
        }
    },
    "autoload-dev": {
        "psr-4": {
            "PhpMyAdmin\\Tests\\": "test/classes",
            "PhpMyAdmin\\Tests\\Selenium\\": "test/selenium/"
        }
    },
    "repositories": [
        {
            "type": "composer",
            "url": "https://www.phpmyadmin.net"
        }
    ],
    "require": {
        "php": "^7.1.3",
        "ext-hash": "*",
        "ext-iconv": "*",
        "ext-json": "*",
        "ext-mysqli": "*",
        "ext-pcre": "*",
        "ext-xml": "*",
        "google/recaptcha": "^1.1",
        "nikic/fast-route": "^1.3",
        "phpmyadmin/motranslator": "^4.0",
        "phpmyadmin/shapefile": "^2.0",
        "phpmyadmin/sql-parser": "^5.0",
        "phpmyadmin/twig-i18n-extension": "^2.0",
        "phpseclib/phpseclib": "^2.0",
        "symfony/config": "^4.2.8",
        "symfony/dependency-injection": "^4.2.8",
        "symfony/expression-language": "^4.2",
        "symfony/polyfill-ctype": "^1.8",
        "symfony/polyfill-mbstring": "^1.3",
        "twig/twig": "^2.4",
        "williamdes/mariadb-mysql-kbs": "^1.2"
    },
    "conflict": {
        "phpseclib/phpseclib": "2.0.8",
        "tecnickcom/tcpdf": "<6.2",
        "pragmarx/google2fa": ">=6.1",
        "pragmarx/google2fa-qrcode": "<1.0.1",
        "samyoul/u2f-php-server": "<1.1"
    },
    "suggest": {
        "ext-openssl": "Cookie encryption",
        "ext-curl": "Updates checking",
        "ext-opcache": "Better performance",
        "ext-zlib": "For gz import and export",
        "ext-bz2": "For bzip2 import and export",
        "ext-zip": "For zip import and export",
        "ext-gd2": "For image transformations",
        "ext-mbstring": "For best performance",
        "tecnickcom/tcpdf": "For PDF support",
        "pragmarx/google2fa-qrcode": "For 2FA authentication",
        "samyoul/u2f-php-server": "For FIDO U2F authentication"
    },
    "require-dev": {
        "codacy/coverage": "^1.3.0",
        "php-webdriver/webdriver": "^1.8",
        "phpmyadmin/coding-standard": "^1.0",
<<<<<<< HEAD
        "phpstan/extension-installer": "^1.0",
        "phpstan/phpstan": "^0.12.13",
        "phpstan/phpstan-phpunit": "^0.12.6",
        "phpunit/phpunit": "^7.5 || ^8.0",
=======
        "phpstan/phpstan": "^0.11.5",
        "phpunit/phpunit": "^7.5 || ^8.0 || ^9.0",
>>>>>>> ce85e5ee
        "pragmarx/google2fa-qrcode": "^1.0.1",
        "samyoul/u2f-php-server": "^1.1",
        "squizlabs/php_codesniffer": "^3.0",
        "symfony/console": "^4.3",
        "tecnickcom/tcpdf": "^6.3"
    },
    "extra": {
        "branch-alias": {
            "dev-master": "5.1.x-dev"
        }
    },
    "scripts": {
        "phpcbf": "phpcbf",
        "phpcs": "phpcs",
        "phpstan": "phpstan analyse",
        "phpunit": "phpunit --color=always",
        "test": [
            "@phpcs",
            "@phpstan",
            "@phpunit"
        ]
    },
    "config":{
        "sort-packages": true
    }
}<|MERGE_RESOLUTION|>--- conflicted
+++ resolved
@@ -84,15 +84,10 @@
         "codacy/coverage": "^1.3.0",
         "php-webdriver/webdriver": "^1.8",
         "phpmyadmin/coding-standard": "^1.0",
-<<<<<<< HEAD
         "phpstan/extension-installer": "^1.0",
         "phpstan/phpstan": "^0.12.13",
         "phpstan/phpstan-phpunit": "^0.12.6",
-        "phpunit/phpunit": "^7.5 || ^8.0",
-=======
-        "phpstan/phpstan": "^0.11.5",
         "phpunit/phpunit": "^7.5 || ^8.0 || ^9.0",
->>>>>>> ce85e5ee
         "pragmarx/google2fa-qrcode": "^1.0.1",
         "samyoul/u2f-php-server": "^1.1",
         "squizlabs/php_codesniffer": "^3.0",
