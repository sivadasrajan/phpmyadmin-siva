<?php
/* vim: set expandtab sw=4 ts=4 sts=4: */
/**
 * displays the server status > processes list
 *
 * @package PhpMyAdmin
 */

use PMA\libraries\ServerStatusData;

require_once 'libraries/common.inc.php';
require_once 'libraries/server_common.inc.php';
require_once 'libraries/server_status_processes.lib.php';

/**
 * Replication library
 */
require_once 'libraries/replication.inc.php';
require_once 'libraries/replication_gui.lib.php';

$ServerStatusData = new ServerStatusData();
$response = PMA\libraries\Response::getInstance();

/**
 * Kills a selected process
 * on ajax request
 */
if ($response->isAjax() && !empty($_REQUEST['kill'])) {
    $query = $GLOBALS['dbi']->getKillQuery((int)$_REQUEST['kill']);
    if ($GLOBALS['dbi']->tryQuery($query)) {
<<<<<<< HEAD
        $message = PMA\libraries\Message::success(__('Thread %s was successfully killed.'));
        $response->isSuccess(true);
=======
        $message = PMA_Message::success(__('Thread %s was successfully killed.'));
        $response->setRequestStatus(true);
>>>>>>> 77c5b0a8
    } else {
        $message = PMA\libraries\Message::error(
            __(
                'phpMyAdmin was unable to kill thread %s.'
                . ' It probably has already been closed.'
            )
        );
        $response->setRequestStatus(false);
    }
    $message->addParam($_REQUEST['kill']);
    $response->addJSON('message', $message);
} elseif ($response->isAjax() && !empty($_REQUEST['refresh'])) {
    // Only sends the process list table
    $response->addHTML(PMA_getHtmlForServerProcessList());
} else {
    // Load the full page
    $header   = $response->getHeader();
    $scripts  = $header->getScripts();
    $scripts->addFile('server_status_processes.js');
    $response->addHTML('<div>');
    $response->addHTML($ServerStatusData->getMenuHtml());
    $response->addHTML(PMA_getHtmlForProcessListFilter());
    $response->addHTML(PMA_getHtmlForServerProcesslist());
    $response->addHTML(PMA_getHtmlForProcessListAutoRefresh());
    $response->addHTML('</div>');
}
exit;<|MERGE_RESOLUTION|>--- conflicted
+++ resolved
@@ -28,13 +28,8 @@
 if ($response->isAjax() && !empty($_REQUEST['kill'])) {
     $query = $GLOBALS['dbi']->getKillQuery((int)$_REQUEST['kill']);
     if ($GLOBALS['dbi']->tryQuery($query)) {
-<<<<<<< HEAD
         $message = PMA\libraries\Message::success(__('Thread %s was successfully killed.'));
-        $response->isSuccess(true);
-=======
-        $message = PMA_Message::success(__('Thread %s was successfully killed.'));
         $response->setRequestStatus(true);
->>>>>>> 77c5b0a8
     } else {
         $message = PMA\libraries\Message::error(
             __(
