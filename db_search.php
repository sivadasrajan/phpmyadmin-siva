<?php
/* vim: set expandtab sw=4 ts=4 sts=4: */
/**
 * searchs the entire database
 *
 * @todo    make use of UNION when searching multiple tables
 * @todo    display executed query, optional?
 * @package PhpMyAdmin
 */

/**
 *
 */
require_once 'libraries/common.inc.php';
require_once 'libraries/db_search.lib.php';

$response = PMA_Response::getInstance();
$header   = $response->getHeader();
$scripts  = $header->getScripts();
$scripts->addFile('db_search.js');
$scripts->addFile('sql.js');
$scripts->addFile('makegrid.js');
$scripts->addFile('jquery/timepicker.js');
$common_functions = PMA_CommonFunctions::getInstance();

/**
 * Gets some core libraries and send headers
 */
require 'libraries/db_common.inc.php';

/**
 * init
 */
// If config variable $GLOBALS['cfg']['Usedbsearch'] is on false : exit.
if (! $GLOBALS['cfg']['UseDbSearch']) {
    $common_functions->mysqlDie(__('Access denied'), '', false, $err_url);
} // end if
$url_query .= '&amp;goto=db_search.php';
$url_params['goto'] = 'db_search.php';

/**
 * @global array list of tables from the current database
 * but do not clash with $tables coming from db_info.inc.php
 */
$tables_names_only = PMA_DBI_get_tables($GLOBALS['db']);

$searchTypes = array(
    '1' => __('at least one of the words'),
    '2' => __('all words'),
    '3' => __('the exact phrase'),
    '4' => __('as regular expression'),
);

if (empty($_REQUEST['criteriaSearchType'])
    || ! is_string($_REQUEST['criteriaSearchType'])
    || ! array_key_exists($_REQUEST['criteriaSearchType'], $searchTypes)
) {
    $criteriaSearchType = 1;
    unset($_REQUEST['submit_search']);
} else {
    $criteriaSearchType = (int) $_REQUEST['criteriaSearchType'];
    $option_str = $searchTypes[$_REQUEST['criteriaSearchType']];
}

if (empty($_REQUEST['criteriaSearchString'])
    || ! is_string($_REQUEST['criteriaSearchString'])
) {
    unset($_REQUEST['submit_search']);
    $searched = '';
} else {
    $searched = htmlspecialchars($_REQUEST['criteriaSearchString']);
    // For "as regular expression" (search option 4), we should not treat
    // this as an expression that contains a LIKE (second parameter of
    // sqlAddSlashes()).
    //
    // Usage example: If user is seaching for a literal $ in a regexp search,
    // he should enter \$ as the value.
<<<<<<< HEAD
    $search_str = $common_functions->sqlAddSlashes(
        $_REQUEST['search_str'], ($search_option == 4 ? false : true)
=======
    $criteriaSearchString = PMA_sqlAddSlashes(
        $_REQUEST['criteriaSearchString'], ($criteriaSearchType == 4 ? false : true)
>>>>>>> 5576df47
    );
}

$criteriaTables = array();
if (empty($_REQUEST['criteriaTables']) || ! is_array($_REQUEST['criteriaTables'])) {
    unset($_REQUEST['submit_search']);
} elseif (! isset($_REQUEST['selectall']) && ! isset($_REQUEST['unselectall'])) {
    $criteriaTables = array_intersect(
        $_REQUEST['criteriaTables'], $tables_names_only
    );
}

if (isset($_REQUEST['selectall'])) {
    $criteriaTables = $tables_names_only;
} elseif (isset($_REQUEST['unselectall'])) {
    $criteriaTables = array();
}

if (empty($_REQUEST['criteriaColumnName'])
    || ! is_string($_REQUEST['criteriaColumnName'])
) {
    unset($criteriaColumnName);
} else {
<<<<<<< HEAD
    $field_str = $common_functions->sqlAddSlashes($_REQUEST['field_str'], true);
=======
    $criteriaColumnName = PMA_sqlAddSlashes($_REQUEST['criteriaColumnName'], true);
>>>>>>> 5576df47
}

/**
 * Displays top links if we are not in an Ajax request
 */
$sub_part = '';

if ( $GLOBALS['is_ajax_request'] != true) {
    include 'libraries/db_info.inc.php';
    $response->addHTML('<div id="searchresults">');
}

/**
 * Main search form has been submitted
 */
if (isset($_REQUEST['submit_search'])) {
<<<<<<< HEAD

    /**
     * Builds the SQL search query
     *
     * @param string  $table         the table name
     * @param string  $field         restrict the search to this field
     * @param string  $search_str    the string to search
     * @param integer $search_option type of search
     *                               (1 -> 1 word at least, 2 -> all words,
     *                                3 -> exact string, 4 -> regexp)
     *
     * @return array    3 SQL querys (for count, display and delete results)
     *
     * @todo    can we make use of fulltextsearch IN BOOLEAN MODE for this?
     * PMA_CommonFunctions::backquote
     * PMA_DBI_free_result
     * PMA_DBI_fetch_assoc
     * $GLOBALS['db']
     * explode
     * count
     * strlen
     */
    function PMA_getSearchSqls($table, $field, $search_str, $search_option)
    {
        // Statement types
        $sqlstr_select = 'SELECT';
        $sqlstr_delete = 'DELETE';

        // Fields to select
        $tblfields = PMA_DBI_get_columns($GLOBALS['db'], $table);

        // Table to use
        $sqlstr_from = ' FROM ' . $common_functions->backquote($GLOBALS['db']) . '.' . $common_functions->backquote($table);

        $search_words    = (($search_option > 2) ? array($search_str) : explode(' ', $search_str));

        $like_or_regex   = (($search_option == 4) ? 'REGEXP' : 'LIKE');
        $automatic_wildcard   = (($search_option < 3) ? '%' : '');

        $fieldslikevalues = array();
        foreach ($search_words as $search_word) {
            // Eliminates empty values
            if (strlen($search_word) === 0) {
                continue;
            }

            $thefieldlikevalue = array();
            foreach ($tblfields as $tblfield) {
                if (! isset($field) || strlen($field) == 0 || $tblfield['Field'] == $field) {
                    // Drizzle has no CONVERT and all text columns are UTF-8
                    if (PMA_DRIZZLE) {
                        $thefieldlikevalue[] = $common_functions->backquote($tblfield['Field'])
                            . ' ' . $like_or_regex . ' '
                            . "'" . $automatic_wildcard
                            . $search_word
                            . $automatic_wildcard . "'";
                    } else {
                        $thefieldlikevalue[] = 'CONVERT(' . $common_functions->backquote($tblfield['Field']) . ' USING utf8)'
                            . ' ' . $like_or_regex . ' '
                            . "'" . $automatic_wildcard
                            . $search_word
                            . $automatic_wildcard . "'";
                    }
                }
            } // end for

            if (count($thefieldlikevalue) > 0) {
                $fieldslikevalues[]      = implode(' OR ', $thefieldlikevalue);
            }
        } // end for

        $implode_str  = ($search_option == 1 ? ' OR ' : ' AND ');
        if ( empty($fieldslikevalues)) {
            // this could happen when the "inside field" does not exist
            // in any selected tables
            $sqlstr_where = ' WHERE FALSE';
        } else {
            $sqlstr_where = ' WHERE (' . implode(') ' . $implode_str . ' (', $fieldslikevalues) . ')';
        }
        unset($fieldslikevalues);

        // Builds complete queries
        $sql['select_fields'] = $sqlstr_select . ' * ' . $sqlstr_from . $sqlstr_where;
        // here, I think we need to still use the COUNT clause, even for
        // VIEWs, anyway we have a WHERE clause that should limit results
        $sql['select_count']  = $sqlstr_select . ' COUNT(*) AS `count`' . $sqlstr_from . $sqlstr_where;
        $sql['delete']        = $sqlstr_delete . $sqlstr_from . $sqlstr_where;

        return $sql;
    } // end of the "PMA_getSearchSqls()" function
=======
>>>>>>> 5576df47
    $response->addHTML(
        PMA_dbSearchGetSearchResults(
            $criteriaTables, $searched, $option_str,
            $criteriaSearchString, $criteriaSearchType,
            (! empty($criteriaColumnName) ? $criteriaColumnName : '')
        )
    );
}

/**
 * If we are in an Ajax request, we need to exit after displaying all the HTML
 */
if ($GLOBALS['is_ajax_request'] == true) {
    exit;
} else {
    $response->addHTML('</div>');//end searchresults div
}
<<<<<<< HEAD

/**
 * Provides the main search form's html
 *
 * @param string  $searched          Keyword/Regular expression to be searched
 * @param integer $search_option     Type of search (one word, phrase etc.)
 * @param array   $tables_names_only Names of all tables
 * @param array   $tables_selected   Tables on which search is to be performed
 * @param array   $url_params        URL parameters
 * @param string  $field_str         Restrict the search to this field
 *
 * @return string HTML for selection form
 */
function PMA_dbSearchGetSelectionForm($searched, $search_option, $tables_names_only,
    $tables_selected, $url_params, $field_str = null
) {
    
    $common_functions = PMA_CommonFunctions::getInstance();
    
    $html_output = '<a id="db_search"></a>';
    $html_output .= '<form id="db_search_form"'
        . ($GLOBALS['cfg']['AjaxEnable'] ? ' class="ajax"' : '')
        . ' method="post" action="db_search.php" name="db_search">';
    $html_output .= PMA_generate_common_hidden_inputs($GLOBALS['db']);
    $html_output .= '<fieldset>';
    // set legend caption
    $html_output .= '<legend>' . __('Search in database') . '</legend>';
    $html_output .= '<table class="formlayout">';
    // inputbox for search phrase
    $html_output .= '<tr>';
    $html_output .= '<td>' . __('Words or values to search for (wildcard: "%"):')
        . '</td>';
    $html_output .= '<td><input type="text" name="search_str" size="60"'
        . ' value="' . $searched . '" /></td>';
    $html_output .= '</tr>';
    // choices for types of search
    $html_output .= '<tr>';
    $html_output .= '<td class="right vtop">' . __('Find:') . '</td>';
    $html_output .= '<td>';
    $choices = array(
        '1' => __('at least one of the words') . $common_functions->showHint(__('Words are separated by a space character (" ").')),
        '2' => __('all words') . $common_functions->showHint(__('Words are separated by a space character (" ").')),
        '3' => __('the exact phrase'),
        '4' => __('as regular expression') . ' ' . $common_functions->showMySQLDocu('Regexp', 'Regexp')
    );
    // 4th parameter set to true to add line breaks
    // 5th parameter set to false to avoid htmlspecialchars() escaping in the label
    //  since we have some HTML in some labels
    $html_output .= $common_functions->getRadioFields(
        'search_option', $choices, $search_option, true, false
    );
    $html_output .= '</td></tr>';
    // displays table names as select options 
    $html_output .= '<tr>';
    $html_output .= '<td class="right vtop">' . __('Inside tables:') . '</td>';
    $html_output .= '<td rowspan="2">';
    $html_output .= '<select name="table_select[]" size="6" multiple="multiple">';
    foreach ($tables_names_only as $each_table) {
        if (in_array($each_table, $tables_selected)) {
            $is_selected = ' selected="selected"';
        } else {
            $is_selected = '';
        }
        $html_output .= '<option value="' . htmlspecialchars($each_table) . '"'
            . $is_selected . '>'
            . str_replace(' ', '&nbsp;', htmlspecialchars($each_table))
            . '</option>';
    } // end for
    $html_output .= '</select>';
    $alter_select
        = '<a href="db_search.php' . PMA_generate_common_url(array_merge($url_params, array('selectall' => 1))) . '#db_search"'
        . ' onclick="setSelectOptions(\'db_search\', \'table_select[]\', true); return false;">' . __('Select All') . '</a>'
        . '&nbsp;/&nbsp;'
        . '<a href="db_search.php' . PMA_generate_common_url(array_merge($url_params, array('unselectall' => 1))) . '#db_search"'
        . ' onclick="setSelectOptions(\'db_search\', \'table_select[]\', false); return false;">' . __('Unselect All') . '</a>';
    $html_output .= '</td></tr>';
    $html_output .= '<tr><td class="right vbottom">' . $alter_select . '</td></tr>';
    $html_output .= '<tr>';
    $html_output .= '<td class="right">' . __('Inside column:') . '</td>';
    $html_output .= '<td><input type="text" name="field_str" size="60"'
        . 'value="' . (! empty($field_str) ? htmlspecialchars($field_str) : '')
        . '" /></td>';
    $html_output .= '</tr>';
    $html_output .= '</table>';
    $html_output .= '</fieldset>';
    $html_output .= '<fieldset class="tblFooters">';
    $html_output .= '<input type="submit" name="submit_search" value="'
        . __('Go') . '" id="buttonGo" />';
    $html_output .= '</fieldset>';
    $html_output .= '</form>';
    $html_output .= getResultDivs();
    
    return $html_output;
}

/**
 * Provides div tags for browsing search results and sql query form.
 *
 * @return string div tags
 */
function getResultDivs()
{
    $html_output = '<!-- These two table-image and table-link elements display'
        . ' the table name in browse search results  -->';
    $html_output .= '<div id="table-info">';
    $html_output .= '<a class="item" id="table-link" ></a>';
    $html_output .= '</div>';
    // div for browsing results
    $html_output .= '<div id="browse-results">';
    $html_output .= '<!-- this browse-results div is used to load the browse and delete'
        . ' results in the db search -->';
    $html_output .= '</div>';
    $html_output .= '<br class="clearfloat" />';
    $html_output .= '<div id="sqlqueryform">';
    $html_output .= '<!-- this sqlqueryform div is used to load the delete form in'
        . ' the db search -->';
    $html_output .= '</div>';
    $html_output .= '<!--  toggle query box link-->';
    $html_output .= '<a id="togglequerybox"></a>';
    return $html_output;
}

=======
// Add search form
>>>>>>> 5576df47
$response->addHTML(
    PMA_dbSearchGetSelectionForm(
        $searched, $criteriaSearchType, $tables_names_only, $criteriaTables,
        $url_params, (! empty($criteriaColumnName) ? $criteriaColumnName : '')
    )
);
?><|MERGE_RESOLUTION|>--- conflicted
+++ resolved
@@ -75,13 +75,8 @@
     //
     // Usage example: If user is seaching for a literal $ in a regexp search,
     // he should enter \$ as the value.
-<<<<<<< HEAD
-    $search_str = $common_functions->sqlAddSlashes(
-        $_REQUEST['search_str'], ($search_option == 4 ? false : true)
-=======
-    $criteriaSearchString = PMA_sqlAddSlashes(
+    $criteriaSearchString = $common_functions->sqlAddSlashes(
         $_REQUEST['criteriaSearchString'], ($criteriaSearchType == 4 ? false : true)
->>>>>>> 5576df47
     );
 }
 
@@ -105,11 +100,9 @@
 ) {
     unset($criteriaColumnName);
 } else {
-<<<<<<< HEAD
-    $field_str = $common_functions->sqlAddSlashes($_REQUEST['field_str'], true);
-=======
-    $criteriaColumnName = PMA_sqlAddSlashes($_REQUEST['criteriaColumnName'], true);
->>>>>>> 5576df47
+    $criteriaColumnName = $common_functions->sqlAddSlashes(
+        $_REQUEST['criteriaColumnName'], true
+    );
 }
 
 /**
@@ -126,99 +119,6 @@
  * Main search form has been submitted
  */
 if (isset($_REQUEST['submit_search'])) {
-<<<<<<< HEAD
-
-    /**
-     * Builds the SQL search query
-     *
-     * @param string  $table         the table name
-     * @param string  $field         restrict the search to this field
-     * @param string  $search_str    the string to search
-     * @param integer $search_option type of search
-     *                               (1 -> 1 word at least, 2 -> all words,
-     *                                3 -> exact string, 4 -> regexp)
-     *
-     * @return array    3 SQL querys (for count, display and delete results)
-     *
-     * @todo    can we make use of fulltextsearch IN BOOLEAN MODE for this?
-     * PMA_CommonFunctions::backquote
-     * PMA_DBI_free_result
-     * PMA_DBI_fetch_assoc
-     * $GLOBALS['db']
-     * explode
-     * count
-     * strlen
-     */
-    function PMA_getSearchSqls($table, $field, $search_str, $search_option)
-    {
-        // Statement types
-        $sqlstr_select = 'SELECT';
-        $sqlstr_delete = 'DELETE';
-
-        // Fields to select
-        $tblfields = PMA_DBI_get_columns($GLOBALS['db'], $table);
-
-        // Table to use
-        $sqlstr_from = ' FROM ' . $common_functions->backquote($GLOBALS['db']) . '.' . $common_functions->backquote($table);
-
-        $search_words    = (($search_option > 2) ? array($search_str) : explode(' ', $search_str));
-
-        $like_or_regex   = (($search_option == 4) ? 'REGEXP' : 'LIKE');
-        $automatic_wildcard   = (($search_option < 3) ? '%' : '');
-
-        $fieldslikevalues = array();
-        foreach ($search_words as $search_word) {
-            // Eliminates empty values
-            if (strlen($search_word) === 0) {
-                continue;
-            }
-
-            $thefieldlikevalue = array();
-            foreach ($tblfields as $tblfield) {
-                if (! isset($field) || strlen($field) == 0 || $tblfield['Field'] == $field) {
-                    // Drizzle has no CONVERT and all text columns are UTF-8
-                    if (PMA_DRIZZLE) {
-                        $thefieldlikevalue[] = $common_functions->backquote($tblfield['Field'])
-                            . ' ' . $like_or_regex . ' '
-                            . "'" . $automatic_wildcard
-                            . $search_word
-                            . $automatic_wildcard . "'";
-                    } else {
-                        $thefieldlikevalue[] = 'CONVERT(' . $common_functions->backquote($tblfield['Field']) . ' USING utf8)'
-                            . ' ' . $like_or_regex . ' '
-                            . "'" . $automatic_wildcard
-                            . $search_word
-                            . $automatic_wildcard . "'";
-                    }
-                }
-            } // end for
-
-            if (count($thefieldlikevalue) > 0) {
-                $fieldslikevalues[]      = implode(' OR ', $thefieldlikevalue);
-            }
-        } // end for
-
-        $implode_str  = ($search_option == 1 ? ' OR ' : ' AND ');
-        if ( empty($fieldslikevalues)) {
-            // this could happen when the "inside field" does not exist
-            // in any selected tables
-            $sqlstr_where = ' WHERE FALSE';
-        } else {
-            $sqlstr_where = ' WHERE (' . implode(') ' . $implode_str . ' (', $fieldslikevalues) . ')';
-        }
-        unset($fieldslikevalues);
-
-        // Builds complete queries
-        $sql['select_fields'] = $sqlstr_select . ' * ' . $sqlstr_from . $sqlstr_where;
-        // here, I think we need to still use the COUNT clause, even for
-        // VIEWs, anyway we have a WHERE clause that should limit results
-        $sql['select_count']  = $sqlstr_select . ' COUNT(*) AS `count`' . $sqlstr_from . $sqlstr_where;
-        $sql['delete']        = $sqlstr_delete . $sqlstr_from . $sqlstr_where;
-
-        return $sql;
-    } // end of the "PMA_getSearchSqls()" function
-=======
->>>>>>> 5576df47
     $response->addHTML(
         PMA_dbSearchGetSearchResults(
             $criteriaTables, $searched, $option_str,
@@ -236,132 +136,8 @@
 } else {
     $response->addHTML('</div>');//end searchresults div
 }
-<<<<<<< HEAD
 
-/**
- * Provides the main search form's html
- *
- * @param string  $searched          Keyword/Regular expression to be searched
- * @param integer $search_option     Type of search (one word, phrase etc.)
- * @param array   $tables_names_only Names of all tables
- * @param array   $tables_selected   Tables on which search is to be performed
- * @param array   $url_params        URL parameters
- * @param string  $field_str         Restrict the search to this field
- *
- * @return string HTML for selection form
- */
-function PMA_dbSearchGetSelectionForm($searched, $search_option, $tables_names_only,
-    $tables_selected, $url_params, $field_str = null
-) {
-    
-    $common_functions = PMA_CommonFunctions::getInstance();
-    
-    $html_output = '<a id="db_search"></a>';
-    $html_output .= '<form id="db_search_form"'
-        . ($GLOBALS['cfg']['AjaxEnable'] ? ' class="ajax"' : '')
-        . ' method="post" action="db_search.php" name="db_search">';
-    $html_output .= PMA_generate_common_hidden_inputs($GLOBALS['db']);
-    $html_output .= '<fieldset>';
-    // set legend caption
-    $html_output .= '<legend>' . __('Search in database') . '</legend>';
-    $html_output .= '<table class="formlayout">';
-    // inputbox for search phrase
-    $html_output .= '<tr>';
-    $html_output .= '<td>' . __('Words or values to search for (wildcard: "%"):')
-        . '</td>';
-    $html_output .= '<td><input type="text" name="search_str" size="60"'
-        . ' value="' . $searched . '" /></td>';
-    $html_output .= '</tr>';
-    // choices for types of search
-    $html_output .= '<tr>';
-    $html_output .= '<td class="right vtop">' . __('Find:') . '</td>';
-    $html_output .= '<td>';
-    $choices = array(
-        '1' => __('at least one of the words') . $common_functions->showHint(__('Words are separated by a space character (" ").')),
-        '2' => __('all words') . $common_functions->showHint(__('Words are separated by a space character (" ").')),
-        '3' => __('the exact phrase'),
-        '4' => __('as regular expression') . ' ' . $common_functions->showMySQLDocu('Regexp', 'Regexp')
-    );
-    // 4th parameter set to true to add line breaks
-    // 5th parameter set to false to avoid htmlspecialchars() escaping in the label
-    //  since we have some HTML in some labels
-    $html_output .= $common_functions->getRadioFields(
-        'search_option', $choices, $search_option, true, false
-    );
-    $html_output .= '</td></tr>';
-    // displays table names as select options 
-    $html_output .= '<tr>';
-    $html_output .= '<td class="right vtop">' . __('Inside tables:') . '</td>';
-    $html_output .= '<td rowspan="2">';
-    $html_output .= '<select name="table_select[]" size="6" multiple="multiple">';
-    foreach ($tables_names_only as $each_table) {
-        if (in_array($each_table, $tables_selected)) {
-            $is_selected = ' selected="selected"';
-        } else {
-            $is_selected = '';
-        }
-        $html_output .= '<option value="' . htmlspecialchars($each_table) . '"'
-            . $is_selected . '>'
-            . str_replace(' ', '&nbsp;', htmlspecialchars($each_table))
-            . '</option>';
-    } // end for
-    $html_output .= '</select>';
-    $alter_select
-        = '<a href="db_search.php' . PMA_generate_common_url(array_merge($url_params, array('selectall' => 1))) . '#db_search"'
-        . ' onclick="setSelectOptions(\'db_search\', \'table_select[]\', true); return false;">' . __('Select All') . '</a>'
-        . '&nbsp;/&nbsp;'
-        . '<a href="db_search.php' . PMA_generate_common_url(array_merge($url_params, array('unselectall' => 1))) . '#db_search"'
-        . ' onclick="setSelectOptions(\'db_search\', \'table_select[]\', false); return false;">' . __('Unselect All') . '</a>';
-    $html_output .= '</td></tr>';
-    $html_output .= '<tr><td class="right vbottom">' . $alter_select . '</td></tr>';
-    $html_output .= '<tr>';
-    $html_output .= '<td class="right">' . __('Inside column:') . '</td>';
-    $html_output .= '<td><input type="text" name="field_str" size="60"'
-        . 'value="' . (! empty($field_str) ? htmlspecialchars($field_str) : '')
-        . '" /></td>';
-    $html_output .= '</tr>';
-    $html_output .= '</table>';
-    $html_output .= '</fieldset>';
-    $html_output .= '<fieldset class="tblFooters">';
-    $html_output .= '<input type="submit" name="submit_search" value="'
-        . __('Go') . '" id="buttonGo" />';
-    $html_output .= '</fieldset>';
-    $html_output .= '</form>';
-    $html_output .= getResultDivs();
-    
-    return $html_output;
-}
-
-/**
- * Provides div tags for browsing search results and sql query form.
- *
- * @return string div tags
- */
-function getResultDivs()
-{
-    $html_output = '<!-- These two table-image and table-link elements display'
-        . ' the table name in browse search results  -->';
-    $html_output .= '<div id="table-info">';
-    $html_output .= '<a class="item" id="table-link" ></a>';
-    $html_output .= '</div>';
-    // div for browsing results
-    $html_output .= '<div id="browse-results">';
-    $html_output .= '<!-- this browse-results div is used to load the browse and delete'
-        . ' results in the db search -->';
-    $html_output .= '</div>';
-    $html_output .= '<br class="clearfloat" />';
-    $html_output .= '<div id="sqlqueryform">';
-    $html_output .= '<!-- this sqlqueryform div is used to load the delete form in'
-        . ' the db search -->';
-    $html_output .= '</div>';
-    $html_output .= '<!--  toggle query box link-->';
-    $html_output .= '<a id="togglequerybox"></a>';
-    return $html_output;
-}
-
-=======
 // Add search form
->>>>>>> 5576df47
 $response->addHTML(
     PMA_dbSearchGetSelectionForm(
         $searched, $criteriaSearchType, $tables_names_only, $criteriaTables,
