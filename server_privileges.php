<?php
/* vim: set expandtab sw=4 ts=4 sts=4: */
/**
 *
 * @package PhpMyAdmin
 */

/**
 *
 */
require_once 'libraries/common.inc.php';

/**
 * functions implementation for this script
 */
require_once 'libraries/server_privileges.lib.php';

/**
 * Does the common work
 */
$response = PMA_Response::getInstance();
$header   = $response->getHeader();
$scripts  = $header->getScripts();
$scripts->addFile('server_privileges.js');
$common_functions = PMA_CommonFunctions::getInstance();

$_add_user_error = false;

/**
 * Sets globals from $_GET
 */

$get_params = array(
    'checkprivs',
    'db',
    'dbname',
    'hostname',
    'initial',
    'old_username',
    'old_hostname',
    'tablename',
    'username',
    'viewing_mode'
);
foreach ($get_params as $one_get_param) {
    if (isset($_REQUEST[$one_get_param])) {
        $GLOBALS[$one_get_param] = $_REQUEST[$one_get_param];
    }
}

/**
 * Sets globals from $_POST
 */

$post_params = array(
    'createdb-1',
    'createdb-2',
    'createdb-3',
    'grant_count',
    'hostname',
    'pma_pw',
    'pma_pw2',
    'pred_hostname',
    'pred_password',
    'pred_username',
    'update_privs',
    'username'
);
foreach ($post_params as $one_post_param) {
    if (isset($_POST[$one_post_param])) {
        $GLOBALS[$one_post_param] = $_POST[$one_post_param];
    }
}

/**
 * Sets globals from $_POST patterns, for privileges and max_* vars
 */

$post_patterns = array(
    '/_priv$/i',
    '/^max_/i'
);
foreach (array_keys($_POST) as $post_key) {
    foreach ($post_patterns as $one_post_pattern) {
        if (preg_match($one_post_pattern, $post_key)) {
            $GLOBALS[$post_key] = $_POST[$post_key];
        }
    }
}

require 'libraries/server_common.inc.php';

if ($GLOBALS['cfg']['AjaxEnable']) {
    $conditional_class = 'ajax';
} else {
    $conditional_class = '';
}

/**
 * Messages are built using the message name
 */
$strPrivDescAllPrivileges = __('Includes all privileges except GRANT.');
$strPrivDescAlter = __('Allows altering the structure of existing tables.');
$strPrivDescAlterRoutine = __('Allows altering and dropping stored routines.');
$strPrivDescCreateDb = __('Allows creating new databases and tables.');
$strPrivDescCreateRoutine = __('Allows creating stored routines.');
$strPrivDescCreateTbl = __('Allows creating new tables.');
$strPrivDescCreateTmpTable = __('Allows creating temporary tables.');
$strPrivDescCreateUser = __('Allows creating, dropping and renaming user accounts.');
$strPrivDescCreateView = __('Allows creating new views.');
$strPrivDescDelete = __('Allows deleting data.');
$strPrivDescDropDb = __('Allows dropping databases and tables.');
$strPrivDescDropTbl = __('Allows dropping tables.');
$strPrivDescEvent = __('Allows to set up events for the event scheduler');
$strPrivDescExecute = __('Allows executing stored routines.');
$strPrivDescFile = __('Allows importing data from and exporting data into files.');
$strPrivDescGrant = __('Allows adding users and privileges without reloading the privilege tables.');
$strPrivDescIndex = __('Allows creating and dropping indexes.');
$strPrivDescInsert = __('Allows inserting and replacing data.');
$strPrivDescLockTables = __('Allows locking tables for the current thread.');
$strPrivDescMaxConnections = __('Limits the number of new connections the user may open per hour.');
$strPrivDescMaxQuestions = __('Limits the number of queries the user may send to the server per hour.');
$strPrivDescMaxUpdates = __('Limits the number of commands that change any table or database the user may execute per hour.');
$strPrivDescMaxUserConnections = __('Limits the number of simultaneous connections the user may have.');
$strPrivDescProcess = __('Allows viewing processes of all users');
$strPrivDescReferences = __('Has no effect in this MySQL version.');
$strPrivDescReload = __('Allows reloading server settings and flushing the server\'s caches.');
$strPrivDescReplClient = __('Allows the user to ask where the slaves / masters are.');
$strPrivDescReplSlave = __('Needed for the replication slaves.');
$strPrivDescSelect = __('Allows reading data.');
$strPrivDescShowDb = __('Gives access to the complete list of databases.');
$strPrivDescShowView = __('Allows performing SHOW CREATE VIEW queries.');
$strPrivDescShutdown = __('Allows shutting down the server.');
$strPrivDescSuper = __('Allows connecting, even if maximum number of connections is reached; required for most administrative operations like setting global variables or killing threads of other users.');
$strPrivDescTrigger = __('Allows creating and dropping triggers');
$strPrivDescUpdate = __('Allows changing data.');
$strPrivDescUsage = __('No privileges.');

/**
 * Checks if a dropdown box has been used for selecting a database / table
 */
if (PMA_isValid($_REQUEST['pred_tablename'])) {
    $tablename = $_REQUEST['pred_tablename'];
} elseif (PMA_isValid($_REQUEST['tablename'])) {
    $tablename = $_REQUEST['tablename'];
} else {
    unset($tablename);
}

if (PMA_isValid($_REQUEST['pred_dbname'])) {
    $dbname = $_REQUEST['pred_dbname'];
    unset($pred_dbname);
} elseif (PMA_isValid($_REQUEST['dbname'])) {
    $dbname = $_REQUEST['dbname'];
} else {
    unset($dbname);
    unset($tablename);
}

if (isset($dbname)) {
    $db_and_table = $common_functions->backquote($common_functions->unescapeMysqlWildcards($dbname)) . '.';
    if (isset($tablename)) {
        $db_and_table .= $common_functions->backquote($tablename);
    } else {
        $db_and_table .= '*';
    }
} else {
    $db_and_table = '*.*';
}

// check if given $dbname is a wildcard or not
if (isset($dbname)) {
    //if (preg_match('/\\\\(?:_|%)/i', $dbname)) {
    if (preg_match('/(?<!\\\\)(?:_|%)/i', $dbname)) {
        $dbname_is_wildcard = true;
    } else {
        $dbname_is_wildcard = false;
    }
}

/**
 * Checks if the user is allowed to do what he tries to...
 */
if (! $is_superuser) {
    echo '<h2>' . "\n"
       . $common_functions->getIcon('b_usrlist.png')
       . __('Privileges') . "\n"
       . '</h2>' . "\n";
    PMA_Message::error(__('No Privileges'))->display();
    exit;
}

// a random number that will be appended to the id of the user forms
$random_n = mt_rand(0, 1000000);

/**
<<<<<<< HEAD
=======
 * Escapes wildcard in a database+table specification
 * before using it in a GRANT statement.
 *
 * Escaping a wildcard character in a GRANT is only accepted at the global
 * or database level, not at table level; this is why I remove
 * the escaping character. Internally, in mysql.tables_priv.Db there are
 * no escaping (for example test_db) but in mysql.db you'll see test\_db
 * for a db-specific privilege.
 *
 * @param string $dbname    Database name
 * @param string $tablename Table name
 *
 * @return string the escaped (if necessary) database.table
 */
function PMA_wildcardEscapeForGrant($dbname, $tablename)
{

    $common_functions = PMA_CommonFunctions::getInstance();
    
    if (! strlen($dbname)) {
        $db_and_table = '*.*';
    } else {
        if (strlen($tablename)) {
            $db_and_table
                = $common_functions->backquote($common_functions->unescapeMysqlWildcards($dbname)) . '.'
                . $common_functions->backquote($tablename);
        } else {
            $db_and_table = $common_functions->backquote($dbname) . '.*';
        }
    }
    return $db_and_table;
}

/**
 * Generates a condition on the user name
 *
 * @param string $initial the user's initial
 *
 * @return string   the generated condition
 */
function PMA_rangeOfUsers($initial = '')
{
    
    $common_functions = PMA_CommonFunctions::getInstance();
    
    // strtolower() is used because the User field
    // might be BINARY, so LIKE would be case sensitive
    if (! empty($initial)) {
        $ret = " WHERE `User` LIKE '"
            . $common_functions->sqlAddSlashes($initial, true) . "%'"
            . " OR `User` LIKE '"
            . $common_functions->sqlAddSlashes(strtolower($initial), true) . "%'";
    } else {
        $ret = '';
    }
    return $ret;
} // end function

/**
 * Extracts the privilege information of a priv table row
 *
 * @param array   $row        the row
 * @param boolean $enableHTML add <dfn> tag with tooltips
 *
 * @global  resource $user_link the database connection
 *
 * @return array
 */
function PMA_extractPrivInfo($row = '', $enableHTML = false)
{
    $grants = array(
        array(
            'Select_priv',
            'SELECT',
            __('Allows reading data.')),
        array(
            'Insert_priv',
            'INSERT',
            __('Allows inserting and replacing data.')),
        array(
            'Update_priv',
            'UPDATE',
            __('Allows changing data.')),
        array(
            'Delete_priv',
            'DELETE',
            __('Allows deleting data.')),
        array(
            'Create_priv',
            'CREATE',
            __('Allows creating new databases and tables.')),
        array(
            'Drop_priv',
            'DROP',
            __('Allows dropping databases and tables.')),
        array(
            'Reload_priv',
            'RELOAD',
            __('Allows reloading server settings and flushing the server\'s caches.')),
        array(
            'Shutdown_priv',
            'SHUTDOWN',
            __('Allows shutting down the server.')),
        array(
            'Process_priv',
            'PROCESS',
            __('Allows viewing processes of all users')),
        array(
            'File_priv',
            'FILE',
            __('Allows importing data from and exporting data into files.')),
        array(
            'References_priv',
            'REFERENCES',
            __('Has no effect in this MySQL version.')),
        array(
            'Index_priv',
            'INDEX',
            __('Allows creating and dropping indexes.')),
        array(
            'Alter_priv',
            'ALTER',
            __('Allows altering the structure of existing tables.')),
        array(
            'Show_db_priv',
            'SHOW DATABASES',
            __('Gives access to the complete list of databases.')),
        array(
            'Super_priv',
            'SUPER',
            __('Allows connecting, even if maximum number of connections is reached; required for most administrative operations like setting global variables or killing threads of other users.')),
        array(
            'Create_tmp_table_priv',
            'CREATE TEMPORARY TABLES',
            __('Allows creating temporary tables.')),
        array(
            'Lock_tables_priv',
            'LOCK TABLES',
            __('Allows locking tables for the current thread.')),
        array(
            'Repl_slave_priv',
            'REPLICATION SLAVE',
            __('Needed for the replication slaves.')),
        array(
            'Repl_client_priv',
            'REPLICATION CLIENT',
            __('Allows the user to ask where the slaves / masters are.')),
        array(
            'Create_view_priv',
            'CREATE VIEW',
            __('Allows creating new views.')),
        array(
            'Event_priv',
            'EVENT',
            __('Allows to set up events for the event scheduler')),
        array(
            'Trigger_priv',
            'TRIGGER',
            __('Allows creating and dropping triggers')),
        // for table privs:
        array(
            'Create View_priv',
            'CREATE VIEW',
            __('Allows creating new views.')),
        array(
            'Show_view_priv',
            'SHOW VIEW',
            __('Allows performing SHOW CREATE VIEW queries.')),
        // for table privs:
        array(
            'Show view_priv',
            'SHOW VIEW',
            __('Allows performing SHOW CREATE VIEW queries.')),
        array(
            'Create_routine_priv',
            'CREATE ROUTINE',
            __('Allows creating stored routines.')),
        array(
            'Alter_routine_priv',
            'ALTER ROUTINE',
            __('Allows altering and dropping stored routines.')),
        array(
            'Create_user_priv',
            'CREATE USER',
            __('Allows creating, dropping and renaming user accounts.')),
        array(
            'Execute_priv',
            'EXECUTE',
            __('Allows executing stored routines.')),
    );

    if (! empty($row) && isset($row['Table_priv'])) {
        $row1 = PMA_DBI_fetch_single_row(
            'SHOW COLUMNS FROM `mysql`.`tables_priv` LIKE \'Table_priv\';',
            'ASSOC', $GLOBALS['userlink']
        );
        $av_grants = explode(
            '\',\'',
            substr($row1['Type'], 5, strlen($row1['Type']) - 7)
        );
        unset($row1);
        $users_grants = explode(',', $row['Table_priv']);
        foreach ($av_grants as $current_grant) {
            $row[$current_grant . '_priv']
                = in_array($current_grant, $users_grants) ? 'Y' : 'N';
        }
        unset($current_grant);
        unset($av_grants);
        unset($users_grants);
    }
    $privs = array();
    $allPrivileges = true;
    foreach ($grants as $current_grant) {
        if ((! empty($row) && isset($row[$current_grant[0]]))
            || (empty($row) && isset($GLOBALS[$current_grant[0]]))
        ) {
            if ((! empty($row) && $row[$current_grant[0]] == 'Y')
                || (empty($row)
                && ($GLOBALS[$current_grant[0]] == 'Y'
                || (is_array($GLOBALS[$current_grant[0]])
                && count($GLOBALS[$current_grant[0]]) == $GLOBALS['column_count']
                && empty($GLOBALS[$current_grant[0] . '_none']))))
            ) {
                if ($enableHTML) {
                    $privs[] = '<dfn title="' . $current_grant[2] . '">'
                        . $current_grant[1] . '</dfn>';
                } else {
                    $privs[] = $current_grant[1];
                }
            } elseif (! empty($GLOBALS[$current_grant[0]])
             && is_array($GLOBALS[$current_grant[0]])
             && empty($GLOBALS[$current_grant[0] . '_none'])) {
                if ($enableHTML) {
                    $priv_string = '<dfn title="' . $current_grant[2] . '">'
                        . $current_grant[1] . '</dfn>';
                } else {
                    $priv_string = $current_grant[1];
                }
                $privs[] = $priv_string . ' (`'
                    . join('`, `', $GLOBALS[$current_grant[0]]) . '`)';
            } else {
                $allPrivileges = false;
            }
        }
    }
    if (empty($privs)) {
        if ($enableHTML) {
            $privs[] = '<dfn title="' . __('No privileges.') . '">USAGE</dfn>';
        } else {
            $privs[] = 'USAGE';
        }
    } elseif ($allPrivileges
            && (! isset($GLOBALS['grant_count'])
            || count($privs) == $GLOBALS['grant_count'])
        ) {
        if ($enableHTML) {
            $privs = array('<dfn title="'
                . __('Includes all privileges except GRANT.')
                . '">ALL PRIVILEGES</dfn>'
            );
        } else {
            $privs = array('ALL PRIVILEGES');
        }
    }
    return $privs;
} // end of the 'PMA_extractPrivInfo()' function

/**
 * Displays on which column(s) a table-specific privilege is granted
 *
 * @param array  $columns
 * @param array  $row
 * @param string $name_for_select
 * @param string $priv_for_header
 * @param string $name
 * @param string $name_for_dfn
 * @param string $name_for_current
 *
 * @return void
 */
function PMA_displayColumnPrivs($columns, $row, $name_for_select,
    $priv_for_header, $name, $name_for_dfn, $name_for_current
) {
    echo '    <div class="item" id="div_item_' . $name . '">' . "\n"
       . '        <label for="select_' . $name . '_priv">' . "\n"
       . '            <code><dfn title="' . $name_for_dfn . '">'
        . $priv_for_header . '</dfn></code>' . "\n"
       . '        </label><br />' . "\n"
       . '        <select id="select_' . $name . '_priv" name="'
        . $name_for_select . '[]" multiple="multiple" size="8">' . "\n";

    foreach ($columns as $current_column => $current_column_privileges) {
        echo '            <option value="' . htmlspecialchars($current_column) . '"';
        if ($row[$name_for_select] == 'Y' || $current_column_privileges[$name_for_current]) {
            echo ' selected="selected"';
        }
        echo '>' . htmlspecialchars($current_column) . '</option>' . "\n";
    }

    echo '        </select>' . "\n"
       . '        <i>' . __('Or') . '</i>' . "\n"
       . '        <label for="checkbox_' . $name_for_select
        . '_none"><input type="checkbox"'
        . (empty($GLOBALS['checkall']) ?  '' : ' checked="checked"')
        . ' name="' . $name_for_select . '_none" id="checkbox_'
        . $name_for_select . '_none" title="'
        . _pgettext('None privileges', 'None') . '" />'
        . _pgettext('None privileges', 'None') . '</label>' . "\n"
       . '    </div>' . "\n";
} // end function


/**
 * Displays the privileges form table
 *
 * @param string  $db     the database
 * @param string  $table  the table
 * @param boolean $submit wheather to display the submit button or not
 *
 * @global  array      $cfg         the phpMyAdmin configuration
 * @global  ressource  $user_link   the database connection
 *
 * @return void
 */
function PMA_displayPrivTable($db = '*', $table = '*', $submit = true)
{
    global $random_n;
    
    $common_functions = PMA_CommonFunctions::getInstance();

    if ($db == '*') {
        $table = '*';
    }

    if (isset($GLOBALS['username'])) {
        $username = $GLOBALS['username'];
        $hostname = $GLOBALS['hostname'];
        if ($db == '*') {
            $sql_query = "SELECT * FROM `mysql`.`user`"
                ." WHERE `User` = '" . $common_functions->sqlAddSlashes($username) . "'"
                ." AND `Host` = '" . $common_functions->sqlAddSlashes($hostname) . "';";
        } elseif ($table == '*') {
            $sql_query = "SELECT * FROM `mysql`.`db`"
                ." WHERE `User` = '" . $common_functions->sqlAddSlashes($username) . "'"
                ." AND `Host` = '" . $common_functions->sqlAddSlashes($hostname) . "'"
                ." AND '" . $common_functions->unescapeMysqlWildcards($db) . "'"
                ." LIKE `Db`;";
        } else {
            $sql_query = "SELECT `Table_priv`"
                ." FROM `mysql`.`tables_priv`"
                ." WHERE `User` = '" . $common_functions->sqlAddSlashes($username) . "'"
                ." AND `Host` = '" . $common_functions->sqlAddSlashes($hostname) . "'"
                ." AND `Db` = '" . $common_functions->unescapeMysqlWildcards($db) . "'"
                ." AND `Table_name` = '" . $common_functions->sqlAddSlashes($table) . "';";
        }
        $row = PMA_DBI_fetch_single_row($sql_query);
    }
    if (empty($row)) {
        if ($table == '*') {
            if ($db == '*') {
                $sql_query = 'SHOW COLUMNS FROM `mysql`.`user`;';
            } elseif ($table == '*') {
                $sql_query = 'SHOW COLUMNS FROM `mysql`.`db`;';
            }
            $res = PMA_DBI_query($sql_query);
            while ($row1 = PMA_DBI_fetch_row($res)) {
                if (substr($row1[0], 0, 4) == 'max_') {
                    $row[$row1[0]] = 0;
                } else {
                    $row[$row1[0]] = 'N';
                }
            }
            PMA_DBI_free_result($res);
        } else {
            $row = array('Table_priv' => '');
        }
    }
    if (isset($row['Table_priv'])) {
        $row1 = PMA_DBI_fetch_single_row(
            'SHOW COLUMNS FROM `mysql`.`tables_priv` LIKE \'Table_priv\';',
            'ASSOC', $GLOBALS['userlink']
        );
        // note: in MySQL 5.0.3 we get "Create View', 'Show view';
        // the View for Create is spelled with uppercase V
        // the view for Show is spelled with lowercase v
        // and there is a space between the words

        $av_grants = explode(
            '\',\'',
            substr(
                $row1['Type'],
                strpos($row1['Type'], '(') + 2,
                strpos($row1['Type'], ')') - strpos($row1['Type'], '(') - 3
            )
        );
        unset($row1);
        $users_grants = explode(',', $row['Table_priv']);

        foreach ($av_grants as $current_grant) {
            $row[$current_grant . '_priv']
                = in_array($current_grant, $users_grants) ? 'Y' : 'N';
        }
        unset($row['Table_priv'], $current_grant, $av_grants, $users_grants);

        // get collumns
        $res = PMA_DBI_try_query(
            'SHOW COLUMNS FROM '
            . $common_functions->backquote($common_functions->unescapeMysqlWildcards($db))
            . '.' . $common_functions->backquote($table) . ';'
        );
        $columns = array();
        if ($res) {
            while ($row1 = PMA_DBI_fetch_row($res)) {
                $columns[$row1[0]] = array(
                    'Select' => false,
                    'Insert' => false,
                    'Update' => false,
                    'References' => false
                );
            }
            PMA_DBI_free_result($res);
        }
        unset($res, $row1);
    }
    // t a b l e - s p e c i f i c    p r i v i l e g e s
    if (! empty($columns)) {
        $res = PMA_DBI_query(
            'SELECT `Column_name`, `Column_priv`'
            .' FROM `mysql`.`columns_priv`'
            .' WHERE `User`'
            .' = \'' . $common_functions->sqlAddSlashes($username) . "'"
            .' AND `Host`'
            .' = \'' . $common_functions->sqlAddSlashes($hostname) . "'"
            .' AND `Db`'
            .' = \'' . $common_functions->sqlAddSlashes($common_functions->unescapeMysqlWildcards($db)) . "'"
            .' AND `Table_name`'
            .' = \'' . $common_functions->sqlAddSlashes($table) . '\';'
        );

        while ($row1 = PMA_DBI_fetch_row($res)) {
            $row1[1] = explode(',', $row1[1]);
            foreach ($row1[1] as $current) {
                $columns[$row1[0]][$current] = true;
            }
        }
        PMA_DBI_free_result($res);
        unset($res, $row1, $current);

        echo '<input type="hidden" name="grant_count" value="' . count($row) . '" />' . "\n"
           . '<input type="hidden" name="column_count" value="' . count($columns) . '" />' . "\n"
           . '<fieldset id="fieldset_user_priv">' . "\n"
           . '    <legend>' . __('Table-specific privileges')
           . $common_functions->showHint(
               __('Note: MySQL privilege names are expressed in English')
           )
           . '</legend>' . "\n";



        // privs that are attached to a specific column
        PMA_displayColumnPrivs(
            $columns, $row, 'Select_priv', 'SELECT',
            'select', __('Allows reading data.'), 'Select'
        );

        PMA_displayColumnPrivs(
            $columns, $row, 'Insert_priv', 'INSERT',
            'insert', __('Allows inserting and replacing data.'), 'Insert'
        );

        PMA_displayColumnPrivs(
            $columns, $row, 'Update_priv', 'UPDATE',
            'update', __('Allows changing data.'), 'Update'
        );

        PMA_displayColumnPrivs(
            $columns, $row, 'References_priv', 'REFERENCES', 'references',
            __('Has no effect in this MySQL version.'), 'References'
        );

        // privs that are not attached to a specific column

        echo '    <div class="item">' . "\n";
        foreach ($row as $current_grant => $current_grant_value) {
            $grant_type = substr($current_grant, 0, (strlen($current_grant) - 5));
            if (in_array($grant_type, array('Select', 'Insert', 'Update', 'References'))) {
                continue;
            }
            // make a substitution to match the messages variables;
            // also we must substitute the grant we get, because we can't generate
            // a form variable containing blanks (those would get changed to
            // an underscore when receiving the POST)
            if ($current_grant == 'Create View_priv') {
                $tmp_current_grant = 'CreateView_priv';
                $current_grant = 'Create_view_priv';
            } elseif ($current_grant == 'Show view_priv') {
                $tmp_current_grant = 'ShowView_priv';
                $current_grant = 'Show_view_priv';
            } else {
                $tmp_current_grant = $current_grant;
            }

            echo '        <div class="item">' . "\n"
               . '            <input type="checkbox"'
               . (empty($GLOBALS['checkall']) ?  '' : ' checked="checked"')
               . ' name="' . $current_grant . '" id="checkbox_' . $current_grant
               . '" value="Y" '
               . ($current_grant_value == 'Y' ? 'checked="checked" ' : '')
               . 'title="';

            echo (isset($GLOBALS['strPrivDesc' . substr($tmp_current_grant, 0, (strlen($tmp_current_grant) - 5))])
                ? $GLOBALS['strPrivDesc' . substr($tmp_current_grant, 0, (strlen($tmp_current_grant) - 5))]
                : $GLOBALS['strPrivDesc' . substr($tmp_current_grant, 0, (strlen($tmp_current_grant) - 5)) . 'Tbl']) . '"/>' . "\n";

            echo '            <label for="checkbox_' . $current_grant
                . '"><code><dfn title="'
                . (isset($GLOBALS['strPrivDesc' . substr($tmp_current_grant, 0, (strlen($tmp_current_grant) - 5))])
                    ? $GLOBALS['strPrivDesc' . substr($tmp_current_grant, 0, (strlen($tmp_current_grant) - 5))]
                    : $GLOBALS['strPrivDesc' . substr($tmp_current_grant, 0, (strlen($tmp_current_grant) - 5)) . 'Tbl'])
               . '">' . strtoupper(substr($current_grant, 0, strlen($current_grant) - 5)) . '</dfn></code></label>' . "\n"
               . '        </div>' . "\n";
        } // end foreach ()

        echo '    </div>' . "\n";
        // for Safari 2.0.2
        echo '    <div class="clearfloat"></div>' . "\n";

    } else {

        // g l o b a l    o r    d b - s p e c i f i c
        //
        $privTable_names = array(0 => __('Data'), 1 => __('Structure'), 2 => __('Administration'));

        // d a t a
        $privTable[0] = array(
            array('Select', 'SELECT', __('Allows reading data.')),
            array('Insert', 'INSERT', __('Allows inserting and replacing data.')),
            array('Update', 'UPDATE', __('Allows changing data.')),
            array('Delete', 'DELETE', __('Allows deleting data.'))
        );
        if ($db == '*') {
            $privTable[0][] = array('File', 'FILE', __('Allows importing data from and exporting data into files.'));
        }

        // s t r u c t u r e
        $privTable[1] = array(
            array('Create', 'CREATE', ($table == '*' ? __('Allows creating new databases and tables.') : __('Allows creating new tables.'))),
            array('Alter', 'ALTER', __('Allows altering the structure of existing tables.')),
            array('Index', 'INDEX', __('Allows creating and dropping indexes.')),
            array('Drop', 'DROP', ($table == '*' ? __('Allows dropping databases and tables.') : __('Allows dropping tables.'))),
            array('Create_tmp_table', 'CREATE TEMPORARY TABLES', __('Allows creating temporary tables.')),
            array('Show_view', 'SHOW VIEW', __('Allows performing SHOW CREATE VIEW queries.')),
            array('Create_routine', 'CREATE ROUTINE', __('Allows creating stored routines.')),
            array('Alter_routine', 'ALTER ROUTINE', __('Allows altering and dropping stored routines.')),
            array('Execute', 'EXECUTE', __('Allows executing stored routines.')),
        );
        // this one is for a db-specific priv: Create_view_priv
        if (isset($row['Create_view_priv'])) {
            $privTable[1][] = array('Create_view', 'CREATE VIEW', __('Allows creating new views.'));
        }
        // this one is for a table-specific priv: Create View_priv
        if (isset($row['Create View_priv'])) {
            $privTable[1][] = array('Create View', 'CREATE VIEW', __('Allows creating new views.'));
        }
        if (isset($row['Event_priv'])) {
            // MySQL 5.1.6
            $privTable[1][] = array('Event', 'EVENT', __('Allows to set up events for the event scheduler'));
            $privTable[1][] = array('Trigger', 'TRIGGER', __('Allows creating and dropping triggers'));
        }

        // a d m i n i s t r a t i o n
        $privTable[2] = array(
            array('Grant', 'GRANT', __('Allows adding users and privileges without reloading the privilege tables.')),
        );
        if ($db == '*') {
            $privTable[2][] = array('Super', 'SUPER', __('Allows connecting, even if maximum number of connections is reached; required for most administrative operations like setting global variables or killing threads of other users.'));
            $privTable[2][] = array('Process', 'PROCESS', __('Allows viewing processes of all users'));
            $privTable[2][] = array('Reload', 'RELOAD', __('Allows reloading server settings and flushing the server\'s caches.'));
            $privTable[2][] = array('Shutdown', 'SHUTDOWN', __('Allows shutting down the server.'));
            $privTable[2][] = array('Show_db', 'SHOW DATABASES', __('Gives access to the complete list of databases.'));
        }
        $privTable[2][] = array('Lock_tables', 'LOCK TABLES', __('Allows locking tables for the current thread.'));
        $privTable[2][] = array('References', 'REFERENCES', __('Has no effect in this MySQL version.'));
        if ($db == '*') {
            $privTable[2][] = array('Repl_client', 'REPLICATION CLIENT', __('Allows the user to ask where the slaves / masters are.'));
            $privTable[2][] = array('Repl_slave', 'REPLICATION SLAVE', __('Needed for the replication slaves.'));
            $privTable[2][] = array('Create_user', 'CREATE USER', __('Allows creating, dropping and renaming user accounts.'));
        }
        echo '<input type="hidden" name="grant_count" value="'
            . (count($privTable[0]) + count($privTable[1]) + count($privTable[2]) - (isset($row['Grant_priv']) ? 1 : 0))
            . '" />' . "\n"
           . '<fieldset id="fieldset_user_global_rights">' . "\n"
           . '    <legend>' . "\n"
           . '        '
            . ($db == '*'
                ? __('Global privileges')
                : ($table == '*'
                    ? __('Database-specific privileges')
                    : __('Table-specific privileges'))) . "\n"
           . '        (<a href="server_privileges.php?'
            . $GLOBALS['url_query'] . '&amp;checkall=1" onclick="setCheckboxes(\'addUsersForm_' . $random_n . '\', true); return false;">'
            . __('Check All') . '</a> /' . "\n"
           . '        <a href="server_privileges.php?'
            . $GLOBALS['url_query'] . '" onclick="setCheckboxes(\'addUsersForm_' . $random_n . '\', false); return false;">'
            . __('Uncheck All') . '</a>)' . "\n"
           . '    </legend>' . "\n"
           . '    <p><small><i>' . __('Note: MySQL privilege names are expressed in English') . '</i></small></p>' . "\n";

        // Output the Global privilege tables with checkboxes
        foreach ($privTable as $i => $table) {
            echo '    <fieldset>' . "\n"
                . '        <legend>' . __($privTable_names[$i]) . '</legend>' . "\n";
            foreach ($table as $priv) {
                echo '        <div class="item">' . "\n"
                    . '            <input type="checkbox"'
                    .                   ' name="' . $priv[0] . '_priv" id="checkbox_' . $priv[0] . '_priv"'
                    .                   ' value="Y" title="' . $priv[2] . '"'
                    .                   ((! empty($GLOBALS['checkall']) || $row[$priv[0] . '_priv'] == 'Y') ?  ' checked="checked"' : '')
                    .               '/>' . "\n"
                    . '            <label for="checkbox_' . $priv[0] . '_priv"><code><dfn title="' . $priv[2] . '">'
                    .                    $priv[1] . '</dfn></code></label>' . "\n"
                    . '        </div>' . "\n";
            }
            echo '    </fieldset>' . "\n";
        }

        // The "Resource limits" box is not displayed for db-specific privs
        if ($db == '*') {
            echo '    <fieldset>' . "\n"
               . '        <legend>' . __('Resource limits') . '</legend>' . "\n"
               . '        <p><small><i>' . __('Note: Setting these options to 0 (zero) removes the limit.') . '</i></small></p>' . "\n"
               . '        <div class="item">' . "\n"
               . '            <label for="text_max_questions"><code><dfn title="'
                . __('Limits the number of queries the user may send to the server per hour.') . '">MAX QUERIES PER HOUR</dfn></code></label>' . "\n"
               . '            <input type="text" name="max_questions" id="text_max_questions" value="'
                . $row['max_questions'] . '" size="11" maxlength="11" title="' . __('Limits the number of queries the user may send to the server per hour.') . '" />' . "\n"
               . '        </div>' . "\n"
               . '        <div class="item">' . "\n"
               . '            <label for="text_max_updates"><code><dfn title="'
                . __('Limits the number of commands that change any table or database the user may execute per hour.') . '">MAX UPDATES PER HOUR</dfn></code></label>' . "\n"
               . '            <input type="text" name="max_updates" id="text_max_updates" value="'
                . $row['max_updates'] . '" size="11" maxlength="11" title="' . __('Limits the number of commands that change any table or database the user may execute per hour.') . '" />' . "\n"
               . '        </div>' . "\n"
               . '        <div class="item">' . "\n"
               . '            <label for="text_max_connections"><code><dfn title="'
                . __('Limits the number of new connections the user may open per hour.') . '">MAX CONNECTIONS PER HOUR</dfn></code></label>' . "\n"
               . '            <input type="text" name="max_connections" id="text_max_connections" value="'
                . $row['max_connections'] . '" size="11" maxlength="11" title="' . __('Limits the number of new connections the user may open per hour.') . '" />' . "\n"
               . '        </div>' . "\n"
               . '        <div class="item">' . "\n"
               . '            <label for="text_max_user_connections"><code><dfn title="'
                . __('Limits the number of simultaneous connections the user may have.') . '">MAX USER_CONNECTIONS</dfn></code></label>' . "\n"
               . '            <input type="text" name="max_user_connections" id="text_max_user_connections" value="'
                . $row['max_user_connections'] . '" size="11" maxlength="11" title="' . __('Limits the number of simultaneous connections the user may have.') . '" />' . "\n"
               . '        </div>' . "\n"
               . '    </fieldset>' . "\n";
        }
        // for Safari 2.0.2
        echo '    <div class="clearfloat"></div>' . "\n";
    }
    echo '</fieldset>' . "\n";
    if ($submit) {
        echo '<fieldset id="fieldset_user_privtable_footer" class="tblFooters">' . "\n"
           . '    <input type="submit" name="update_privs" value="' . __('Go') . '" />' . "\n"
           . '</fieldset>' . "\n";
    }
} // end of the 'PMA_displayPrivTable()' function


/**
 * Displays the fields used by the "new user" form as well as the
 * "change login information / copy user" form.
 *
 * @param string $mode are we creating a new user or are we just
 *                     changing  one? (allowed values: 'new', 'change')
 *
 * @global  array      $cfg     the phpMyAdmin configuration
 * @global  ressource  $user_link the database connection
 *
 * @return void
 */
function PMA_displayLoginInformationFields($mode = 'new')
{
    // Get user/host name lengths
    $fields_info = PMA_DBI_get_columns('mysql', 'user', null, true);
    $username_length = 16;
    $hostname_length = 41;
    foreach ($fields_info as $val) {
        if ($val['Field'] == 'User') {
            strtok($val['Type'], '()');
            $v = strtok('()');
            if (is_int($v)) {
                $username_length = $v;
            }
        } elseif ($val['Field'] == 'Host') {
            strtok($val['Type'], '()');
            $v = strtok('()');
            if (is_int($v)) {
                $hostname_length = $v;
            }
        }
    }
    unset($fields_info);

    if (isset($GLOBALS['username']) && strlen($GLOBALS['username']) === 0) {
        $GLOBALS['pred_username'] = 'any';
    }
    echo '<fieldset id="fieldset_add_user_login">' . "\n"
       . '<legend>' . __('Login Information') . '</legend>' . "\n"
       . '<div class="item">' . "\n"
       . '<label for="select_pred_username">' . "\n"
       . '    ' . __('User name') . ':' . "\n"
       . '</label>' . "\n"
       . '<span class="options">' . "\n"
       . '    <select name="pred_username" id="select_pred_username" title="' . __('User name') . '"' . "\n"
       . '        onchange="if (this.value == \'any\') { username.value = \'\'; } else if (this.value == \'userdefined\') { username.focus(); username.select(); }">' . "\n"
       . '        <option value="any"' . ((isset($GLOBALS['pred_username']) && $GLOBALS['pred_username'] == 'any') ? ' selected="selected"' : '') . '>' . __('Any user') . '</option>' . "\n"
       . '        <option value="userdefined"' . ((! isset($GLOBALS['pred_username']) || $GLOBALS['pred_username'] == 'userdefined') ? ' selected="selected"' : '') . '>' . __('Use text field') . ':</option>' . "\n"
       . '    </select>' . "\n"
       . '</span>' . "\n"
       . '<input type="text" name="username" maxlength="'
       . $username_length . '" title="' . __('User name') . '"'
       . (empty($GLOBALS['username'])
           ? ''
           : ' value="' . htmlspecialchars(
               isset($GLOBALS['new_username'])
               ? $GLOBALS['new_username']
               : $GLOBALS['username']
           ) . '"'
       )
       . ' onchange="pred_username.value = \'userdefined\';" autofocus="autofocus" />' . "\n"
       . '</div>' . "\n"
       . '<div class="item">' . "\n"
       . '<label for="select_pred_hostname">' . "\n"
       . '    ' . __('Host') . ':' . "\n"
       . '</label>' . "\n"
       . '<span class="options">' . "\n"
       . '    <select name="pred_hostname" id="select_pred_hostname" title="' . __('Host') . '"' . "\n";
    $_current_user = PMA_DBI_fetch_value('SELECT USER();');
    if (! empty($_current_user)) {
        $thishost = str_replace("'", '', substr($_current_user, (strrpos($_current_user, '@') + 1)));
        if ($thishost == 'localhost' || $thishost == '127.0.0.1') {
            unset($thishost);
        }
    }
    echo '    onchange="if (this.value == \'any\') { hostname.value = \'%\'; } else if (this.value == \'localhost\') { hostname.value = \'localhost\'; } '
       . (empty($thishost) ? '' : 'else if (this.value == \'thishost\') { hostname.value = \'' . addslashes(htmlspecialchars($thishost)) . '\'; } ')
       . 'else if (this.value == \'hosttable\') { hostname.value = \'\'; } else if (this.value == \'userdefined\') { hostname.focus(); hostname.select(); }">' . "\n";
    unset($_current_user);

    // when we start editing a user, $GLOBALS['pred_hostname'] is not defined
    if (! isset($GLOBALS['pred_hostname']) && isset($GLOBALS['hostname'])) {
        switch (strtolower($GLOBALS['hostname'])) {
        case 'localhost':
        case '127.0.0.1':
            $GLOBALS['pred_hostname'] = 'localhost';
            break;
        case '%':
            $GLOBALS['pred_hostname'] = 'any';
            break;
        default:
            $GLOBALS['pred_hostname'] = 'userdefined';
            break;
        }
    }
    echo '        <option value="any"'
        . ((isset($GLOBALS['pred_hostname']) && $GLOBALS['pred_hostname'] == 'any')
            ? ' selected="selected"' : '') . '>' . __('Any host')
        . '</option>' . "\n"
       . '        <option value="localhost"'
        . ((isset($GLOBALS['pred_hostname']) && $GLOBALS['pred_hostname'] == 'localhost')
            ? ' selected="selected"' : '') . '>' . __('Local')
        . '</option>' . "\n";
    if (! empty($thishost)) {
        echo '        <option value="thishost"'
            . ((isset($GLOBALS['pred_hostname']) && $GLOBALS['pred_hostname'] == 'thishost')
                ? ' selected="selected"' : '') . '>' . __('This Host')
            . '</option>' . "\n";
    }
    unset($thishost);
    echo '        <option value="hosttable"'
        . ((isset($GLOBALS['pred_hostname']) && $GLOBALS['pred_hostname'] == 'hosttable')
            ? ' selected="selected"' : '') . '>' . __('Use Host Table')
        . '</option>' . "\n"
       . '        <option value="userdefined"'
        . ((isset($GLOBALS['pred_hostname']) && $GLOBALS['pred_hostname'] == 'userdefined')
            ? ' selected="selected"' : '')
        . '>' . __('Use text field') . ':</option>' . "\n"
       . '    </select>' . "\n"
       . '</span>' . "\n"
       . '<input type="text" name="hostname" maxlength="'
        . $hostname_length . '" value="'
        . htmlspecialchars(isset($GLOBALS['hostname']) ? $GLOBALS['hostname'] : '')
        . '" title="' . __('Host')
        . '" onchange="pred_hostname.value = \'userdefined\';" />' . "\n"
       . PMA_CommonFunctions::getInstance()->showHint(
           __('When Host table is used, this field is ignored and values stored in Host table are used instead.')
       )
       . '</div>' . "\n"
       . '<div class="item">' . "\n"
       . '<label for="select_pred_password">' . "\n"
       . '    ' . __('Password') . ':' . "\n"
       . '</label>' . "\n"
       . '<span class="options">' . "\n"
       . '    <select name="pred_password" id="select_pred_password" title="'
        . __('Password') . '"' . "\n"
       . '            onchange="if (this.value == \'none\') { pma_pw.value = \'\'; pma_pw2.value = \'\'; } else if (this.value == \'userdefined\') { pma_pw.focus(); pma_pw.select(); }">' . "\n"
       . ($mode == 'change' ? '            <option value="keep" selected="selected">' . __('Do not change the password') . '</option>' . "\n" : '')
       . '        <option value="none"';
    if (isset($GLOBALS['username']) && $mode != 'change') {
        echo '  selected="selected"';
    }
    echo '>' . __('No Password') . '</option>' . "\n"
       . '        <option value="userdefined"' . (isset($GLOBALS['username']) ? '' : ' selected="selected"') . '>' . __('Use text field') . ':</option>' . "\n"
       . '    </select>' . "\n"
       . '</span>' . "\n"
       . '<input type="password" id="text_pma_pw" name="pma_pw" title="' . __('Password') . '" onchange="pred_password.value = \'userdefined\';" />' . "\n"
       . '</div>' . "\n"
       . '<div class="item" id="div_element_before_generate_password">' . "\n"
       . '<label for="text_pma_pw2">' . "\n"
       . '    ' . __('Re-type') . ':' . "\n"
       . '</label>' . "\n"
       . '<span class="options">&nbsp;</span>' . "\n"
       . '<input type="password" name="pma_pw2" id="text_pma_pw2" title="' . __('Re-type') . '" onchange="pred_password.value = \'userdefined\';" />' . "\n"
       . '</div>' . "\n"
       // Generate password added here via jQuery
       . '</fieldset>' . "\n";
} // end of the 'PMA_displayUserAndHostFields()' function


/**
 * Returns all the grants for a certain user on a certain host
 * Used in the export privileges for all users section
 *
 * @param string $user User name
 * @param string $host Host name
 *
 * @return string containing all the grants text
 */
function PMA_getGrants($user, $host)
{
    $common_functions = PMA_CommonFunctions::getInstance();
    $grants = PMA_DBI_fetch_result("SHOW GRANTS FOR '" . $common_functions->sqlAddSlashes($user) . "'@'" . $common_functions->sqlAddSlashes($host) . "'");
    $response = '';
    foreach ($grants as $one_grant) {
        $response .= $one_grant . ";\n\n";
    }
    return $response;
} // end of the 'PMA_getGrants()' function

/**
>>>>>>> b55019e0
 * Changes / copies a user, part I
 */
if (isset($_REQUEST['change_copy'])) {
    $user_host_condition = ' WHERE `User`'
        .' = \'' . $common_functions->sqlAddSlashes($old_username) . "'"
        .' AND `Host`'
        .' = \'' . $common_functions->sqlAddSlashes($old_hostname) . '\';';
    $row = PMA_DBI_fetch_single_row('SELECT * FROM `mysql`.`user` ' . $user_host_condition);
    if (! $row) {
        PMA_Message::notice(__('No user found.'))->display();
        unset($_REQUEST['change_copy']);
    } else {
        extract($row, EXTR_OVERWRITE);
        // Recent MySQL versions have the field "Password" in mysql.user,
        // so the previous extract creates $Password but this script
        // uses $password
        if (! isset($password) && isset($Password)) {
            $password = $Password;
        }
        $queries = array();
    }
}

/**
 * Adds a user
 *   (Changes / copies a user, part II)
 */
if (isset($_REQUEST['adduser_submit']) || isset($_REQUEST['change_copy'])) {
    $sql_query = '';
    if ($pred_username == 'any') {
        $username = '';
    }
    switch ($pred_hostname) {
    case 'any':
        $hostname = '%';
        break;
    case 'localhost':
        $hostname = 'localhost';
        break;
    case 'hosttable':
        $hostname = '';
        break;
    case 'thishost':
        $_user_name = PMA_DBI_fetch_value('SELECT USER()');
        $hostname = substr($_user_name, (strrpos($_user_name, '@') + 1));
        unset($_user_name);
        break;
    }
    $sql = "SELECT '1' FROM `mysql`.`user`"
        . " WHERE `User` = '" . $common_functions->sqlAddSlashes($username) . "'"
        . " AND `Host` = '" . $common_functions->sqlAddSlashes($hostname) . "';";
    if (PMA_DBI_fetch_value($sql) == 1) {
        $message = PMA_Message::error(__('The user %s already exists!'));
        $message->addParam('[i]\'' . $username . '\'@\'' . $hostname . '\'[/i]');
        $_REQUEST['adduser'] = true;
        $_add_user_error = true;
    } else {

        $create_user_real = 'CREATE USER \'' . $common_functions->sqlAddSlashes($username) . '\'@\'' . $common_functions->sqlAddSlashes($hostname) . '\'';

        $real_sql_query = 'GRANT ' . join(', ', PMA_extractPrivInfo()) . ' ON *.* TO \''
            . $common_functions->sqlAddSlashes($username) . '\'@\'' . $common_functions->sqlAddSlashes($hostname) . '\'';
        if ($pred_password != 'none' && $pred_password != 'keep') {
            $sql_query = $real_sql_query . ' IDENTIFIED BY \'***\'';
            $real_sql_query .= ' IDENTIFIED BY \'' . $common_functions->sqlAddSlashes($pma_pw) . '\'';
            if (isset($create_user_real)) {
                $create_user_show = $create_user_real . ' IDENTIFIED BY \'***\'';
                $create_user_real .= ' IDENTIFIED BY \'' . $common_functions->sqlAddSlashes($pma_pw) . '\'';
            }
        } else {
            if ($pred_password == 'keep' && ! empty($password)) {
                $real_sql_query .= ' IDENTIFIED BY PASSWORD \'' . $password . '\'';
                if (isset($create_user_real)) {
                    $create_user_real .= ' IDENTIFIED BY PASSWORD \'' . $password . '\'';
                }
            }
            $sql_query = $real_sql_query;
            if (isset($create_user_real)) {
                $create_user_show = $create_user_real;
            }
        }

        if ((isset($Grant_priv) && $Grant_priv == 'Y')
            || (isset($max_questions) || isset($max_connections)
            || isset($max_updates) || isset($max_user_connections))
        ) {
            $real_sql_query .= PMA_getCommonSQlQueryForAddUserAndUpdatePrivs(
                $Grant_priv, $max_questions, $max_connections,$max_updates, 
                $max_user_connections
            );
            $sql_query .= $real_sql_query;
        }
        if (isset($create_user_real)) {
            $create_user_real .= ';';
            $create_user_show .= ';';
        }
        $real_sql_query .= ';';
        $sql_query .= ';';
        if (empty($_REQUEST['change_copy'])) {
            $_error = false;

            if (isset($create_user_real)) {
                if (! PMA_DBI_try_query($create_user_real)) {
                    $_error = true;
                }
                $sql_query = $create_user_show . $sql_query;
            }

            if ($_error || ! PMA_DBI_try_query($real_sql_query)) {
                $_REQUEST['createdb-1'] = $_REQUEST['createdb-2'] = $_REQUEST['createdb-3'] = false;
                $message = PMA_Message::rawError(PMA_DBI_getError());
            } else {
                $message = PMA_Message::success(__('You have added a new user.'));
            }

            if (isset($_REQUEST['createdb-1'])) {
                // Create database with same name and grant all privileges
                $q = 'CREATE DATABASE IF NOT EXISTS '
                    . $common_functions->backquote($common_functions->sqlAddSlashes($username)) . ';';
                $sql_query .= $q;
                if (! PMA_DBI_try_query($q)) {
                    $message = PMA_Message::rawError(PMA_DBI_getError());
                }


                /**
                 * If we are not in an Ajax request, we can't reload navigation now
                 */
                if ($GLOBALS['is_ajax_request'] != true) {
                    // this is needed in case tracking is on:
                    $GLOBALS['db'] = $username;
                    $GLOBALS['reload'] = true;
                    echo $common_functions->getReloadNavigationScript();
                }

                $q = 'GRANT ALL PRIVILEGES ON '
                    . $common_functions->backquote($common_functions->escapeMysqlWildcards($common_functions->sqlAddSlashes($username))) . '.* TO \''
                    . $common_functions->sqlAddSlashes($username) . '\'@\'' . $common_functions->sqlAddSlashes($hostname) . '\';';
                $sql_query .= $q;
                if (! PMA_DBI_try_query($q)) {
                    $message = PMA_Message::rawError(PMA_DBI_getError());
                }
            }

            if (isset($_REQUEST['createdb-2'])) {
                // Grant all privileges on wildcard name (username\_%)
                $q = 'GRANT ALL PRIVILEGES ON '
                    . $common_functions->backquote($common_functions->sqlAddSlashes($username) . '\_%') . '.* TO \''
                    . $common_functions->sqlAddSlashes($username) . '\'@\'' . $common_functions->sqlAddSlashes($hostname) . '\';';
                $sql_query .= $q;
                if (! PMA_DBI_try_query($q)) {
                    $message = PMA_Message::rawError(PMA_DBI_getError());
                }
            }

            if (isset($_REQUEST['createdb-3'])) {
                // Grant all privileges on the specified database to the new user
                $q = 'GRANT ALL PRIVILEGES ON '
                . $common_functions->backquote($common_functions->sqlAddSlashes($dbname)) . '.* TO \''
                . $common_functions->sqlAddSlashes($username) . '\'@\'' . $common_functions->sqlAddSlashes($hostname) . '\';';
                $sql_query .= $q;
                if (! PMA_DBI_try_query($q)) {
                    $message = PMA_Message::rawError(PMA_DBI_getError());
                }
            }
        } else {
            if (isset($create_user_real)) {
                $queries[]             = $create_user_real;
            }
            $queries[]             = $real_sql_query;
            // we put the query containing the hidden password in
            // $queries_for_display, at the same position occupied
            // by the real query in $queries
            $tmp_count = count($queries);
            if (isset($create_user_real)) {
                $queries_for_display[$tmp_count - 2] = $create_user_show;
            }
            $queries_for_display[$tmp_count - 1] = $sql_query;
        }
        unset($res, $real_sql_query);
    }
}


/**
 * Changes / copies a user, part III
 */
if (isset($_REQUEST['change_copy'])) {
    $user_host_condition = ' WHERE `User`'
        .' = \'' . $common_functions->sqlAddSlashes($old_username) . "'"
        .' AND `Host`'
        .' = \'' . $common_functions->sqlAddSlashes($old_hostname) . '\';';
    $res = PMA_DBI_query('SELECT * FROM `mysql`.`db`' . $user_host_condition);
    while ($row = PMA_DBI_fetch_assoc($res)) {
        $queries[] = 'GRANT ' . join(', ', PMA_extractPrivInfo($row))
            .' ON ' . $common_functions->backquote($row['Db']) . '.*'
            .' TO \'' . $common_functions->sqlAddSlashes($username) . '\'@\'' . $common_functions->sqlAddSlashes($hostname) . '\''
            . ($row['Grant_priv'] == 'Y' ? ' WITH GRANT OPTION;' : ';');
    }
    PMA_DBI_free_result($res);
    $res = PMA_DBI_query(
        'SELECT `Db`, `Table_name`, `Table_priv` FROM `mysql`.`tables_priv`' . $user_host_condition,
        $GLOBALS['userlink'],
        PMA_DBI_QUERY_STORE
    );
    while ($row = PMA_DBI_fetch_assoc($res)) {

        $res2 = PMA_DBI_QUERY(
            'SELECT `Column_name`, `Column_priv`'
            .' FROM `mysql`.`columns_priv`'
            .' WHERE `User`'
            .' = \'' . $common_functions->sqlAddSlashes($old_username) . "'"
            .' AND `Host`'
            .' = \'' . $common_functions->sqlAddSlashes($old_hostname) . '\''
            .' AND `Db`'
            .' = \'' . $common_functions->sqlAddSlashes($row['Db']) . "'"
            .' AND `Table_name`'
            .' = \'' . $common_functions->sqlAddSlashes($row['Table_name']) . "'"
            .';',
            null,
            PMA_DBI_QUERY_STORE
        );

        $tmp_privs1 = PMA_extractPrivInfo($row);
        $tmp_privs2 = array(
            'Select' => array(),
            'Insert' => array(),
            'Update' => array(),
            'References' => array()
        );

        while ($row2 = PMA_DBI_fetch_assoc($res2)) {
            $tmp_array = explode(',', $row2['Column_priv']);
            if (in_array('Select', $tmp_array)) {
                $tmp_privs2['Select'][] = $row2['Column_name'];
            }
            if (in_array('Insert', $tmp_array)) {
                $tmp_privs2['Insert'][] = $row2['Column_name'];
            }
            if (in_array('Update', $tmp_array)) {
                $tmp_privs2['Update'][] = $row2['Column_name'];
            }
            if (in_array('References', $tmp_array)) {
                $tmp_privs2['References'][] = $row2['Column_name'];
            }
            unset($tmp_array);
        }
        if (count($tmp_privs2['Select']) > 0 && ! in_array('SELECT', $tmp_privs1)) {
            $tmp_privs1[] = 'SELECT (`' . join('`, `', $tmp_privs2['Select']) . '`)';
        }
        if (count($tmp_privs2['Insert']) > 0 && ! in_array('INSERT', $tmp_privs1)) {
            $tmp_privs1[] = 'INSERT (`' . join('`, `', $tmp_privs2['Insert']) . '`)';
        }
        if (count($tmp_privs2['Update']) > 0 && ! in_array('UPDATE', $tmp_privs1)) {
            $tmp_privs1[] = 'UPDATE (`' . join('`, `', $tmp_privs2['Update']) . '`)';
        }
        if (count($tmp_privs2['References']) > 0 && ! in_array('REFERENCES', $tmp_privs1)) {
            $tmp_privs1[] = 'REFERENCES (`' . join('`, `', $tmp_privs2['References']) . '`)';
        }
        unset($tmp_privs2);
        $queries[] = 'GRANT ' . join(', ', $tmp_privs1)
            . ' ON ' . $common_functions->backquote($row['Db']) . '.' . $common_functions->backquote($row['Table_name'])
            . ' TO \'' . $common_functions->sqlAddSlashes($username) . '\'@\'' . $common_functions->sqlAddSlashes($hostname) . '\''
            . (in_array('Grant', explode(',', $row['Table_priv'])) ? ' WITH GRANT OPTION;' : ';');
    }
}


/**
 * Updates privileges
 */
if (! empty($update_privs)) {
    $db_and_table = PMA_wildcardEscapeForGrant($dbname, (isset($tablename) ? $tablename : ''));

    $sql_query0 = 'REVOKE ALL PRIVILEGES ON ' . $db_and_table
        . ' FROM \'' . $common_functions->sqlAddSlashes($username) . '\'@\'' . $common_functions->sqlAddSlashes($hostname) . '\';';
    if (! isset($Grant_priv) || $Grant_priv != 'Y') {
        $sql_query1 = 'REVOKE GRANT OPTION ON ' . $db_and_table
            . ' FROM \'' . $common_functions->sqlAddSlashes($username) . '\'@\'' . $common_functions->sqlAddSlashes($hostname) . '\';';
    } else {
        $sql_query1 = '';
    }

    // Should not do a GRANT USAGE for a table-specific privilege, it
    // causes problems later (cannot revoke it)
    if (! (isset($tablename) && 'USAGE' == implode('', PMA_extractPrivInfo()))) {
        $sql_query2 = 'GRANT ' . join(', ', PMA_extractPrivInfo())
            . ' ON ' . $db_and_table
            . ' TO \'' . $common_functions->sqlAddSlashes($username) . '\'@\'' . $common_functions->sqlAddSlashes($hostname) . '\'';

        if ((isset($Grant_priv) && $Grant_priv == 'Y')
            || (! isset($dbname)
            && (isset($max_questions) || isset($max_connections)
            || isset($max_updates) || isset($max_user_connections)))
        ) {
            $sql_query2 .= PMA_getCommonSQlQueryForAddUserAndUpdatePrivs(
                $Grant_priv, $max_questions, $max_connections, $max_updates,
                $max_user_connections
            );
        }
        $sql_query2 .= ';';
    }
    if (! PMA_DBI_try_query($sql_query0)) {
        // This might fail when the executing user does not have ALL PRIVILEGES himself.
        // See https://sourceforge.net/tracker/index.php?func=detail&aid=3285929&group_id=23067&atid=377408
        $sql_query0 = '';
    }
    if (isset($sql_query1) && ! PMA_DBI_try_query($sql_query1)) {
        // this one may fail, too...
        $sql_query1 = '';
    }
    if (isset($sql_query2)) {
        PMA_DBI_query($sql_query2);
    } else {
        $sql_query2 = '';
    }
    $sql_query = $sql_query0 . ' ' . $sql_query1 . ' ' . $sql_query2;
    $message = PMA_Message::success(__('You have updated the privileges for %s.'));
    $message->addParam('\'' . htmlspecialchars($username) . '\'@\'' . htmlspecialchars($hostname) . '\'');
}


/**
 * Revokes Privileges
 */
if (isset($_REQUEST['revokeall'])) {
<<<<<<< HEAD
    list ($message, $sql_query) = PMA_getMessageAndSqlQueryForPrivilegesRevoke(
        $db_and_table, $dbname, $tablename, $username, $hostname
    );
=======
    $db_and_table = PMA_wildcardEscapeForGrant($dbname, isset($tablename) ? $tablename : '');

    $sql_query0 = 'REVOKE ALL PRIVILEGES ON ' . $db_and_table
        . ' FROM \'' . $common_functions->sqlAddSlashes($username) . '\'@\'' . $common_functions->sqlAddSlashes($hostname) . '\';';
    $sql_query1 = 'REVOKE GRANT OPTION ON ' . $db_and_table
        . ' FROM \'' . $common_functions->sqlAddSlashes($username) . '\'@\'' . $common_functions->sqlAddSlashes($hostname) . '\';';

    PMA_DBI_query($sql_query0);
    if (! PMA_DBI_try_query($sql_query1)) {
        // this one may fail, too...
        $sql_query1 = '';
    }
    $sql_query = $sql_query0 . ' ' . $sql_query1;
    $message = PMA_Message::success(__('You have revoked the privileges for %s'));
    $message->addParam('\'' . htmlspecialchars($username) . '\'@\'' . htmlspecialchars($hostname) . '\'');
    if (! isset($tablename)) {
        unset($dbname);
    } else {
        unset($tablename);
    }
>>>>>>> b55019e0
}

/**
 * Updates the password
 */
if (isset($_REQUEST['change_pw'])) {
<<<<<<< HEAD
    $message = PMA_getMessageForUpdatePassword(
        $pma_pw, $pma_pw2, $err_url, $username, $hostname
    );
=======
    // similar logic in user_password.php
    $message = '';

    if (empty($_REQUEST['nopass']) && isset($pma_pw) && isset($pma_pw2)) {
        if ($pma_pw != $pma_pw2) {
            $message = PMA_Message::error(__('The passwords aren\'t the same!'));
        } elseif (empty($pma_pw) || empty($pma_pw2)) {
            $message = PMA_Message::error(__('The password is empty!'));
        }
    } // end if

    // here $nopass could be == 1
    if (empty($message)) {

        $hashing_function = (! empty($pw_hash) && $pw_hash == 'old' ? 'OLD_' : '')
                      . 'PASSWORD';

        // in $sql_query which will be displayed, hide the password
        $sql_query        = 'SET PASSWORD FOR \'' . $common_functions->sqlAddSlashes($username) . '\'@\'' . $common_functions->sqlAddSlashes($hostname) . '\' = ' . (($pma_pw == '') ? '\'\'' : $hashing_function . '(\'' . preg_replace('@.@s', '*', $pma_pw) . '\')');
        $local_query      = 'SET PASSWORD FOR \'' . $common_functions->sqlAddSlashes($username) . '\'@\'' . $common_functions->sqlAddSlashes($hostname) . '\' = ' . (($pma_pw == '') ? '\'\'' : $hashing_function . '(\'' . $common_functions->sqlAddSlashes($pma_pw) . '\')');
        PMA_DBI_try_query($local_query)
            or $common_functions->mysqlDie(PMA_DBI_getError(), $sql_query, false, $err_url);
        $message = PMA_Message::success(__('The password for %s was changed successfully.'));
        $message->addParam('\'' . htmlspecialchars($username) . '\'@\'' . htmlspecialchars($hostname) . '\'');
    }
>>>>>>> b55019e0
}

/**
 * Deletes users
 *   (Changes / copies a user, part IV)
 */

if (isset($_REQUEST['delete']) || (isset($_REQUEST['change_copy']) && $_REQUEST['mode'] < 4)) {
    if (isset($_REQUEST['change_copy'])) {
        $selected_usr = array($old_username . '&amp;#27;' . $old_hostname);
    } else {
        $selected_usr = $_REQUEST['selected_usr'];
        $queries = array();
    }
    foreach ($selected_usr as $each_user) {
        list($this_user, $this_host) = explode('&amp;#27;', $each_user);
        $queries[] = '# ' . sprintf(__('Deleting %s'), '\'' . $this_user . '\'@\'' . $this_host . '\'') . ' ...';
        $queries[] = 'DROP USER \'' . $common_functions->sqlAddSlashes($this_user) . '\'@\'' . $common_functions->sqlAddSlashes($this_host) . '\';';

        if (isset($_REQUEST['drop_users_db'])) {
            $queries[] = 'DROP DATABASE IF EXISTS ' . $common_functions->backquote($this_user) . ';';
            $GLOBALS['reload'] = true;

            if ($GLOBALS['is_ajax_request'] != true) {
                echo $common_functions->getReloadNavigationScript();
            }
        }
    }
    if (empty($_REQUEST['change_copy'])) {
        if (empty($queries)) {
            $message = PMA_Message::error(__('No users selected for deleting!'));
        } else {
            if ($_REQUEST['mode'] == 3) {
                $queries[] = '# ' . __('Reloading the privileges') . ' ...';
                $queries[] = 'FLUSH PRIVILEGES;';
            }
            $drop_user_error = '';
            foreach ($queries as $sql_query) {
                if ($sql_query{0} != '#') {
                    if (! PMA_DBI_try_query($sql_query, $GLOBALS['userlink'])) {
                        $drop_user_error .= PMA_DBI_getError() . "\n";
                    }
                }
            }
            // tracking sets this, causing the deleted db to be shown in navi
            unset($GLOBALS['db']);

            $sql_query = join("\n", $queries);
            if (! empty($drop_user_error)) {
                $message = PMA_Message::rawError($drop_user_error);
            } else {
                $message = PMA_Message::success(__('The selected users have been deleted successfully.'));
            }
        }
        unset($queries);
    }
}

/**
 * Changes / copies a user, part V
 */
if (isset($_REQUEST['change_copy'])) {
    $tmp_count = 0;
    foreach ($queries as $sql_query) {
        if ($sql_query{0} != '#') {
            PMA_DBI_query($sql_query);
        }
        // when there is a query containing a hidden password, take it
        // instead of the real query sent
        if (isset($queries_for_display[$tmp_count])) {
            $queries[$tmp_count] = $queries_for_display[$tmp_count];
        }
        $tmp_count++;
    }
    $message = PMA_Message::success();
    $sql_query = join("\n", $queries);
}


/**
 * Reloads the privilege tables into memory
 */
if (isset($_REQUEST['flush_privileges'])) {
    $sql_query = 'FLUSH PRIVILEGES;';
    PMA_DBI_query($sql_query);
    $message = PMA_Message::success(__('The privileges were reloaded successfully.'));
}

/**
 * defines some standard links
 */
$link_edit = '<a class="edit_user_anchor ' . $conditional_class . '" href="server_privileges.php?' . str_replace('%', '%%', $GLOBALS['url_query'])
    . '&amp;username=%s'
    . '&amp;hostname=%s'
    . '&amp;dbname=%s'
    . '&amp;tablename=%s">'
    . $common_functions->getIcon('b_usredit.png', __('Edit Privileges'))
    . '</a>';

$link_revoke = '<a href="server_privileges.php?' . str_replace('%', '%%', $GLOBALS['url_query'])
    . '&amp;username=%s'
    . '&amp;hostname=%s'
    . '&amp;dbname=%s'
    . '&amp;tablename=%s'
    . '&amp;revokeall=1">'
    . $common_functions->getIcon('b_usrdrop.png', __('Revoke'))
    . '</a>';

$link_export = '<a class="export_user_anchor ' . $conditional_class . '" href="server_privileges.php?' . str_replace('%', '%%', $GLOBALS['url_query'])
    . '&amp;username=%s'
    . '&amp;hostname=%s'
    . '&amp;initial=%s'
    . '&amp;export=1">'
    . $common_functions->getIcon('b_tblexport.png', __('Export'))
    . '</a>';

$link_export_all = '<a class="export_user_anchor ' . $conditional_class . '" href="server_privileges.php?' . str_replace('%', '%%', $GLOBALS['url_query'])
    . '&amp;username=%s'
    . '&amp;hostname=%s'
    . '&amp;initial=%s'
    . '&amp;export=1">'
    . $common_functions->getIcon('b_tblexport.png', __('Export all'))
    . '</a>';

/**
 * If we are in an Ajax request for Create User/Edit User/Revoke User/
 * Flush Privileges, show $message and exit.
 */
if ($GLOBALS['is_ajax_request'] && ! isset($_REQUEST['export']) && (! isset($_REQUEST['submit_mult']) || $_REQUEST['submit_mult'] != 'export') && (! isset($_REQUEST['adduser']) || $_add_user_error) && (! isset($_REQUEST['initial']) || empty($_REQUEST['initial'])) && ! isset($_REQUEST['showall']) && ! isset($_REQUEST['edit_user_dialog']) && ! isset($_REQUEST['db_specific'])) {

    if (isset($sql_query)) {
        $extra_data['sql_query'] = $common_functions->getMessage(null, $sql_query);
    }

    if (isset($_REQUEST['adduser_submit']) || isset($_REQUEST['change_copy'])) {
        /**
         * generate html on the fly for the new user that was just created.
         */
        $new_user_string = '<tr>'."\n"
                           .'<td> <input type="checkbox" name="selected_usr[]" id="checkbox_sel_users_" value="' . htmlspecialchars($username) . '&amp;#27;' . htmlspecialchars($hostname) . '" /> </td>' . "\n"
                           .'<td><label for="checkbox_sel_users_">' . (empty($username) ? '<span style="color: #FF0000">' . __('Any') . '</span>' : htmlspecialchars($username) ) . '</label></td>' . "\n"
                           .'<td>' . htmlspecialchars($hostname) . '</td>' . "\n";
        $new_user_string .= '<td>';

        if (! empty($password) || isset($pma_pw)) {
            $new_user_string .= __('Yes');
        } else {
            $new_user_string .= '<span style="color: #FF0000">' . __('No') . '</span>';
        };

        $new_user_string .= '</td>'."\n";
        $new_user_string .= '<td><code>' . join(', ', PMA_extractPrivInfo('', true)) . '</code></td>'; //Fill in privileges here
        $new_user_string .= '<td>';

        if ((isset($Grant_priv) && $Grant_priv == 'Y')) {
            $new_user_string .= __('Yes');
        } else {
            $new_user_string .= __('No');
        }

        $new_user_string .='</td>';

        $new_user_string .= '<td>' . sprintf($link_edit, urlencode($username), urlencode($hostname), '', '') . '</td>' . "\n";
        $new_user_string .= '<td>' . sprintf($link_export, urlencode($username), urlencode($hostname), (isset($initial) ? $initial : '')) . '</td>' . "\n";

        $new_user_string .= '</tr>';

        $extra_data['new_user_string'] = $new_user_string;

        /**
         * Generate the string for this alphabet's initial, to update the user
         * pagination
         */
        $new_user_initial = strtoupper(substr($username, 0, 1));
        $new_user_initial_string = '<a href="server_privileges.php?' . $GLOBALS['url_query'] . '&initial=' . $new_user_initial
            .'">' . $new_user_initial . '</a>';
        $extra_data['new_user_initial'] = $new_user_initial;
        $extra_data['new_user_initial_string'] = $new_user_initial_string;
    }

    if (isset($update_privs)) {
        $extra_data['db_specific_privs'] = false;
        if (isset($dbname_is_wildcard)) {
            $extra_data['db_specific_privs'] = ! $dbname_is_wildcard;
        }
        $new_privileges = join(', ', PMA_extractPrivInfo('', true));

        $extra_data['new_privileges'] = $new_privileges;
    }

    if ($message instanceof PMA_Message) {
        $response = PMA_Response::getInstance();
        $response->isSuccess($message->isSuccess());
        $response->addJSON('message', $message);
        $response->addJSON($extra_data);
        exit;
    }
}

/**
 * Displays the links
 */
if (isset($viewing_mode) && $viewing_mode == 'db') {
    $db = $checkprivs;
    $url_query .= '&amp;goto=db_operations.php';

    // Gets the database structure
    $sub_part = '_structure';
    include 'libraries/db_info.inc.php';
    echo "\n";
} else {
    if (! empty($GLOBALS['message'])) {
        echo $common_functions->getMessage($GLOBALS['message']);
        unset($GLOBALS['message']);
    }
}


/**
 * Displays the page
 */

// export user definition
if (isset($_REQUEST['export']) || (isset($_REQUEST['submit_mult']) && $_REQUEST['submit_mult'] == 'export')) {
    $export = '<textarea class="export" cols="' . $GLOBALS['cfg']['TextareaCols'] . '" rows="' . $GLOBALS['cfg']['TextareaRows'] . '">';
    if ($username == '%') {
        // export privileges for all users
        $title = __('Privileges for all users');
        foreach ($_SESSION['user_host_pairs'] as $pair) {
            $export .= PMA_getGrants($pair['user'], $pair['host']);
            $export .= "\n";
        }
    } elseif (isset($_REQUEST['selected_usr'])) {
        // export privileges for selected users
        $title = __('Privileges');
        foreach ($_REQUEST['selected_usr'] as $export_user) {
            $export_username = substr($export_user, 0, strpos($export_user, '&'));
            $export_hostname = substr($export_user, strrpos($export_user, ';') + 1);
            $export .= '# '
                . sprintf(
                    __('Privileges for %s'),
                    '`' . htmlspecialchars($export_username) . '`@`' . htmlspecialchars($export_hostname) . '`'
                )
                . "\n\n";
            $export .= PMA_getGrants($export_username, $export_hostname) . "\n";
        }
    } else {
        // export privileges for a single user
        $title = __('User') . ' `' . htmlspecialchars($username) . '`@`' . htmlspecialchars($hostname) . '`';
        $export .= PMA_getGrants($username, $hostname);
    }
    // remove trailing whitespace
    $export = trim($export);

    $export .= '</textarea>';
    unset($username, $hostname, $grants, $one_grant);
    if ($GLOBALS['is_ajax_request']) {
        $response = PMA_Response::getInstance();
        $response->addJSON('message', $export);
        $response->addJSON('title', $title);
        exit;
    } else {
        echo "<h2>$title</h2>$export";
    }
}

if (empty($_REQUEST['adduser']) && (! isset($checkprivs) || ! strlen($checkprivs))) {
    if (! isset($username)) {
        // No username is given --> display the overview
        echo '<h2>' . "\n"
           . $common_functions->getIcon('b_usrlist.png')
           . __('Users overview') . "\n"
           . '</h2>' . "\n";

        $sql_query = 'SELECT *,' .
            "       IF(`Password` = _latin1 '', 'N', 'Y') AS 'Password'" .
            '  FROM `mysql`.`user`';

        $sql_query .= (isset($initial) ? PMA_rangeOfUsers($initial) : '');

        $sql_query .= ' ORDER BY `User` ASC, `Host` ASC;';
        $res = PMA_DBI_try_query($sql_query, null, PMA_DBI_QUERY_STORE);

        if (! $res) {
            // the query failed! This may have two reasons:
            // - the user does not have enough privileges
            // - the privilege tables use a structure of an earlier version.
            // so let's try a more simple query

            $sql_query = 'SELECT * FROM `mysql`.`user`';
            $res = PMA_DBI_try_query($sql_query, null, PMA_DBI_QUERY_STORE);

            if (! $res) {
                PMA_Message::error(__('No Privileges'))->display();
                PMA_DBI_free_result($res);
                unset($res);
            } else {
                // This message is hardcoded because I will replace it by
                // a automatic repair feature soon.
                $raw = 'Your privilege table structure seems to be older than'
                    . ' this MySQL version!<br />'
                    . 'Please run the <code>mysql_upgrade</code> command'
                    . '(<code>mysql_fix_privilege_tables</code> on older systems)'
                    . ' that should be included in your MySQL server distribution'
                    . ' to solve this problem!';
                PMA_Message::rawError($raw)->display();
            }
        } else {

            // we also want users not in table `user` but in other table
            $tables = PMA_DBI_fetch_result('SHOW TABLES FROM `mysql`;');

            $tables_to_search_for_users = array(
                'user', 'db', 'tables_priv', 'columns_priv', 'procs_priv',
            );

            $db_rights_sqls = array();
            foreach ($tables_to_search_for_users as $table_search_in) {
                if (in_array($table_search_in, $tables)) {
                    $db_rights_sqls[] = 'SELECT DISTINCT `User`, `Host` FROM `mysql`.`' . $table_search_in . '` ' . (isset($initial) ? PMA_rangeOfUsers($initial) : '');
                }
            }

            $user_defaults = array(
                'User'      => '',
                'Host'      => '%',
                'Password'  => '?',
                'Grant_priv' => 'N',
                'privs'     => array('USAGE'),
            );

            // for all initials, even non A-Z
            $array_initials = array();
            // for the rights
            $db_rights = array();

            $db_rights_sql = '(' . implode(') UNION (', $db_rights_sqls) . ')'
                .' ORDER BY `User` ASC, `Host` ASC';

            $db_rights_result = PMA_DBI_query($db_rights_sql);

            while ($db_rights_row = PMA_DBI_fetch_assoc($db_rights_result)) {
                $db_rights_row = array_merge($user_defaults, $db_rights_row);
                $db_rights[$db_rights_row['User']][$db_rights_row['Host']]
                    = $db_rights_row;
            }
            PMA_DBI_free_result($db_rights_result);
            unset($db_rights_sql, $db_rights_sqls, $db_rights_result, $db_rights_row);
            ksort($db_rights);

            /**
             * Displays the initials
             * In an Ajax request, we don't need to show this.
             * Also not necassary if there is less than 20 privileges
             */
            if ($GLOBALS['is_ajax_request'] != true && PMA_DBI_num_rows($res) > 20 ) {

                // initialize to false the letters A-Z
                for ($letter_counter = 1; $letter_counter < 27; $letter_counter++) {
                    if (! isset($array_initials[chr($letter_counter + 64)])) {
                        $array_initials[chr($letter_counter + 64)] = false;
                    }
                }

                $initials = PMA_DBI_try_query('SELECT DISTINCT UPPER(LEFT(`User`,1)) FROM `user` ORDER BY `User` ASC', null, PMA_DBI_QUERY_STORE);
                while (list($tmp_initial) = PMA_DBI_fetch_row($initials)) {
                    $array_initials[$tmp_initial] = true;
                }

                // Display the initials, which can be any characters, not
                // just letters. For letters A-Z, we add the non-used letters
                // as greyed out.

                uksort($array_initials, "strnatcasecmp");

                echo '<table id="initials_table" class="' . $conditional_class . '" <cellspacing="5"><tr>';
                foreach ($array_initials as $tmp_initial => $initial_was_found) {
                    if ($initial_was_found) {
                        echo '<td><a href="server_privileges.php?' . $GLOBALS['url_query'] . '&amp;initial=' . urlencode($tmp_initial) . '">' . $tmp_initial . '</a></td>' . "\n";
                    } else {
                        echo '<td>' . $tmp_initial . '</td>';
                    }
                }
                echo '<td><a href="server_privileges.php?' . $GLOBALS['url_query'] . '&amp;showall=1" class="nowrap">[' . __('Show all') . ']</a></td>' . "\n";
                echo '</tr></table>';
            }

            /**
            * Display the user overview
            * (if less than 50 users, display them immediately)
            */

            if (isset($initial) || isset($showall) || PMA_DBI_num_rows($res) < 50) {

                while ($row = PMA_DBI_fetch_assoc($res)) {
                    $row['privs'] = PMA_extractPrivInfo($row, true);
                    $db_rights[$row['User']][$row['Host']] = $row;
                }
                @PMA_DBI_free_result($res);
                unset($res);

                echo '<form name="usersForm" id="usersForm" action="server_privileges.php" method="post">' . "\n"
                   . PMA_generate_common_hidden_inputs('', '')
                   . '    <table id="tableuserrights" class="data">' . "\n"
                   . '    <thead>' . "\n"
                   . '        <tr><th></th>' . "\n"
                   . '            <th>' . __('User') . '</th>' . "\n"
                   . '            <th>' . __('Host') . '</th>' . "\n"
                   . '            <th>' . __('Password') . '</th>' . "\n"
                   . '            <th>' . __('Global privileges') . ' '
                   . $common_functions->showHint(__('Note: MySQL privilege names are expressed in English')) . '</th>' . "\n"
                   . '            <th>' . __('Grant') . '</th>' . "\n"
                   . '            <th colspan="2">' . __('Action') . '</th>' . "\n";
                echo '        </tr>' . "\n";
                echo '    </thead>' . "\n";
                echo '    <tbody>' . "\n";

                $_SESSION['user_host_pairs'] = array();
                $pair_count = 0;
                $odd_row = true;
                $index_checkbox = -1;
                foreach ($db_rights as $user) {
                    $index_checkbox++;
                    ksort($user);
                    foreach ($user as $host) {
                        $index_checkbox++;
                        echo '        <tr class="' . ($odd_row ? 'odd' : 'even') . '">' . "\n"
                           . '            <td><input type="checkbox" class="checkall" name="selected_usr[]" id="checkbox_sel_users_'
                            . $index_checkbox . '" value="'
                            . htmlspecialchars($host['User'] . '&amp;#27;' . $host['Host'])
                            . '"'
                            . (empty($GLOBALS['checkall']) ?  '' : ' checked="checked"')
                            . ' /></td>' . "\n"
                           . '            <td><label for="checkbox_sel_users_' . $index_checkbox . '">' . (empty($host['User']) ? '<span style="color: #FF0000">' . __('Any') . '</span>' : htmlspecialchars($host['User'])) . '</label></td>' . "\n"
                           . '            <td>' . htmlspecialchars($host['Host']) . '</td>' . "\n";
                        echo '            <td>';
                        switch ($host['Password']) {
                        case 'Y':
                            echo __('Yes');
                            break;
                        case 'N':
                            echo '<span style="color: #FF0000">' . __('No') . '</span>';
                            break;
                        // this happens if this is a definition not coming from mysql.user
                        default:
                            echo '--'; // in future version, replace by "not present"
                            break;
                        } // end switch
                        echo '</td>' . "\n"
                           . '            <td><code>' . "\n"
                           . '                ' . implode(',' . "\n" . '            ', $host['privs']) . "\n"
                           . '                </code></td>' . "\n"
                           . '            <td>' . ($host['Grant_priv'] == 'Y' ? __('Yes') : __('No')) . '</td>' . "\n"
                           . '            <td class="center">';
                        printf($link_edit, urlencode($host['User']), urlencode($host['Host']), '', '');
                        echo '</td>';
                        echo '<td class="center">';
                        printf($link_export, urlencode($host['User']), urlencode($host['Host']), (isset($initial) ? $initial : ''));
                        echo '</td>';
                        echo '</tr>';
                        $odd_row = ! $odd_row;

                        $_SESSION['user_host_pairs'][$pair_count]['user'] = $host['User'];
                        $_SESSION['user_host_pairs'][$pair_count]['host'] = $host['Host'];
                        $pair_count ++;
                    }
                }

                unset($user, $host, $odd_row);
                echo '    </tbody></table>' . "\n"
                   .'<div>'
                   .'<div style="float:left;">'
                   .'<img class="selectallarrow"'
                   .' src="' . $pmaThemeImage . 'arrow_' . $text_dir . '.png"'
                   .' width="38" height="22"'
                   .' alt="' . __('With selected:') . '" />' . "\n"
                   .'<input type="checkbox" id="checkall" title="' . __('Check All') . '" /> '
                   .'<label for="checkall">' . __('Check All') . '</label> '
                   .'<i style="margin-left: 2em">' . __('With selected:') . '</i>' . "\n";

                echo $common_functions->getButtonOrImage(
                    'submit_mult', 'mult_submit', 'submit_mult_export',
                    __('Export'), 'b_tblexport.png', 'export'
                );
                echo '<input type="hidden" name="initial" value="' . (isset($initial) ? $initial : '') . '" />';
                echo '</div>'
                   . '<div class="clear_both" style="clear:both"></div>'
                   . '<div style="float:left; padding-left:10px;">';
                printf($link_export_all, urlencode('%'), urlencode('%'), (isset($initial) ? $initial : ''));
                echo '</div>'
                   . '</div>'
                   . '<div class="clear_both" style="clear:both"></div>';

                // add/delete user fieldset
                echo '    <fieldset id="fieldset_add_user">' . "\n"
                   . '        <a href="server_privileges.php?' . $GLOBALS['url_query'] . '&amp;adduser=1" class="' . $conditional_class . '">' . "\n"
                   . $common_functions->getIcon('b_usradd.png')
                   . '            ' . __('Add user') . '</a>' . "\n"
                   . '    </fieldset>' . "\n"
                   . '    <fieldset id="fieldset_delete_user">'
                   . '        <legend>' . "\n"
                   . $common_functions->getIcon('b_usrdrop.png')
                   . '            ' . __('Remove selected users') . '' . "\n"
                   . '        </legend>' . "\n"
                   . '        <input type="hidden" name="mode" value="2" />' . "\n"
                   . '(' . __('Revoke all active privileges from the users and delete them afterwards.') . ')<br />' . "\n"
                   . '        <input type="checkbox" title="' . __('Drop the databases that have the same names as the users.') . '" name="drop_users_db" id="checkbox_drop_users_db" />' . "\n"
                   . '        <label for="checkbox_drop_users_db" title="' . __('Drop the databases that have the same names as the users.') . '">' . "\n"
                   . '            ' . __('Drop the databases that have the same names as the users.') . "\n"
                   . '        </label>' . "\n"
                   . '    </fieldset>' . "\n"
                   . '    <fieldset id="fieldset_delete_user_footer" class="tblFooters">' . "\n"
                   . '        <input type="submit" name="delete" value="' . __('Go') . '" id="buttonGo" class="' . $conditional_class . '"/>' . "\n"
                   . '    </fieldset>' . "\n"
                   . '</form>' . "\n";
            } else {

                unset ($row);
                echo '    <fieldset id="fieldset_add_user">' . "\n"
                   . '        <a href="server_privileges.php?' . $GLOBALS['url_query'] . '&amp;adduser=1" class="' . $conditional_class . '">' . "\n"
                   . $common_functions->getIcon('b_usradd.png')
                   . '            ' . __('Add user') . '</a>' . "\n"
                   . '    </fieldset>' . "\n";
            } // end if (display overview)

            if ($GLOBALS['is_ajax_request']) {
                exit;
            }

            $flushnote = new PMA_Message(__('Note: phpMyAdmin gets the users\' privileges directly from MySQL\'s privilege tables. The content of these tables may differ from the privileges the server uses, if they have been changed manually. In this case, you should %sreload the privileges%s before you continue.'), PMA_Message::NOTICE);
            $flushnote->addParam('<a href="server_privileges.php?' . $GLOBALS['url_query'] . '&amp;flush_privileges=1" id="reload_privileges_anchor" class="' . $conditional_class . '">', false);
            $flushnote->addParam('</a>', false);
            $flushnote->display();
        }


    } else {

        // A user was selected -> display the user's properties

        // In an Ajax request, prevent cached values from showing
        if ($GLOBALS['is_ajax_request'] == true) {
            header('Cache-Control: no-cache');
        }

        echo '<h2>' . "\n"
           . $common_functions->getIcon('b_usredit.png')
           . __('Edit Privileges') . ': '
           . __('User');

        if (isset($dbname)) {
            echo ' <i><a href="server_privileges.php?'
                . $GLOBALS['url_query'] . '&amp;username=' . htmlspecialchars(urlencode($username))
                . '&amp;hostname=' . htmlspecialchars(urlencode($hostname)) . '&amp;dbname=&amp;tablename=">\''
                . htmlspecialchars($username) . '\'@\'' . htmlspecialchars($hostname)
                . '\'</a></i>' . "\n";
            $url_dbname = urlencode(str_replace(array('\_', '\%'), array('_', '%'), $dbname));

            echo ' - ' . ($dbname_is_wildcard ? __('Databases') : __('Database') );
            if (isset($tablename)) {
                echo ' <i><a href="server_privileges.php?' . $GLOBALS['url_query']
                    . '&amp;username=' . htmlspecialchars(urlencode($username)) . '&amp;hostname=' . htmlspecialchars(urlencode($hostname))
                    . '&amp;dbname=' . htmlspecialchars($url_dbname) . '&amp;tablename=">' . htmlspecialchars($dbname) . '</a></i>';
                echo ' - ' . __('Table') . ' <i>' . htmlspecialchars($tablename) . '</i>';
            } else {
                echo ' <i>' . htmlspecialchars($dbname) . '</i>';
            }

        } else {
            echo ' <i>\'' . htmlspecialchars($username) . '\'@\'' . htmlspecialchars($hostname)
                . '\'</i>' . "\n";

        }
        echo '</h2>' . "\n";


        $sql = "SELECT '1' FROM `mysql`.`user`"
            . " WHERE `User` = '" . $common_functions->sqlAddSlashes($username) . "'"
            . " AND `Host` = '" . $common_functions->sqlAddSlashes($hostname) . "';";
        $user_does_not_exists = (bool) ! PMA_DBI_fetch_value($sql);
        unset($sql);
        if ($user_does_not_exists) {
            PMA_Message::error(__('The selected user was not found in the privilege table.'))->display();
            echo PMA_getHtmlForDisplayLoginInformationFields();
            //exit;
        }

        echo '<form name="usersForm" id="addUsersForm_' . $random_n . '" action="server_privileges.php" method="post">' . "\n";
        $_params = array(
            'username' => $username,
            'hostname' => $hostname,
        );
        if (isset($dbname)) {
            $_params['dbname'] = $dbname;
            if (isset($tablename)) {
                $_params['tablename'] = $tablename;
            }
        }
        echo PMA_generate_common_hidden_inputs($_params);

        echo PMA_getHtmlToDisplayPrivilegesTable(
            $random_n,
            PMA_ifSetOr($dbname, '*', 'length'),
            PMA_ifSetOr($tablename, '*', 'length')
        );

        echo '</form>' . "\n";

        if (! isset($tablename) && empty($dbname_is_wildcard)) {

            // no table name was given, display all table specific rights
            // but only if $dbname contains no wildcards

            // table header
            echo '<form action="server_privileges.php" id="db_or_table_specific_priv" method="post">' . "\n"
               . PMA_generate_common_hidden_inputs('', '')
               . '<input type="hidden" name="username" value="' . htmlspecialchars($username) . '" />' . "\n"
               . '<input type="hidden" name="hostname" value="' . htmlspecialchars($hostname) . '" />' . "\n"
               . '<fieldset>' . "\n"
               . '<legend>' . (! isset($dbname) ? __('Database-specific privileges') : __('Table-specific privileges')) . '</legend>' . "\n"
               . '<table class="data">' . "\n"
               . '<thead>' . "\n"
               . '<tr><th>' . (! isset($dbname) ? __('Database') : __('Table')) . '</th>' . "\n"
               . '    <th>' . __('Privileges') . '</th>' . "\n"
               . '    <th>' . __('Grant') . '</th>' . "\n"
               . '    <th>' . (! isset($dbname) ? __('Table-specific privileges') : __('Column-specific privileges')) . '</th>' . "\n"
               . '    <th colspan="2">' . __('Action') . '</th>' . "\n"
               . '</tr>' . "\n"
               . '</thead>' . "\n"
               . '<tbody>' . "\n";

            $user_host_condition = ' WHERE `User`'
                . ' = \'' . $common_functions->sqlAddSlashes($username) . "'"
                . ' AND `Host`'
                . ' = \'' . $common_functions->sqlAddSlashes($hostname) . "'";

            // table body
            // get data

            // we also want privielgs for this user not in table `db` but in other table
            $tables = PMA_DBI_fetch_result('SHOW TABLES FROM `mysql`;');
            if (! isset($dbname)) {

                // no db name given, so we want all privs for the given user

                $tables_to_search_for_users = array(
                    'tables_priv', 'columns_priv',
                );

                $db_rights_sqls = array();
                foreach ($tables_to_search_for_users as $table_search_in) {
                    if (in_array($table_search_in, $tables)) {
                        $db_rights_sqls[] = '
                            SELECT DISTINCT `Db`
                                   FROM `mysql`.' . $common_functions->backquote($table_search_in)
                                   . $user_host_condition;
                    }
                }

                $user_defaults = array(
                    'Db'          => '',
                    'Grant_priv'  => 'N',
                    'privs'       => array('USAGE'),
                    'Table_privs' => true,
                );

                // for the rights
                $db_rights = array();

                $db_rights_sql = '(' . implode(') UNION (', $db_rights_sqls) . ')'
                    .' ORDER BY `Db` ASC';

                $db_rights_result = PMA_DBI_query($db_rights_sql);

                while ($db_rights_row = PMA_DBI_fetch_assoc($db_rights_result)) {
                    $db_rights_row = array_merge($user_defaults, $db_rights_row);
                    // only Db names in the table `mysql`.`db` uses wildcards
                    // as we are in the db specific rights display we want
                    // all db names escaped, also from other sources
                    $db_rights_row['Db'] = $common_functions->escapeMysqlWildcards(
                        $db_rights_row['Db']
                    );
                    $db_rights[$db_rights_row['Db']] = $db_rights_row;
                }

                PMA_DBI_free_result($db_rights_result);
                unset($db_rights_sql, $db_rights_sqls, $db_rights_result, $db_rights_row);

                $sql_query = 'SELECT * FROM `mysql`.`db`' . $user_host_condition . ' ORDER BY `Db` ASC';
                $res = PMA_DBI_query($sql_query);
                $sql_query = '';

                while ($row = PMA_DBI_fetch_assoc($res)) {
                    if (isset($db_rights[$row['Db']])) {
                        $db_rights[$row['Db']] = array_merge($db_rights[$row['Db']], $row);
                    } else {
                        $db_rights[$row['Db']] = $row;
                    }
                    // there are db specific rights for this user
                    // so we can drop this db rights
                    $db_rights[$row['Db']]['can_delete'] = true;
                }
                PMA_DBI_free_result($res);
                unset($row, $res);

            } else {

                // db name was given,
                // so we want all user specific rights for this db

                $user_host_condition .=
                    ' AND `Db`'
                    .' LIKE \'' . $common_functions->sqlAddSlashes($dbname, true) . "'";

                $tables_to_search_for_users = array(
                    'columns_priv',
                );

                $db_rights_sqls = array();
                foreach ($tables_to_search_for_users as $table_search_in) {
                    if (in_array($table_search_in, $tables)) {
                        $db_rights_sqls[] = '
                            SELECT DISTINCT `Table_name`
                                   FROM `mysql`.' . $common_functions->backquote($table_search_in)
                                   . $user_host_condition;
                    }
                }

                $user_defaults = array(
                    'Table_name'  => '',
                    'Grant_priv'  => 'N',
                    'privs'       => array('USAGE'),
                    'Column_priv' => true,
                );

                // for the rights
                $db_rights = array();

                $db_rights_sql = '(' . implode(') UNION (', $db_rights_sqls) . ')'
                    .' ORDER BY `Table_name` ASC';

                $db_rights_result = PMA_DBI_query($db_rights_sql);

                while ($db_rights_row = PMA_DBI_fetch_assoc($db_rights_result)) {
                    $db_rights_row = array_merge($user_defaults, $db_rights_row);
                    $db_rights[$db_rights_row['Table_name']] = $db_rights_row;
                }
                PMA_DBI_free_result($db_rights_result);
                unset($db_rights_sql, $db_rights_sqls, $db_rights_result, $db_rights_row);

                $sql_query = 'SELECT `Table_name`,'
                    .' `Table_priv`,'
                    .' IF(`Column_priv` = _latin1 \'\', 0, 1)'
                    .' AS \'Column_priv\''
                    .' FROM `mysql`.`tables_priv`'
                    . $user_host_condition
                    .' ORDER BY `Table_name` ASC;';
                $res = PMA_DBI_query($sql_query);
                $sql_query = '';

                while ($row = PMA_DBI_fetch_assoc($res)) {
                    if (isset($db_rights[$row['Table_name']])) {
                        $db_rights[$row['Table_name']] = array_merge($db_rights[$row['Table_name']], $row);
                    } else {
                        $db_rights[$row['Table_name']] = $row;
                    }
                }
                PMA_DBI_free_result($res);
                unset($row, $res);
            }
            ksort($db_rights);

            // display rows
            if (count($db_rights) < 1) {
                echo '<tr class="odd">' . "\n"
                   . '    <td colspan="6"><center><i>' . __('None') . '</i></center></td>' . "\n"
                   . '</tr>' . "\n";
            } else {
                $odd_row = true;
                $found_rows = array();
                //while ($row = PMA_DBI_fetch_assoc($res)) {
                foreach ($db_rights as $row) {
                    $found_rows[] = (! isset($dbname)) ? $row['Db'] : $row['Table_name'];

                    echo '<tr class="' . ($odd_row ? 'odd' : 'even') . '">' . "\n"
                       . '    <td>' . htmlspecialchars((! isset($dbname)) ? $row['Db'] : $row['Table_name']) . '</td>' . "\n"
                       . '    <td><code>' . "\n"
                       . '        ' . join(',' . "\n" . '            ', PMA_extractPrivInfo($row, true)) . "\n"
                       . '        </code></td>' . "\n"
                       . '    <td>' . ((((! isset($dbname)) && $row['Grant_priv'] == 'Y') || (isset($dbname) && in_array('Grant', explode(',', $row['Table_priv'])))) ? __('Yes') : __('No')) . '</td>' . "\n"
                       . '    <td>';
                    if (! empty($row['Table_privs']) || ! empty ($row['Column_priv'])) {
                        echo __('Yes');
                    } else {
                        echo __('No');
                    }
                    echo '</td>' . "\n"
                       . '    <td>';
                    printf(
                        $link_edit,
                        htmlspecialchars(urlencode($username)),
                        urlencode(htmlspecialchars($hostname)),
                        urlencode((! isset($dbname)) ? $row['Db'] : htmlspecialchars($dbname)),
                        urlencode((! isset($dbname)) ? '' : $row['Table_name'])
                    );
                    echo '</td>' . "\n"
                       . '    <td>';
                    if (! empty($row['can_delete']) || isset($row['Table_name']) && strlen($row['Table_name'])) {
                        printf(
                            $link_revoke,
                            htmlspecialchars(urlencode($username)),
                            urlencode(htmlspecialchars($hostname)),
                            urlencode((! isset($dbname)) ? $row['Db'] : htmlspecialchars($dbname)),
                            urlencode((! isset($dbname)) ? '' : $row['Table_name'])
                        );
                    }
                    echo '</td>' . "\n"
                       . '</tr>' . "\n";
                    $odd_row = ! $odd_row;
                } // end while
            }
            unset($row);
            echo '</tbody>' . "\n"
               . '</table>' . "\n";

            if (! isset($dbname)) {

                // no database name was given, display select db

                $pred_db_array =PMA_DBI_fetch_result('SHOW DATABASES;');

                echo '    <label for="text_dbname">' . __('Add privileges on the following database') . ':</label>' . "\n";
                if (! empty($pred_db_array)) {
                    echo '    <select name="pred_dbname" class="autosubmit">' . "\n"
                       . '        <option value="" selected="selected">' . __('Use text field') . ':</option>' . "\n";
                    foreach ($pred_db_array as $current_db) {
                        $current_db = $common_functions->escapeMysqlWildcards($current_db);
                        // cannot use array_diff() once, outside of the loop,
                        // because the list of databases has special characters
                        // already escaped in $found_rows,
                        // contrary to the output of SHOW DATABASES
                        if (empty($found_rows) || ! in_array($current_db, $found_rows)) {
                            echo '        <option value="' . htmlspecialchars($current_db) . '">'
                                . htmlspecialchars($current_db) . '</option>' . "\n";
                        }
                    }
                    echo '    </select>' . "\n";
                }
                echo '    <input type="text" id="text_dbname" name="dbname" />' . "\n"
                    . $common_functions->showHint(__('Wildcards % and _ should be escaped with a \ to use them literally'));
            } else {
                echo '    <input type="hidden" name="dbname" value="' . htmlspecialchars($dbname) . '"/>' . "\n"
                   . '    <label for="text_tablename">' . __('Add privileges on the following table') . ':</label>' . "\n";
                if ($res = @PMA_DBI_try_query('SHOW TABLES FROM ' . $common_functions->backquote($common_functions->unescapeMysqlWildcards($dbname)) . ';', null, PMA_DBI_QUERY_STORE)) {
                    $pred_tbl_array = array();
                    while ($row = PMA_DBI_fetch_row($res)) {
                        if (! isset($found_rows) || ! in_array($row[0], $found_rows)) {
                            $pred_tbl_array[] = $row[0];
                        }
                    }
                    PMA_DBI_free_result($res);
                    unset($res, $row);
                    if (! empty($pred_tbl_array)) {
                        echo '    <select name="pred_tablename" class="autosubmit">' . "\n"
                           . '        <option value="" selected="selected">' . __('Use text field') . ':</option>' . "\n";
                        foreach ($pred_tbl_array as $current_table) {
                            echo '        <option value="' . htmlspecialchars($current_table) . '">' . htmlspecialchars($current_table) . '</option>' . "\n";
                        }
                        echo '    </select>' . "\n";
                    }
                } else {
                    unset($res);
                }
                echo '    <input type="text" id="text_tablename" name="tablename" />' . "\n";
            }
            echo '</fieldset>' . "\n";
            echo '<fieldset class="tblFooters">' . "\n"
               . '    <input type="submit" value="' . __('Go') . '" />'
               . '</fieldset>' . "\n"
               . '</form>' . "\n";

        }

        // Provide a line with links to the relevant database and table
        if (isset($dbname) && empty($dbname_is_wildcard)) {
            echo '[ ' . __('Database')
                . ' <a href="' . $GLOBALS['cfg']['DefaultTabDatabase'] . '?'
                . $GLOBALS['url_query'] . '&amp;db=' . $url_dbname . '&amp;reload=1">'
                . htmlspecialchars($dbname) . ': ' . $common_functions->getTitleForTarget($GLOBALS['cfg']['DefaultTabDatabase']) . "</a> ]\n";

            if (isset($tablename)) {
                echo ' [ ' . __('Table') . ' <a href="'
                    . $GLOBALS['cfg']['DefaultTabTable'] . '?' . $GLOBALS['url_query']
                    . '&amp;db=' . $url_dbname . '&amp;table=' . htmlspecialchars(urlencode($tablename))
                    . '&amp;reload=1">' . htmlspecialchars($tablename) . ': '
                    . $common_functions->getTitleForTarget(
                        $GLOBALS['cfg']['DefaultTabTable']
                    )
                    . "</a> ]\n";
            }
            unset($url_dbname);
        }

        if (! isset($dbname) && ! $user_does_not_exists) {
            include_once 'libraries/display_change_password.lib.php';

            echo '<form action="server_privileges.php" method="post" class="copyUserForm">' . "\n"
               . PMA_generate_common_hidden_inputs('', '')
               . '<input type="hidden" name="old_username" value="' . htmlspecialchars($username) . '" />' . "\n"
               . '<input type="hidden" name="old_hostname" value="' . htmlspecialchars($hostname) . '" />' . "\n"
               . '<fieldset id="fieldset_change_copy_user">' . "\n"
               . '    <legend>' . __('Change Login Information / Copy User') . '</legend>' . "\n"
               . PMA_getHtmlForDisplayLoginInformationFields('change');
            echo '    <fieldset>' . "\n"
                . '        <legend>' . __('Create a new user with the same privileges and ...') . '</legend>' . "\n";
            $choices = array(
                '4' => __('... keep the old one.'),
                '1' => __('... delete the old one from the user tables.'),
                '2' => __('... revoke all active privileges from the old one and delete it afterwards.'),
                '3' => __('... delete the old one from the user tables and reload the privileges afterwards.'));
            echo $common_functions->getRadioFields(
                'mode', $choices, '4', true
            );
            unset($choices);

            echo '    </fieldset>' . "\n"
               . '</fieldset>' . "\n"
               . '<fieldset id="fieldset_change_copy_user_footer" class="tblFooters">' . "\n"
               . '    <input type="submit" name="change_copy" value="' . __('Go') . '" />' . "\n"
               . '</fieldset>' . "\n"
               . '</form>' . "\n";
        }
    }
} elseif (isset($_REQUEST['adduser'])) {

    // Add user
    $GLOBALS['url_query'] .= '&amp;adduser=1';
    echo '<h2>' . "\n"
       . $common_functions->getIcon('b_usradd.png') . __('Add user') . "\n"
       . '</h2>' . "\n"
       . '<form name="usersForm" id="addUsersForm_' . $random_n . '" action="server_privileges.php" method="post">' . "\n"
       . PMA_generate_common_hidden_inputs('', '')
       . PMA_getHtmlForDisplayLoginInformationFields('new');
    echo '<fieldset id="fieldset_add_user_database">' . "\n"
        . '<legend>' . __('Database for user') . '</legend>' . "\n";

    echo $common_functions->getCheckbox('createdb-1', __('Create database with same name and grant all privileges'), false, false);
    echo '<br />' . "\n";
    echo $common_functions->getCheckbox('createdb-2', __('Grant all privileges on wildcard name (username\\_%)'), false, false);
    echo '<br />' . "\n";

    if (! empty($dbname) ) {
        echo $common_functions->getCheckbox('createdb-3', sprintf(__('Grant all privileges on database &quot;%s&quot;'), htmlspecialchars($dbname)), true, false);
        echo '<input type="hidden" name="dbname" value="' . htmlspecialchars($dbname) . '" />' . "\n";
        echo '<br />' . "\n";
    }

    echo '</fieldset>' . "\n";
    echo PMA_getHtmlToDisplayPrivilegesTable($random_n, '*', '*', false);
    echo '    <fieldset id="fieldset_add_user_footer" class="tblFooters">' . "\n"
       . '        <input type="submit" name="adduser_submit" value="' . __('Go') . '" />' . "\n"
       . '    </fieldset>' . "\n"
       . '</form>' . "\n";
} else {
    // check the privileges for a particular database.
    $user_form = '<form id="usersForm" action="server_privileges.php"><fieldset>' . "\n"
       . '<legend>' . "\n"
       . $common_functions->getIcon('b_usrcheck.png')
       . '    ' . sprintf(__('Users having access to &quot;%s&quot;'), '<a href="' . $GLOBALS['cfg']['DefaultTabDatabase'] . '?' . PMA_generate_common_url($checkprivs) . '">' .  htmlspecialchars($checkprivs) . '</a>') . "\n"
       . '</legend>' . "\n"
       . '<table id="dbspecificuserrights" class="data">' . "\n"
       . '<thead>' . "\n"
       . '    <tr><th>' . __('User') . '</th>' . "\n"
       . '        <th>' . __('Host') . '</th>' . "\n"
       . '        <th>' . __('Type') . '</th>' . "\n"
       . '        <th>' . __('Privileges') . '</th>' . "\n"
       . '        <th>' . __('Grant') . '</th>' . "\n"
       . '        <th>' . __('Action') . '</th>' . "\n"
       . '    </tr>' . "\n"
       . '</thead>' . "\n"
       . '<tbody>' . "\n";
    $odd_row = true;
    unset($row, $row1, $row2);

    // now, we build the table...
    $list_of_privileges
        = '`User`, '
        . '`Host`, '
        . '`Select_priv`, '
        . '`Insert_priv`, '
        . '`Update_priv`, '
        . '`Delete_priv`, '
        . '`Create_priv`, '
        . '`Drop_priv`, '
        . '`Grant_priv`, '
        . '`Index_priv`, '
        . '`Alter_priv`, '
        . '`References_priv`, '
        . '`Create_tmp_table_priv`, '
        . '`Lock_tables_priv`, '
        . '`Create_view_priv`, '
        . '`Show_view_priv`, '
        . '`Create_routine_priv`, '
        . '`Alter_routine_priv`, '
        . '`Execute_priv`';

    $list_of_compared_privileges
        = '`Select_priv` = \'N\''
        . ' AND `Insert_priv` = \'N\''
        . ' AND `Update_priv` = \'N\''
        . ' AND `Delete_priv` = \'N\''
        . ' AND `Create_priv` = \'N\''
        . ' AND `Drop_priv` = \'N\''
        . ' AND `Grant_priv` = \'N\''
        . ' AND `References_priv` = \'N\''
        . ' AND `Create_tmp_table_priv` = \'N\''
        . ' AND `Lock_tables_priv` = \'N\''
        . ' AND `Create_view_priv` = \'N\''
        . ' AND `Show_view_priv` = \'N\''
        . ' AND `Create_routine_priv` = \'N\''
        . ' AND `Alter_routine_priv` = \'N\''
        . ' AND `Execute_priv` = \'N\'';

    if (PMA_MYSQL_INT_VERSION >= 50106) {
        $list_of_privileges .=
            ', `Event_priv`, '
            . '`Trigger_priv`';
        $list_of_compared_privileges .=
            ' AND `Event_priv` = \'N\''
            . ' AND `Trigger_priv` = \'N\'';
    }

    $sql_query = '(SELECT ' . $list_of_privileges . ', `Db`'
        .' FROM `mysql`.`db`'
        .' WHERE \'' . $common_functions->sqlAddSlashes($checkprivs) . "'"
        .' LIKE `Db`'
        .' AND NOT (' . $list_of_compared_privileges. ')) '
        .'UNION '
        .'(SELECT ' . $list_of_privileges . ', \'*\' AS `Db`'
        .' FROM `mysql`.`user` '
        .' WHERE NOT (' . $list_of_compared_privileges . ')) '
        .' ORDER BY `User` ASC,'
        .'  `Host` ASC,'
        .'  `Db` ASC;';
    $res = PMA_DBI_query($sql_query);
    $row = PMA_DBI_fetch_assoc($res);
    if ($row) {
        $found = true;
    }

    if ($found) {
        while (true) {
            // prepare the current user
            $current_privileges = array();
            $current_user = $row['User'];
            $current_host = $row['Host'];
            while ($row && $current_user == $row['User'] && $current_host == $row['Host']) {
                $current_privileges[] = $row;
                $row = PMA_DBI_fetch_assoc($res);
            }
            $user_form .= '    <tr class="noclick ' . ($odd_row ? 'odd' : 'even') . '">' . "\n"
               . '        <td';
            if (count($current_privileges) > 1) {
                $user_form .= ' rowspan="' . count($current_privileges) . '"';
            }
            $user_form .= '>' . (empty($current_user) ? '<span style="color: #FF0000">' . __('Any') . '</span>' : htmlspecialchars($current_user)) . "\n"
               . '        </td>' . "\n"
               . '        <td';
            if (count($current_privileges) > 1) {
                $user_form .= ' rowspan="' . count($current_privileges) . '"';
            }
            $user_form .= '>' . htmlspecialchars($current_host) . '</td>' . "\n";
            for ($i = 0; $i < count($current_privileges); $i++) {
                $current = $current_privileges[$i];
                $user_form .= '        <td>' . "\n"
                   . '            ';
                if (! isset($current['Db']) || $current['Db'] == '*') {
                    $user_form .= __('global');
                } elseif ($current['Db'] == $common_functions->escapeMysqlWildcards($checkprivs)) {
                    $user_form .= __('database-specific');
                } else {
                    $user_form .= __('wildcard'). ': <code>' . htmlspecialchars($current['Db']) . '</code>';
                }
                $user_form .= "\n"
                   . '        </td>' . "\n"
                   . '        <td>' . "\n"
                   . '            <code>' . "\n"
                   . '                ' . join(',' . "\n" . '                ', PMA_extractPrivInfo($current, true)) . "\n"
                   . '            </code>' . "\n"
                   . '        </td>' . "\n"
                   . '        <td>' . "\n"
                   . '            ' . ($current['Grant_priv'] == 'Y' ? __('Yes') : __('No')) . "\n"
                   . '        </td>' . "\n"
                   . '        <td>' . "\n";
                $user_form .= sprintf(
                    $link_edit,
                    urlencode($current_user),
                    urlencode($current_host),
                    urlencode(! isset($current['Db']) || $current['Db'] == '*' ? '' : $current['Db']),
                    ''
                );
                $user_form .= '</td>' . "\n"
                   . '    </tr>' . "\n";
                if (($i + 1) < count($current_privileges)) {
                    $user_form .= '<tr class="noclick ' . ($odd_row ? 'odd' : 'even') . '">' . "\n";
                }
            }
            if (empty($row) && empty($row1) && empty($row2)) {
                break;
            }
            $odd_row = ! $odd_row;
        }
    } else {
        $user_form .= '    <tr class="odd">' . "\n"
           . '        <td colspan="6">' . "\n"
           . '            ' . __('No user found.') . "\n"
           . '        </td>' . "\n"
           . '    </tr>' . "\n";
    }
    $user_form .= '</tbody>' . "\n"
       . '</table></fieldset></form>' . "\n";

    if ($GLOBALS['is_ajax_request'] == true) {
        $message = PMA_Message::success(__('User has been added.'));
        $response = PMA_Response::getInstance();
        $response->addJSON('message', $message);
        $response->addJSON('user_form', $user_form);
        exit;
    } else {
        // Offer to create a new user for the current database
        $user_form .= '<fieldset id="fieldset_add_user">' . "\n"
           . '<legend>' . __('New') . '</legend>' . "\n"
           . '    <a href="server_privileges.php?' . $GLOBALS['url_query'] . '&amp;adduser=1&amp;dbname=' . htmlspecialchars($checkprivs) .'" rel="'.'checkprivs='.htmlspecialchars($checkprivs). '&amp;'.$GLOBALS['url_query'] . '" class="'.$conditional_class.'" name="db_specific">' . "\n"
           . $common_functions->getIcon('b_usradd.png')
           . '        ' . __('Add user') . '</a>' . "\n"
           . '</fieldset>' . "\n";
        echo $user_form ;
    }

} // end if (empty($_REQUEST['adduser']) && empty($checkprivs)) ... elseif ... else ...

?><|MERGE_RESOLUTION|>--- conflicted
+++ resolved
@@ -194,860 +194,6 @@
 $random_n = mt_rand(0, 1000000);
 
 /**
-<<<<<<< HEAD
-=======
- * Escapes wildcard in a database+table specification
- * before using it in a GRANT statement.
- *
- * Escaping a wildcard character in a GRANT is only accepted at the global
- * or database level, not at table level; this is why I remove
- * the escaping character. Internally, in mysql.tables_priv.Db there are
- * no escaping (for example test_db) but in mysql.db you'll see test\_db
- * for a db-specific privilege.
- *
- * @param string $dbname    Database name
- * @param string $tablename Table name
- *
- * @return string the escaped (if necessary) database.table
- */
-function PMA_wildcardEscapeForGrant($dbname, $tablename)
-{
-
-    $common_functions = PMA_CommonFunctions::getInstance();
-    
-    if (! strlen($dbname)) {
-        $db_and_table = '*.*';
-    } else {
-        if (strlen($tablename)) {
-            $db_and_table
-                = $common_functions->backquote($common_functions->unescapeMysqlWildcards($dbname)) . '.'
-                . $common_functions->backquote($tablename);
-        } else {
-            $db_and_table = $common_functions->backquote($dbname) . '.*';
-        }
-    }
-    return $db_and_table;
-}
-
-/**
- * Generates a condition on the user name
- *
- * @param string $initial the user's initial
- *
- * @return string   the generated condition
- */
-function PMA_rangeOfUsers($initial = '')
-{
-    
-    $common_functions = PMA_CommonFunctions::getInstance();
-    
-    // strtolower() is used because the User field
-    // might be BINARY, so LIKE would be case sensitive
-    if (! empty($initial)) {
-        $ret = " WHERE `User` LIKE '"
-            . $common_functions->sqlAddSlashes($initial, true) . "%'"
-            . " OR `User` LIKE '"
-            . $common_functions->sqlAddSlashes(strtolower($initial), true) . "%'";
-    } else {
-        $ret = '';
-    }
-    return $ret;
-} // end function
-
-/**
- * Extracts the privilege information of a priv table row
- *
- * @param array   $row        the row
- * @param boolean $enableHTML add <dfn> tag with tooltips
- *
- * @global  resource $user_link the database connection
- *
- * @return array
- */
-function PMA_extractPrivInfo($row = '', $enableHTML = false)
-{
-    $grants = array(
-        array(
-            'Select_priv',
-            'SELECT',
-            __('Allows reading data.')),
-        array(
-            'Insert_priv',
-            'INSERT',
-            __('Allows inserting and replacing data.')),
-        array(
-            'Update_priv',
-            'UPDATE',
-            __('Allows changing data.')),
-        array(
-            'Delete_priv',
-            'DELETE',
-            __('Allows deleting data.')),
-        array(
-            'Create_priv',
-            'CREATE',
-            __('Allows creating new databases and tables.')),
-        array(
-            'Drop_priv',
-            'DROP',
-            __('Allows dropping databases and tables.')),
-        array(
-            'Reload_priv',
-            'RELOAD',
-            __('Allows reloading server settings and flushing the server\'s caches.')),
-        array(
-            'Shutdown_priv',
-            'SHUTDOWN',
-            __('Allows shutting down the server.')),
-        array(
-            'Process_priv',
-            'PROCESS',
-            __('Allows viewing processes of all users')),
-        array(
-            'File_priv',
-            'FILE',
-            __('Allows importing data from and exporting data into files.')),
-        array(
-            'References_priv',
-            'REFERENCES',
-            __('Has no effect in this MySQL version.')),
-        array(
-            'Index_priv',
-            'INDEX',
-            __('Allows creating and dropping indexes.')),
-        array(
-            'Alter_priv',
-            'ALTER',
-            __('Allows altering the structure of existing tables.')),
-        array(
-            'Show_db_priv',
-            'SHOW DATABASES',
-            __('Gives access to the complete list of databases.')),
-        array(
-            'Super_priv',
-            'SUPER',
-            __('Allows connecting, even if maximum number of connections is reached; required for most administrative operations like setting global variables or killing threads of other users.')),
-        array(
-            'Create_tmp_table_priv',
-            'CREATE TEMPORARY TABLES',
-            __('Allows creating temporary tables.')),
-        array(
-            'Lock_tables_priv',
-            'LOCK TABLES',
-            __('Allows locking tables for the current thread.')),
-        array(
-            'Repl_slave_priv',
-            'REPLICATION SLAVE',
-            __('Needed for the replication slaves.')),
-        array(
-            'Repl_client_priv',
-            'REPLICATION CLIENT',
-            __('Allows the user to ask where the slaves / masters are.')),
-        array(
-            'Create_view_priv',
-            'CREATE VIEW',
-            __('Allows creating new views.')),
-        array(
-            'Event_priv',
-            'EVENT',
-            __('Allows to set up events for the event scheduler')),
-        array(
-            'Trigger_priv',
-            'TRIGGER',
-            __('Allows creating and dropping triggers')),
-        // for table privs:
-        array(
-            'Create View_priv',
-            'CREATE VIEW',
-            __('Allows creating new views.')),
-        array(
-            'Show_view_priv',
-            'SHOW VIEW',
-            __('Allows performing SHOW CREATE VIEW queries.')),
-        // for table privs:
-        array(
-            'Show view_priv',
-            'SHOW VIEW',
-            __('Allows performing SHOW CREATE VIEW queries.')),
-        array(
-            'Create_routine_priv',
-            'CREATE ROUTINE',
-            __('Allows creating stored routines.')),
-        array(
-            'Alter_routine_priv',
-            'ALTER ROUTINE',
-            __('Allows altering and dropping stored routines.')),
-        array(
-            'Create_user_priv',
-            'CREATE USER',
-            __('Allows creating, dropping and renaming user accounts.')),
-        array(
-            'Execute_priv',
-            'EXECUTE',
-            __('Allows executing stored routines.')),
-    );
-
-    if (! empty($row) && isset($row['Table_priv'])) {
-        $row1 = PMA_DBI_fetch_single_row(
-            'SHOW COLUMNS FROM `mysql`.`tables_priv` LIKE \'Table_priv\';',
-            'ASSOC', $GLOBALS['userlink']
-        );
-        $av_grants = explode(
-            '\',\'',
-            substr($row1['Type'], 5, strlen($row1['Type']) - 7)
-        );
-        unset($row1);
-        $users_grants = explode(',', $row['Table_priv']);
-        foreach ($av_grants as $current_grant) {
-            $row[$current_grant . '_priv']
-                = in_array($current_grant, $users_grants) ? 'Y' : 'N';
-        }
-        unset($current_grant);
-        unset($av_grants);
-        unset($users_grants);
-    }
-    $privs = array();
-    $allPrivileges = true;
-    foreach ($grants as $current_grant) {
-        if ((! empty($row) && isset($row[$current_grant[0]]))
-            || (empty($row) && isset($GLOBALS[$current_grant[0]]))
-        ) {
-            if ((! empty($row) && $row[$current_grant[0]] == 'Y')
-                || (empty($row)
-                && ($GLOBALS[$current_grant[0]] == 'Y'
-                || (is_array($GLOBALS[$current_grant[0]])
-                && count($GLOBALS[$current_grant[0]]) == $GLOBALS['column_count']
-                && empty($GLOBALS[$current_grant[0] . '_none']))))
-            ) {
-                if ($enableHTML) {
-                    $privs[] = '<dfn title="' . $current_grant[2] . '">'
-                        . $current_grant[1] . '</dfn>';
-                } else {
-                    $privs[] = $current_grant[1];
-                }
-            } elseif (! empty($GLOBALS[$current_grant[0]])
-             && is_array($GLOBALS[$current_grant[0]])
-             && empty($GLOBALS[$current_grant[0] . '_none'])) {
-                if ($enableHTML) {
-                    $priv_string = '<dfn title="' . $current_grant[2] . '">'
-                        . $current_grant[1] . '</dfn>';
-                } else {
-                    $priv_string = $current_grant[1];
-                }
-                $privs[] = $priv_string . ' (`'
-                    . join('`, `', $GLOBALS[$current_grant[0]]) . '`)';
-            } else {
-                $allPrivileges = false;
-            }
-        }
-    }
-    if (empty($privs)) {
-        if ($enableHTML) {
-            $privs[] = '<dfn title="' . __('No privileges.') . '">USAGE</dfn>';
-        } else {
-            $privs[] = 'USAGE';
-        }
-    } elseif ($allPrivileges
-            && (! isset($GLOBALS['grant_count'])
-            || count($privs) == $GLOBALS['grant_count'])
-        ) {
-        if ($enableHTML) {
-            $privs = array('<dfn title="'
-                . __('Includes all privileges except GRANT.')
-                . '">ALL PRIVILEGES</dfn>'
-            );
-        } else {
-            $privs = array('ALL PRIVILEGES');
-        }
-    }
-    return $privs;
-} // end of the 'PMA_extractPrivInfo()' function
-
-/**
- * Displays on which column(s) a table-specific privilege is granted
- *
- * @param array  $columns
- * @param array  $row
- * @param string $name_for_select
- * @param string $priv_for_header
- * @param string $name
- * @param string $name_for_dfn
- * @param string $name_for_current
- *
- * @return void
- */
-function PMA_displayColumnPrivs($columns, $row, $name_for_select,
-    $priv_for_header, $name, $name_for_dfn, $name_for_current
-) {
-    echo '    <div class="item" id="div_item_' . $name . '">' . "\n"
-       . '        <label for="select_' . $name . '_priv">' . "\n"
-       . '            <code><dfn title="' . $name_for_dfn . '">'
-        . $priv_for_header . '</dfn></code>' . "\n"
-       . '        </label><br />' . "\n"
-       . '        <select id="select_' . $name . '_priv" name="'
-        . $name_for_select . '[]" multiple="multiple" size="8">' . "\n";
-
-    foreach ($columns as $current_column => $current_column_privileges) {
-        echo '            <option value="' . htmlspecialchars($current_column) . '"';
-        if ($row[$name_for_select] == 'Y' || $current_column_privileges[$name_for_current]) {
-            echo ' selected="selected"';
-        }
-        echo '>' . htmlspecialchars($current_column) . '</option>' . "\n";
-    }
-
-    echo '        </select>' . "\n"
-       . '        <i>' . __('Or') . '</i>' . "\n"
-       . '        <label for="checkbox_' . $name_for_select
-        . '_none"><input type="checkbox"'
-        . (empty($GLOBALS['checkall']) ?  '' : ' checked="checked"')
-        . ' name="' . $name_for_select . '_none" id="checkbox_'
-        . $name_for_select . '_none" title="'
-        . _pgettext('None privileges', 'None') . '" />'
-        . _pgettext('None privileges', 'None') . '</label>' . "\n"
-       . '    </div>' . "\n";
-} // end function
-
-
-/**
- * Displays the privileges form table
- *
- * @param string  $db     the database
- * @param string  $table  the table
- * @param boolean $submit wheather to display the submit button or not
- *
- * @global  array      $cfg         the phpMyAdmin configuration
- * @global  ressource  $user_link   the database connection
- *
- * @return void
- */
-function PMA_displayPrivTable($db = '*', $table = '*', $submit = true)
-{
-    global $random_n;
-    
-    $common_functions = PMA_CommonFunctions::getInstance();
-
-    if ($db == '*') {
-        $table = '*';
-    }
-
-    if (isset($GLOBALS['username'])) {
-        $username = $GLOBALS['username'];
-        $hostname = $GLOBALS['hostname'];
-        if ($db == '*') {
-            $sql_query = "SELECT * FROM `mysql`.`user`"
-                ." WHERE `User` = '" . $common_functions->sqlAddSlashes($username) . "'"
-                ." AND `Host` = '" . $common_functions->sqlAddSlashes($hostname) . "';";
-        } elseif ($table == '*') {
-            $sql_query = "SELECT * FROM `mysql`.`db`"
-                ." WHERE `User` = '" . $common_functions->sqlAddSlashes($username) . "'"
-                ." AND `Host` = '" . $common_functions->sqlAddSlashes($hostname) . "'"
-                ." AND '" . $common_functions->unescapeMysqlWildcards($db) . "'"
-                ." LIKE `Db`;";
-        } else {
-            $sql_query = "SELECT `Table_priv`"
-                ." FROM `mysql`.`tables_priv`"
-                ." WHERE `User` = '" . $common_functions->sqlAddSlashes($username) . "'"
-                ." AND `Host` = '" . $common_functions->sqlAddSlashes($hostname) . "'"
-                ." AND `Db` = '" . $common_functions->unescapeMysqlWildcards($db) . "'"
-                ." AND `Table_name` = '" . $common_functions->sqlAddSlashes($table) . "';";
-        }
-        $row = PMA_DBI_fetch_single_row($sql_query);
-    }
-    if (empty($row)) {
-        if ($table == '*') {
-            if ($db == '*') {
-                $sql_query = 'SHOW COLUMNS FROM `mysql`.`user`;';
-            } elseif ($table == '*') {
-                $sql_query = 'SHOW COLUMNS FROM `mysql`.`db`;';
-            }
-            $res = PMA_DBI_query($sql_query);
-            while ($row1 = PMA_DBI_fetch_row($res)) {
-                if (substr($row1[0], 0, 4) == 'max_') {
-                    $row[$row1[0]] = 0;
-                } else {
-                    $row[$row1[0]] = 'N';
-                }
-            }
-            PMA_DBI_free_result($res);
-        } else {
-            $row = array('Table_priv' => '');
-        }
-    }
-    if (isset($row['Table_priv'])) {
-        $row1 = PMA_DBI_fetch_single_row(
-            'SHOW COLUMNS FROM `mysql`.`tables_priv` LIKE \'Table_priv\';',
-            'ASSOC', $GLOBALS['userlink']
-        );
-        // note: in MySQL 5.0.3 we get "Create View', 'Show view';
-        // the View for Create is spelled with uppercase V
-        // the view for Show is spelled with lowercase v
-        // and there is a space between the words
-
-        $av_grants = explode(
-            '\',\'',
-            substr(
-                $row1['Type'],
-                strpos($row1['Type'], '(') + 2,
-                strpos($row1['Type'], ')') - strpos($row1['Type'], '(') - 3
-            )
-        );
-        unset($row1);
-        $users_grants = explode(',', $row['Table_priv']);
-
-        foreach ($av_grants as $current_grant) {
-            $row[$current_grant . '_priv']
-                = in_array($current_grant, $users_grants) ? 'Y' : 'N';
-        }
-        unset($row['Table_priv'], $current_grant, $av_grants, $users_grants);
-
-        // get collumns
-        $res = PMA_DBI_try_query(
-            'SHOW COLUMNS FROM '
-            . $common_functions->backquote($common_functions->unescapeMysqlWildcards($db))
-            . '.' . $common_functions->backquote($table) . ';'
-        );
-        $columns = array();
-        if ($res) {
-            while ($row1 = PMA_DBI_fetch_row($res)) {
-                $columns[$row1[0]] = array(
-                    'Select' => false,
-                    'Insert' => false,
-                    'Update' => false,
-                    'References' => false
-                );
-            }
-            PMA_DBI_free_result($res);
-        }
-        unset($res, $row1);
-    }
-    // t a b l e - s p e c i f i c    p r i v i l e g e s
-    if (! empty($columns)) {
-        $res = PMA_DBI_query(
-            'SELECT `Column_name`, `Column_priv`'
-            .' FROM `mysql`.`columns_priv`'
-            .' WHERE `User`'
-            .' = \'' . $common_functions->sqlAddSlashes($username) . "'"
-            .' AND `Host`'
-            .' = \'' . $common_functions->sqlAddSlashes($hostname) . "'"
-            .' AND `Db`'
-            .' = \'' . $common_functions->sqlAddSlashes($common_functions->unescapeMysqlWildcards($db)) . "'"
-            .' AND `Table_name`'
-            .' = \'' . $common_functions->sqlAddSlashes($table) . '\';'
-        );
-
-        while ($row1 = PMA_DBI_fetch_row($res)) {
-            $row1[1] = explode(',', $row1[1]);
-            foreach ($row1[1] as $current) {
-                $columns[$row1[0]][$current] = true;
-            }
-        }
-        PMA_DBI_free_result($res);
-        unset($res, $row1, $current);
-
-        echo '<input type="hidden" name="grant_count" value="' . count($row) . '" />' . "\n"
-           . '<input type="hidden" name="column_count" value="' . count($columns) . '" />' . "\n"
-           . '<fieldset id="fieldset_user_priv">' . "\n"
-           . '    <legend>' . __('Table-specific privileges')
-           . $common_functions->showHint(
-               __('Note: MySQL privilege names are expressed in English')
-           )
-           . '</legend>' . "\n";
-
-
-
-        // privs that are attached to a specific column
-        PMA_displayColumnPrivs(
-            $columns, $row, 'Select_priv', 'SELECT',
-            'select', __('Allows reading data.'), 'Select'
-        );
-
-        PMA_displayColumnPrivs(
-            $columns, $row, 'Insert_priv', 'INSERT',
-            'insert', __('Allows inserting and replacing data.'), 'Insert'
-        );
-
-        PMA_displayColumnPrivs(
-            $columns, $row, 'Update_priv', 'UPDATE',
-            'update', __('Allows changing data.'), 'Update'
-        );
-
-        PMA_displayColumnPrivs(
-            $columns, $row, 'References_priv', 'REFERENCES', 'references',
-            __('Has no effect in this MySQL version.'), 'References'
-        );
-
-        // privs that are not attached to a specific column
-
-        echo '    <div class="item">' . "\n";
-        foreach ($row as $current_grant => $current_grant_value) {
-            $grant_type = substr($current_grant, 0, (strlen($current_grant) - 5));
-            if (in_array($grant_type, array('Select', 'Insert', 'Update', 'References'))) {
-                continue;
-            }
-            // make a substitution to match the messages variables;
-            // also we must substitute the grant we get, because we can't generate
-            // a form variable containing blanks (those would get changed to
-            // an underscore when receiving the POST)
-            if ($current_grant == 'Create View_priv') {
-                $tmp_current_grant = 'CreateView_priv';
-                $current_grant = 'Create_view_priv';
-            } elseif ($current_grant == 'Show view_priv') {
-                $tmp_current_grant = 'ShowView_priv';
-                $current_grant = 'Show_view_priv';
-            } else {
-                $tmp_current_grant = $current_grant;
-            }
-
-            echo '        <div class="item">' . "\n"
-               . '            <input type="checkbox"'
-               . (empty($GLOBALS['checkall']) ?  '' : ' checked="checked"')
-               . ' name="' . $current_grant . '" id="checkbox_' . $current_grant
-               . '" value="Y" '
-               . ($current_grant_value == 'Y' ? 'checked="checked" ' : '')
-               . 'title="';
-
-            echo (isset($GLOBALS['strPrivDesc' . substr($tmp_current_grant, 0, (strlen($tmp_current_grant) - 5))])
-                ? $GLOBALS['strPrivDesc' . substr($tmp_current_grant, 0, (strlen($tmp_current_grant) - 5))]
-                : $GLOBALS['strPrivDesc' . substr($tmp_current_grant, 0, (strlen($tmp_current_grant) - 5)) . 'Tbl']) . '"/>' . "\n";
-
-            echo '            <label for="checkbox_' . $current_grant
-                . '"><code><dfn title="'
-                . (isset($GLOBALS['strPrivDesc' . substr($tmp_current_grant, 0, (strlen($tmp_current_grant) - 5))])
-                    ? $GLOBALS['strPrivDesc' . substr($tmp_current_grant, 0, (strlen($tmp_current_grant) - 5))]
-                    : $GLOBALS['strPrivDesc' . substr($tmp_current_grant, 0, (strlen($tmp_current_grant) - 5)) . 'Tbl'])
-               . '">' . strtoupper(substr($current_grant, 0, strlen($current_grant) - 5)) . '</dfn></code></label>' . "\n"
-               . '        </div>' . "\n";
-        } // end foreach ()
-
-        echo '    </div>' . "\n";
-        // for Safari 2.0.2
-        echo '    <div class="clearfloat"></div>' . "\n";
-
-    } else {
-
-        // g l o b a l    o r    d b - s p e c i f i c
-        //
-        $privTable_names = array(0 => __('Data'), 1 => __('Structure'), 2 => __('Administration'));
-
-        // d a t a
-        $privTable[0] = array(
-            array('Select', 'SELECT', __('Allows reading data.')),
-            array('Insert', 'INSERT', __('Allows inserting and replacing data.')),
-            array('Update', 'UPDATE', __('Allows changing data.')),
-            array('Delete', 'DELETE', __('Allows deleting data.'))
-        );
-        if ($db == '*') {
-            $privTable[0][] = array('File', 'FILE', __('Allows importing data from and exporting data into files.'));
-        }
-
-        // s t r u c t u r e
-        $privTable[1] = array(
-            array('Create', 'CREATE', ($table == '*' ? __('Allows creating new databases and tables.') : __('Allows creating new tables.'))),
-            array('Alter', 'ALTER', __('Allows altering the structure of existing tables.')),
-            array('Index', 'INDEX', __('Allows creating and dropping indexes.')),
-            array('Drop', 'DROP', ($table == '*' ? __('Allows dropping databases and tables.') : __('Allows dropping tables.'))),
-            array('Create_tmp_table', 'CREATE TEMPORARY TABLES', __('Allows creating temporary tables.')),
-            array('Show_view', 'SHOW VIEW', __('Allows performing SHOW CREATE VIEW queries.')),
-            array('Create_routine', 'CREATE ROUTINE', __('Allows creating stored routines.')),
-            array('Alter_routine', 'ALTER ROUTINE', __('Allows altering and dropping stored routines.')),
-            array('Execute', 'EXECUTE', __('Allows executing stored routines.')),
-        );
-        // this one is for a db-specific priv: Create_view_priv
-        if (isset($row['Create_view_priv'])) {
-            $privTable[1][] = array('Create_view', 'CREATE VIEW', __('Allows creating new views.'));
-        }
-        // this one is for a table-specific priv: Create View_priv
-        if (isset($row['Create View_priv'])) {
-            $privTable[1][] = array('Create View', 'CREATE VIEW', __('Allows creating new views.'));
-        }
-        if (isset($row['Event_priv'])) {
-            // MySQL 5.1.6
-            $privTable[1][] = array('Event', 'EVENT', __('Allows to set up events for the event scheduler'));
-            $privTable[1][] = array('Trigger', 'TRIGGER', __('Allows creating and dropping triggers'));
-        }
-
-        // a d m i n i s t r a t i o n
-        $privTable[2] = array(
-            array('Grant', 'GRANT', __('Allows adding users and privileges without reloading the privilege tables.')),
-        );
-        if ($db == '*') {
-            $privTable[2][] = array('Super', 'SUPER', __('Allows connecting, even if maximum number of connections is reached; required for most administrative operations like setting global variables or killing threads of other users.'));
-            $privTable[2][] = array('Process', 'PROCESS', __('Allows viewing processes of all users'));
-            $privTable[2][] = array('Reload', 'RELOAD', __('Allows reloading server settings and flushing the server\'s caches.'));
-            $privTable[2][] = array('Shutdown', 'SHUTDOWN', __('Allows shutting down the server.'));
-            $privTable[2][] = array('Show_db', 'SHOW DATABASES', __('Gives access to the complete list of databases.'));
-        }
-        $privTable[2][] = array('Lock_tables', 'LOCK TABLES', __('Allows locking tables for the current thread.'));
-        $privTable[2][] = array('References', 'REFERENCES', __('Has no effect in this MySQL version.'));
-        if ($db == '*') {
-            $privTable[2][] = array('Repl_client', 'REPLICATION CLIENT', __('Allows the user to ask where the slaves / masters are.'));
-            $privTable[2][] = array('Repl_slave', 'REPLICATION SLAVE', __('Needed for the replication slaves.'));
-            $privTable[2][] = array('Create_user', 'CREATE USER', __('Allows creating, dropping and renaming user accounts.'));
-        }
-        echo '<input type="hidden" name="grant_count" value="'
-            . (count($privTable[0]) + count($privTable[1]) + count($privTable[2]) - (isset($row['Grant_priv']) ? 1 : 0))
-            . '" />' . "\n"
-           . '<fieldset id="fieldset_user_global_rights">' . "\n"
-           . '    <legend>' . "\n"
-           . '        '
-            . ($db == '*'
-                ? __('Global privileges')
-                : ($table == '*'
-                    ? __('Database-specific privileges')
-                    : __('Table-specific privileges'))) . "\n"
-           . '        (<a href="server_privileges.php?'
-            . $GLOBALS['url_query'] . '&amp;checkall=1" onclick="setCheckboxes(\'addUsersForm_' . $random_n . '\', true); return false;">'
-            . __('Check All') . '</a> /' . "\n"
-           . '        <a href="server_privileges.php?'
-            . $GLOBALS['url_query'] . '" onclick="setCheckboxes(\'addUsersForm_' . $random_n . '\', false); return false;">'
-            . __('Uncheck All') . '</a>)' . "\n"
-           . '    </legend>' . "\n"
-           . '    <p><small><i>' . __('Note: MySQL privilege names are expressed in English') . '</i></small></p>' . "\n";
-
-        // Output the Global privilege tables with checkboxes
-        foreach ($privTable as $i => $table) {
-            echo '    <fieldset>' . "\n"
-                . '        <legend>' . __($privTable_names[$i]) . '</legend>' . "\n";
-            foreach ($table as $priv) {
-                echo '        <div class="item">' . "\n"
-                    . '            <input type="checkbox"'
-                    .                   ' name="' . $priv[0] . '_priv" id="checkbox_' . $priv[0] . '_priv"'
-                    .                   ' value="Y" title="' . $priv[2] . '"'
-                    .                   ((! empty($GLOBALS['checkall']) || $row[$priv[0] . '_priv'] == 'Y') ?  ' checked="checked"' : '')
-                    .               '/>' . "\n"
-                    . '            <label for="checkbox_' . $priv[0] . '_priv"><code><dfn title="' . $priv[2] . '">'
-                    .                    $priv[1] . '</dfn></code></label>' . "\n"
-                    . '        </div>' . "\n";
-            }
-            echo '    </fieldset>' . "\n";
-        }
-
-        // The "Resource limits" box is not displayed for db-specific privs
-        if ($db == '*') {
-            echo '    <fieldset>' . "\n"
-               . '        <legend>' . __('Resource limits') . '</legend>' . "\n"
-               . '        <p><small><i>' . __('Note: Setting these options to 0 (zero) removes the limit.') . '</i></small></p>' . "\n"
-               . '        <div class="item">' . "\n"
-               . '            <label for="text_max_questions"><code><dfn title="'
-                . __('Limits the number of queries the user may send to the server per hour.') . '">MAX QUERIES PER HOUR</dfn></code></label>' . "\n"
-               . '            <input type="text" name="max_questions" id="text_max_questions" value="'
-                . $row['max_questions'] . '" size="11" maxlength="11" title="' . __('Limits the number of queries the user may send to the server per hour.') . '" />' . "\n"
-               . '        </div>' . "\n"
-               . '        <div class="item">' . "\n"
-               . '            <label for="text_max_updates"><code><dfn title="'
-                . __('Limits the number of commands that change any table or database the user may execute per hour.') . '">MAX UPDATES PER HOUR</dfn></code></label>' . "\n"
-               . '            <input type="text" name="max_updates" id="text_max_updates" value="'
-                . $row['max_updates'] . '" size="11" maxlength="11" title="' . __('Limits the number of commands that change any table or database the user may execute per hour.') . '" />' . "\n"
-               . '        </div>' . "\n"
-               . '        <div class="item">' . "\n"
-               . '            <label for="text_max_connections"><code><dfn title="'
-                . __('Limits the number of new connections the user may open per hour.') . '">MAX CONNECTIONS PER HOUR</dfn></code></label>' . "\n"
-               . '            <input type="text" name="max_connections" id="text_max_connections" value="'
-                . $row['max_connections'] . '" size="11" maxlength="11" title="' . __('Limits the number of new connections the user may open per hour.') . '" />' . "\n"
-               . '        </div>' . "\n"
-               . '        <div class="item">' . "\n"
-               . '            <label for="text_max_user_connections"><code><dfn title="'
-                . __('Limits the number of simultaneous connections the user may have.') . '">MAX USER_CONNECTIONS</dfn></code></label>' . "\n"
-               . '            <input type="text" name="max_user_connections" id="text_max_user_connections" value="'
-                . $row['max_user_connections'] . '" size="11" maxlength="11" title="' . __('Limits the number of simultaneous connections the user may have.') . '" />' . "\n"
-               . '        </div>' . "\n"
-               . '    </fieldset>' . "\n";
-        }
-        // for Safari 2.0.2
-        echo '    <div class="clearfloat"></div>' . "\n";
-    }
-    echo '</fieldset>' . "\n";
-    if ($submit) {
-        echo '<fieldset id="fieldset_user_privtable_footer" class="tblFooters">' . "\n"
-           . '    <input type="submit" name="update_privs" value="' . __('Go') . '" />' . "\n"
-           . '</fieldset>' . "\n";
-    }
-} // end of the 'PMA_displayPrivTable()' function
-
-
-/**
- * Displays the fields used by the "new user" form as well as the
- * "change login information / copy user" form.
- *
- * @param string $mode are we creating a new user or are we just
- *                     changing  one? (allowed values: 'new', 'change')
- *
- * @global  array      $cfg     the phpMyAdmin configuration
- * @global  ressource  $user_link the database connection
- *
- * @return void
- */
-function PMA_displayLoginInformationFields($mode = 'new')
-{
-    // Get user/host name lengths
-    $fields_info = PMA_DBI_get_columns('mysql', 'user', null, true);
-    $username_length = 16;
-    $hostname_length = 41;
-    foreach ($fields_info as $val) {
-        if ($val['Field'] == 'User') {
-            strtok($val['Type'], '()');
-            $v = strtok('()');
-            if (is_int($v)) {
-                $username_length = $v;
-            }
-        } elseif ($val['Field'] == 'Host') {
-            strtok($val['Type'], '()');
-            $v = strtok('()');
-            if (is_int($v)) {
-                $hostname_length = $v;
-            }
-        }
-    }
-    unset($fields_info);
-
-    if (isset($GLOBALS['username']) && strlen($GLOBALS['username']) === 0) {
-        $GLOBALS['pred_username'] = 'any';
-    }
-    echo '<fieldset id="fieldset_add_user_login">' . "\n"
-       . '<legend>' . __('Login Information') . '</legend>' . "\n"
-       . '<div class="item">' . "\n"
-       . '<label for="select_pred_username">' . "\n"
-       . '    ' . __('User name') . ':' . "\n"
-       . '</label>' . "\n"
-       . '<span class="options">' . "\n"
-       . '    <select name="pred_username" id="select_pred_username" title="' . __('User name') . '"' . "\n"
-       . '        onchange="if (this.value == \'any\') { username.value = \'\'; } else if (this.value == \'userdefined\') { username.focus(); username.select(); }">' . "\n"
-       . '        <option value="any"' . ((isset($GLOBALS['pred_username']) && $GLOBALS['pred_username'] == 'any') ? ' selected="selected"' : '') . '>' . __('Any user') . '</option>' . "\n"
-       . '        <option value="userdefined"' . ((! isset($GLOBALS['pred_username']) || $GLOBALS['pred_username'] == 'userdefined') ? ' selected="selected"' : '') . '>' . __('Use text field') . ':</option>' . "\n"
-       . '    </select>' . "\n"
-       . '</span>' . "\n"
-       . '<input type="text" name="username" maxlength="'
-       . $username_length . '" title="' . __('User name') . '"'
-       . (empty($GLOBALS['username'])
-           ? ''
-           : ' value="' . htmlspecialchars(
-               isset($GLOBALS['new_username'])
-               ? $GLOBALS['new_username']
-               : $GLOBALS['username']
-           ) . '"'
-       )
-       . ' onchange="pred_username.value = \'userdefined\';" autofocus="autofocus" />' . "\n"
-       . '</div>' . "\n"
-       . '<div class="item">' . "\n"
-       . '<label for="select_pred_hostname">' . "\n"
-       . '    ' . __('Host') . ':' . "\n"
-       . '</label>' . "\n"
-       . '<span class="options">' . "\n"
-       . '    <select name="pred_hostname" id="select_pred_hostname" title="' . __('Host') . '"' . "\n";
-    $_current_user = PMA_DBI_fetch_value('SELECT USER();');
-    if (! empty($_current_user)) {
-        $thishost = str_replace("'", '', substr($_current_user, (strrpos($_current_user, '@') + 1)));
-        if ($thishost == 'localhost' || $thishost == '127.0.0.1') {
-            unset($thishost);
-        }
-    }
-    echo '    onchange="if (this.value == \'any\') { hostname.value = \'%\'; } else if (this.value == \'localhost\') { hostname.value = \'localhost\'; } '
-       . (empty($thishost) ? '' : 'else if (this.value == \'thishost\') { hostname.value = \'' . addslashes(htmlspecialchars($thishost)) . '\'; } ')
-       . 'else if (this.value == \'hosttable\') { hostname.value = \'\'; } else if (this.value == \'userdefined\') { hostname.focus(); hostname.select(); }">' . "\n";
-    unset($_current_user);
-
-    // when we start editing a user, $GLOBALS['pred_hostname'] is not defined
-    if (! isset($GLOBALS['pred_hostname']) && isset($GLOBALS['hostname'])) {
-        switch (strtolower($GLOBALS['hostname'])) {
-        case 'localhost':
-        case '127.0.0.1':
-            $GLOBALS['pred_hostname'] = 'localhost';
-            break;
-        case '%':
-            $GLOBALS['pred_hostname'] = 'any';
-            break;
-        default:
-            $GLOBALS['pred_hostname'] = 'userdefined';
-            break;
-        }
-    }
-    echo '        <option value="any"'
-        . ((isset($GLOBALS['pred_hostname']) && $GLOBALS['pred_hostname'] == 'any')
-            ? ' selected="selected"' : '') . '>' . __('Any host')
-        . '</option>' . "\n"
-       . '        <option value="localhost"'
-        . ((isset($GLOBALS['pred_hostname']) && $GLOBALS['pred_hostname'] == 'localhost')
-            ? ' selected="selected"' : '') . '>' . __('Local')
-        . '</option>' . "\n";
-    if (! empty($thishost)) {
-        echo '        <option value="thishost"'
-            . ((isset($GLOBALS['pred_hostname']) && $GLOBALS['pred_hostname'] == 'thishost')
-                ? ' selected="selected"' : '') . '>' . __('This Host')
-            . '</option>' . "\n";
-    }
-    unset($thishost);
-    echo '        <option value="hosttable"'
-        . ((isset($GLOBALS['pred_hostname']) && $GLOBALS['pred_hostname'] == 'hosttable')
-            ? ' selected="selected"' : '') . '>' . __('Use Host Table')
-        . '</option>' . "\n"
-       . '        <option value="userdefined"'
-        . ((isset($GLOBALS['pred_hostname']) && $GLOBALS['pred_hostname'] == 'userdefined')
-            ? ' selected="selected"' : '')
-        . '>' . __('Use text field') . ':</option>' . "\n"
-       . '    </select>' . "\n"
-       . '</span>' . "\n"
-       . '<input type="text" name="hostname" maxlength="'
-        . $hostname_length . '" value="'
-        . htmlspecialchars(isset($GLOBALS['hostname']) ? $GLOBALS['hostname'] : '')
-        . '" title="' . __('Host')
-        . '" onchange="pred_hostname.value = \'userdefined\';" />' . "\n"
-       . PMA_CommonFunctions::getInstance()->showHint(
-           __('When Host table is used, this field is ignored and values stored in Host table are used instead.')
-       )
-       . '</div>' . "\n"
-       . '<div class="item">' . "\n"
-       . '<label for="select_pred_password">' . "\n"
-       . '    ' . __('Password') . ':' . "\n"
-       . '</label>' . "\n"
-       . '<span class="options">' . "\n"
-       . '    <select name="pred_password" id="select_pred_password" title="'
-        . __('Password') . '"' . "\n"
-       . '            onchange="if (this.value == \'none\') { pma_pw.value = \'\'; pma_pw2.value = \'\'; } else if (this.value == \'userdefined\') { pma_pw.focus(); pma_pw.select(); }">' . "\n"
-       . ($mode == 'change' ? '            <option value="keep" selected="selected">' . __('Do not change the password') . '</option>' . "\n" : '')
-       . '        <option value="none"';
-    if (isset($GLOBALS['username']) && $mode != 'change') {
-        echo '  selected="selected"';
-    }
-    echo '>' . __('No Password') . '</option>' . "\n"
-       . '        <option value="userdefined"' . (isset($GLOBALS['username']) ? '' : ' selected="selected"') . '>' . __('Use text field') . ':</option>' . "\n"
-       . '    </select>' . "\n"
-       . '</span>' . "\n"
-       . '<input type="password" id="text_pma_pw" name="pma_pw" title="' . __('Password') . '" onchange="pred_password.value = \'userdefined\';" />' . "\n"
-       . '</div>' . "\n"
-       . '<div class="item" id="div_element_before_generate_password">' . "\n"
-       . '<label for="text_pma_pw2">' . "\n"
-       . '    ' . __('Re-type') . ':' . "\n"
-       . '</label>' . "\n"
-       . '<span class="options">&nbsp;</span>' . "\n"
-       . '<input type="password" name="pma_pw2" id="text_pma_pw2" title="' . __('Re-type') . '" onchange="pred_password.value = \'userdefined\';" />' . "\n"
-       . '</div>' . "\n"
-       // Generate password added here via jQuery
-       . '</fieldset>' . "\n";
-} // end of the 'PMA_displayUserAndHostFields()' function
-
-
-/**
- * Returns all the grants for a certain user on a certain host
- * Used in the export privileges for all users section
- *
- * @param string $user User name
- * @param string $host Host name
- *
- * @return string containing all the grants text
- */
-function PMA_getGrants($user, $host)
-{
-    $common_functions = PMA_CommonFunctions::getInstance();
-    $grants = PMA_DBI_fetch_result("SHOW GRANTS FOR '" . $common_functions->sqlAddSlashes($user) . "'@'" . $common_functions->sqlAddSlashes($host) . "'");
-    $response = '';
-    foreach ($grants as $one_grant) {
-        $response .= $one_grant . ";\n\n";
-    }
-    return $response;
-} // end of the 'PMA_getGrants()' function
-
-/**
->>>>>>> b55019e0
  * Changes / copies a user, part I
  */
 if (isset($_REQUEST['change_copy'])) {
@@ -1374,69 +520,18 @@
  * Revokes Privileges
  */
 if (isset($_REQUEST['revokeall'])) {
-<<<<<<< HEAD
     list ($message, $sql_query) = PMA_getMessageAndSqlQueryForPrivilegesRevoke(
         $db_and_table, $dbname, $tablename, $username, $hostname
     );
-=======
-    $db_and_table = PMA_wildcardEscapeForGrant($dbname, isset($tablename) ? $tablename : '');
-
-    $sql_query0 = 'REVOKE ALL PRIVILEGES ON ' . $db_and_table
-        . ' FROM \'' . $common_functions->sqlAddSlashes($username) . '\'@\'' . $common_functions->sqlAddSlashes($hostname) . '\';';
-    $sql_query1 = 'REVOKE GRANT OPTION ON ' . $db_and_table
-        . ' FROM \'' . $common_functions->sqlAddSlashes($username) . '\'@\'' . $common_functions->sqlAddSlashes($hostname) . '\';';
-
-    PMA_DBI_query($sql_query0);
-    if (! PMA_DBI_try_query($sql_query1)) {
-        // this one may fail, too...
-        $sql_query1 = '';
-    }
-    $sql_query = $sql_query0 . ' ' . $sql_query1;
-    $message = PMA_Message::success(__('You have revoked the privileges for %s'));
-    $message->addParam('\'' . htmlspecialchars($username) . '\'@\'' . htmlspecialchars($hostname) . '\'');
-    if (! isset($tablename)) {
-        unset($dbname);
-    } else {
-        unset($tablename);
-    }
->>>>>>> b55019e0
 }
 
 /**
  * Updates the password
  */
 if (isset($_REQUEST['change_pw'])) {
-<<<<<<< HEAD
     $message = PMA_getMessageForUpdatePassword(
         $pma_pw, $pma_pw2, $err_url, $username, $hostname
     );
-=======
-    // similar logic in user_password.php
-    $message = '';
-
-    if (empty($_REQUEST['nopass']) && isset($pma_pw) && isset($pma_pw2)) {
-        if ($pma_pw != $pma_pw2) {
-            $message = PMA_Message::error(__('The passwords aren\'t the same!'));
-        } elseif (empty($pma_pw) || empty($pma_pw2)) {
-            $message = PMA_Message::error(__('The password is empty!'));
-        }
-    } // end if
-
-    // here $nopass could be == 1
-    if (empty($message)) {
-
-        $hashing_function = (! empty($pw_hash) && $pw_hash == 'old' ? 'OLD_' : '')
-                      . 'PASSWORD';
-
-        // in $sql_query which will be displayed, hide the password
-        $sql_query        = 'SET PASSWORD FOR \'' . $common_functions->sqlAddSlashes($username) . '\'@\'' . $common_functions->sqlAddSlashes($hostname) . '\' = ' . (($pma_pw == '') ? '\'\'' : $hashing_function . '(\'' . preg_replace('@.@s', '*', $pma_pw) . '\')');
-        $local_query      = 'SET PASSWORD FOR \'' . $common_functions->sqlAddSlashes($username) . '\'@\'' . $common_functions->sqlAddSlashes($hostname) . '\' = ' . (($pma_pw == '') ? '\'\'' : $hashing_function . '(\'' . $common_functions->sqlAddSlashes($pma_pw) . '\')');
-        PMA_DBI_try_query($local_query)
-            or $common_functions->mysqlDie(PMA_DBI_getError(), $sql_query, false, $err_url);
-        $message = PMA_Message::success(__('The password for %s was changed successfully.'));
-        $message->addParam('\'' . htmlspecialchars($username) . '\'@\'' . htmlspecialchars($hostname) . '\'');
-    }
->>>>>>> b55019e0
 }
 
 /**
