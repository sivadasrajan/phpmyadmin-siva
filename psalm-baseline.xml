--- conflicted
+++ resolved
@@ -1,5 +1,5 @@
 <?xml version="1.0" encoding="UTF-8"?>
-<files psalm-version="4.5.0@a45b5e2ae01d43175ff02684f592c83cfbd48533">
+<files psalm-version="4.5.1@257a1ca672a79dedc852be1285a7b97154646418">
   <file src="libraries/classes/Bookmark.php">
     <RedundantCastGivenDocblockType occurrences="1">
       <code>(int) $this-&gt;id</code>
@@ -103,9 +103,6 @@
     </PossiblyFalseOperand>
   </file>
   <file src="libraries/classes/Command/CacheWarmupCommand.php">
-    <NonInvariantDocblockPropertyType occurrences="1">
-      <code>$defaultName</code>
-    </NonInvariantDocblockPropertyType>
     <TooFewArguments occurrences="1">
       <code>loadTemplate</code>
     </TooFewArguments>
@@ -318,10 +315,9 @@
     <PossiblyUndefinedArrayOffset occurrences="1">
       <code>$_FILES['import_file']</code>
     </PossiblyUndefinedArrayOffset>
-    <TypeDoesNotContainType occurrences="4">
+    <TypeDoesNotContainType occurrences="3">
       <code>$bookmark_created</code>
       <code>$finished</code>
-      <code>$memory_limit == -1</code>
       <code>$timeout_passed</code>
     </TypeDoesNotContainType>
   </file>
@@ -928,24 +924,9 @@
     <InvalidFalsableReturnType occurrences="1">
       <code>string</code>
     </InvalidFalsableReturnType>
-    <InvalidNullableReturnType occurrences="1">
-      <code>resource</code>
-    </InvalidNullableReturnType>
     <InvalidPropertyAssignmentValue occurrences="1">
       <code>$this-&gt;handle</code>
     </InvalidPropertyAssignmentValue>
-<<<<<<< HEAD
-=======
-    <InvalidReturnStatement occurrences="1">
-      <code>gzread($this-&gt;handle, $size)</code>
-    </InvalidReturnStatement>
-    <InvalidReturnType occurrences="1">
-      <code>string</code>
-    </InvalidReturnType>
-    <NullableReturnStatement occurrences="1">
-      <code>$this-&gt;handle</code>
-    </NullableReturnStatement>
->>>>>>> c11c7d7e
     <PossiblyInvalidArgument occurrences="1">
       <code>$_FILES['fields_upload']</code>
     </PossiblyInvalidArgument>
@@ -1611,10 +1592,6 @@
       <code>attributes</code>
       <code>attributes</code>
     </PossiblyNullReference>
-    <TypeDoesNotContainNull occurrences="2">
-      <code>$db_name === null</code>
-      <code>$db_name === null</code>
-    </TypeDoesNotContainNull>
     <UndefinedPropertyFetch occurrences="1"/>
   </file>
   <file src="libraries/classes/Plugins/ImportPlugin.php">
