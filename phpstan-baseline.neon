--- conflicted
+++ resolved
@@ -86,21 +86,7 @@
 			path: libraries/classes/Config/Validator.php
 
 		-
-<<<<<<< HEAD
 			message: "#^Parameter \\#5 \\$port of function mysqli_connect expects int, int\\|null given\\.$#"
-=======
-			message: "#^Parameter \\#1 \\$function of function call_user_func_array expects callable\\(\\)\\: mixed, non\\-empty\\-string given\\.$#"
-			count: 1
-			path: libraries/classes/Config/Validator.php
-
-		-
-			message: "#^Parameter \\#2 \\.\\.\\.\\$args of function array_merge expects array, array\\|false given\\.$#"
-			count: 2
-			path: libraries/classes/Config/Validator.php
-
-		-
-			message: "#^Parameter \\#5 \\$port of function mysqli_connect expects int, string\\|null given\\.$#"
->>>>>>> ff2ddb0c
 			count: 1
 			path: libraries/classes/Config/Validator.php
 
@@ -200,24 +186,11 @@
 			path: libraries/classes/Controllers/Table/ChangeController.php
 
 		-
-<<<<<<< HEAD
-=======
-			message: "#^Parameter \\#1 \\$content of method PhpMyAdmin\\\\Response\\:\\:addHTML\\(\\) expects string, PhpMyAdmin\\\\Message given\\.$#"
-			count: 1
-			path: libraries/classes/Controllers/Table/ChartController.php
-
-		-
-			message: "#^Parameter \\#1 \\$content of method PhpMyAdmin\\\\Response\\:\\:addHTML\\(\\) expects string, PhpMyAdmin\\\\Message given\\.$#"
-			count: 1
-			path: libraries/classes/Controllers/Table/GisVisualizationController.php
-
-		-
 			message: "#^Comparison operation \"\\>\" between int\\<1, max\\> and 0 is always true\\.$#"
 			count: 1
 			path: libraries/classes/Controllers/Table/OperationsController.php
 
 		-
->>>>>>> ff2ddb0c
 			message: "#^Parameter \\#1 \\$messages of method PhpMyAdmin\\\\Message\\:\\:addMessagesString\\(\\) expects array\\<string\\>, array\\<int, PhpMyAdmin\\\\Message\\|string\\|null\\> given\\.$#"
 			count: 1
 			path: libraries/classes/Controllers/Table/ReplaceController.php
@@ -238,16 +211,7 @@
 			path: libraries/classes/Core.php
 
 		-
-<<<<<<< HEAD
-			message: "#^Offset 'DCN' does not exist on array\\('C_NAME' \\=\\> array\\<int, string\\>, \\?'DCN' \\=\\> array\\<int, string\\>&nonEmpty, \\?'DTN' \\=\\> array\\<int, string\\>&nonEmpty, \\?'SCN' \\=\\> array\\<int, string\\>&nonEmpty, \\?'STN' \\=\\> array\\<int, string\\>&nonEmpty\\)\\.$#"
-=======
-			message: "#^Parameter \\#1 \\$message of method PhpMyAdmin\\\\Message\\:\\:addText\\(\\) expects string, bool\\|string given\\.$#"
-			count: 1
-			path: libraries/classes/Database/CentralColumns.php
-
-		-
 			message: "#^Offset 'DCN' does not exist on array\\('C_NAME' \\=\\> array\\<int, string\\>, \\?'DCN' \\=\\> array\\<int, string\\>&nonEmpty, \\?'DTN' \\=\\> array\\<int, non\\-empty\\-string\\>&nonEmpty, \\?'SCN' \\=\\> array\\<int, string\\>&nonEmpty, \\?'STN' \\=\\> array\\<int, non\\-empty\\-string\\>&nonEmpty\\)\\.$#"
->>>>>>> ff2ddb0c
 			count: 1
 			path: libraries/classes/Database/Designer/Common.php
 
@@ -1637,44 +1601,21 @@
 			path: libraries/classes/Sql.php
 
 		-
-<<<<<<< HEAD
-=======
-			message: "#^Parameter \\#8 \\$extra_data of method PhpMyAdmin\\\\Sql\\:\\:executeTheQuery\\(\\) expects array, array\\|null given\\.$#"
-			count: 1
-			path: libraries/classes/Sql.php
-
-		-
-			message: "#^Method PhpMyAdmin\\\\StorageEngine\\:\\:resolveTypeSize\\(\\) should return array but returns array\\|null\\.$#"
-			count: 1
-			path: libraries/classes/StorageEngine.php
-
-		-
 			message: "#^If condition is always true\\.$#"
 			count: 1
 			path: libraries/classes/Table.php
 
 		-
-			message: "#^Parameter \\#1 \\$str of method PhpMyAdmin\\\\DatabaseInterface\\:\\:escapeString\\(\\) expects string, int\\<min, \\-1\\>\\|int\\<1, max\\> given\\.$#"
-			count: 1
+			message: "#^Property PhpMyAdmin\\\\SqlParser\\\\Components\\\\AlterOperation\\:\\:\\$field \\(PhpMyAdmin\\\\SqlParser\\\\Components\\\\Expression\\) does not accept null\\.$#"
+			count: 2
 			path: libraries/classes/Table.php
 
 		-
-			message: "#^Parameter \\#1 \\$str of method PhpMyAdmin\\\\DatabaseInterface\\:\\:escapeString\\(\\) expects string, string\\|false given\\.$#"
+			message: "#^Unreachable statement \\- code above always terminates\\.$#"
 			count: 1
 			path: libraries/classes/Table.php
 
 		-
->>>>>>> ff2ddb0c
-			message: "#^Property PhpMyAdmin\\\\SqlParser\\\\Components\\\\AlterOperation\\:\\:\\$field \\(PhpMyAdmin\\\\SqlParser\\\\Components\\\\Expression\\) does not accept null\\.$#"
-			count: 2
-			path: libraries/classes/Table.php
-
-		-
-			message: "#^Unreachable statement \\- code above always terminates\\.$#"
-			count: 1
-			path: libraries/classes/Table.php
-
-		-
 			message: "#^Property PhpMyAdmin\\\\Theme\\:\\:\\$filesizeInfo \\(int\\) does not accept int\\|false\\.$#"
 			count: 1
 			path: libraries/classes/Theme.php
@@ -1735,6 +1676,11 @@
 			path: libraries/classes/ZipExtension.php
 
 		-
+			message: "#^Call to an undefined static method PhpMyAdmin\\\\Tests\\\\AbstractTestCase\\:\\:defineVersionConstants\\(\\)\\.$#"
+			count: 1
+			path: test/classes/Controllers/NavigationControllerTest.php
+
+		-
 			message: "#^Parameter \\#1 \\$subgroupHeader of method PhpMyAdmin\\\\Properties\\\\Options\\\\Groups\\\\OptionsPropertySubgroup\\:\\:setSubgroupHeader\\(\\) expects PhpMyAdmin\\\\Properties\\\\PropertyItem, string given\\.$#"
 			count: 1
 			path: test/classes/Properties/Options/Groups/OptionsPropertySubgroupTest.php
