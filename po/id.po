#
msgid ""
msgstr ""
"Project-Id-Version: phpMyAdmin 4.1-dev\n"
"Report-Msgid-Bugs-To: phpmyadmin-devel@lists.sourceforge.net\n"
"POT-Creation-Date: 2013-06-12 09:39+0200\n"
"PO-Revision-Date: 2013-06-20 08:16+0200\n"
"Last-Translator: Dadan Setia <da2n_s@yahoo.co.id>\n"
"Language-Team: Indonesian <http://l10n.cihar.com/projects/phpmyadmin/master/"
"id/>\n"
"MIME-Version: 1.0\n"
"Content-Type: text/plain; charset=UTF-8\n"
"Content-Transfer-Encoding: 8bit\n"
"Language: id\n"
"Plural-Forms: nplurals=1; plural=0;\n"
"X-Generator: Weblate 1.6-dev\n"
"X-Poedit-Basepath: ../../..\n"

#: browse_foreigners.php:51 browse_foreigners.php:75 js/messages.php:335
#: libraries/DisplayResults.class.php:809
#: libraries/server_privileges.lib.php:2623
msgid "Show all"
msgstr "Tampilkan semua"

#: browse_foreigners.php:93 libraries/PDF.class.php:67
#: libraries/Util.class.php:2542
#: libraries/schema/Pdf_Relation_Schema.class.php:1187
#: libraries/schema/Pdf_Relation_Schema.class.php:1211
#: libraries/schema/User_Schema.class.php:426
#: libraries/select_lang.lib.php:524
msgid "Page number:"
msgstr "Nomor halaman:"

#: browse_foreigners.php:110
msgid ""
"The target browser window could not be updated. Maybe you have closed the "
"parent window, or your browser's security settings are configured to block "
"cross-window updates."
msgstr ""
"Gagal memperbarui jendela peramban target. Ada kemungkinan Anda telah "
"menutup jendela induk atau pilihan keamanan pada peramban Anda mencekal "
"pembaruan lintas-jendela."

#: browse_foreigners.php:182
msgid "Search:"
msgstr "Cari:"

#: browse_foreigners.php:186 gis_data_editor.php:396 js/messages.php:209
#: libraries/DbSearch.class.php:455 libraries/DisplayResults.class.php:1650
#: libraries/TableSearch.class.php:1142 libraries/core.lib.php:556
#: libraries/display_change_password.lib.php:94
#: libraries/display_create_table.lib.php:61
#: libraries/display_export.lib.php:453 libraries/display_import.lib.php:335
#: libraries/display_indexes.lib.php:202 libraries/index.lib.php:37
#: libraries/insert_edit.lib.php:1549 libraries/insert_edit.lib.php:1584
#: libraries/operations.lib.php:39 libraries/operations.lib.php:82
#: libraries/operations.lib.php:210 libraries/operations.lib.php:254
#: libraries/operations.lib.php:639 libraries/operations.lib.php:692
#: libraries/operations.lib.php:741 libraries/operations.lib.php:1057
#: libraries/operations.lib.php:1341
#: libraries/plugins/auth/AuthenticationCookie.class.php:276
#: libraries/replication_gui.lib.php:79 libraries/replication_gui.lib.php:396
#: libraries/rte/rte_events.lib.php:542
#: libraries/rte/rte_routines.lib.php:1081
#: libraries/rte/rte_routines.lib.php:1667
#: libraries/rte/rte_triggers.lib.php:420
#: libraries/schema/User_Schema.class.php:164
#: libraries/schema/User_Schema.class.php:226
#: libraries/schema/User_Schema.class.php:483
#: libraries/schema/User_Schema.class.php:533
#: libraries/server_bin_log.lib.php:62 libraries/server_privileges.lib.php:476
#: libraries/server_privileges.lib.php:1479
#: libraries/server_privileges.lib.php:1971
#: libraries/server_privileges.lib.php:2563
#: libraries/server_privileges.lib.php:3091
#: libraries/sql_query_form.lib.php:378 libraries/sql_query_form.lib.php:435
#: libraries/sql_query_form.lib.php:500 libraries/structure.lib.php:1582
#: libraries/tbl_columns_definition_form.inc.php:754 pmd_pdf.php:150
#: prefs_manage.php:272 prefs_manage.php:322 server_replication.php:224
#: server_replication.php:327 tbl_chart.php:251 tbl_tracking.php:522
#: tbl_tracking.php:685 view_create.php:225 view_operations.php:99
msgid "Go"
msgstr "Kirim"

#: browse_foreigners.php:197 browse_foreigners.php:201
#: libraries/Index.class.php:561 tbl_tracking.php:383
msgid "Keyname"
msgstr "Nama kunci"

#: browse_foreigners.php:198 browse_foreigners.php:200
#: libraries/server_collations.lib.php:36
#: libraries/server_collations.lib.php:48 libraries/server_plugins.lib.php:133
#: server_engines.php:72 server_status_variables.php:234
msgid "Description"
msgstr "Deskripsi"

#: browse_foreigners.php:284 browse_foreigners.php:296
#: browse_foreigners.php:312 browse_foreigners.php:324
msgid "Use this value"
msgstr "Gunakan nilai ini"

#: changelog.php:36 license.php:28
#, php-format
msgid ""
"The %s file is not available on this system, please visit www.phpmyadmin.net "
"for more information."
msgstr ""
"Berkas %s tidak ditemukan dalam sistem ini, harap kunjungi www.phpmyadmin."
"net untuk informasi lebih lanjut."

#: db_create.php:60
#, php-format
msgid "Database %1$s has been created."
msgstr "Basis data %1$s telah dibuat."

#: db_datadict.php:52 libraries/operations.lib.php:32
msgid "Database comment: "
msgstr "Komentar basis data: "

#: db_datadict.php:157 libraries/schema/Pdf_Relation_Schema.class.php:1336
#: libraries/tbl_columns_definition_form.inc.php:836 tbl_printview.php:120
msgid "Table comments:"
msgstr "Komentar tabel:"

#: db_datadict.php:166 libraries/Index.class.php:565
#: libraries/TableSearch.class.php:183 libraries/TableSearch.class.php:1190
#: libraries/display_indexes.lib.php:117 libraries/insert_edit.lib.php:1568
#: libraries/plugins/export/ExportHtmlword.class.php:278
#: libraries/plugins/export/ExportHtmlword.class.php:393
#: libraries/plugins/export/ExportLatex.class.php:510
#: libraries/plugins/export/ExportOdt.class.php:360
#: libraries/plugins/export/ExportOdt.class.php:458
#: libraries/plugins/export/ExportTexytext.class.php:271
#: libraries/plugins/export/ExportTexytext.class.php:371
#: libraries/plugins/export/ExportTexytext.class.php:434
#: libraries/schema/Pdf_Relation_Schema.class.php:1362
#: libraries/schema/Pdf_Relation_Schema.class.php:1385
#: libraries/tbl_columns_definition_form.inc.php:353 tbl_printview.php:130
#: tbl_relation.php:380 tbl_tracking.php:325 tbl_tracking.php:387
msgid "Column"
msgstr "Kolom"

#: db_datadict.php:167 db_printview.php:49 libraries/Index.class.php:562
#: libraries/TableSearch.class.php:184 libraries/insert_edit.lib.php:243
#: libraries/insert_edit.lib.php:247
#: libraries/plugins/export/ExportHtmlword.class.php:281
#: libraries/plugins/export/ExportHtmlword.class.php:396
#: libraries/plugins/export/ExportLatex.class.php:511
#: libraries/plugins/export/ExportOdt.class.php:363
#: libraries/plugins/export/ExportOdt.class.php:461
#: libraries/plugins/export/ExportTexytext.class.php:272
#: libraries/plugins/export/ExportTexytext.class.php:372
#: libraries/rte/rte_list.lib.php:54 libraries/rte/rte_list.lib.php:80
#: libraries/rte/rte_routines.lib.php:939
#: libraries/rte/rte_routines.lib.php:968
#: libraries/rte/rte_routines.lib.php:1580
#: libraries/schema/Pdf_Relation_Schema.class.php:1363
#: libraries/schema/Pdf_Relation_Schema.class.php:1386
#: libraries/server_privileges.lib.php:1573 libraries/structure.lib.php:776
#: libraries/structure.lib.php:1180
#: libraries/tbl_columns_definition_form.inc.php:96 tbl_printview.php:131
#: tbl_tracking.php:326 tbl_tracking.php:384
msgid "Type"
msgstr "Jenis"

#: db_datadict.php:168 libraries/Index.class.php:568
#: libraries/TableSearch.class.php:1191 libraries/insert_edit.lib.php:1577
#: libraries/plugins/export/ExportHtmlword.class.php:284
#: libraries/plugins/export/ExportHtmlword.class.php:399
#: libraries/plugins/export/ExportLatex.class.php:512
#: libraries/plugins/export/ExportOdt.class.php:366
#: libraries/plugins/export/ExportOdt.class.php:464
#: libraries/plugins/export/ExportTexytext.class.php:273
#: libraries/plugins/export/ExportTexytext.class.php:373
#: libraries/schema/Pdf_Relation_Schema.class.php:1365
#: libraries/schema/Pdf_Relation_Schema.class.php:1388
#: libraries/structure.lib.php:1183
#: libraries/tbl_columns_definition_form.inc.php:116 tbl_printview.php:132
#: tbl_tracking.php:328 tbl_tracking.php:390
msgid "Null"
msgstr "Kosong"

#: db_datadict.php:169 libraries/plugins/export/ExportHtmlword.class.php:287
#: libraries/plugins/export/ExportHtmlword.class.php:402
#: libraries/plugins/export/ExportLatex.class.php:513
#: libraries/plugins/export/ExportOdt.class.php:369
#: libraries/plugins/export/ExportOdt.class.php:467
#: libraries/plugins/export/ExportTexytext.class.php:274
#: libraries/plugins/export/ExportTexytext.class.php:374
#: libraries/schema/Pdf_Relation_Schema.class.php:1366
#: libraries/schema/Pdf_Relation_Schema.class.php:1389
#: libraries/structure.lib.php:210 libraries/structure.lib.php:1184
#: libraries/tbl_columns_definition_form.inc.php:107 tbl_printview.php:133
#: tbl_tracking.php:329
msgid "Default"
msgstr "Bawaan"

#: db_datadict.php:171 libraries/plugins/export/ExportHtmlword.class.php:406
#: libraries/plugins/export/ExportLatex.class.php:515
#: libraries/plugins/export/ExportOdt.class.php:471
#: libraries/plugins/export/ExportTexytext.class.php:376
#: libraries/schema/Pdf_Relation_Schema.class.php:1368
#: libraries/schema/Pdf_Relation_Schema.class.php:1391 tbl_printview.php:135
msgid "Links to"
msgstr "Tautan ke"

#: db_datadict.php:173 db_printview.php:53
#: libraries/config/messages.inc.php:92 libraries/config/messages.inc.php:107
#: libraries/config/messages.inc.php:129
#: libraries/plugins/export/ExportHtmlword.class.php:411
#: libraries/plugins/export/ExportLatex.class.php:518
#: libraries/plugins/export/ExportOdt.class.php:476
#: libraries/plugins/export/ExportTexytext.class.php:379
#: libraries/schema/Pdf_Relation_Schema.class.php:1379
#: libraries/schema/Pdf_Relation_Schema.class.php:1392
#: libraries/tbl_columns_definition_form.inc.php:136 tbl_printview.php:137
msgid "Comments"
msgstr "Komentar"

#: db_datadict.php:237 js/messages.php:231 libraries/Index.class.php:431
#: libraries/Index.class.php:470 libraries/Index.class.php:874
#: libraries/config/FormDisplay.tpl.php:258 libraries/mult_submits.inc.php:370
#: libraries/mult_submits.inc.php:371
#: libraries/plugins/export/ExportHtmlword.class.php:633
#: libraries/plugins/export/ExportLatex.class.php:589
#: libraries/plugins/export/ExportOdt.class.php:726
#: libraries/plugins/export/ExportTexytext.class.php:568
#: libraries/schema/Pdf_Relation_Schema.class.php:1418
#: libraries/server_privileges.lib.php:1715
#: libraries/server_privileges.lib.php:1850
#: libraries/server_privileges.lib.php:1863
#: libraries/server_privileges.lib.php:2157
#: libraries/server_privileges.lib.php:2163
#: libraries/server_privileges.lib.php:2483
#: libraries/server_privileges.lib.php:2497 libraries/structure.lib.php:1268
#: libraries/user_preferences.lib.php:282 prefs_manage.php:138 sql.php:293
#: tbl_printview.php:186 tbl_tracking.php:346 tbl_tracking.php:400
#: tbl_tracking.php:405
msgid "No"
msgstr "Tidak"

#: db_datadict.php:237 js/messages.php:230 libraries/Index.class.php:432
#: libraries/Index.class.php:469 libraries/Index.class.php:874
#: libraries/config/FormDisplay.tpl.php:258 libraries/mult_submits.inc.php:74
#: libraries/mult_submits.inc.php:109 libraries/mult_submits.inc.php:118
#: libraries/mult_submits.inc.php:123 libraries/mult_submits.inc.php:128
#: libraries/mult_submits.inc.php:133 libraries/mult_submits.inc.php:309
#: libraries/mult_submits.inc.php:329 libraries/mult_submits.inc.php:364
#: libraries/mult_submits.inc.php:365 libraries/mult_submits.inc.php:377
#: libraries/plugins/export/ExportHtmlword.class.php:634
#: libraries/plugins/export/ExportLatex.class.php:589
#: libraries/plugins/export/ExportOdt.class.php:727
#: libraries/plugins/export/ExportTexytext.class.php:568
#: libraries/schema/Pdf_Relation_Schema.class.php:1419
#: libraries/server_privileges.lib.php:1715
#: libraries/server_privileges.lib.php:1847
#: libraries/server_privileges.lib.php:1861
#: libraries/server_privileges.lib.php:2156
#: libraries/server_privileges.lib.php:2161
#: libraries/server_privileges.lib.php:2480
#: libraries/server_privileges.lib.php:2497 libraries/structure.lib.php:1268
#: libraries/user_preferences.lib.php:280 prefs_manage.php:136
#: server_databases.php:103 server_databases.php:110 tbl_printview.php:187
#: tbl_structure.php:84 tbl_tracking.php:346 tbl_tracking.php:398
#: tbl_tracking.php:403
msgid "Yes"
msgstr "Ya"

#: db_export.php:29
msgid "View dump (schema) of database"
msgstr "Tampilkan dump (skema) basis data"

#: db_export.php:33 db_printview.php:41 db_tracking.php:49 export.php:557
#: libraries/DBQbe.class.php:268
msgid "No tables found in database."
msgstr "Tidak ada tabel dalam basis data."

#: db_export.php:40 libraries/DbSearch.class.php:438 server_export.php:25
msgid "Select All"
msgstr "Pilih Semua"

#: db_export.php:45 libraries/DbSearch.class.php:441 server_export.php:30
msgid "Unselect All"
msgstr "Lepas Semua"

#: db_operations.php:45 tbl_create.php:24
msgid "The database name is empty!"
msgstr "Nama basis data kosong!"

#: db_operations.php:129
#, php-format
msgid "Database %1$s has been renamed to %2$s"
msgstr "Nama basis data %1$s telah diubah menjadi %2$s"

#: db_operations.php:133
#, php-format
msgid "Database %1$s has been copied to %2$s"
msgstr "Basis data %1$s telah disalin ke %2$s"

#: db_operations.php:261
#, php-format
msgid ""
"The phpMyAdmin configuration storage has been deactivated. To find out why "
"click %shere%s."
msgstr ""
"Penyimpanan konfigurasi phpMyAdmin telah dinonaktifkan. Untuk mencari tahu "
"mengapa klik %sdi sini%s."

#: db_printview.php:47 db_tracking.php:79 db_tracking.php:198
#: libraries/Menu.class.php:190 libraries/config/messages.inc.php:510
#: libraries/plugins/export/ExportXml.class.php:459
#: libraries/rte/rte_list.lib.php:65 libraries/rte/rte_triggers.lib.php:355
#: libraries/schema/User_Schema.class.php:298
#: libraries/server_privileges.lib.php:1999
#: libraries/server_privileges.lib.php:2230
#: libraries/server_privileges.lib.php:2882 libraries/structure.lib.php:757
#: tbl_tracking.php:764
msgid "Table"
msgstr "Tabel"

#: db_printview.php:48 libraries/Table.class.php:351
#: libraries/build_html_for_db.lib.php:31 libraries/import.lib.php:181
#: libraries/structure.lib.php:768 libraries/structure.lib.php:1708
#: libraries/structure.lib.php:1901 tbl_printview.php:365
msgid "Rows"
msgstr "Baris"

#: db_printview.php:51 libraries/display_indexes.lib.php:118
#: libraries/structure.lib.php:787
msgid "Size"
msgstr "Ukuran"

#: db_printview.php:97 libraries/plugins/export/ExportSql.class.php:1021
#: libraries/structure.lib.php:731
msgid "in use"
msgstr "sedang digunakan"

#: db_printview.php:117 libraries/plugins/export/ExportSql.class.php:947
#: libraries/schema/Pdf_Relation_Schema.class.php:1341
msgid "Creation:"
msgstr "Pembuatan:"

#: db_printview.php:126 libraries/plugins/export/ExportSql.class.php:960
#: libraries/schema/Pdf_Relation_Schema.class.php:1346
msgid "Last update:"
msgstr "Pembaruan terakhir:"

#: db_printview.php:135 libraries/plugins/export/ExportSql.class.php:973
#: libraries/schema/Pdf_Relation_Schema.class.php:1351
msgid "Last check:"
msgstr "Pemeriksaan terakhir:"

#: db_printview.php:149 libraries/structure.lib.php:176
#, php-format
msgid "%s table"
msgid_plural "%s tables"
msgstr[0] "%s tabel"

#: db_qbe.php:40
msgid "You have to choose at least one column to display"
msgstr "Anda harus memiliih paling tidak satu kolom untuk ditampilkan"

#: db_qbe.php:60
#, php-format
msgid "Switch to %svisual builder%s"
msgstr "Alihkan ke %spembangun visual%s"

#: db_search.php:30 libraries/plugins/auth/AuthenticationConfig.class.php:81
#: libraries/plugins/auth/AuthenticationConfig.class.php:96
#: libraries/plugins/auth/AuthenticationCookie.class.php:661
#: libraries/plugins/auth/AuthenticationHttp.class.php:65
#: libraries/plugins/auth/AuthenticationSignon.class.php:253
msgid "Access denied"
msgstr "Akses ditolak"

#: db_structure.php:86
msgid "No tables found in database"
msgstr "Tidak ada tabel dalam basis data"

#: db_tracking.php:73
msgid "Tracked tables"
msgstr "Tabel yang dilacak"

#: db_tracking.php:78 libraries/Menu.class.php:167
#: libraries/config/messages.inc.php:504
#: libraries/plugins/export/ExportHtmlword.class.php:158
#: libraries/plugins/export/ExportOdt.class.php:203
#: libraries/plugins/export/ExportTexytext.class.php:142
#: libraries/server_privileges.lib.php:1989
#: libraries/server_privileges.lib.php:2230
#: libraries/server_privileges.lib.php:2873 server_databases.php:202
#: server_status.php:379 tbl_tracking.php:763
msgid "Database"
msgstr "Basis data"

#: db_tracking.php:80
msgid "Last version"
msgstr "Versi terakhir"

#: db_tracking.php:81 tbl_tracking.php:766
msgid "Created"
msgstr "Dibuat"

#: db_tracking.php:82 tbl_tracking.php:767
msgid "Updated"
msgstr "Diperbarui"

#: db_tracking.php:83 js/messages.php:163 libraries/Menu.class.php:458
#: libraries/rte/rte_events.lib.php:426 libraries/rte/rte_list.lib.php:78
#: server_status.php:391 tbl_tracking.php:768
msgid "Status"
msgstr "Status"

#: db_tracking.php:84 libraries/Index.class.php:559
#: libraries/rte/rte_list.lib.php:53 libraries/rte/rte_list.lib.php:67
#: libraries/rte/rte_list.lib.php:79 libraries/server_privileges.lib.php:1576
#: libraries/server_privileges.lib.php:2240
#: libraries/server_privileges.lib.php:2405 libraries/structure.lib.php:765
#: libraries/structure.lib.php:1198 server_databases.php:237
msgid "Action"
msgstr "Tindakan"

#: db_tracking.php:85 tbl_change.php:235 tbl_tracking.php:769
msgid "Show"
msgstr "Tampilkan"

#: db_tracking.php:97 js/messages.php:34
msgid "Delete tracking data for this table"
msgstr "Hapus pelacakan data untuk tabel ini"

#: db_tracking.php:103 libraries/Index.class.php:625
#: libraries/Util.class.php:3449 libraries/Util.class.php:3450
#: libraries/structure.lib.php:307 libraries/structure.lib.php:1378
#: libraries/structure.lib.php:2050 libraries/structure.lib.php:2052
#: server_databases.php:332
msgid "Drop"
msgstr "Hapus"

#: db_tracking.php:120 tbl_tracking.php:724 tbl_tracking.php:778
msgid "active"
msgstr "aktif"

#: db_tracking.php:122 tbl_tracking.php:726 tbl_tracking.php:780
msgid "not active"
msgstr "tidak aktif"

#: db_tracking.php:138
msgid "Versions"
msgstr "Versi"

#: db_tracking.php:139 tbl_tracking.php:490 tbl_tracking.php:800
msgid "Tracking report"
msgstr "Laporan pelacakan"

#: db_tracking.php:140 tbl_tracking.php:293 tbl_tracking.php:805
msgid "Structure snapshot"
msgstr "Snapshot struktur"

#: db_tracking.php:193
msgid "Untracked tables"
msgstr "Tabel yang tidak dilacak"

#: db_tracking.php:212 libraries/structure.lib.php:1515
msgid "Track table"
msgstr "Lacak tabel"

#: db_tracking.php:239
msgid "Database Log"
msgstr "Log Basis Data"

#: export.php:151
msgid "Bad type!"
msgstr "Penulisan yang buruk!"

#: export.php:202
msgid "Selected export type has to be saved in file!"
msgstr "Jenis ekspor yang diipilih harus disimpan dalam berkas!"

#: export.php:231
msgid "Bad parameters!"
msgstr "Pembatasan yang buruk!"

#: export.php:335 export.php:366 export.php:928
#, php-format
msgid "Insufficient space to save the file %s."
msgstr "Tidak cukup ruang untuk menyimpan %s."

#: export.php:506
#, php-format
msgid ""
"File %s already exists on server, change filename or check overwrite option."
msgstr ""
"Berkas %s sudah ada pada server. Ganti nama berkas atau centang opsi "
"overwrite."

#: export.php:512 export.php:518
#, php-format
msgid "The web server does not have permission to save the file %s."
msgstr "Server web tidak memiliki hak akses untuk menyimpan berkas %s."

#: export.php:934
#, php-format
msgid "Dump has been saved to file %s."
msgstr "Dump (Skema) disimpan pada berkas %s."

#: file_echo.php:22
msgid "Invalid export type"
msgstr "Jenis ekspor invalid"

#: gis_data_editor.php:112
#, php-format
msgid "Value for the column \"%s\""
msgstr "Nilai untuk kolom \"%s\""

#: gis_data_editor.php:140 tbl_gis_visualization.php:163
msgid "Use OpenStreetMaps as Base Layer"
msgstr "Gunakan OpenStreetMaps sebagai Lapisan Dasar"

#: gis_data_editor.php:161
msgid "SRID:"
msgstr "SRID:"

#: gis_data_editor.php:184
#, php-format
msgid "Geometry %d:"
msgstr "Geometri %d:"

#: gis_data_editor.php:206
msgid "Point:"
msgstr "Titik:"

#: gis_data_editor.php:207 gis_data_editor.php:234 gis_data_editor.php:289
#: gis_data_editor.php:362 js/messages.php:300
msgid "X"
msgstr "X"

#: gis_data_editor.php:210 gis_data_editor.php:238 gis_data_editor.php:293
#: gis_data_editor.php:366 js/messages.php:301
msgid "Y"
msgstr "Y"

#: gis_data_editor.php:232 gis_data_editor.php:287 gis_data_editor.php:360
#: js/messages.php:303
#, php-format
msgid "Point %d"
msgstr "Titik %d"

#: gis_data_editor.php:245 gis_data_editor.php:300 gis_data_editor.php:373
#: js/messages.php:309
msgid "Add a point"
msgstr "Tambahkan titik"

#: gis_data_editor.php:262
#, php-format
msgid "Linestring %d:"
msgstr "Deretan baris %d:"

#: gis_data_editor.php:265 gis_data_editor.php:341
msgid "Outer ring:"
msgstr "Lingkar Luar:"

#: gis_data_editor.php:267 gis_data_editor.php:343
#, php-format
msgid "Inner ring %d:"
msgstr "Lingkar Dalam %d:"

#: gis_data_editor.php:303
msgid "Add a linestring"
msgstr "Tambahkan segmen garis"

#: gis_data_editor.php:304 gis_data_editor.php:378 js/messages.php:310
msgid "Add an inner ring"
msgstr "Tambahkan lingkar dalam"

#: gis_data_editor.php:325
#, php-format
msgid "Polygon %d:"
msgstr "Poligon %d:"

#: gis_data_editor.php:384 js/messages.php:311
msgid "Add a polygon"
msgstr "Tambahkan poligon"

#: gis_data_editor.php:390
msgid "Add geometry"
msgstr "Tambahkan geometri"

#: gis_data_editor.php:399
msgid "Output"
msgstr "Keluaran"

#: gis_data_editor.php:402
msgid ""
"Choose \"GeomFromText\" from the \"Function\" column and paste the string "
"below into the \"Value\" field"
msgstr ""
"Pilih \"GeomFromText\" dari kolom \"Fungsi\" dan rekatkan string di bawahnya "
"ke dalam isian \"Value\""

#: import.php:107
#, php-format
msgid ""
"You probably tried to upload a file that is too large. Please refer to %"
"sdocumentation%s for a workaround for this limit."
msgstr ""
"Anda mungkin mencoba mengunggah berkas yang terlalu besar. Silahkan lihat %"
"sdokumentasi%s untuk mendapatkan solusi tentang batasan ini."

#: import.php:250 import.php:516
msgid "Showing bookmark"
msgstr "Tampilkan markah"

#: import.php:265 import.php:512
msgid "The bookmark has been deleted."
msgstr "Markah telah dihapus."

#: import.php:360 import.php:421 libraries/File.class.php:432
#: libraries/File.class.php:525
msgid "File could not be read"
msgstr "Gagal membaca berkas"

#: import.php:369 import.php:380 import.php:401 import.php:412
#: libraries/File.class.php:604
#, php-format
msgid ""
"You attempted to load file with unsupported compression (%s). Either support "
"for it is not implemented or disabled by your configuration."
msgstr ""
"Anda mencoba untuk memuat berkas dengan kompresi yang tidak didukung (%s). "
"Dukungan belum diimplementasi atau tidak aktif di dalam konfigurasi Anda."

#: import.php:427
msgid ""
"No data was received to import. Either no file name was submitted, or the "
"file size exceeded the maximum size permitted by your PHP configuration. See "
"[doc@faq1-16]FAQ 1.16[/doc]."
msgstr ""
"Tidak ada data untuk diimpor. Kemungkinan karena tidak ada berkas yang "
"diambil atau ukuran berkas melebihi ukuran maksimum yang diizinkan oleh "
"konfigurasi PHP Anda. Lihat [doc@faq1-16]FAQ 1.16[/doc]."

#: import.php:447
msgid ""
"Cannot convert file's character set without character set conversion library"
msgstr ""
"Tidak dapat mengubah set karakter berkas tanpa pustaka konversi set karakter"

#: import.php:485 libraries/display_import.lib.php:29
msgid "Could not load import plugins, please check your installation!"
msgstr "Tidak dapat memuat plugin import, harap periksa instalasi Anda!"

#: import.php:519 sql.php:262 sql.php:942
#, php-format
msgid "Bookmark %s created"
msgstr "Markah %s dibuat"

#: import.php:528 import.php:540
#, php-format
msgid "Import has been successfully finished, %d queries executed."
msgstr "Impor telah berhasil menyelesaikan,%d kueri dieksekusi."

#: import.php:555
msgid ""
"Script timeout passed, if you want to finish import, please resubmit same "
"file and import will resume."
msgstr ""
"Script sudah melewati timeout, jika Anda ingin menyelesaikan proses impor, "
"harap kirim ulang arsip yang sama dan proses impor akan berlanjut."

#: import.php:559
msgid ""
"However on last run no data has been parsed, this usually means phpMyAdmin "
"won't be able to finish this import unless you increase php time limits."
msgstr ""
"Tidak ada data yang di-parse pada eksekusi terakhir, biasanya ini berarti "
"phpMyAdmin tidak bisa menyelesaikan proses impor kecuali Anda menambah batas "
"waktu eksekusi php."

#: import.php:590 libraries/DisplayResults.class.php:4520
#: libraries/Message.class.php:180 libraries/rte/rte_routines.lib.php:1427
#: libraries/sql_query_form.lib.php:116 tbl_operations.php:184
#: tbl_relation.php:250 tbl_row_action.php:122 view_operations.php:57
msgid "Your SQL query has been executed successfully"
msgstr "Kueri SQL Anda berhasil dieksekusi"

#: import_status.php:99 libraries/Util.class.php:767
#: libraries/schema/Export_Relation_Schema.class.php:243 user_password.php:239
msgid "Back"
msgstr "Kembali"

#: index.php:114
msgid "General Settings"
msgstr "Pengaturan Umum"

#: index.php:144 libraries/display_change_password.lib.php:46
#: user_password.php:233
msgid "Change password"
msgstr "Ubah Sandi"

#: index.php:160
msgid "Server connection collation"
msgstr "Penyortiran koneksi server"

#: index.php:186
msgid "Appearance Settings"
msgstr "Pengaturan Tampilan"

#: index.php:216 prefs_manage.php:281
msgid "More settings"
msgstr "Pengaturan lain"

#: index.php:237
msgid "Database server"
msgstr "Server basis data"

#: index.php:240 libraries/plugins/auth/AuthenticationCookie.class.php:201
msgid "Server:"
msgstr "Server:"

#: index.php:244
msgid "Server type:"
msgstr "Jenis server:"

#: index.php:248 libraries/plugins/export/ExportLatex.class.php:225
#: libraries/plugins/export/ExportSql.class.php:612
#: libraries/plugins/export/ExportXml.class.php:198
msgid "Server version:"
msgstr "Versi Server:"

#: index.php:252
msgid "Protocol version:"
msgstr "Versi protokol:"

#: index.php:256
msgid "User:"
msgstr "Pengguna:"

#: index.php:261
#, fuzzy
#| msgid "Server charset"
msgid "Server charset:"
msgstr "Set karakter server"

#: index.php:273
msgid "Web server"
msgstr "Server web"

#: index.php:286
msgid "Database client version:"
msgstr "Versi klien basis data:"

#: index.php:290
msgid "PHP extension:"
msgstr "Ekstensi PHP:"

#: index.php:304
msgid "Show PHP information"
msgstr "Tampilkan informasi PHP"

#: index.php:327
msgid "Version information:"
msgstr "Informasi versi:"

#: index.php:336 libraries/Util.class.php:430 libraries/Util.class.php:516
#: libraries/config/FormDisplay.tpl.php:145
#: libraries/display_export.lib.php:292 libraries/engines/pbxt.lib.php:112
#: libraries/navigation/NavigationHeader.class.php:229
#: libraries/relation.lib.php:88 server_variables.php:137
msgid "Documentation"
msgstr "Dokumentasi"

#: index.php:343 libraries/config/FormDisplay.tpl.php:146
msgid "Wiki"
msgstr "Wiki"

#: index.php:352
msgid "Official Homepage"
msgstr "Situs resmi"

#: index.php:359
msgid "Contribute"
msgstr "Berkontribusi"

#: index.php:366
msgid "Get support"
msgstr "Dukungan"

#: index.php:373
msgid "List of changes"
msgstr "Daftar perubahan"

#: index.php:397
msgid ""
"Your configuration file contains settings (root with no password) that "
"correspond to the default MySQL privileged account. Your MySQL server is "
"running with this default, is open to intrusion, and you really should fix "
"this security hole by setting a password for user 'root'."
msgstr ""
"File konfigurasi Anda ditentukan dengan pengguna Root dan tanpa adanya Kata "
"Sandi (sama dengan Default MySQL Privileged Account). Jika MySQL-Server "
"dijalankan dengan sedemikian, server Anda terbuka lebar untuk suatu "
"penyerangan. Disarankan untuk memperbaiki kelemahan keamanan (security hole) "
"ini."

#: index.php:414
msgid ""
"You have enabled mbstring.func_overload in your PHP configuration. This "
"option is incompatible with phpMyAdmin and might cause some data to be "
"corrupted!"
msgstr ""
"Fungsi mbstring.func_overload aktif pada konfigurasi PHP Anda. Pilihan ini "
"tidak cocok dengan phpMyAdmin dan mampu merusak sebagian data!"

#: index.php:429
msgid ""
"The mbstring PHP extension was not found and you seem to be using a "
"multibyte charset. Without the mbstring extension phpMyAdmin is unable to "
"split strings correctly and it may result in unexpected results."
msgstr ""
"Ekstensi PHP mbstring tidak ditemukan dan rupanya Anda menggunakan Charset "
"Multibyte. Tanpa ekstensi mbstring phpMyAdmin tidak sanggup untuk membagikan "
"baris-baris dengan cara yang benar. Hal ini mampu mengakibatkan hasil yang "
"tidak diinginkan."

#: index.php:444
msgid ""
"Your PHP parameter [a@http://php.net/manual/en/session.configuration.php#ini."
"session.gc-maxlifetime@_blank]session.gc_maxlifetime[/a] is lower than "
"cookie validity configured in phpMyAdmin, because of this, your login will "
"expire sooner than configured in phpMyAdmin."
msgstr ""
"Parameter PHP [a@http://php.net/manual/en/session.configuration.php#ini."
"session.gc-maxlifetime@_blank]session.gc_maxlifetime[/a]anda lebih kecil "
"dari dari validitas cookie di  phpMyAdmin, karenanya, login anda akan lebih "
"berakhir cepat daripada konfigurasi phpMyAdmin."

#: index.php:456
msgid ""
"Login cookie store is lower than cookie validity configured in phpMyAdmin, "
"because of this, your login will expire sooner than configured in phpMyAdmin."
msgstr ""
"Penyimpanan cookie login lebih kecil daripada validitas cookie di "
"phpMyAdmin, karenanya, login anda akan lebih cepat berakhir daripada "
"konfigurasi phpMyAdmin."

#: index.php:468
msgid "The configuration file now needs a secret passphrase (blowfish_secret)."
msgstr ""
"File konfigurasi membutuhkan susunan kata-kata rahasia (blowfish_secret)."

#: index.php:479
#, fuzzy
#| msgid ""
#| "Directory [code]config[/code], which is used by the setup script, still "
#| "exists in your phpMyAdmin directory. You should remove it once phpMyAdmin "
#| "has been configured."
msgid ""
"Directory [code]config[/code], which is used by the setup script, still "
"exists in your phpMyAdmin directory. It is strongly recommended to remove it "
"once phpMyAdmin has been configured. Otherwise the security of your server "
"may be compromised by unauthorized people downloading your configuration."
msgstr ""
"Direktori [code]config[/code], yang digunakan oleh skrip pengaturan, masih "
"ada di direktori phpMyAdmin Anda. Anda harus menghapusnya setelah phpMyAdmin "
"dikonfigurasi."

#: index.php:489
#, php-format
msgid ""
"The phpMyAdmin configuration storage is not completely configured, some "
"extended features have been deactivated. To find out why click %shere%s."
msgstr ""
"Fasilitas penambahan untuk bekerja dengan tabel yang di-link di nonaktifkan. "
"Untuk mengetahui sebabnya harap klik %sdi sini%s."

#: index.php:521
#, php-format
msgid ""
"Your PHP MySQL library version %s differs from your MySQL server version %s. "
"This may cause unpredictable behavior."
msgstr ""
"Versi pustaka MySQL pada PHP anda %s sedangkan versi server MySQL %s. Ini "
"dapat menyebabkan perilaku tak terduga."

#: index.php:546
#, php-format
msgid ""
"Server running with Suhosin. Please refer to %sdocumentation%s for possible "
"issues."
msgstr ""
"Server berjalan dengan Suhosin. Harap rujuk %sdokumentasi%s untuk "
"kemungkinan masalah."

#: js/messages.php:27 libraries/import.lib.php:118 sql.php:222
msgid "\"DROP DATABASE\" statements are disabled."
msgstr "Perintah \"DROP DATABASE\" dinonaktifkan."

#: js/messages.php:30
#, php-format
msgid "Do you really want to execute \"%s\"?"
msgstr "Anda yakin akan mengeksekusi \"%s\"?"

#: js/messages.php:31 libraries/mult_submits.inc.php:337
msgid "You are about to DESTROY a complete database!"
msgstr "Anda akan MENGHAPUS seluruh basis data!"

#: js/messages.php:32
msgid "You are about to DESTROY a complete table!"
msgstr "Anda akan MENGHAPUS seluruh tabel!"

#: js/messages.php:33
msgid "You are about to TRUNCATE a complete table!"
msgstr "Anda akan MENGOSONGKAN seluruh tabel!"

#: js/messages.php:35
msgid "Deleting tracking data"
msgstr "Hapus data pelacakan"

#: js/messages.php:36
msgid "Dropping Primary Key/Index"
msgstr "Menghapus Kunci/Indeks Primer"

#: js/messages.php:37
msgid "This operation could take a long time. Proceed anyway?"
msgstr "Operasi ini membutuhkan waktu yang lama. Tetap lanjutkan?"

#: js/messages.php:40
msgid "Missing value in the form!"
msgstr "Data dalam form kurang !"

#: js/messages.php:41
msgid "This is not a number!"
msgstr "Ini bukan angka!"

#: js/messages.php:42
msgid "Add Index"
msgstr "Tambah indek"

#: js/messages.php:43
msgid "Edit Index"
msgstr "Mengedit Indeks"

#: js/messages.php:44 libraries/display_indexes.lib.php:199
#: libraries/display_indexes.lib.php:205
#, php-format
#| msgid "Add %d column(s) to index"
msgid "Add %s column(s) to index"
msgstr "Tambahkan %s kolom ke index"

#. l10n: Default label for the y-Axis of Charts
#: js/messages.php:48 tbl_chart.php:236
msgid "Y Values"
msgstr "Nilai Y"

#: js/messages.php:51
msgid "The host name is empty!"
msgstr "Nama inang kosong!"

#: js/messages.php:52
msgid "The user name is empty!"
msgstr "Nama pengguna kosong!"

#: js/messages.php:53 libraries/server_privileges.lib.php:1311
#: user_password.php:110
msgid "The password is empty!"
msgstr "Kata sandi kosong!"

#: js/messages.php:54 libraries/server_privileges.lib.php:1309
#: user_password.php:113
msgid "The passwords aren't the same!"
msgstr "Kata sandi tidak sama!"

#: js/messages.php:55 libraries/server_privileges.lib.php:1439
#: libraries/server_privileges.lib.php:1629
#: libraries/server_privileges.lib.php:2538
#: libraries/server_privileges.lib.php:2840
msgid "Add user"
msgstr "Tambahkan pengguna"

#: js/messages.php:56
msgid "Reloading Privileges"
msgstr "Muat Ulang Hak Akses"

#: js/messages.php:57
msgid "Removing Selected Users"
msgstr "Hapus pengguna yang dipilih"

#: js/messages.php:58 js/messages.php:115 tbl_tracking.php:294
#: tbl_tracking.php:491
msgid "Close"
msgstr "Tutup"

#. l10n: Other, small valued, queries
#: js/messages.php:61 libraries/ServerStatusData.class.php:198
#: server_status_queries.php:171
msgid "Other"
msgstr "Lainnya"

#. l10n: Thousands separator
#: js/messages.php:63 libraries/Util.class.php:1515
msgid ","
msgstr ","

#. l10n: Decimal separator
#: js/messages.php:65 libraries/Util.class.php:1517
msgid "."
msgstr "."

#: js/messages.php:67
msgid "Connections / Processes"
msgstr "Koneksi / Proses"

#: js/messages.php:70
msgid "Local monitor configuration incompatible"
msgstr "Konfigurasi monitor lokal tidak kompatibel"

#: js/messages.php:71
msgid ""
"The chart arrangement configuration in your browsers local storage is not "
"compatible anymore to the newer version of the monitor dialog. It is very "
"likely that your current configuration will not work anymore. Please reset "
"your configuration to default in the <i>Settings</i> menu."
msgstr ""
"Konfigurasi pengaturan bagan dalam penyimpanan lokal peramban Anda tidak "
"lagi kompatibel dengan versi baru dialog monitor. Sangat mungkin konfigurasi "
"Anda saat ini tidak lagi bekerja. Harap reset konfigurasi menjadi bawaan "
"pada menu <i>Pengaturan</i>."

#: js/messages.php:73
msgid "Query cache efficiency"
msgstr "Efisiensi singgahan kueri"

#: js/messages.php:74
msgid "Query cache usage"
msgstr "Pemakaian singgahan kueri"

#: js/messages.php:75
msgid "Query cache used"
msgstr "Singgahan kueri terpakai"

#: js/messages.php:77
msgid "System CPU Usage"
msgstr "Penggunaan CPU Sistem"

#: js/messages.php:78
msgid "System memory"
msgstr "Memori sistem"

#: js/messages.php:79
msgid "System swap"
msgstr "Swap sistem"

#: js/messages.php:81
msgid "Average load"
msgstr "Beban rata-rata"

#: js/messages.php:82
msgid "Total memory"
msgstr "Memori total"

#: js/messages.php:83
msgid "Cached memory"
msgstr "Memori singgahan"

#: js/messages.php:84
msgid "Buffered memory"
msgstr "Memori tersangga"

#: js/messages.php:85
msgid "Free memory"
msgstr "Memori bebas"

#: js/messages.php:86
msgid "Used memory"
msgstr "Memori terpakai"

#: js/messages.php:88
msgid "Total Swap"
msgstr "Swap Total"

#: js/messages.php:89
msgid "Cached Swap"
msgstr "Swap Singgahan"

#: js/messages.php:90
msgid "Used Swap"
msgstr "Swap Terpakai"

#: js/messages.php:91
msgid "Free Swap"
msgstr "Swap Bebas"

#: js/messages.php:93
msgid "Bytes sent"
msgstr "Bita dikirim"

#: js/messages.php:94
msgid "Bytes received"
msgstr "Bita diterima"

#: js/messages.php:95 server_status.php:254
msgid "Connections"
msgstr "Koneksi"

#: js/messages.php:96 server_status.php:440
msgid "Processes"
msgstr "Proses Aktif"

#. l10n: shortcuts for Byte
#: js/messages.php:99 libraries/Util.class.php:1461
msgid "B"
msgstr "B"

#. l10n: shortcuts for Kilobyte
#: js/messages.php:100 libraries/Util.class.php:1463
#: libraries/server_status_monitor.lib.php:250
msgid "KiB"
msgstr "KB"

#. l10n: shortcuts for Megabyte
#: js/messages.php:101 libraries/Util.class.php:1465
#: libraries/server_status_monitor.lib.php:251
msgid "MiB"
msgstr "MB"

#. l10n: shortcuts for Gigabyte
#: js/messages.php:102 libraries/Util.class.php:1467
msgid "GiB"
msgstr "GB"

#. l10n: shortcuts for Terabyte
#: js/messages.php:103 libraries/Util.class.php:1469
msgid "TiB"
msgstr "TB"

#. l10n: shortcuts for Petabyte
#: js/messages.php:104 libraries/Util.class.php:1471
msgid "PiB"
msgstr "PB"

#. l10n: shortcuts for Exabyte
#: js/messages.php:105 libraries/Util.class.php:1473
msgid "EiB"
msgstr "EB"

#: js/messages.php:106
#, php-format
msgid "%d table(s)"
msgstr "%d tabel"

#. l10n: Questions is the name of a MySQL Status variable
#: js/messages.php:109
msgid "Questions"
msgstr "Perintah"

#: js/messages.php:110 server_status.php:166
msgid "Traffic"
msgstr "Lalu Lintas"

#: js/messages.php:111 libraries/Menu.class.php:486
#: libraries/server_status_monitor.lib.php:290
msgid "Settings"
msgstr "Pengaturan"

#: js/messages.php:112
msgid "Remove chart"
msgstr "Hapus bagan"

#: js/messages.php:113
msgid "Edit title and labels"
msgstr "Edit judul dan label"

#: js/messages.php:114
msgid "Add chart to grid"
msgstr "Tambahkan bagan pada grid"

#: js/messages.php:116
msgid "Please add at least one variable to the series"
msgstr "Harap tambahkan paling tidak satu variabel ke dalam seri"

#: js/messages.php:117 libraries/DisplayResults.class.php:1281
#: libraries/TableSearch.class.php:841 libraries/TableSearch.class.php:985
#: libraries/display_export.lib.php:383
#: libraries/plugins/export/ExportSql.class.php:1546
#: libraries/server_privileges.lib.php:2132
#: libraries/server_status_monitor.lib.php:269
#: libraries/tbl_columns_definition_form.inc.php:687 pmd_general.php:559
#: server_status.php:529
msgid "None"
msgstr "Tidak ada"

#: js/messages.php:118
msgid "Resume monitor"
msgstr "Lanjutkan pemantauan"

#: js/messages.php:119
msgid "Pause monitor"
msgstr "Jeda pemantauan"

#: js/messages.php:121
msgid "general_log and slow_query_log are enabled."
msgstr "general_log dan slow_query_log diaktifkan."

#: js/messages.php:122
msgid "general_log is enabled."
msgstr "general_log diaktifkan."

#: js/messages.php:123
msgid "slow_query_log is enabled."
msgstr "slow_query_log diaktifkan."

#: js/messages.php:124
msgid "slow_query_log and general_log are disabled."
msgstr "slow_query_log dan general_log dinonaktifkan."

#: js/messages.php:125
msgid "log_output is not set to TABLE."
msgstr "log_output tidak disetel menjadi TABLE."

#: js/messages.php:126
msgid "log_output is set to TABLE."
msgstr "log_output disetel menjadi TABLE."

#: js/messages.php:127
#, php-format
msgid ""
"slow_query_log is enabled, but the server logs only queries that take longer "
"than %d seconds. It is advisable to set this long_query_time 0-2 seconds, "
"depending on your system."
msgstr ""
"slow_query_log diaktifkan, tetapi server hanya mencatat kueri yang lebih "
"lama dari %d detil. Disarankan untuk menyetel long_query_time 0-2 detik, "
"tergantung sistem Anda."

#: js/messages.php:128
#, php-format
msgid "long_query_time is set to %d second(s)."
msgstr "long_query_time disetel menjadi %d detik."

#: js/messages.php:129
msgid ""
"Following settings will be applied globally and reset to default on server "
"restart:"
msgstr ""
"Pengaturan berikut akan diterapkan secara global dan direset menjadi bawaan "
"sewaktu server dijalankan ulang:"

#. l10n: %s is FILE or TABLE
#: js/messages.php:131
#, php-format
msgid "Set log_output to %s"
msgstr "Tetapkan log_output ke %s"

#. l10n: Enable in this context means setting a status variable to ON
#: js/messages.php:133
#, php-format
msgid "Enable %s"
msgstr "Aktifkan %s"

#. l10n: Disable in this context means setting a status variable to OFF
#: js/messages.php:135
#, php-format
msgid "Disable %s"
msgstr "Nonaktifkan %s"

#. l10n: %d seconds
#: js/messages.php:137
#, php-format
msgid "Set long_query_time to %ds"
msgstr "Setel long_query_time menjadi %d detik"

#: js/messages.php:138
msgid ""
"You can't change these variables. Please log in as root or contact your "
"database administrator."
msgstr ""
"Anda tidak dapat mengubah variabel tersebut. Harap masuk sebagai root atau "
"hubungi administrator basis data Anda."

#: js/messages.php:139
msgid "Change settings"
msgstr "Ubah pengaturan"

#: js/messages.php:140
msgid "Current settings"
msgstr "Pengaturan saat ini"

#: js/messages.php:142 libraries/server_status_monitor.lib.php:209
msgid "Chart Title"
msgstr "Judul Bagan"

#. l10n: As in differential values
#: js/messages.php:144
msgid "Differential"
msgstr "Diferensial"

#: js/messages.php:145
#, php-format
msgid "Divided by %s"
msgstr "Dibagi oleh %s"

#: js/messages.php:146
#, fuzzy
msgid "Unit"
msgstr "Unit"

#: js/messages.php:148
msgid "From slow log"
msgstr "Dari log lambat"

#: js/messages.php:149
msgid "From general log"
msgstr "Dari log umum"

#: js/messages.php:150
msgid "Analysing logs"
msgstr "Menganalisis log"

#: js/messages.php:151
msgid "Analysing & loading logs. This may take a while."
msgstr "Menganalisis & memuat log. Mungkin perlu waktu."

#: js/messages.php:152
msgid "Cancel request"
msgstr "Permintaan pembatalan"

#: js/messages.php:153
msgid ""
"This column shows the amount of identical queries that are grouped together. "
"However only the SQL query itself has been used as a grouping criteria, so "
"the other attributes of queries, such as start time, may differ."
msgstr ""
"Kolom ini menunjukkan jumlah kueri identik yang dikelompokkan bersama. "
"Namun, hanya kueri SQL yang digunakan sebagai kriteria pengelompokan. "
"Atribut kueri lain, seperti waktu mulai, dapat berbeda."

#: js/messages.php:154
msgid ""
"Since grouping of INSERTs queries has been selected, INSERT queries into the "
"same table are also being grouped together, disregarding of the inserted "
"data."
msgstr ""
"Sejak pengelompokan query INSERT telah dipilih, INSERT query ke dalam tabel "
"yang sama juga sedang dikelompokkan bersama, mengabaikan data dimasukkan."

#: js/messages.php:155
msgid "Log data loaded. Queries executed in this time span:"
msgstr "Data log dimuat. Query dieksekusi dalam rentang waktu ini:"

#: js/messages.php:157
msgid "Jump to Log table"
msgstr "Langsung ke tabel Log"

#: js/messages.php:158
msgid "No data found"
msgstr "Data tidak ditemukan"

#: js/messages.php:159
msgid "Log analysed, but no data found in this time span."
msgstr ""
"Log dianalisis, tetapi tidak ada data ditemukan dalam rentang waktu ini."

#: js/messages.php:161
msgid "Analyzing…"
msgstr "Menganalisis…"

#: js/messages.php:162
msgid "Explain output"
msgstr "Jelaskan hasil"

#: js/messages.php:164 js/messages.php:515
#: libraries/plugins/export/ExportHtmlword.class.php:486
#: libraries/plugins/export/ExportOdt.class.php:564
#: libraries/plugins/export/ExportTexytext.class.php:437
#: libraries/rte/rte_list.lib.php:68 libraries/sql.lib.php:457
#: server_status.php:387
msgid "Time"
msgstr "Waktu"

#: js/messages.php:165
msgid "Total time:"
msgstr "Total waktu:"

#: js/messages.php:166
msgid "Profiling results"
msgstr "Profil Hasil"

#: js/messages.php:167
msgctxt "Display format"
msgid "Table"
msgstr "Tabel"

#: js/messages.php:168
msgid "Chart"
msgstr "Bagan"

#: js/messages.php:169
msgid "Edit chart"
msgstr "Edit bagan"

#: js/messages.php:170
msgid "Series"
msgstr "Seri"

#. l10n: A collection of available filters
#: js/messages.php:173
msgid "Log table filter options"
msgstr "Opsi filter tabel log"

#. l10n: Filter as in "Start Filtering"
#: js/messages.php:175
msgid "Filter"
msgstr "Filter"

#: js/messages.php:176
msgid "Filter queries by word/regexp:"
msgstr "Saring query berdasarkan kata/regexp:"

#: js/messages.php:177
msgid "Group queries, ignoring variable data in WHERE clauses"
msgstr "Pengelompokan queri, abakan variabel data dalan klausa WHERE"

#: js/messages.php:178
msgid "Sum of grouped rows:"
msgstr "Jumlah baris kelompok:"

#: js/messages.php:179
msgid "Total:"
msgstr "Total:"

#: js/messages.php:181
msgid "Loading logs"
msgstr "Memuat log"

#: js/messages.php:182
msgid "Monitor refresh failed"
msgstr "Penyegaran layar gagal"

#: js/messages.php:183
msgid ""
"While requesting new chart data the server returned an invalid response. "
"This is most likely because your session expired. Reloading the page and "
"reentering your credentials should help."
msgstr ""
"Ketika meminta data grafik baru server melaporkan respon tidak sah. Hal ini "
"kemungkinan besar karena sesi Anda berakhir. Muat ulang halaman dan masukkan "
"ulang kredensial Anda akan membantu."

#: js/messages.php:184
msgid "Reload page"
msgstr "Muat ulang halaman"

#: js/messages.php:186
msgid "Affected rows:"
msgstr "Baris yang terpengaruh:"

#: js/messages.php:188
msgid "Failed parsing config file. It doesn't seem to be valid JSON code."
msgstr "Gagal mengurai berkas config.Ini mungkin kesalahan kode JSON."

#: js/messages.php:189
msgid ""
"Failed building chart grid with imported config. Resetting to default config…"
msgstr ""
"Gagal membangun Grafik kisi dengan mengimport config. Mengembalikan ke "
"Setelan baku…"

#: js/messages.php:190 libraries/Menu.class.php:288
#: libraries/Menu.class.php:371 libraries/Menu.class.php:482
#: libraries/config/messages.inc.php:168 libraries/display_import.lib.php:187
#: libraries/server_status_monitor.lib.php:355 prefs_manage.php:238
#: setup/frames/menu.inc.php:21
msgid "Import"
msgstr "Impor"

#: js/messages.php:191
msgid "Import monitor configuration"
msgstr "Impor konfigurasi monitor"

#: js/messages.php:192
msgid "Please select the file you want to import"
msgstr "Silahkan pilih berkas yang ingin anda impor"

#: js/messages.php:194
msgid "Analyse Query"
msgstr "Analisis Kueri"

#: js/messages.php:198
msgid "Advisor system"
msgstr "Sistem penasihat"

#: js/messages.php:199
msgid "Possible performance issues"
msgstr "Isu kinerja yang mungkin"

#: js/messages.php:200
msgid "Issue"
msgstr "Isu"

#: js/messages.php:201
msgid "Recommendation"
msgstr "Rekomendasi"

#: js/messages.php:202
msgid "Rule details"
msgstr "Detail aturan"

#: js/messages.php:203
msgid "Justification"
msgstr "Justifikasi"

#: js/messages.php:204
msgid "Used variable / formula"
msgstr "Variabel / formula terpakai"

#: js/messages.php:205
msgid "Test"
msgstr "Uji"

#: js/messages.php:210 pmd_general.php:437 pmd_general.php:474
#: pmd_general.php:594 pmd_general.php:642 pmd_general.php:718
#: pmd_general.php:772 pmd_general.php:835 pmd_general.php:866
#: server_variables.php:134
msgid "Cancel"
msgstr "Batal"

#: js/messages.php:213 libraries/navigation/NavigationHeader.class.php:54
#: libraries/server_status_monitor.lib.php:159
msgid "Loading"
msgstr "Memproses"

#: js/messages.php:214
msgid "Processing Request"
msgstr "Memproses Permintaan"

#: js/messages.php:215
msgid "Error in Processing Request"
msgstr "Galat sewaktu Memproses Permintaan"

#: js/messages.php:216
#, php-format
msgid "Error code: %s"
msgstr "Kode Kesalahan: %s"

#: js/messages.php:217
#, php-format
msgid "Error text: %s"
msgstr "Pesan Kesalahan: %s"

#: js/messages.php:218 libraries/db_common.inc.php:58
#: libraries/db_table_exists.lib.php:28 server_databases.php:89
msgid "No databases selected."
msgstr "Basis data belum dipilih."

#: js/messages.php:219
msgid "Dropping Column"
msgstr "Menghapus Kolom"

#: js/messages.php:220
msgid "Adding Primary Key"
msgstr "Menambahkan Kunci Primer"

#: js/messages.php:221 pmd_general.php:435 pmd_general.php:592
#: pmd_general.php:640 pmd_general.php:716 pmd_general.php:770
#: pmd_general.php:833
msgid "OK"
msgstr "Oke"

#: js/messages.php:222
msgid "Click to dismiss this notification"
msgstr "Klik untuk menyingkirkan pemberitahuan"

#: js/messages.php:225
msgid "Renaming Databases"
msgstr "Ubah nama basis data"

#: js/messages.php:226
msgid "Reload Database"
msgstr "Muat ulang basis data"

#: js/messages.php:227
msgid "Copying Database"
msgstr "Menyalin Basis Data"

#: js/messages.php:228
msgid "Changing Charset"
msgstr "Mengganti Set Karakter"

#: js/messages.php:229
msgid "Table must have at least one column"
msgstr "Tabel harus mengandung sekurangnya satu kolom"

#: js/messages.php:234
msgid "Insert Table"
msgstr "Tambahkan Tabel"

#: js/messages.php:235
msgid "Hide indexes"
msgstr "Sembunyikan indeks"

#: js/messages.php:236
msgid "Show indexes"
msgstr "Tampilkan indeks"

#: js/messages.php:237 libraries/mult_submits.inc.php:350
msgid "Foreign key check:"
msgstr "Pemeriksaan kunci asing:"

#: js/messages.php:238 libraries/mult_submits.inc.php:360
msgid "(Enabled)"
msgstr "(Aktif)"

#: js/messages.php:239 libraries/mult_submits.inc.php:360
msgid "(Disabled)"
msgstr "(Tidak aktif)"

#: js/messages.php:242
msgid "Searching"
msgstr "Pencarian"

#: js/messages.php:243
msgid "Hide search results"
msgstr "Sembunyikan hasil pencarian"

#: js/messages.php:244
msgid "Show search results"
msgstr "Tampilkan hasil pencarian"

#: js/messages.php:245
msgid "Browsing"
msgstr "Menjelajahi"

#: js/messages.php:246
msgid "Deleting"
msgstr "Menghapus"

#: js/messages.php:249
msgid "The definition of a stored function must contain a RETURN statement!"
msgstr "Definisi fungsi disimpan harus mengandung pernyataan RETURN!"

#: js/messages.php:252 libraries/rte/rte_routines.lib.php:790
msgid "ENUM/SET editor"
msgstr "Editor ENUM/SET"

#: js/messages.php:253
#, php-format
msgid "Values for column %s"
msgstr "Nilai untuk kolom %s"

#: js/messages.php:254
msgid "Values for a new column"
msgstr "Nilai untuk kolom baru"

#: js/messages.php:255
msgid "Enter each value in a separate field"
msgstr "Masukkan setiap nilai dalam isian terpisah"

#: js/messages.php:256
#, php-format
msgid "Add %d value(s)"
msgstr "Tambahkan nilai %d"

#: js/messages.php:259
msgid ""
"Note: If the file contains multiple tables, they will be combined into one"
msgstr ""
"Catatan: Jika berkas mengandung banyak tabel, mereka akan di gabung menjadi "
"satu"

#: js/messages.php:262
msgid "Hide query box"
msgstr "Sembunyikan kotak kueri"

#: js/messages.php:263
msgid "Show query box"
msgstr "Tampilkan kotak kueri"

#: js/messages.php:264 libraries/DisplayResults.class.php:3307
#: libraries/Index.class.php:591 libraries/Util.class.php:699
#: libraries/Util.class.php:1246 libraries/Util.class.php:3453
#: libraries/Util.class.php:3454 libraries/config/messages.inc.php:486
#: libraries/schema/User_Schema.class.php:216 server_variables.php:130
#: setup/frames/index.inc.php:147
#, fuzzy
msgid "Edit"
msgstr "Edit"

#: js/messages.php:265 tbl_row_action.php:21
msgid "No rows selected"
msgstr "Tidak ada baris yang dipilih"

#: js/messages.php:266 libraries/DisplayResults.class.php:5040
#: libraries/structure.lib.php:1374 libraries/structure.lib.php:2048
#: querywindow.php:85
msgid "Change"
msgstr "Ubah"

#: js/messages.php:267
msgid "Query execution time"
msgstr "Waktu eksekusi kueri"

#: js/messages.php:268 libraries/DisplayResults.class.php:721
#: libraries/DisplayResults.class.php:729
#, php-format
msgid "%d is not valid row number."
msgstr "%d bukanlah nomor baris yang berlaku."

#: js/messages.php:271 libraries/display_indexes.lib.php:195
#: libraries/insert_edit.lib.php:1462
#: libraries/schema/User_Schema.class.php:383
#: libraries/tbl_columns_definition_form.inc.php:898 server_variables.php:132
#: setup/frames/config.inc.php:39 setup/frames/index.inc.php:246
#: tbl_relation.php:565
msgid "Save"
msgstr "Simpan"

#: js/messages.php:274
msgid "Hide search criteria"
msgstr "Sembunyikan kriteria pencarian"

#: js/messages.php:275
msgid "Show search criteria"
msgstr "Tampilkan kriteria pencarian"

#: js/messages.php:278 libraries/TableSearch.class.php:210
msgid "Zoom Search"
msgstr "Pencarian Zum"

#: js/messages.php:280
msgid "Each point represents a data row."
msgstr "Setiap titik mewakili sebaris data."

#: js/messages.php:282
msgid "Hovering over a point will show its label."
msgstr "Melayang di atas titik akan menunjukkan labelnya."

#: js/messages.php:284
msgid "To zoom in, select a section of the plot with the mouse."
msgstr "Untuk memperbesar, pilih bagian dari plot dengan mouse."

#: js/messages.php:286
#| msgid "Click reset zoom link to come back to original state."
msgid "Click reset zoom button to come back to original state."
msgstr "Klik link reset Zoom untuk kembali ke keadaan semula."

#: js/messages.php:288
msgid "Click a data point to view and possibly edit the data row."
msgstr "Klik titik data untuk melihat dan mungkin mengedit baris data."

#: js/messages.php:290
msgid "The plot can be resized by dragging it along the bottom right corner."
msgstr ""
"Plot dapat diubah ukurannya dengan menyeretnya di sepanjang sudut kanan "
"bawah."

#: js/messages.php:292
msgid "Select two columns"
msgstr "Pilih dua kolom"

#: js/messages.php:293
msgid "Select two different columns"
msgstr "Pilih dua kolom yang berbeda"

#: js/messages.php:294
msgid "Query results"
msgstr "Operasi hasil pertanyaan"

#: js/messages.php:295
msgid "Data point content"
msgstr "Isi titk data"

#: js/messages.php:298 libraries/display_indexes.lib.php:134
#: libraries/display_indexes.lib.php:170 tbl_change.php:263
msgid "Ignore"
msgstr "Abaikan"

#: js/messages.php:299 libraries/DisplayResults.class.php:3310
msgid "Copy"
msgstr "Salin"

#: js/messages.php:302
msgid "Point"
msgstr "Titik"

#: js/messages.php:304
msgid "Linestring"
msgstr "Segmen garis"

#: js/messages.php:305
msgid "Polygon"
msgstr "Poligon"

#: js/messages.php:306 libraries/DisplayResults.class.php:1634
msgid "Geometry"
msgstr "Geometri"

#: js/messages.php:307
msgid "Inner Ring"
msgstr "Lingkar Dalam"

#: js/messages.php:308
msgid "Outer Ring"
msgstr "Lingkar Luar"

#: js/messages.php:314
msgid "Add columns"
msgstr "Tambahkan kolom"

#: js/messages.php:317
msgid "Select referenced key"
msgstr "Pilih kunci rujukan"

#: js/messages.php:318
msgid "Select Foreign Key"
msgstr "Pilih Foreign Key"

#: js/messages.php:319
msgid "Please select the primary key or a unique key"
msgstr "Harap pilih kunci primer atau kunci unik"

#: js/messages.php:320 pmd_general.php:109
msgid "Choose column to display"
msgstr "Pilih kolom untuk ditampilkan"

#: js/messages.php:321
msgid ""
"You haven't saved the changes in the layout. They will be lost if you don't "
"save them. Do you want to continue?"
msgstr ""
"Anda belum menyimpan perubahan pada susunan. Mereka akan hilang jika Anda "
"tidak menyimpannya. Apakah Anda ingin melanjutkan?"

#: js/messages.php:324
msgid "Add an option for column "
msgstr "Tambahkan pilihan untuk kolom "

#: js/messages.php:325
#, php-format
msgid "%d object(s) created"
msgstr "objek %d telah dibuat"

#: js/messages.php:328
msgid "Press escape to cancel editing"
msgstr "Tekan escape untuk membatalkan pengeditan"

#: js/messages.php:329
msgid ""
"You have edited some data and they have not been saved. Are you sure you "
"want to leave this page before saving the data?"
msgstr ""
"Anda telah mengedit beberapa data dan belum di simpan. Apakah anda yakin "
"akan meninggalkan halaman ini sebelum menyimpan data?"

#: js/messages.php:330
msgid "Drag to reorder"
msgstr "Seret untuk mengubah urutan"

#: js/messages.php:331
msgid "Click to sort"
msgstr "Klik untuk mengurutkan"

#: js/messages.php:332
msgid "Click to mark/unmark"
msgstr "Klik untuk memberi/menghapus tanda"

#: js/messages.php:333
msgid "Double-click to copy column name"
msgstr "Klik-ganda untuk menyalin nama kolom"

#: js/messages.php:334
msgid "Click the drop-down arrow<br />to toggle column's visibility"
msgstr "Klik tanda panah ke bawah<br /> untuk beralih visibilitas kolom"

#: js/messages.php:336
msgid ""
"This table does not contain a unique column. Features related to the grid "
"edit, checkbox, Edit, Copy and Delete links may not work after saving."
msgstr ""
"Tabel ini tidak berisi kolom yang unik. Fitur yang berhubungan dengan edit "
"grid, kotak centang, Edit, Copy dan Delete link mungkin tidak bekerja "
"setelah disimpan."

#: js/messages.php:341
#| msgid ""
#| "You can also edit most columns<br />by clicking directly on their content."
msgid "You can also edit most values<br />by double-clicking directly on them."
msgstr ""
"Anda juga dapat mengedit sebagian nilai<br />dengan mengeklik langsung "
"konten."

#: js/messages.php:344
#| msgid ""
#| "You can also edit most columns<br />by clicking directly on their content."
msgid "You can also edit most values<br />by clicking directly on them."
msgstr ""
"Anda juga dapat mengedit sebagian nilai<br />dengan mengeklik langsung "
"konten."

#: js/messages.php:349
msgid "Go to link"
msgstr "Tuju ke tautan"

#: js/messages.php:350
#| msgid "Column names"
msgid "Copy column name"
msgstr "Salin Nama kolom"

#: js/messages.php:351
msgid "Right-click the column name to copy it to your clipboard."
msgstr "Klik-kanan nama kolom untuk menyalinnya ke clipboard."

#: js/messages.php:352
#| msgid "Update row(s)"
msgid "Show data row(s)"
msgstr "Tampilkan baris data"

#: js/messages.php:355
msgid "Generate password"
msgstr "Hasilkan kata sandi"

#: js/messages.php:356 libraries/replication_gui.lib.php:389
msgid "Generate"
msgstr "Hasilkan"

#: js/messages.php:357
msgid "Change Password"
msgstr "Ubah Sandi"

#: js/messages.php:360
msgid "More"
msgstr "Lainnya"

#: js/messages.php:363
#| msgid "Show all"
msgid "Show Panel"
msgstr "Tampilkan Panel"

#: js/messages.php:364
#| msgid "Hide indexes"
msgid "Hide Panel"
msgstr "Sembunyikan Panel"

#: js/messages.php:367
#| msgid "The selected user was not found in the privilege table."
msgid "The requested page was not found in the history, it may have expired."
msgstr ""
"Halaman yang diminta tidak ditemukan di riwayat, mungkin sudah kadaluarsa."

#: js/messages.php:370 setup/lib/index.lib.php:188
#, php-format
msgid ""
"A newer version of phpMyAdmin is available and you should consider "
"upgrading. The newest version is %s, released on %s."
msgstr ""
"phpMyAdmin dengan versi yang lebih baru telah tersedia dan Anda disarankan "
"untuk meng-upgrade. Versi terbaru adalah %s, dirilis pada %s."

#. l10n: Latest available phpMyAdmin version
#: js/messages.php:372
msgid ", latest stable version:"
msgstr ", versi stabil terakhir:"

#: js/messages.php:373
msgid "up to date"
msgstr "Mutakhir"

#. l10n: Display text for calendar close link
#: js/messages.php:392
msgid "Done"
msgstr "Selesai"

#: js/messages.php:396
msgctxt "Previous month"
msgid "Prev"
msgstr "Sblm"

#: js/messages.php:401
msgctxt "Next month"
msgid "Next"
msgstr "Brkt"

#. l10n: Display text for current month link in calendar
#: js/messages.php:404
msgid "Today"
msgstr "Hari ini"

#: js/messages.php:408
msgid "January"
msgstr "Januari"

#: js/messages.php:409
msgid "February"
msgstr "Februari"

#: js/messages.php:410
msgid "March"
msgstr "Maret"

#: js/messages.php:411
msgid "April"
msgstr "April"

#: js/messages.php:412
msgid "May"
msgstr "Mei"

#: js/messages.php:413
msgid "June"
msgstr "Juni"

#: js/messages.php:414
msgid "July"
msgstr "Juli"

#: js/messages.php:415
msgid "August"
msgstr "Agustus"

#: js/messages.php:416
msgid "September"
msgstr "September"

#: js/messages.php:417
msgid "October"
msgstr "Oktober"

#: js/messages.php:418
msgid "November"
msgstr "November"

#: js/messages.php:419
msgid "December"
msgstr "Desember"

#. l10n: Short month name
#: js/messages.php:426 libraries/Util.class.php:1672
msgid "Jan"
msgstr "Jan"

#. l10n: Short month name
#: js/messages.php:428 libraries/Util.class.php:1674
msgid "Feb"
msgstr "Feb"

#. l10n: Short month name
#: js/messages.php:430 libraries/Util.class.php:1676
msgid "Mar"
msgstr "Mar"

#. l10n: Short month name
#: js/messages.php:432 libraries/Util.class.php:1678
msgid "Apr"
msgstr "Apr"

#. l10n: Short month name
#: js/messages.php:434 libraries/Util.class.php:1680
msgctxt "Short month name"
msgid "May"
msgstr "Mei"

#. l10n: Short month name
#: js/messages.php:436 libraries/Util.class.php:1682
msgid "Jun"
msgstr "Jun"

#. l10n: Short month name
#: js/messages.php:438 libraries/Util.class.php:1684
msgid "Jul"
msgstr "Jul"

#. l10n: Short month name
#: js/messages.php:440 libraries/Util.class.php:1686
msgid "Aug"
msgstr "Agu"

#. l10n: Short month name
#: js/messages.php:442 libraries/Util.class.php:1688
msgid "Sep"
msgstr "Sep"

#. l10n: Short month name
#: js/messages.php:444 libraries/Util.class.php:1690
msgid "Oct"
msgstr "Okt"

#. l10n: Short month name
#: js/messages.php:446 libraries/Util.class.php:1692
msgid "Nov"
msgstr "Nov"

#. l10n: Short month name
#: js/messages.php:448 libraries/Util.class.php:1694
msgid "Dec"
msgstr "Des"

#: js/messages.php:454
msgid "Sunday"
msgstr "Minggu"

#: js/messages.php:455
msgid "Monday"
msgstr "Senin"

#: js/messages.php:456
msgid "Tuesday"
msgstr "Selasa"

#: js/messages.php:457
msgid "Wednesday"
msgstr "Rabu"

#: js/messages.php:458
msgid "Thursday"
msgstr "Kamis"

#: js/messages.php:459
msgid "Friday"
msgstr "Jumat"

#: js/messages.php:460
msgid "Saturday"
msgstr "Sabtu"

#. l10n: Short week day name
#: js/messages.php:467
msgid "Sun"
msgstr "Min"

#. l10n: Short week day name
#: js/messages.php:469 libraries/Util.class.php:1699
msgid "Mon"
msgstr "Sen"

#. l10n: Short week day name
#: js/messages.php:471 libraries/Util.class.php:1701
msgid "Tue"
msgstr "Sel"

#. l10n: Short week day name
#: js/messages.php:473 libraries/Util.class.php:1703
msgid "Wed"
msgstr "Rab"

#. l10n: Short week day name
#: js/messages.php:475 libraries/Util.class.php:1705
msgid "Thu"
msgstr "Kam"

#. l10n: Short week day name
#: js/messages.php:477 libraries/Util.class.php:1707
msgid "Fri"
msgstr "Jum"

#. l10n: Short week day name
#: js/messages.php:479 libraries/Util.class.php:1709
msgid "Sat"
msgstr "Sab"

#. l10n: Minimal week day name
#: js/messages.php:486
msgid "Su"
msgstr "Min"

#. l10n: Minimal week day name
#: js/messages.php:488
msgid "Mo"
msgstr "Sn"

#. l10n: Minimal week day name
#: js/messages.php:490
msgid "Tu"
msgstr "Sl"

#. l10n: Minimal week day name
#: js/messages.php:492
msgid "We"
msgstr "Rb"

#. l10n: Minimal week day name
#: js/messages.php:494
msgid "Th"
msgstr "Km"

#. l10n: Minimal week day name
#: js/messages.php:496
msgid "Fr"
msgstr "Jm"

#. l10n: Minimal week day name
#: js/messages.php:498
msgid "Sa"
msgstr "Sb"

#. l10n: Column header for week of the year in calendar
#: js/messages.php:502
msgid "Wk"
msgstr "Mingguan"

#. l10n: Month-year order for calendar, use either "calendar-month-year" or "calendar-year-month".
#: js/messages.php:505
msgid "calendar-month-year"
msgstr "Kalender-bulan-tahun"

#. l10n: Year suffix for calendar, "none" is empty.
#: js/messages.php:507
msgctxt "Year suffix"
msgid "none"
msgstr "Kosong"

#: js/messages.php:516
msgid "Hour"
msgstr "Jam"

#: js/messages.php:517
msgid "Minute"
msgstr "Menit"

#: js/messages.php:518
msgid "Second"
msgstr "Detik"

#: libraries/Advisor.class.php:78
#, php-format
msgid "PHP threw following error: %s"
msgstr "PHP melempar kesalahan berikut: %s"

#: libraries/Advisor.class.php:107
#, php-format
msgid "Failed evaluating precondition for rule '%s'."
msgstr "Gagal mengevaluasi prasyarat untuk aturan '%s'."

#: libraries/Advisor.class.php:124
#, php-format
msgid "Failed calculating value for rule '%s'."
msgstr "Gagal menghitung nilai aturan '%s'."

#: libraries/Advisor.class.php:143
#, php-format
msgid "Failed running test for rule '%s'."
msgstr "Gagal menjalankan tes untuk aturan '%s'."

#: libraries/Advisor.class.php:225
#, php-format
#| msgid ""
#| "Failed formatting string for rule '%s'. PHP threw following error: %s"
msgid "Failed formatting string for rule '%s'."
msgstr "Gagal memformat string untuk aturan '%s'."

#: libraries/Advisor.class.php:395
#, php-format
msgid ""
"Invalid rule declaration on line %1$s, expected line %2$s of previous rule."
msgstr ""
"Deklarasi aturan tidak sah pada baris %1$s, diharapkan baris %2$s dari "
"aturan sebelumnya."

#: libraries/Advisor.class.php:412
#, php-format
#| msgid "Invalid server index: %s"
msgid "Invalid rule declaration on line %s."
msgstr "Deklarasi aturan tidak valid pada baris %s."

#: libraries/Advisor.class.php:420
#, php-format
msgid "Unexpected characters on line %s."
msgstr "Karakter tidak diharapkan pada baris %s."

#: libraries/Advisor.class.php:434
#, php-format
msgid "Unexpected character on line %1$s. Expected tab, but found \"%2$s\"."
msgstr ""
"Karakter tidak diduga pada baris %1$s. Diharapkan Tab, tapi ditemukan \"%"
"2$s\"."

#: libraries/Advisor.class.php:467
msgid "per second"
msgstr "per detik"

#: libraries/Advisor.class.php:470
msgid "per minute"
msgstr "per menit"

#: libraries/Advisor.class.php:473 server_status.php:174 server_status.php:255
#: server_status_queries.php:124
msgid "per hour"
msgstr "dalam sejam"

#: libraries/Advisor.class.php:476
msgid "per day"
msgstr "per hari"

#: libraries/Config.class.php:1117
#, php-format
msgid "Existing configuration file (%s) is not readable."
msgstr "File configuration yang ada (%s) tidak dapat di baca."

#: libraries/Config.class.php:1147
msgid "Wrong permissions on configuration file, should not be world writable!"
msgstr ""
"Perizinan yang salah pada file konfigurasi, sehingga tidak dapat ditulis!"

#: libraries/Config.class.php:1713
msgid "Font size"
msgstr "Ukuran huruf"

#: libraries/DBQbe.class.php:346 libraries/DisplayResults.class.php:1265
#: libraries/DisplayResults.class.php:2000
#: libraries/DisplayResults.class.php:2008 libraries/TableSearch.class.php:812
#: libraries/operations.lib.php:632 libraries/structure.lib.php:860
#: libraries/structure.lib.php:877 server_databases.php:203
#: server_databases.php:220 server_status.php:477
msgid "Ascending"
msgstr "Menaik"

#: libraries/DBQbe.class.php:349 libraries/DisplayResults.class.php:1277
#: libraries/DisplayResults.class.php:1995
#: libraries/DisplayResults.class.php:2013 libraries/TableSearch.class.php:813
#: libraries/operations.lib.php:635 libraries/structure.lib.php:865
#: libraries/structure.lib.php:882 server_databases.php:203
#: server_databases.php:220 server_status.php:474
msgid "Descending"
msgstr "Menurun"

#: libraries/DBQbe.class.php:364
#| msgid "Column"
msgid "Column:"
msgstr "Kolom:"

#: libraries/DBQbe.class.php:406
#| msgid "Sort"
msgid "Sort:"
msgstr "Urutan:"

#: libraries/DBQbe.class.php:468 libraries/DisplayResults.class.php:903
#| msgid "Show"
msgid "Show:"
msgstr "Tampilkan:"

#: libraries/DBQbe.class.php:513
#| msgid "Criteria"
msgid "Criteria:"
msgstr "Kriteria:"

#: libraries/DBQbe.class.php:576
msgid "Add/Delete criteria rows"
msgstr "Tambahkan/Hapus baris kriteria"

#: libraries/DBQbe.class.php:576
msgid "Add/Delete columns"
msgstr "Tambahkan/Hapus kolom"

#: libraries/DBQbe.class.php:603 libraries/DBQbe.class.php:635
msgid "Update Query"
msgstr "Perbarui Kueri"

#: libraries/DBQbe.class.php:618
msgid "Use Tables"
msgstr "Gunakan Tabel"

#: libraries/DBQbe.class.php:653 libraries/DBQbe.class.php:757
#| msgid "Or"
msgid "Or:"
msgstr "Atau:"

#: libraries/DBQbe.class.php:657 libraries/DBQbe.class.php:742
msgid "And:"
msgstr "Dan:"

#: libraries/DBQbe.class.php:661
msgid "Ins"
msgstr "Tambahkan"

#: libraries/DBQbe.class.php:664
msgid "Del"
msgstr "Hapus"

#: libraries/DBQbe.class.php:680
#| msgid "Modify"
msgid "Modify:"
msgstr "Ubah:"

#: libraries/DBQbe.class.php:737
msgid "Ins:"
msgstr "Untuk:"

#: libraries/DBQbe.class.php:752
msgid "Del:"
msgstr "Hapus:"

#: libraries/DBQbe.class.php:1322
#, php-format
msgid "SQL query on database <b>%s</b>:"
msgstr "Kueri SQL pada basis data <b>%s</b>:"

#: libraries/DBQbe.class.php:1336 libraries/Util.class.php:1275
msgid "Submit Query"
msgstr "Kirim Kueri"

#: libraries/DatabaseInterface.class.php:2047
msgid ""
"The server is not responding (or the local server's socket is not correctly "
"configured)."
msgstr ""
"Server tidak merespons (atau soket server lokal tidak dikonfigurasi dengan "
"benar)."

#: libraries/DatabaseInterface.class.php:2052
msgid "The server is not responding."
msgstr "Server tidak merespons."

#: libraries/DatabaseInterface.class.php:2057
msgid "Please check privileges of directory containing database."
msgstr "Harap periksa hak akses direktori basis data."

#: libraries/DatabaseInterface.class.php:2067
msgid "Details…"
msgstr "Rincian…"

#: libraries/DbSearch.class.php:98 libraries/DbSearch.class.php:398
msgid "at least one of the words"
msgstr "paling tidak satu kata"

#: libraries/DbSearch.class.php:99 libraries/DbSearch.class.php:402
msgid "all words"
msgstr "semua kata"

#: libraries/DbSearch.class.php:100 libraries/DbSearch.class.php:406
msgid "the exact phrase"
msgstr "frasa tepat"

#: libraries/DbSearch.class.php:101 libraries/DbSearch.class.php:407
msgid "as regular expression"
msgstr "persamaan reguler"

#: libraries/DbSearch.class.php:267
#, php-format
msgid "Search results for \"<i>%s</i>\" %s:"
msgstr "Hasil pencarian untuk \"<i>%s</i>\" %s:"

#: libraries/DbSearch.class.php:294
#, php-format
msgid "<b>Total:</b> <i>%s</i> match"
msgid_plural "<b>Total:</b> <i>%s</i> matches"
msgstr[0] "<b>Total:</b> <i>%s</i> cocok"

#: libraries/DbSearch.class.php:331
#, php-format
#| msgid "%s match inside table <i>%s</i>"
#| msgid_plural "%s matches inside table <i>%s</i>"
msgid "%1$s match in <strong>%2$s</strong>"
msgid_plural "%1$s matches in <strong>%2$s</strong>"
msgstr[0] "%1$s cocok dengan <strong>%2$s</strong>"

#: libraries/DbSearch.class.php:346 libraries/Menu.class.php:250
#: libraries/Util.class.php:3229 libraries/Util.class.php:3442
#: libraries/Util.class.php:3443 libraries/structure.lib.php:1368
msgid "Browse"
msgstr "Jelajahi"

#: libraries/DbSearch.class.php:353
#, php-format
msgid "Delete the matches for the %s table?"
msgstr "Hapus yang cocok untuk %s tabel?"

#: libraries/DbSearch.class.php:357 libraries/DisplayResults.class.php:3379
#: libraries/DisplayResults.class.php:5016
#: libraries/schema/User_Schema.class.php:217
#: libraries/schema/User_Schema.class.php:299
#: libraries/schema/User_Schema.class.php:352
#: libraries/sql_query_form.lib.php:428 pmd_general.php:472
#: setup/frames/index.inc.php:148 setup/frames/index.inc.php:254
#: tbl_tracking.php:539 tbl_tracking.php:559 tbl_tracking.php:621
msgid "Delete"
msgstr "Hapus"

#: libraries/DbSearch.class.php:382
msgid "Search in database"
msgstr "Cari dalam basis data"

#: libraries/DbSearch.class.php:386
msgid "Words or values to search for (wildcard: \"%\"):"
msgstr "Kata atau hasil untuk dicari (wildcard: \"%\"):"

#: libraries/DbSearch.class.php:395
msgid "Find:"
msgstr "Cari:"

#: libraries/DbSearch.class.php:400 libraries/DbSearch.class.php:404
msgid "Words are separated by a space character (\" \")."
msgstr "Kata dipisahkan oleh karakter spasi (\" \")."

#: libraries/DbSearch.class.php:419
msgid "Inside tables:"
msgstr "Dalam tabel:"

#: libraries/DbSearch.class.php:445
msgid "Inside column:"
msgstr "Dalam kolom:"

#: libraries/DisplayResults.class.php:698
msgid "Save edited data"
msgstr "Simpan data yang diedit"

#: libraries/DisplayResults.class.php:704
msgid "Restore column order"
msgstr "Pulihkan urutan kolom"

#: libraries/DisplayResults.class.php:775 libraries/Util.class.php:2551
#: libraries/Util.class.php:2555
msgctxt "First page"
msgid "Begin"
msgstr "Awal"

#: libraries/DisplayResults.class.php:778 libraries/Util.class.php:2553
#: libraries/Util.class.php:2556 libraries/server_bin_log.lib.php:178
#: libraries/server_bin_log.lib.php:180
msgctxt "Previous page"
msgid "Previous"
msgstr "Sebelumnya"

#: libraries/DisplayResults.class.php:835 libraries/Util.class.php:2588
#: libraries/Util.class.php:2591 libraries/server_bin_log.lib.php:212
#: libraries/server_bin_log.lib.php:214
msgctxt "Next page"
msgid "Next"
msgstr "Berikutnya"

#: libraries/DisplayResults.class.php:863 libraries/Util.class.php:2589
#: libraries/Util.class.php:2592
msgctxt "Last page"
msgid "End"
msgstr "Akhir"

#: libraries/DisplayResults.class.php:904 tbl_chart.php:241
#| msgid "Start row"
msgid "Start row:"
msgstr "Awal baris:"

#: libraries/DisplayResults.class.php:908 libraries/display_export.lib.php:175
#: tbl_chart.php:245
msgid "Number of rows:"
msgstr "Jumlah baris:"

#: libraries/DisplayResults.class.php:917
#| msgid "Mode"
msgid "Mode:"
msgstr "Modus:"

#: libraries/DisplayResults.class.php:919
msgid "horizontal"
msgstr "horisontal"

#: libraries/DisplayResults.class.php:920
msgid "horizontal (rotated headers)"
msgstr "horisontal (judul diputar)"

#: libraries/DisplayResults.class.php:921
msgid "vertical"
msgstr "vertikal"

<<<<<<< HEAD
#: libraries/DisplayResults.class.php:1223
=======
#: libraries/DisplayResults.class.php:933
#, php-format
#| msgid "Headers every %s rows"
msgid "Headers every %s rows"
msgstr "Judul setiap %s baris"

#: libraries/DisplayResults.class.php:1230
>>>>>>> 780e1453
msgid "Sort by key"
msgstr "Urut berdasarkan kunci"

#: libraries/DisplayResults.class.php:1571 libraries/TableSearch.class.php:754
#: libraries/import.lib.php:1195 libraries/import.lib.php:1221
#: libraries/plugins/export/ExportCodegen.class.php:90
#: libraries/plugins/export/ExportCsv.class.php:79
#: libraries/plugins/export/ExportExcel.class.php:44
#: libraries/plugins/export/ExportHtmlword.class.php:52
#: libraries/plugins/export/ExportJson.class.php:49
#: libraries/plugins/export/ExportLatex.class.php:75
#: libraries/plugins/export/ExportMediawiki.class.php:52
#: libraries/plugins/export/ExportOds.class.php:57
#: libraries/plugins/export/ExportOdt.class.php:66
#: libraries/plugins/export/ExportPdf.class.php:82
#: libraries/plugins/export/ExportPhparray.class.php:49
#: libraries/plugins/export/ExportSql.class.php:71
#: libraries/plugins/export/ExportTexytext.class.php:51
#: libraries/plugins/export/ExportXml.class.php:81
#: libraries/plugins/export/ExportYaml.class.php:50
#: libraries/plugins/import/AbstractImportCsv.class.php:40
#: libraries/plugins/import/ImportMediawiki.class.php:60
#: libraries/plugins/import/ImportOds.class.php:58
#: libraries/plugins/import/ImportShp.class.php:56
#: libraries/plugins/import/ImportSql.class.php:50
#: libraries/plugins/import/ImportXml.class.php:57
#: libraries/rte/rte_routines.lib.php:970 libraries/structure.lib.php:1693
msgid "Options"
msgstr "Opsi"

#: libraries/DisplayResults.class.php:1577
#: libraries/DisplayResults.class.php:1683
msgid "Partial texts"
msgstr "Teks parsial"

#: libraries/DisplayResults.class.php:1578
#: libraries/DisplayResults.class.php:1687
msgid "Full texts"
msgstr "Teks penuh"

#: libraries/DisplayResults.class.php:1592
msgid "Relational key"
msgstr "Kunci relasi"

#: libraries/DisplayResults.class.php:1593
msgid "Relational display column"
msgstr "Kolom tampilan relasi"

#: libraries/DisplayResults.class.php:1605
msgid "Show binary contents"
msgstr "Tampilkan konten biner"

#: libraries/DisplayResults.class.php:1610
msgid "Show BLOB contents"
msgstr "Tampilkan konten BLOB"

#: libraries/DisplayResults.class.php:1615
#: libraries/config/messages.inc.php:57
msgid "Show binary contents as HEX"
msgstr "Tampilkan konten biner dalam HEX"

<<<<<<< HEAD
#: libraries/DisplayResults.class.php:1626
#, fuzzy
=======
#: libraries/DisplayResults.class.php:1633
>>>>>>> 780e1453
#| msgid "Browser transformation"
msgid "Hide browser transformation"
msgstr "Sembunyikan Transformasi Browser"

#: libraries/DisplayResults.class.php:1635
msgid "Well Known Text"
msgstr "Teks Dikenali"

#: libraries/DisplayResults.class.php:1636
msgid "Well Known Binary"
msgstr "Biner Diketahui"

#: libraries/DisplayResults.class.php:3352
#: libraries/DisplayResults.class.php:3368
msgid "The row has been deleted"
msgstr "Baris telah dihapus"

#: libraries/DisplayResults.class.php:3406
#: libraries/DisplayResults.class.php:5016 server_status.php:524
msgid "Kill"
msgstr "Tutup"

#: libraries/DisplayResults.class.php:4466 libraries/structure.lib.php:771
msgid "May be approximate. See [doc@faq3-11]FAQ 3.11[/doc]"
msgstr "Kemungkinan hanya perkiraan saja. Lihat [doc@faq3-11]FAQ 3.11[/doc]"

#: libraries/DisplayResults.class.php:4862
msgid "in query"
msgstr "dalam susunan pemeriksaan"

#: libraries/DisplayResults.class.php:4899 libraries/structure.lib.php:653
#, php-format
msgid ""
"This view has at least this number of rows. Please refer to %sdocumentation%"
"s."
msgstr ""
"Sebuah view setidaknya mempunyai jumlah kolom berikut. Harap lihat %"
"sdokumentasi%s."

#: libraries/DisplayResults.class.php:4912
msgid "Showing rows"
msgstr "Tampilan baris"

#: libraries/DisplayResults.class.php:4928
msgid "total"
msgstr "total"

#: libraries/DisplayResults.class.php:4939 sql.php:686
#, php-format
msgid "Query took %01.4f sec"
msgstr "Pencarian dilakukan dalam %01.4f detik"

#: libraries/DisplayResults.class.php:5030
#: libraries/DisplayResults.class.php:5036 libraries/mult_submits.inc.php:43
#: libraries/server_privileges.lib.php:2420
#: libraries/server_privileges.lib.php:2424 libraries/structure.lib.php:278
#: libraries/structure.lib.php:293 libraries/structure.lib.php:295
#: libraries/structure.lib.php:1357 libraries/structure.lib.php:1364
#: server_databases.php:323 server_databases.php:327
msgid "With selected:"
msgstr "Dengan pilihan:"

#: libraries/DisplayResults.class.php:5034
#: libraries/DisplayResults.class.php:5035
#: libraries/server_privileges.lib.php:778
#: libraries/server_privileges.lib.php:779
#: libraries/server_privileges.lib.php:2422
#: libraries/server_privileges.lib.php:2423 libraries/structure.lib.php:281
#: libraries/structure.lib.php:282 libraries/structure.lib.php:1360
#: libraries/structure.lib.php:1361 server_databases.php:325
#: server_databases.php:326
msgid "Check All"
msgstr "Pilih Semua"

#: libraries/DisplayResults.class.php:5053
#: libraries/DisplayResults.class.php:5323 libraries/Menu.class.php:279
#: libraries/Menu.class.php:362 libraries/Menu.class.php:478
#: libraries/Util.class.php:3455 libraries/Util.class.php:3456
#: libraries/config/messages.inc.php:162 libraries/display_export.lib.php:98
#: libraries/server_privileges.lib.php:1791
#: libraries/server_privileges.lib.php:2428
#: libraries/server_status_monitor.lib.php:359 libraries/structure.lib.php:297
#: prefs_manage.php:295 setup/frames/menu.inc.php:22
msgid "Export"
msgstr "Ekspor"

#: libraries/DisplayResults.class.php:5155 view_create.php:152
msgid "Create view"
msgstr "Buat tampilan"

#: libraries/DisplayResults.class.php:5211
msgid "Query results operations"
msgstr "Operasi hasil kueri"

#: libraries/DisplayResults.class.php:5247 libraries/Header.class.php:334
#: libraries/structure.lib.php:299 libraries/structure.lib.php:362
#: libraries/structure.lib.php:1481
msgid "Print view"
msgstr "Tampilan cetak"

#: libraries/DisplayResults.class.php:5265
msgid "Print view (with full texts)"
msgstr "Tampilan cetak (teks lengkap)"

#: libraries/DisplayResults.class.php:5336 tbl_chart.php:151
msgid "Display chart"
msgstr "Tampilkan bagan"

#: libraries/DisplayResults.class.php:5361
msgid "Visualize GIS data"
msgstr "Visualisasi data GIS"

#: libraries/DisplayResults.class.php:5575
msgid "Link not found"
msgstr "Tautan tidak ditemukan"

#: libraries/Error_Handler.class.php:77
msgid "Too many error messages, some are not displayed."
msgstr "Terlalu banyak pesan kesalahan, sebagian tidak bisa ditampilkan."

#: libraries/File.class.php:239
msgid "File was not an uploaded file."
msgstr "File bukan file unggah."

#: libraries/File.class.php:279
msgid "The uploaded file exceeds the upload_max_filesize directive in php.ini."
msgstr ""
"Berkas yang diunggah melewati ketentuan upload_max_filesize dalam php.ini."

#: libraries/File.class.php:282
msgid ""
"The uploaded file exceeds the MAX_FILE_SIZE directive that was specified in "
"the HTML form."
msgstr ""
"Berkas yang diunggah melewati MAX_FILE_SIZE yang ditentukan dalam form HTML."

#: libraries/File.class.php:285
msgid "The uploaded file was only partially uploaded."
msgstr "Berkas yang diunggah hanya terunggah sebagian."

#: libraries/File.class.php:288
msgid "Missing a temporary folder."
msgstr "Folder sementara tidak ditemukan."

#: libraries/File.class.php:291
msgid "Failed to write file to disk."
msgstr "Gagal menulis berkas ke diska."

#: libraries/File.class.php:294
msgid "File upload stopped by extension."
msgstr "Pengunggahan berkas dihentikan oleh ekstensi."

#: libraries/File.class.php:297
msgid "Unknown error in file upload."
msgstr "Galat tidak dikenal sewaktu mengunggah berkas."

#: libraries/File.class.php:475
msgid "Error moving the uploaded file, see [doc@faq1-11]FAQ 1.11[/doc]"
msgstr "Kemungkinan hanya perkiraan saja. Lihat [doc@faq1-11]FAQ 3.11[/doc]"

#: libraries/File.class.php:493
msgid "Error while moving uploaded file."
msgstr "Terjadi galat sewaktu memindahkan berkas unggahan."

#: libraries/File.class.php:501
msgid "Cannot read (moved) upload file."
msgstr "Tidak bisa membaca (memindah) file unggah."

#: libraries/Footer.class.php:133 libraries/Footer.class.php:137
#: libraries/Footer.class.php:140
msgid "Open new phpMyAdmin window"
msgstr "Buka jendela phpMyAdmin baru"

#: libraries/Header.class.php:393
msgid "Click on the bar to scroll to top of page"
msgstr "Klik pada bar untuk menggulir ke atas halaman"

#: libraries/Header.class.php:635
#: libraries/plugins/auth/AuthenticationCookie.class.php:172
#| msgid "Cookies must be enabled past this point."
msgid "Javascript must be enabled past this point"
msgstr "Mulai dari sini cookies harus diaktifkan"

#: libraries/Index.class.php:531
msgid "No index defined!"
msgstr "Indeks belum ditentukan!"

#: libraries/Index.class.php:536 libraries/Index.class.php:549
#: libraries/build_html_for_db.lib.php:41 libraries/index.lib.php:23
#: libraries/navigation/Nodes/Node_Index_Container.class.php:26
#: tbl_tracking.php:379
msgid "Indexes"
msgstr "Indeks"

#: libraries/Index.class.php:563 libraries/structure.lib.php:1387
#: libraries/structure.lib.php:2058 libraries/structure.lib.php:2068
#: libraries/tbl_columns_definition_form.inc.php:569 tbl_tracking.php:385
msgid "Unique"
msgstr "Unik"

#: libraries/Index.class.php:564 tbl_tracking.php:386
msgid "Packed"
msgstr "Dipadatkan"

#: libraries/Index.class.php:566 tbl_tracking.php:388
msgid "Cardinality"
msgstr "Kardinalitas"

#: libraries/Index.class.php:567 libraries/TableSearch.class.php:185
#: libraries/build_html_for_db.lib.php:20 libraries/mysql_charsets.lib.php:34
#: libraries/operations.lib.php:240 libraries/operations.lib.php:809
#: libraries/server_collations.lib.php:35
#: libraries/server_collations.lib.php:47 libraries/structure.lib.php:780
#: libraries/structure.lib.php:1181 libraries/structure.lib.php:1701
#: libraries/tbl_columns_definition_form.inc.php:114 tbl_tracking.php:327
#: tbl_tracking.php:389
msgid "Collation"
msgstr "Penyortiran"

#: libraries/Index.class.php:570 libraries/rte/rte_events.lib.php:529
#: libraries/rte/rte_routines.lib.php:1068 tbl_tracking.php:331
#: tbl_tracking.php:391
msgid "Comment"
msgstr "Komentar"

#: libraries/Index.class.php:599
msgid "The primary key has been dropped"
msgstr "Kunci primer telah dihapus"

#: libraries/Index.class.php:608
#, php-format
msgid "Index %s has been dropped"
msgstr "Indeks %s telah dihapus"

#: libraries/Index.class.php:731
#, php-format
msgid ""
"The indexes %1$s and %2$s seem to be equal and one of them could possibly be "
"removed."
msgstr ""
"Indeks %1$s dan %2$s sepertinya sama dan salah satu dari mereka memungkinkan "
"untuk dibuang."

#: libraries/Menu.class.php:150 libraries/ServerStatusData.class.php:339
#: libraries/config/messages.inc.php:508
msgid "Server"
msgstr "Server"

#: libraries/Menu.class.php:190 libraries/structure.lib.php:677
#: libraries/structure.lib.php:707 libraries/structure.lib.php:1188
#: libraries/tbl_info.inc.php:59
msgid "View"
msgstr "Gambarkan"

#: libraries/Menu.class.php:256 libraries/Menu.class.php:340
#: libraries/Util.class.php:3225 libraries/Util.class.php:3232
#: libraries/Util.class.php:3448 libraries/config/setup.forms.php:298
#: libraries/config/setup.forms.php:335 libraries/config/setup.forms.php:361
#: libraries/config/user_preferences.forms.php:195
#: libraries/config/user_preferences.forms.php:232
#: libraries/config/user_preferences.forms.php:258
#: libraries/import.lib.php:1221 libraries/server_privileges.lib.php:749
#: libraries/tbl_columns_definition_form.inc.php:771 pmd_general.php:188
#: tbl_tracking.php:321
msgid "Structure"
msgstr "Struktur"

#: libraries/Menu.class.php:260 libraries/Menu.class.php:345
#: libraries/Menu.class.php:454 libraries/Util.class.php:3226
#: libraries/Util.class.php:3233 libraries/config/messages.inc.php:212
#: querywindow.php:59
msgid "SQL"
msgstr "SQL"

#: libraries/Menu.class.php:263 libraries/Menu.class.php:348
#: libraries/Util.class.php:3227 libraries/Util.class.php:3234
#: libraries/Util.class.php:3444 libraries/Util.class.php:3445
msgid "Search"
msgstr "Cari"

#: libraries/Menu.class.php:273 libraries/Util.class.php:3228
#: libraries/Util.class.php:3446 libraries/Util.class.php:3447
#: libraries/sql_query_form.lib.php:301 libraries/sql_query_form.lib.php:304
msgid "Insert"
msgstr "Tambahkan"

#: libraries/Menu.class.php:292 libraries/Menu.class.php:315
#: libraries/Menu.class.php:375 libraries/Util.class.php:3235
#: view_operations.php:87
msgid "Operations"
msgstr "Operasi"

#: libraries/Menu.class.php:296 libraries/Menu.class.php:409
#: libraries/relation.lib.php:236
msgid "Tracking"
msgstr "Pelacakan"

#: libraries/Menu.class.php:305 libraries/Menu.class.php:403
#: libraries/navigation/Nodes/Node_Trigger_Container.class.php:26
#: libraries/plugins/export/ExportHtmlword.class.php:565
#: libraries/plugins/export/ExportOdt.class.php:657
#: libraries/plugins/export/ExportSql.class.php:1469
#: libraries/plugins/export/ExportTexytext.class.php:508
#: libraries/plugins/export/ExportXml.class.php:121
#: libraries/rte/rte_words.lib.php:46
msgid "Triggers"
msgstr "Trigger"

#: libraries/Menu.class.php:352 libraries/Menu.class.php:359
#: libraries/Menu.class.php:366
msgid "Database seems to be empty!"
msgstr "Basis data kelihatannya kosong!"

#: libraries/Menu.class.php:355
msgid "Query"
msgstr "Kueri"

#: libraries/Menu.class.php:383 libraries/server_privileges.lib.php:1574
#: libraries/server_privileges.lib.php:2232
#: libraries/server_privileges.lib.php:2799 server_privileges.php:146
msgid "Privileges"
msgstr "Hak Akses"

#: libraries/Menu.class.php:388 libraries/rte/rte_words.lib.php:34
msgid "Routines"
msgstr "Routine"

#: libraries/Menu.class.php:396
#: libraries/navigation/Nodes/Node_Event_Container.class.php:26
#: libraries/plugins/export/ExportSql.class.php:810
#: libraries/rte/rte_words.lib.php:58
msgid "Events"
msgstr "Event"

#: libraries/Menu.class.php:415 libraries/relation.lib.php:203
msgid "Designer"
msgstr "Desainer"

#: libraries/Menu.class.php:450 libraries/config/messages.inc.php:175
#: libraries/server_privileges.lib.php:2873 server_databases.php:138
msgid "Databases"
msgstr "Basis data"

#: libraries/Menu.class.php:473
msgid "Users"
msgstr "Pengguna"

#: libraries/Menu.class.php:495 libraries/ServerStatusData.class.php:187
#: libraries/server_common.lib.php:27
msgid "Binary log"
msgstr "Log biner"

#: libraries/Menu.class.php:501 libraries/ServerStatusData.class.php:192
#: libraries/structure.lib.php:182 libraries/structure.lib.php:761
#: server_replication.php:32 server_replication.php:148
msgid "Replication"
msgstr "Replikasi"

#: libraries/Menu.class.php:506 libraries/ServerStatusData.class.php:239
#: server_engines.php:131 server_engines.php:135
msgid "Variables"
msgstr "Variabel"

#: libraries/Menu.class.php:510
msgid "Charsets"
msgstr "Set Karakter"

#: libraries/Menu.class.php:515 libraries/server_common.lib.php:24
#: libraries/server_plugins.lib.php:31
msgid "Plugins"
msgstr "Plugin"

#: libraries/Menu.class.php:519
msgid "Engines"
msgstr "Mesin"

#: libraries/Message.class.php:199 libraries/Util.class.php:661
#: libraries/core.lib.php:232 libraries/import.lib.php:171
#: libraries/insert_edit.lib.php:1182 tbl_chart.php:24 tbl_operations.php:186
#: view_operations.php:58
msgid "Error"
msgstr "Galat"

# No difference between singular and plural in this case for Indonesian
# language.
#: libraries/Message.class.php:254
#, php-format
msgid "%1$d row affected."
msgid_plural "%1$d rows affected."
msgstr[0] "%1$d baris terpengaruh."

# No difference between singular and plural in this case for Indonesian
# language.
#: libraries/Message.class.php:273
#, php-format
msgid "%1$d row deleted."
msgid_plural "%1$d rows deleted."
msgstr[0] "%1$d baris telah dihapus."

# No difference between singular and plural in this case for Indonesian
# language.
#: libraries/Message.class.php:292
#, php-format
msgid "%1$d row inserted."
msgid_plural "%1$d rows inserted."
msgstr[0] "%1$d baris ditambahkan."

#: libraries/PDF.class.php:123
msgid "Error while creating PDF:"
msgstr "Terjadi galat sewaktu membuat PDF:"

#: libraries/RecentTable.class.php:117
msgid "Could not save recent table"
msgstr "Tidak dapat menyimpan tabel terakhir: \"%1$s\""

#: libraries/RecentTable.class.php:154
msgid "Recent tables"
msgstr "Tabel terakhir"

#: libraries/RecentTable.class.php:166
msgid "There are no recent tables"
msgstr "Tidak ada tabel terakhir"

#: libraries/ServerStatusData.class.php:181 server_status.php:395
msgid "SQL query"
msgstr "Pencarian SQL"

#: libraries/ServerStatusData.class.php:184
msgid "Handler"
msgstr "Penangan"

#: libraries/ServerStatusData.class.php:185
msgid "Query cache"
msgstr "Singgahan kueri"

#: libraries/ServerStatusData.class.php:186
msgid "Threads"
msgstr "Thread"

#: libraries/ServerStatusData.class.php:188
msgid "Temporary data"
msgstr "Data temporer"

#: libraries/ServerStatusData.class.php:189
msgid "Delayed inserts"
msgstr "Penambahan tunda"

#: libraries/ServerStatusData.class.php:190
msgid "Key cache"
msgstr "Singgahan kunci"

#: libraries/ServerStatusData.class.php:191
msgid "Joins"
msgstr "Join"

#: libraries/ServerStatusData.class.php:193
msgid "Sorting"
msgstr "Pengurutan"

#: libraries/ServerStatusData.class.php:194
#: libraries/build_html_for_db.lib.php:26
#: libraries/config/messages.inc.php:181
#: libraries/navigation/Nodes/Node_Table_Container.class.php:26
#: libraries/plugins/export/ExportXml.class.php:116
msgid "Tables"
msgstr "Tabel"

#: libraries/ServerStatusData.class.php:195
msgid "Transaction coordinator"
msgstr "Koordinator transaksi"

#: libraries/ServerStatusData.class.php:196
#: libraries/server_bin_log.lib.php:54
msgid "Files"
msgstr "Berkas"

#: libraries/ServerStatusData.class.php:207
msgid "Flush (close) all tables"
msgstr "Bersihkan (tutup) semua tabel"

#: libraries/ServerStatusData.class.php:209
msgid "Show open tables"
msgstr "Tampilkan tabel terbuka"

#: libraries/ServerStatusData.class.php:214
msgid "Show slave hosts"
msgstr "Tampilkan inang slave"

#: libraries/ServerStatusData.class.php:218 server_replication.php:170
msgid "Show master status"
msgstr "Tampilkan status master"

#: libraries/ServerStatusData.class.php:221
msgid "Show slave status"
msgstr "Tampilka status slave"

#: libraries/ServerStatusData.class.php:226
msgid "Flush query cache"
msgstr "Bersihkan singgahan kueri"

#: libraries/ServerStatusData.class.php:241
#: libraries/engines/innodb.lib.php:144
msgid "InnoDB Status"
msgstr "Status InnoDB"

#: libraries/ServerStatusData.class.php:343
msgid "Query statistics"
msgstr "Statistik kueri"

#: libraries/ServerStatusData.class.php:347
msgid "All status variables"
msgstr "Semua variabel status"

#: libraries/ServerStatusData.class.php:351
msgid "Monitor"
msgstr "Pemantauan"

#: libraries/ServerStatusData.class.php:355
msgid "Advisor"
msgstr "Penasihat"

#: libraries/StorageEngine.class.php:216
msgid ""
"There is no detailed status information available for this storage engine."
msgstr "Informasi status detail mesin penyimpanan ini tidak tersedia."

#: libraries/StorageEngine.class.php:352 libraries/structure.lib.php:200
#, php-format
msgid "%s is the default storage engine on this MySQL server."
msgstr "%s adalah mesin penyimpanan utama pada server MySQL ini."

#: libraries/StorageEngine.class.php:355
#, php-format
msgid "%s is available on this MySQL server."
msgstr "%s siap untuk digunakan pada server MySQL ini."

#: libraries/StorageEngine.class.php:358
#, php-format
msgid "%s has been disabled for this MySQL server."
msgstr "%s didinonaktifkan untuk server MySQL ini."

#: libraries/StorageEngine.class.php:362
#, php-format
msgid "This MySQL server does not support the %s storage engine."
msgstr "Server MySQL ini tidak mendukung mesin penyimpanan %s."

#: libraries/Table.class.php:395
msgid "unknown table status: "
msgstr "status tabel tidak diketahui: "

#: libraries/Table.class.php:796
#, php-format
#| msgid "Source database"
msgid "Source database `%s` was not found!"
msgstr "Sumber Basis data `%s` tidak ditemukan!"

#: libraries/Table.class.php:804
#, php-format
#| msgid "Theme %s not found!"
msgid "Target database `%s` was not found!"
msgstr "Target Basis data `%s` tidak ditemukan!"

#: libraries/Table.class.php:1232
#| msgid "Invalid database"
msgid "Invalid database:"
msgstr "Basis data tidak valid:"

#: libraries/Table.class.php:1246
#| msgid "Invalid table name"
msgid "Invalid table name:"
msgstr "Nama tabel tidak valid:"

#: libraries/Table.class.php:1278
#, php-format
msgid "Error renaming table %1$s to %2$s"
msgstr "Galat sewaktu mengganti nama table %1$s menjadi %2$s"

#: libraries/Table.class.php:1297
#, php-format
#| msgid "Table %s has been renamed to %s"
msgid "Table %1$s has been renamed to %2$s."
msgstr "Tabel %1$s telah berubah nama menjadi %2$s."

#: libraries/Table.class.php:1441
msgid "Could not save table UI preferences"
msgstr "Tidak dapat menyimpan preferensi UI tabel"

#: libraries/Table.class.php:1465
#, php-format
msgid ""
"Failed to cleanup table UI preferences (see $cfg['Servers'][$i]"
"['MaxTableUiprefs'] %s)"
msgstr ""
"Gagal membersihkan tabel UI preferences (lihat $cfg['Servers'][$i]"
"['MaxTableUiprefs'] %s)"

#: libraries/Table.class.php:1603
#, php-format
msgid ""
"Cannot save UI property \"%s\". The changes made will not be persistent "
"after you refresh this page. Please check if the table structure has been "
"changed."
msgstr ""
"Tidak bisa menyimpan UI properti \"%s\". Perubahan yang dibuat tidak akan "
"terus-menerus setelah Anda me-refresh halaman ini. Silakan periksa jika "
"struktur tabel telah berubah."

#: libraries/TableSearch.class.php:179 libraries/insert_edit.lib.php:211
#: libraries/insert_edit.lib.php:217 libraries/rte/rte_routines.lib.php:1582
msgid "Function"
msgstr "Fungsi"

#: libraries/TableSearch.class.php:186 pmd_general.php:536 pmd_general.php:556
#: pmd_general.php:678 pmd_general.php:691 pmd_general.php:754
#: pmd_general.php:808
msgid "Operator"
msgstr "Operator"

#: libraries/TableSearch.class.php:187 libraries/TableSearch.class.php:1192
#: libraries/insert_edit.lib.php:1578 libraries/replication_gui.lib.php:124
#: libraries/rte/rte_routines.lib.php:1584 pmd_general.php:525
#: pmd_general.php:584 pmd_general.php:707 pmd_general.php:824
#: server_status_variables.php:233
msgid "Value"
msgstr "Nilai"

#: libraries/TableSearch.class.php:203
msgid "Table Search"
msgstr "Pencarian Tabel"

#: libraries/TableSearch.class.php:232 libraries/insert_edit.lib.php:1352
msgid "Edit/Insert"
msgstr "Edit/Tambah"

#: libraries/TableSearch.class.php:761
msgid "Select columns (at least one):"
msgstr "Pilih kolom (paling tidak satu):"

#: libraries/TableSearch.class.php:780 libraries/display_indexes.lib.php:197
#: libraries/insert_edit.lib.php:1186 libraries/server_privileges.lib.php:323
msgid "Or"
msgstr "Atau"

#: libraries/TableSearch.class.php:781
msgid "Add search conditions (body of the \"where\" clause):"
msgstr "Tambahkan kriteria pencarian (bagian klausa \"where\"):"

#: libraries/TableSearch.class.php:793
msgid "Number of rows per page"
msgstr "Jumlah baris per halaman"

#: libraries/TableSearch.class.php:803
msgid "Display order:"
msgstr "Urutan tampilan:"

#: libraries/TableSearch.class.php:839
msgid "Use this column to label each point"
msgstr "Gunakan kolom ini untuk label setiap titik"

#: libraries/TableSearch.class.php:860
#, fuzzy
msgid "Maximum rows to plot"
msgstr "Baris maksimum untuk plot"

#: libraries/TableSearch.class.php:888 libraries/TableSearch.class.php:1160
#: libraries/sql.lib.php:367 tbl_change.php:230
msgid "Browse foreign values"
msgstr "Menjelajahi nilai luar"

#: libraries/TableSearch.class.php:977
msgid "Additional search criteria"
msgstr "Kriteria pencarian tambahan"

#: libraries/TableSearch.class.php:1115
msgid "Do a \"query by example\" (wildcard: \"%\") for two different columns"
msgstr ""
"Lakukan \"kueri dengan contoh\" (wildcard: \"%\") untuk dua kolom yang "
"berbeda"

#: libraries/TableSearch.class.php:1125
msgid "Do a \"query by example\" (wildcard: \"%\")"
msgstr "Lakukan \"kueri dengan contoh\" (wildcard: \"%\")"

#: libraries/TableSearch.class.php:1169
#, fuzzy
msgid "Browse/Edit the points"
msgstr "Melihat-lihat/Edit titik"

#: libraries/TableSearch.class.php:1176
msgid "How to use"
msgstr "Cara pakai"

#: libraries/TableSearch.class.php:1181
#, fuzzy
#| msgid "Reset"
msgid "Reset zoom"
msgstr "Reset Zoom"

#: libraries/Theme.class.php:170
#, php-format
msgid "No valid image path for theme %s found!"
msgstr "Lokasi citra yang benar untuk tema %s tidak ditemukan!"

#: libraries/Theme.class.php:459
msgid "No preview available."
msgstr "Tidak ada pratayang tersedia."

#: libraries/Theme.class.php:461
msgid "take it"
msgstr "ambil ini"

#: libraries/Theme_Manager.class.php:137
#, php-format
msgid "Default theme %s not found!"
msgstr "Tema %s bawaan tidak ditemukan!"

#: libraries/Theme_Manager.class.php:194
#, php-format
msgid "Theme %s not found!"
msgstr "Tema %s tidak ditemukan!"

#: libraries/Theme_Manager.class.php:271
#, php-format
msgid "Theme path not found for theme %s!"
msgstr "\"Path\" untuk tema tidak ditemukan untuk tema %s!"

#: libraries/Theme_Manager.class.php:363
#| msgid "Theme"
msgid "Theme:"
msgstr "Tema:"

#: libraries/Types.class.php:296
msgid ""
"A 1-byte integer, signed range is -128 to 127, unsigned range is 0 to 255"
msgstr ""
"1-byte integer, berkisar antara -128 sampai 127, unsigned berkisar antara 0 "
"sampai 255"

#: libraries/Types.class.php:298
msgid ""
"A 2-byte integer, signed range is -32,768 to 32,767, unsigned range is 0 to "
"65,535"
msgstr ""
"2-byte integer, berkisar antara -32,768 sampai 32,767, unsigned berkisar "
"antara 0 sampai 65,535"

#: libraries/Types.class.php:300
msgid ""
"A 3-byte integer, signed range is -8,388,608 to 8,388,607, unsigned range is "
"0 to 16,777,215"
msgstr ""
"3-byte integer, signed berkisar antara -8,388,608 sampai 8,388,607, unsigned "
"berkisar antara 0 sampai 16,777,215"

#: libraries/Types.class.php:302
msgid ""
"A 4-byte integer, signed range is -2,147,483,648 to 2,147,483,647, unsigned "
"range is 0 to 4,294,967,295"
msgstr ""
"4-byte integer, signed berkisar antara -2,147,483,648 sampai 2,147,483,647, "
"unsigned berkisar antara 0 sampai 4,294,967,295"

#: libraries/Types.class.php:304
msgid ""
"An 8-byte integer, signed range is -9,223,372,036,854,775,808 to "
"9,223,372,036,854,775,807, unsigned range is 0 to 18,446,744,073,709,551,615"
msgstr ""
"8-byte integer, signed berkisar antara -9,223,372,036,854,775,808 sampai "
"9,223,372,036,854,775,807, unsigned berkisar antara 0 sampai "
"18,446,744,073,709,551,615"

#: libraries/Types.class.php:306 libraries/Types.class.php:713
msgid ""
"A fixed-point number (M, D) - the maximum number of digits (M) is 65 "
"(default 10), the maximum number of decimals (D) is 30 (default 0)"
msgstr ""

#: libraries/Types.class.php:308
msgid ""
"A small floating-point number, allowable values are -3.402823466E+38 to -"
"1.175494351E-38, 0, and 1.175494351E-38 to 3.402823466E+38"
msgstr ""

#: libraries/Types.class.php:310
msgid ""
"A double-precision floating-point number, allowable values are -"
"1.7976931348623157E+308 to -2.2250738585072014E-308, 0, and "
"2.2250738585072014E-308 to 1.7976931348623157E+308"
msgstr ""

#: libraries/Types.class.php:312
msgid ""
"Synonym for DOUBLE (exception: in REAL_AS_FLOAT SQL mode it is a synonym for "
"FLOAT)"
msgstr ""

#: libraries/Types.class.php:314
msgid ""
"A bit-field type (M), storing M of bits per value (default is 1, maximum is "
"64)"
msgstr ""

#: libraries/Types.class.php:316
msgid ""
"A synonym for TINYINT(1), a value of zero is considered false, nonzero "
"values are considered true"
msgstr ""

#: libraries/Types.class.php:318
msgid "An alias for BIGINT UNSIGNED NOT NULL AUTO_INCREMENT UNIQUE"
msgstr ""

#: libraries/Types.class.php:320 libraries/Types.class.php:723
#, fuzzy, php-format
#| msgid "Create version %s of %s.%s"
msgid "A date, supported range is %1$s to %2$s"
msgstr "Buat versi %s dari %s.%s"

#: libraries/Types.class.php:322 libraries/Types.class.php:725
#, php-format
msgid "A date and time combination, supported range is %1$s to %2$s"
msgstr ""

#: libraries/Types.class.php:324
msgid ""
"A timestamp, range is 1970-01-01 00:00:01 UTC to 2038-01-09 03:14:07 UTC, "
"stored as the number of seconds since the epoch (1970-01-01 00:00:00 UTC)"
msgstr ""

#: libraries/Types.class.php:326 libraries/Types.class.php:729
#, fuzzy, php-format
#| msgid "Error renaming table %1$s to %2$s"
msgid "A time, range is %1$s to %2$s"
msgstr "Galat sewaktu mengganti nama table %1$s menjadi %2$s"

#: libraries/Types.class.php:328
msgid ""
"A year in four-digit (4, default) or two-digit (2) format, the allowable "
"values are 70 (1970) to 69 (2069) or 1901 to 2155 and 0000"
msgstr ""

#: libraries/Types.class.php:330
msgid ""
"A fixed-length (0-255, default 1) string that is always right-padded with "
"spaces to the specified length when stored"
msgstr ""

#: libraries/Types.class.php:332 libraries/Types.class.php:731
#, php-format
msgid ""
"A variable-length (%s) string, the effective maximum length is subject to "
"the maximum row size"
msgstr ""

#: libraries/Types.class.php:334
msgid ""
"A TEXT column with a maximum length of 255 (2^8 - 1) characters, stored with "
"a one-byte prefix indicating the length of the value in bytes"
msgstr ""

#: libraries/Types.class.php:336 libraries/Types.class.php:733
msgid ""
"A TEXT column with a maximum length of 65,535 (2^16 - 1) characters, stored "
"with a two-byte prefix indicating the length of the value in bytes"
msgstr ""

#: libraries/Types.class.php:338
msgid ""
"A TEXT column with a maximum length of 16,777,215 (2^24 - 1) characters, "
"stored with a three-byte prefix indicating the length of the value in bytes"
msgstr ""

#: libraries/Types.class.php:340
msgid ""
"A TEXT column with a maximum length of 4,294,967,295 or 4GiB (2^32 - 1) "
"characters, stored with a four-byte prefix indicating the length of the "
"value in bytes"
msgstr ""

#: libraries/Types.class.php:342
msgid ""
"Similar to the CHAR type, but stores binary byte strings rather than non-"
"binary character strings"
msgstr ""

#: libraries/Types.class.php:344
msgid ""
"Similar to the VARCHAR type, but stores binary byte strings rather than non-"
"binary character strings"
msgstr ""

#: libraries/Types.class.php:346
msgid ""
"A BLOB column with a maximum length of 255 (2^8 - 1) bytes, stored with a "
"one-byte prefix indicating the length of the value"
msgstr ""

#: libraries/Types.class.php:348
msgid ""
"A BLOB column with a maximum length of 16,777,215 (2^24 - 1) bytes, stored "
"with a three-byte prefix indicating the length of the value"
msgstr ""

#: libraries/Types.class.php:350 libraries/Types.class.php:737
msgid ""
"A BLOB column with a maximum length of 65,535 (2^16 - 1) bytes, stored with "
"a two-byte prefix indicating the length of the value"
msgstr ""

#: libraries/Types.class.php:352
msgid ""
"A BLOB column with a maximum length of 4,294,967,295 or 4GiB (2^32 - 1) "
"bytes, stored with a four-byte prefix indicating the length of the value"
msgstr ""

#: libraries/Types.class.php:354
msgid ""
"An enumeration, chosen from the list of up to 65,535 values or the special "
"'' error value"
msgstr ""

#: libraries/Types.class.php:356
msgid "A single value chosen from a set of up to 64 members"
msgstr ""

#: libraries/Types.class.php:358
msgid "A type that can store a geometry of any type"
msgstr ""

#: libraries/Types.class.php:360
msgid "A point in 2-dimensional space"
msgstr ""

#: libraries/Types.class.php:362
msgid "A curve with linear interpolation between points"
msgstr ""

#: libraries/Types.class.php:364
#, fuzzy
#| msgid "Add a polygon"
msgid "A polygon"
msgstr "Tambahkan poligon"

#: libraries/Types.class.php:366
msgid "A collection of points"
msgstr ""

#: libraries/Types.class.php:368
msgid "A collection of curves with linear interpolation between points"
msgstr ""

#: libraries/Types.class.php:370
msgid "A collection of polygons"
msgstr ""

#: libraries/Types.class.php:372
msgid "A collection of geometry objects of any type"
msgstr ""

#: libraries/Types.class.php:625 libraries/Types.class.php:975
msgctxt "numeric types"
msgid "Numeric"
msgstr ""

#: libraries/Types.class.php:644 libraries/Types.class.php:978
#, fuzzy
#| msgid "Create an index"
msgctxt "date and time types"
msgid "Date and time"
msgstr "Buat indeks"

#: libraries/Types.class.php:653 libraries/Types.class.php:981
#, fuzzy
#| msgid "Linestring"
msgctxt "string types"
msgid "String"
msgstr "Segmen garis"

#: libraries/Types.class.php:674
#, fuzzy
#| msgid "Spatial"
msgctxt "spatial types"
msgid "Spatial"
msgstr "Spasial"

#: libraries/Types.class.php:709
msgid "A 4-byte integer, range is -2,147,483,648 to 2,147,483,647"
msgstr ""

#: libraries/Types.class.php:711
msgid ""
"An 8-byte integer, range is -9,223,372,036,854,775,808 to "
"9,223,372,036,854,775,807"
msgstr ""

#: libraries/Types.class.php:715
msgid "A system's default double-precision floating-point number"
msgstr ""

#: libraries/Types.class.php:717
msgid "True or false"
msgstr ""

#: libraries/Types.class.php:719
msgid "An alias for BIGINT NOT NULL AUTO_INCREMENT UNIQUE"
msgstr ""

#: libraries/Types.class.php:721
msgid "Stores a Universally Unique Identifier (UUID)"
msgstr ""

#: libraries/Types.class.php:727
msgid ""
"A timestamp, range is '0001-01-01 00:00:00' UTC to '9999-12-31 23:59:59' "
"UTC; TIMESTAMP(6) can store microseconds"
msgstr ""

#: libraries/Types.class.php:735
msgid ""
"A variable-length (0-65,535) string, uses binary collation for all "
"comparisons"
msgstr ""

#: libraries/Types.class.php:739
msgid "An enumeration, chosen from the list of defined values"
msgstr ""

#: libraries/Util.class.php:226
#, php-format
msgid "Max: %s%s"
msgstr "Batas ukuran: %s%s"

#: libraries/Util.class.php:674 libraries/sql.lib.php:417
#, fuzzy
#| msgid "SQL query"
msgid "SQL query:"
msgstr "Pencarian SQL"

#: libraries/Util.class.php:718 libraries/rte/rte_events.lib.php:114
#: libraries/rte/rte_events.lib.php:123 libraries/rte/rte_events.lib.php:140
#: libraries/rte/rte_events.lib.php:161 libraries/rte/rte_routines.lib.php:300
#: libraries/rte/rte_routines.lib.php:309
#: libraries/rte/rte_routines.lib.php:328
#: libraries/rte/rte_routines.lib.php:350
#: libraries/rte/rte_routines.lib.php:1459
#: libraries/rte/rte_triggers.lib.php:86 libraries/rte/rte_triggers.lib.php:95
#: libraries/rte/rte_triggers.lib.php:112
#: libraries/rte/rte_triggers.lib.php:133
msgid "MySQL said: "
msgstr "MySQL menyatakan: "

#: libraries/Util.class.php:1170
msgid "Failed to connect to SQL validator!"
msgstr "Gagal melakukan koneksi ke validator SQL!"

#: libraries/Util.class.php:1212 libraries/config/messages.inc.php:487
msgid "Explain SQL"
msgstr "Jelaskan SQL"

#: libraries/Util.class.php:1220
msgid "Skip Explain SQL"
msgstr "Lewati Penjelasan SQL"

#: libraries/Util.class.php:1260
msgid "Without PHP Code"
msgstr "Kode PHP tidak ditemukan"

#: libraries/Util.class.php:1263 libraries/config/messages.inc.php:489
msgid "Create PHP Code"
msgstr "Buat kode PHP"

#: libraries/Util.class.php:1289 libraries/config/messages.inc.php:488
#: server_status_variables.php:80
msgid "Refresh"
msgstr "Segarkan"

#: libraries/Util.class.php:1299
msgid "Skip Validate SQL"
msgstr "Lewati Validasi SQL"

#: libraries/Util.class.php:1302 libraries/config/messages.inc.php:491
msgid "Validate SQL"
msgstr "Validasi SQL"

#: libraries/Util.class.php:1364
msgid "Inline edit of this query"
msgstr "Edit langsung kueri ini di tempat"

#: libraries/Util.class.php:1366
msgctxt "Inline edit query"
msgid "Inline"
msgstr "Edit di tempat"

#: libraries/Util.class.php:1434 libraries/sql.lib.php:445
msgid "Profiling"
msgstr "Profil"

#. l10n: Short week day name
#: libraries/Util.class.php:1697
msgctxt "Short week day name"
msgid "Sun"
msgstr "Minggu"

#. l10n: See http://www.php.net/manual/en/function.strftime.php
#: libraries/Util.class.php:1713
#: libraries/plugins/transformations/abstract/DateFormatTransformationsPlugin.class.php:69
msgid "%B %d, %Y at %I:%M %p"
msgstr "%d %B %Y pada %H.%M"

#: libraries/Util.class.php:2052
#, php-format
msgid "%s days, %s hours, %s minutes and %s seconds"
msgstr "%s hari, %s jam, %s menit dan %s detik"

#: libraries/Util.class.php:2141
msgid "Missing parameter:"
msgstr "Parameter yang hilang:"

#: libraries/Util.class.php:2661
#, php-format
msgid "Jump to database &quot;%s&quot;."
msgstr "Langsung ke basis data &quot;%s&quot;."

#: libraries/Util.class.php:2685
#, php-format
msgid "The %s functionality is affected by a known bug, see %s"
msgstr "Fungsionalitas %s dipengaruhi oleh suatu bug, lihat %s"

#: libraries/Util.class.php:2861
msgid "Click to toggle"
msgstr "Klik untuk beralih"

#: libraries/Util.class.php:3361 libraries/sql_query_form.lib.php:470
#: prefs_manage.php:248
msgid "Browse your computer:"
msgstr "Telusuri komputer Anda:"

#: libraries/Util.class.php:3386
#, php-format
msgid "Select from the web server upload directory <b>%s</b>:"
msgstr "Pilih dari direktori unggah <b>%s</b> pada web server:"

#: libraries/Util.class.php:3415 libraries/insert_edit.lib.php:1183
#: libraries/sql_query_form.lib.php:479
msgid "The directory you set for upload work cannot be reached"
msgstr "Direktori yang telah ditetapkan untuk mengunggah tidak dapat dihubungi"

#: libraries/Util.class.php:3426
msgid "There are no files to upload"
msgstr "Tidak ada arsip untuk diunggah"

# Imperative menu
#: libraries/Util.class.php:3451 libraries/Util.class.php:3452
#: libraries/structure.lib.php:305
msgid "Empty"
msgstr "Kosongkan"

#: libraries/Util.class.php:3457 libraries/Util.class.php:3458
msgid "Execute"
msgstr "Eksekusi"

#: libraries/Util.class.php:3985
msgid "Print"
msgstr "Cetak"

#: libraries/Util.class.php:4086 libraries/structure.lib.php:798
#: libraries/structure.lib.php:1754 tbl_printview.php:410
msgid "Creation"
msgstr "Pembuatan"

#: libraries/Util.class.php:4092 libraries/structure.lib.php:805
#: libraries/structure.lib.php:1762 tbl_printview.php:421
msgid "Last update"
msgstr "Pembaruan terakhir"

#: libraries/Util.class.php:4098 libraries/structure.lib.php:812
#: libraries/structure.lib.php:1770 tbl_printview.php:432
msgid "Last check"
msgstr "Pemeriksaan terakhir"

#: libraries/bookmark.lib.php:82
msgid "shared"
msgstr "dibagi"

#: libraries/build_html_for_db.lib.php:36 libraries/config/setup.forms.php:307
#: libraries/config/setup.forms.php:343 libraries/config/setup.forms.php:366
#: libraries/config/setup.forms.php:371
#: libraries/config/user_preferences.forms.php:204
#: libraries/config/user_preferences.forms.php:240
#: libraries/config/user_preferences.forms.php:263
#: libraries/config/user_preferences.forms.php:268
#: libraries/server_privileges.lib.php:748 libraries/structure.lib.php:2168
#: tbl_printview.php:299
msgid "Data"
msgstr "Data"

#: libraries/build_html_for_db.lib.php:46 libraries/engines/innodb.lib.php:171
#: libraries/structure.lib.php:2190 server_databases.php:272
#: server_status.php:217 server_status.php:319 tbl_printview.php:331
msgid "Total"
msgstr "Jumlah"

#: libraries/build_html_for_db.lib.php:51 libraries/structure.lib.php:791
#: libraries/structure.lib.php:2181 tbl_printview.php:315
msgid "Overhead"
msgstr "Beban"

#: libraries/build_html_for_db.lib.php:94
msgid "Jump to database"
msgstr "Langsung ke basis data"

#: libraries/build_html_for_db.lib.php:142
msgid "Not replicated"
msgstr "Tidak direplikasi"

#: libraries/build_html_for_db.lib.php:153
msgid "Replicated"
msgstr "Direplikasi"

#: libraries/build_html_for_db.lib.php:170
#, php-format
msgid "Check privileges for database &quot;%s&quot;."
msgstr "Periksa hak akses untuk basis data &quot;%s&quot;."

#: libraries/build_html_for_db.lib.php:175
msgid "Check Privileges"
msgstr "Periksa Hak Akses"

#: libraries/common.inc.php:585
msgid "Failed to read configuration file"
msgstr "Gagal membaca berkas konfigurasi"

#: libraries/common.inc.php:587
msgid ""
"This usually means there is a syntax error in it, please check any errors "
"shown below."
msgstr ""
"Hal ini biasanya berarti ada kesalahan sintaks di dalamnya, silahkan cek "
"kesalahan di bawah ini."

#: libraries/common.inc.php:594
#, php-format
msgid "Could not load default configuration from: %1$s"
msgstr "Tidak dapat memuat konfigurasi default dari: %1$s"

#: libraries/common.inc.php:601
#, fuzzy
#| msgid ""
#| "The <code>$cfg['PmaAbsoluteUri']</code> directive MUST be set in your "
#| "configuration file!"
msgid ""
"The [code]$cfg['PmaAbsoluteUri'][/code] directive MUST be set in your "
"configuration file!"
msgstr ""
"Directif <code>$cfg['PmaAbsoluteUri']</code> WAJIB diset dalam berkas "
"konfigurasi!"

#: libraries/common.inc.php:634
#, php-format
msgid "Invalid server index: %s"
msgstr "Indeks server tidak sah: %s"

#: libraries/common.inc.php:645
#, php-format
msgid "Invalid hostname for server %1$s. Please review your configuration."
msgstr ""
"Hostname tidak sah untuk server %1$s. Harap lihat kembali konfigurasi Anda."

#: libraries/common.inc.php:661
#, fuzzy, php-format
#| msgid "Server"
msgid "Server %d"
msgstr "Server"

#: libraries/common.inc.php:854
msgid "Invalid authentication method set in configuration:"
msgstr "Metode autentikasi dalam konfigurasi tidak sah:"

#: libraries/common.inc.php:995
#, php-format
msgid "You should upgrade to %s %s or later."
msgstr "Anda harus memperbarui ke %s %s atau lebih baru."

#: libraries/common.inc.php:1086
msgid "Error: Token mismatch"
msgstr ""

#: libraries/common.inc.php:1130
msgid "GLOBALS overwrite attempt"
msgstr ""

#: libraries/common.inc.php:1137
msgid "possible exploit"
msgstr "memungkinkan mengeksploitasi"

#: libraries/common.inc.php:1146
msgid "numeric key detected"
msgstr "tombol angka terdeteksi"

#: libraries/config.values.php:49 libraries/config.values.php:64
#, fuzzy
#| msgid "Ins"
msgid "Icons"
msgstr "Tambahkan"

#: libraries/config.values.php:50 libraries/config.values.php:65
#, fuzzy
#| msgid "Test"
msgid "Text"
msgstr "Uji"

#: libraries/config.values.php:51 libraries/config.values.php:58
#: libraries/config.values.php:66
msgid "Both"
msgstr "Keduanya"

#: libraries/config.values.php:55
msgid "Nowhere"
msgstr "Tempat"

#: libraries/config.values.php:56
msgid "Left"
msgstr "Kiri"

#: libraries/config.values.php:57
msgid "Right"
msgstr "Kanan"

#: libraries/config.values.php:69
msgid "Click"
msgstr ""

#: libraries/config.values.php:70
msgid "Double click"
msgstr ""

#: libraries/config.values.php:71 libraries/config.values.php:102
#: libraries/config/FormDisplay.tpl.php:223 libraries/relation.lib.php:96
#: libraries/relation.lib.php:103
msgid "Disabled"
msgstr "Tidak aktif"

#: libraries/config.values.php:100
msgid "Open"
msgstr "Buka"

#: libraries/config.values.php:101
msgid "Closed"
msgstr "Tutup"

#: libraries/config.values.php:131
#: libraries/plugins/export/ExportHtmlword.class.php:69
#: libraries/plugins/export/ExportLatex.class.php:103
#: libraries/plugins/export/ExportMediawiki.class.php:73
#: libraries/plugins/export/ExportOdt.class.php:83
#: libraries/plugins/export/ExportSql.class.php:197
#: libraries/plugins/export/ExportTexytext.class.php:68
msgid "structure"
msgstr "struktur"

#: libraries/config.values.php:132
#: libraries/plugins/export/ExportHtmlword.class.php:70
#: libraries/plugins/export/ExportLatex.class.php:104
#: libraries/plugins/export/ExportMediawiki.class.php:74
#: libraries/plugins/export/ExportOdt.class.php:84
#: libraries/plugins/export/ExportSql.class.php:198
#: libraries/plugins/export/ExportTexytext.class.php:69
msgid "data"
msgstr "data"

#: libraries/config.values.php:133
#: libraries/plugins/export/ExportHtmlword.class.php:71
#: libraries/plugins/export/ExportLatex.class.php:105
#: libraries/plugins/export/ExportMediawiki.class.php:75
#: libraries/plugins/export/ExportOdt.class.php:85
#: libraries/plugins/export/ExportSql.class.php:199
#: libraries/plugins/export/ExportTexytext.class.php:70
msgid "structure and data"
msgstr "struktur dan data"

#: libraries/config.values.php:136
msgid "Quick - display only the minimal options to configure"
msgstr "Cepat - hanya menampilkan opsi untuk konfigurasi"

#: libraries/config.values.php:137
msgid "Custom - display all possible options to configure"
msgstr "Kustom - menampilkan semua opsi yang mungkin untuk konfigurasi"

#: libraries/config.values.php:138
msgid "Custom - like above, but without the quick/custom choice"
msgstr "Kustom - seperti di atas, namun tanpa pilihan cepat/kustom"

#: libraries/config.values.php:166
msgid "complete inserts"
msgstr "INSERT lengkap"

#: libraries/config.values.php:167
msgid "extended inserts"
msgstr "INSERT yang diperluas"

#: libraries/config.values.php:168
msgid "both of the above"
msgstr "keduanya dari yang di atas"

#: libraries/config.values.php:169
msgid "neither of the above"
msgstr "tidak keduanya dari yang di atas"

#: libraries/config/FormDisplay.class.php:88
#: libraries/config/validate.lib.php:526
msgid "Not a positive number"
msgstr "Bukan angka positif"

#: libraries/config/FormDisplay.class.php:89
#: libraries/config/validate.lib.php:548
msgid "Not a non-negative number"
msgstr "Bukan angka non-negatif"

#: libraries/config/FormDisplay.class.php:90
#: libraries/config/validate.lib.php:504
msgid "Not a valid port number"
msgstr "Bukan angka port yang sah"

#: libraries/config/FormDisplay.class.php:91
#: libraries/config/FormDisplay.class.php:587
#: libraries/config/validate.lib.php:566
msgid "Incorrect value"
msgstr "Nilai yang salah"

#: libraries/config/FormDisplay.class.php:92
#: libraries/config/validate.lib.php:582
#, php-format
msgid "Value must be equal or lower than %s"
msgstr "Nilai harus sama dengan atau lebih kecil dari %s"

#: libraries/config/FormDisplay.class.php:541
#, php-format
msgid "Missing data for %s"
msgstr "Data hilang untuk %s"

#: libraries/config/FormDisplay.class.php:765
#: libraries/config/FormDisplay.class.php:771
msgid "unavailable"
msgstr "tidak tersedia"

#: libraries/config/FormDisplay.class.php:767
#: libraries/config/FormDisplay.class.php:773
#, php-format
msgid "\"%s\" requires %s extension"
msgstr "\"%s\" memerlukan ekstensi %s"

#: libraries/config/FormDisplay.class.php:792
#, fuzzy, php-format
#| msgid "import will not work, missing function (%s)"
msgid "Compressed import will not work due to missing function %s."
msgstr "proses impor tidak akan berjalan, fungsi (%s) tidak ditemukan"

#: libraries/config/FormDisplay.class.php:798
#, fuzzy, php-format
#| msgid "export will not work, missing function (%s)"
msgid "Compressed export will not work due to missing function %s."
msgstr "proses ekspor tidak akan berjalan, fungsi (%s) tidak ditemukan"

#: libraries/config/FormDisplay.class.php:808
msgid "SQL Validator is disabled"
msgstr "Validator SQL tidak diaktifkan"

#: libraries/config/FormDisplay.class.php:815
msgid "SOAP extension not found"
msgstr "Ekstensi SOAP tidak ditemukan"

#: libraries/config/FormDisplay.class.php:825
#, php-format
msgid "maximum %s"
msgstr "maksimum %s"

#: libraries/config/FormDisplay.tpl.php:221
msgid "This setting is disabled, it will not be applied to your configuration."
msgstr ""
"Pengaturan ini tidak diaktifkan, pengaturan tidak akan diterapkan pada "
"konfigurasi anda."

#: libraries/config/FormDisplay.tpl.php:309
#, php-format
msgid "Set value: %s"
msgstr "Tetapkan nilai: %s"

#: libraries/config/FormDisplay.tpl.php:314
#: libraries/config/messages.inc.php:359
msgid "Restore default value"
msgstr "Kembalikan nilai bawaan"

#: libraries/config/FormDisplay.tpl.php:328
msgid "Allow users to customize this value"
msgstr "Izinkan pengguna untuk mengubah nilai ini"

#: libraries/config/FormDisplay.tpl.php:392
msgid "Apply"
msgstr ""

#: libraries/config/FormDisplay.tpl.php:394 libraries/insert_edit.lib.php:1551
#: libraries/schema/User_Schema.class.php:554 prefs_manage.php:326
#: prefs_manage.php:331
msgid "Reset"
msgstr "Reset"

#: libraries/config/messages.inc.php:17
msgid ""
"If enabled user can enter any MySQL server in login form for cookie auth"
msgstr ""
"Jika diaktifkan, pengguna bisa memasukkan server MySQL manapun pada formulir "
"masuk untuk autentikasi cookie"

#: libraries/config/messages.inc.php:18
msgid "Allow login to any MySQL server"
msgstr "Izinkan masuk ke server MySQL mana pun"

#: libraries/config/messages.inc.php:19
msgid "Show &quot;Drop database&quot; link to normal users"
msgstr "Tampilkan tautan &quot;Hapus basis data&quot; kepada pengguna biasa"

#: libraries/config/messages.inc.php:20
msgid ""
"Secret passphrase used for encrypting cookies in [kbd]cookie[/kbd] "
"authentication"
msgstr ""
"Rahasia passphrase digunakan untuk enkripsi cookie dalam otentifikasi [kbd]"
"cookie[/kbd]"

#: libraries/config/messages.inc.php:21
msgid "Blowfish secret"
msgstr "rahasia Blow fish"

#: libraries/config/messages.inc.php:22
msgid "Highlight selected rows"
msgstr "Sorot baris terpilih"

#: libraries/config/messages.inc.php:23
msgid "Row marker"
msgstr "Penanda baris"

#: libraries/config/messages.inc.php:24
msgid "Highlight row pointed by the mouse cursor"
msgstr "Sorot baris yang ditunjuk oleh kursor"

#: libraries/config/messages.inc.php:25
msgid "Highlight pointer"
msgstr "Sorot penunjuk"

#: libraries/config/messages.inc.php:26
msgid ""
"Enable [a@http://en.wikipedia.org/wiki/Bzip2]bzip2[/a] compression for "
"import and export operations"
msgstr ""
"Izinkan [a@http://en.wikipedia.org/wiki/Bzip2]bzip2[/a] kompresi untuk "
"operasi impor dan ekspor"

#: libraries/config/messages.inc.php:27
msgid "Bzip2"
msgstr "Bzip2"

#: libraries/config/messages.inc.php:28
msgid ""
"Defines which type of editing controls should be used for CHAR and VARCHAR "
"columns; [kbd]input[/kbd] - allows limiting of input length, [kbd]textarea[/"
"kbd] - allows newlines in columns"
msgstr ""
"Menentukan jenis masukan yang dipakai untuk kolom CHAR dan VARCHAR; [kbd]"
"input[/kbd] - mengizinkan pembatasan panjang masukan, [kbd]textarea[/kbd] - "
"mengizinkan baris baru dalam kolom"

#: libraries/config/messages.inc.php:29
msgid "CHAR columns editing"
msgstr "Pengeditan kolom CHAR"

#: libraries/config/messages.inc.php:30
msgid ""
"Use user-friendly editor for editing SQL queries ([a@http://codemirror.net/]"
"CodeMirror[/a]) with syntax highlighting and line numbers"
msgstr ""

#: libraries/config/messages.inc.php:31
msgid "Enable CodeMirror"
msgstr ""

#: libraries/config/messages.inc.php:32
msgid ""
"Defines the minimum size for input fields generated for CHAR and VARCHAR "
"columns"
msgstr "Menentukan besar minimum isian masukan untuk kolom CHAR dan VARCHAR"

#: libraries/config/messages.inc.php:33
msgid "Minimum size for input field"
msgstr "Besar minimum isian masukan"

#: libraries/config/messages.inc.php:34
msgid ""
"Defines the maximum size for input fields generated for CHAR and VARCHAR "
"columns"
msgstr "Menentukan besar maksimum isian masukan untuk kolom CHAR dan VARCHAR"

#: libraries/config/messages.inc.php:35
msgid "Maximum size for input field"
msgstr "Besar maksimum isian masukan"

#: libraries/config/messages.inc.php:36
msgid "Number of columns for CHAR/VARCHAR textareas"
msgstr "Jumlah kolom textarea CHAR/VARCHAR"

#: libraries/config/messages.inc.php:37
msgid "CHAR textarea columns"
msgstr "Kolom textarea CHAR"

#: libraries/config/messages.inc.php:38
msgid "Number of rows for CHAR/VARCHAR textareas"
msgstr "Jumlah baris textarea CHAR/VARCHAR"

#: libraries/config/messages.inc.php:39
msgid "CHAR textarea rows"
msgstr "Baris textarea CHAR"

#: libraries/config/messages.inc.php:40
msgid "Check config file permissions"
msgstr "Periksa izin berkas config"

#: libraries/config/messages.inc.php:41
msgid ""
"Compress gzip/bzip2 exports on the fly without the need for much memory; if "
"you encounter problems with created gzip/bzip2 files disable this feature"
msgstr ""
"Kompres ekspor gzip/bzip2 dengan cepat tanpa memerlukan banyak memori, jika "
"Anda mengalami masalah dengan file gzip/bzip2 nonaktifkan fitur ini"

#: libraries/config/messages.inc.php:42
msgid "Compress on the fly"
msgstr "Pampatkan sambil jalan"

#: libraries/config/messages.inc.php:43 setup/frames/config.inc.php:25
#: setup/frames/index.inc.php:176
msgid "Configuration file"
msgstr "Berkas konfigurasi"

#: libraries/config/messages.inc.php:44
msgid ""
"Whether a warning (&quot;Are your really sure…&quot;) should be displayed "
"when you're about to lose data"
msgstr ""
"Apakah suatu peringatan (&quot;Apakah Anda benar-benar yakin …&quot;) harus "
"ditampilkan bila Anda akan kehilangan data"

#: libraries/config/messages.inc.php:45
msgid "Confirm DROP queries"
msgstr "Konfirmasi kueri DROP"

#: libraries/config/messages.inc.php:46
msgid "Debug SQL"
msgstr "Men-Debug SQL"

#: libraries/config/messages.inc.php:47
msgid "Default display direction"
msgstr "Arah tampilan bawaan"

#: libraries/config/messages.inc.php:48
msgid "Tab that is displayed when entering a database"
msgstr "Tab yang ditampilkan sewaktu memasuki suatu basis data"

#: libraries/config/messages.inc.php:49
msgid "Default database tab"
msgstr "Tab basis data bawaan"

#: libraries/config/messages.inc.php:50
msgid "Tab that is displayed when entering a server"
msgstr "Tab yang ditampilkan sewaktu memasuki suatu server"

#: libraries/config/messages.inc.php:51
msgid "Default server tab"
msgstr "Tab server bawaan"

#: libraries/config/messages.inc.php:52
msgid "Tab that is displayed when entering a table"
msgstr "Tab yang ditampilkan sewaktu memasuki suatu tabel"

#: libraries/config/messages.inc.php:53
msgid "Default table tab"
msgstr "Tab tabel bawaan"

#: libraries/config/messages.inc.php:54
msgid "Whether the table structure actions should be hidden"
msgstr ""

#: libraries/config/messages.inc.php:55
#, fuzzy
#| msgid "Propose table structure"
msgid "Hide table structure actions"
msgstr "Usulkan struktur tabel"

#: libraries/config/messages.inc.php:56
msgid "Show binary contents as HEX by default"
msgstr "Tampilkan konten biner dalam HEX sebagai bawaan"

#: libraries/config/messages.inc.php:58
msgid "Show server listing as a list instead of a drop down"
msgstr "Tampilkan daftar server dalam bentuk daftar dan bukan tarik-turun"

#: libraries/config/messages.inc.php:59
msgid "Display servers as a list"
msgstr "Tampilkan server dalam bentuk daftar"

#: libraries/config/messages.inc.php:60
msgid ""
"Disable the table maintenance mass operations, like optimizing or repairing "
"the selected tables of a database."
msgstr ""
"Nonaktifkan operasi pemeliharaan tabel massa, seperti mengoptimalkan atau "
"memperbaiki tabel yang dipilih dari database."

#: libraries/config/messages.inc.php:61
msgid "Disable multi table maintenance"
msgstr "Nonaktifkan pemeliharaan banyak tabel"

#: libraries/config/messages.inc.php:62
msgid "Edit SQL queries in popup window"
msgstr "Edit kueri SQL pada jendela munculan"

#: libraries/config/messages.inc.php:63
msgid "Edit in window"
msgstr "Edit dalam jendela"

#: libraries/config/messages.inc.php:64
msgid "Display errors"
msgstr "Tampilkan galat"

#: libraries/config/messages.inc.php:65
msgid "Gather errors"
msgstr "Kumpulkan galat"

#: libraries/config/messages.inc.php:66
msgid ""
"Set the number of seconds a script is allowed to run ([kbd]0[/kbd] for no "
"limit)"
msgstr ""

#: libraries/config/messages.inc.php:67
msgid "Maximum execution time"
msgstr "Waktu eksekusi maksimum"

#: libraries/config/messages.inc.php:68 prefs_manage.php:305
msgid "Save as file"
msgstr "Simpan sebagai berkas"

#: libraries/config/messages.inc.php:69 libraries/config/messages.inc.php:241
msgid "Character set of the file"
msgstr "Set karakter berkas"

#: libraries/config/messages.inc.php:70 libraries/config/messages.inc.php:86
#: libraries/structure.lib.php:1682 tbl_gis_visualization.php:181
#: tbl_printview.php:350
msgid "Format"
msgstr "Format"

#: libraries/config/messages.inc.php:71
msgid "Compression"
msgstr "Kompresi"

#: libraries/config/messages.inc.php:72 libraries/config/messages.inc.php:79
#: libraries/config/messages.inc.php:87 libraries/config/messages.inc.php:91
#: libraries/config/messages.inc.php:104 libraries/config/messages.inc.php:106
#: libraries/config/messages.inc.php:139 libraries/config/messages.inc.php:142
#: libraries/config/messages.inc.php:144
#: libraries/plugins/export/ExportCsv.class.php:119
#: libraries/plugins/export/ExportExcel.class.php:68
#: libraries/plugins/export/ExportHtmlword.class.php:90
#: libraries/plugins/export/ExportOds.class.php:75
#: libraries/plugins/export/ExportOdt.class.php:128
#: libraries/plugins/export/ExportTexytext.class.php:85
msgid "Put columns names in the first row"
msgstr "Masukkan nama kolom pada baris pertama"

#: libraries/config/messages.inc.php:73 libraries/config/messages.inc.php:243
#: libraries/config/messages.inc.php:250
#: libraries/plugins/import/ImportCsv.class.php:150
#, fuzzy
#| msgid "Columns enclosed with:"
msgid "Columns enclosed with"
msgstr "Kolom diapit oleh:"

#: libraries/config/messages.inc.php:74 libraries/config/messages.inc.php:244
#: libraries/config/messages.inc.php:251
#: libraries/plugins/import/ImportCsv.class.php:157
#, fuzzy
#| msgid "Columns escaped with:"
msgid "Columns escaped with"
msgstr "Kolom dikembalikan oleh:"

#: libraries/config/messages.inc.php:75 libraries/config/messages.inc.php:81
#: libraries/config/messages.inc.php:88 libraries/config/messages.inc.php:97
#: libraries/config/messages.inc.php:105 libraries/config/messages.inc.php:109
#: libraries/config/messages.inc.php:140 libraries/config/messages.inc.php:143
#: libraries/config/messages.inc.php:145
#, fuzzy
#| msgid "Replace NULL with:"
msgid "Replace NULL with"
msgstr "Ganti NULL dengan:"

#: libraries/config/messages.inc.php:76 libraries/config/messages.inc.php:82
msgid "Remove CRLF characters within columns"
msgstr "Hapus karakter CRLF dalam kolom"

#: libraries/config/messages.inc.php:77 libraries/config/messages.inc.php:247
#: libraries/config/messages.inc.php:255
#: libraries/plugins/import/ImportCsv.class.php:135
#, fuzzy
#| msgid "Columns terminated by"
msgid "Columns terminated with"
msgstr "Kolom diakhiri oleh"

#: libraries/config/messages.inc.php:78 libraries/config/messages.inc.php:242
#: libraries/plugins/import/ImportCsv.class.php:164
#, fuzzy
#| msgid "Lines terminated with:"
msgid "Lines terminated with"
msgstr "Baris diakhir dengan:"

#: libraries/config/messages.inc.php:80
msgid "Excel edition"
msgstr "Versi Excel"

#: libraries/config/messages.inc.php:83
msgid "Database name template"
msgstr "Templat nama basis data"

#: libraries/config/messages.inc.php:84
msgid "Server name template"
msgstr "Templat nama server"

#: libraries/config/messages.inc.php:85
msgid "Table name template"
msgstr "Templat nama tabel"

#: libraries/config/messages.inc.php:89 libraries/config/messages.inc.php:102
#: libraries/config/messages.inc.php:111 libraries/config/messages.inc.php:135
#: libraries/config/messages.inc.php:141
#: libraries/plugins/export/ExportHtmlword.class.php:63
#: libraries/plugins/export/ExportLatex.class.php:97
#: libraries/plugins/export/ExportMediawiki.class.php:63
#: libraries/plugins/export/ExportOdt.class.php:77
#: libraries/plugins/export/ExportTexytext.class.php:62
msgid "Dump table"
msgstr "Tabel dump"

#: libraries/config/messages.inc.php:90
#: libraries/plugins/export/ExportLatex.class.php:89
msgid "Include table caption"
msgstr "Masukkan judul halaman tabel"

#: libraries/config/messages.inc.php:93 libraries/config/messages.inc.php:99
msgid "Table caption"
msgstr "Judul halaman"

#: libraries/config/messages.inc.php:94 libraries/config/messages.inc.php:100
msgid "Continued table caption"
msgstr "Lanjutan dari judul halaman tabel"

#: libraries/config/messages.inc.php:95 libraries/config/messages.inc.php:101
msgid "Label key"
msgstr "Kunci nama"

#: libraries/config/messages.inc.php:96 libraries/config/messages.inc.php:108
#: libraries/config/messages.inc.php:132
#: libraries/plugins/export/ExportOdt.class.php:482
#: libraries/tbl_columns_definition_form.inc.php:169
msgid "MIME type"
msgstr "Jenis MIME"

#: libraries/config/messages.inc.php:98 libraries/config/messages.inc.php:110
#: libraries/config/messages.inc.php:134 tbl_relation.php:378
msgid "Relations"
msgstr "Tabel Relasi"

#: libraries/config/messages.inc.php:103
msgid "Export method"
msgstr "Metode ekspor"

#: libraries/config/messages.inc.php:112 libraries/config/messages.inc.php:114
msgid "Save on server"
msgstr "Simpan di server"

#: libraries/config/messages.inc.php:113 libraries/config/messages.inc.php:115
#: libraries/display_export.lib.php:232 libraries/display_export.lib.php:271
msgid "Overwrite existing file(s)"
msgstr "Timpa berkas yang ada"

#: libraries/config/messages.inc.php:116
msgid "Remember file name template"
msgstr "Ingat templat nama berkas"

# Imperative verb
#: libraries/config/messages.inc.php:117 libraries/operations.lib.php:195
#: libraries/operations.lib.php:687 libraries/operations.lib.php:1030
msgid "Add AUTO_INCREMENT value"
msgstr "Tambahkan nilai AUTO_INCREMENT"

#: libraries/config/messages.inc.php:118
msgid "Enclose table and column names with backquotes"
msgstr "Apit nama tabel dan kolom dengan tanda petik balik"

#: libraries/config/messages.inc.php:119 libraries/config/messages.inc.php:262
#: libraries/display_export.lib.php:450
msgid "SQL compatibility mode"
msgstr "Modus kompatibilitas SQL"

#: libraries/config/messages.inc.php:120
#: libraries/plugins/export/ExportSql.class.php:262
msgid "<code>CREATE TABLE</code> options:"
msgstr "Opsi <code>CREATE TABLE</code>:"

#: libraries/config/messages.inc.php:121
msgid "Creation/Update/Check dates"
msgstr "Tanggal Pembuatan/Pembaruan/Pemeriksaan"

#: libraries/config/messages.inc.php:122
msgid "Use delayed inserts"
msgstr "Gunakan perintah INSERT memperlambat"

#: libraries/config/messages.inc.php:123
#: libraries/plugins/export/ExportSql.class.php:141
msgid "Disable foreign key checks"
msgstr "Tanpa pemeriksaan kunci asing"

#: libraries/config/messages.inc.php:124 libraries/config/messages.inc.php:125
#: libraries/config/messages.inc.php:127 libraries/config/messages.inc.php:133
#: libraries/operations.lib.php:190 libraries/operations.lib.php:1026
#, php-format
msgid "Add %s"
msgstr "Tambahkan %s"

#: libraries/config/messages.inc.php:126
msgid "Use hexadecimal for BLOB"
msgstr "Gunakan heksadesimal untuk BLOB"

#: libraries/config/messages.inc.php:128
msgid "Use ignore inserts"
msgstr "Gunakan INSERT dengan IGNORE"

#: libraries/config/messages.inc.php:130
msgid "Syntax to use when inserting data"
msgstr "Sintaks yang digunakan sewaktu menambahkan data"

#: libraries/config/messages.inc.php:131
#: libraries/plugins/export/ExportSql.class.php:382
msgid "Maximal length of created query"
msgstr "Panjang maksimum kueri yang dibuat"

#: libraries/config/messages.inc.php:136
msgid "Export type"
msgstr "Jenis ekspor"

#: libraries/config/messages.inc.php:137
#: libraries/plugins/export/ExportSql.class.php:128
msgid "Enclose export in a transaction"
msgstr "Jalankan ekspor dalam transaksi"

#: libraries/config/messages.inc.php:138
msgid "Export time in UTC"
msgstr "Ekspor waktu dalam UTC"

#: libraries/config/messages.inc.php:146
msgid "Force secured connection while using phpMyAdmin"
msgstr "Paksa koneksi aman sewaktu menggunakan phpMyAdmin"

#: libraries/config/messages.inc.php:147
msgid "Force SSL connection"
msgstr "Paksa koneksi SSL"

#: libraries/config/messages.inc.php:148
msgid ""
"Sort order for items in a foreign-key dropdown box; [kbd]content[/kbd] is "
"the referenced data, [kbd]id[/kbd] is the key value"
msgstr ""

#: libraries/config/messages.inc.php:149
msgid "Foreign key dropdown order"
msgstr "Urutan tarik turun foreign key"

#: libraries/config/messages.inc.php:150
msgid "A dropdown will be used if fewer items are present"
msgstr ""

#: libraries/config/messages.inc.php:151
msgid "Foreign key limit"
msgstr "Batas foreign key"

#: libraries/config/messages.inc.php:152
msgid "Browse mode"
msgstr "Modus jelajah"

#: libraries/config/messages.inc.php:153
msgid "Customize browse mode"
msgstr "Atur modus jelajah"

#: libraries/config/messages.inc.php:155 libraries/config/messages.inc.php:157
#: libraries/config/messages.inc.php:174 libraries/config/messages.inc.php:185
#: libraries/config/messages.inc.php:187 libraries/config/messages.inc.php:215
#: libraries/config/messages.inc.php:231
msgid "Customize default options"
msgstr "Sesuaikan opsi bawaan"

#: libraries/config/messages.inc.php:156 libraries/config/setup.forms.php:245
#: libraries/config/setup.forms.php:318
#: libraries/config/user_preferences.forms.php:144
#: libraries/config/user_preferences.forms.php:215
msgid "CSV"
msgstr "Data CSV"

#: libraries/config/messages.inc.php:158
msgid "Developer"
msgstr "Pengembang"

#: libraries/config/messages.inc.php:159
msgid "Settings for phpMyAdmin developers"
msgstr "Pengaturan untuk pengembang phpMyAdmin"

#: libraries/config/messages.inc.php:160
msgid "Edit mode"
msgstr "Modus edit"

#: libraries/config/messages.inc.php:161
msgid "Customize edit mode"
msgstr "Atur modus edit"

#: libraries/config/messages.inc.php:163
msgid "Export defaults"
msgstr "Bawaan ekspor"

#: libraries/config/messages.inc.php:164
msgid "Customize default export options"
msgstr "Atur opsi ekspor bawaan"

#: libraries/config/messages.inc.php:165 libraries/config/messages.inc.php:207
#: setup/frames/menu.inc.php:17
msgid "Features"
msgstr "Fitur"

#: libraries/config/messages.inc.php:166
msgid "General"
msgstr "Umum"

#: libraries/config/messages.inc.php:167
msgid "Set some commonly used options"
msgstr "Atur beberapa opsi yang umum dipakai"

#: libraries/config/messages.inc.php:169
msgid "Import defaults"
msgstr "Bawaan impor"

#: libraries/config/messages.inc.php:170
msgid "Customize default common import options"
msgstr "Atur opsi impor umum bawaan"

#: libraries/config/messages.inc.php:171
msgid "Import / export"
msgstr "Impor / ekspor"

#: libraries/config/messages.inc.php:172
msgid "Set import and export directories and compression options"
msgstr "Tetapkan opsi direktori dan kompresi impor dan ekspor"

#: libraries/config/messages.inc.php:173
msgid "LaTeX"
msgstr "LaTeX"

#: libraries/config/messages.inc.php:176
msgid "Databases display options"
msgstr "Opsi tampilan basis data"

#: libraries/config/messages.inc.php:177 setup/frames/menu.inc.php:19
#, fuzzy
#| msgid "Navigation frame"
msgid "Navigation panel"
msgstr "Bingkai navigasi"

#: libraries/config/messages.inc.php:178
#, fuzzy
#| msgid "Customize appearance of the navigation frame"
msgid "Customize appearance of the navigation panel"
msgstr "Atur tampilan bingkai navigasi"

#: libraries/config/messages.inc.php:179 libraries/select_server.lib.php:42
#: setup/frames/index.inc.php:117
msgid "Servers"
msgstr "Server"

#: libraries/config/messages.inc.php:180
msgid "Servers display options"
msgstr "Opsi tampilan server"

#: libraries/config/messages.inc.php:182
msgid "Tables display options"
msgstr "Opsi tampilan tabel"

#: libraries/config/messages.inc.php:183 setup/frames/menu.inc.php:20
#, fuzzy
#| msgid "Main frame"
msgid "Main panel"
msgstr "Bingkai utama"

#: libraries/config/messages.inc.php:184
msgid "Microsoft Office"
msgstr "Microsoft Office"

#: libraries/config/messages.inc.php:188
msgid "Other core settings"
msgstr "Pengaturan utama lain"

#: libraries/config/messages.inc.php:189
msgid "Settings that didn't fit anywhere else"
msgstr "Pengaturan yang tidak masuk di mana pun"

#: libraries/config/messages.inc.php:190
msgid "Page titles"
msgstr "Judul halaman"

#: libraries/config/messages.inc.php:191
msgid ""
"Specify browser's title bar text. Refer to [doc@cfg_TitleTable]documentation"
"[/doc] for magic strings that can be used to get special values."
msgstr ""

#: libraries/config/messages.inc.php:192
#: libraries/navigation/NavigationHeader.class.php:204
msgid "Query window"
msgstr "Jendela Pencarian"

#: libraries/config/messages.inc.php:193
msgid "Customize query window options"
msgstr "Atur opsi jendela kueri"

#: libraries/config/messages.inc.php:194
msgid "Security"
msgstr "Keamanan"

#: libraries/config/messages.inc.php:195
msgid ""
"Please note that phpMyAdmin is just a user interface and its features do not "
"limit MySQL"
msgstr ""

#: libraries/config/messages.inc.php:196
msgid "Basic settings"
msgstr "Pengaturan dasar"

#: libraries/config/messages.inc.php:197
msgid "Authentication"
msgstr "Autentikasi"

#: libraries/config/messages.inc.php:198
msgid "Authentication settings"
msgstr "Pengaturan autentikasi"

#: libraries/config/messages.inc.php:199
msgid "Server configuration"
msgstr "Konfigurasi server"

#: libraries/config/messages.inc.php:200
msgid ""
"Advanced server configuration, do not change these options unless you know "
"what they are for"
msgstr ""

#: libraries/config/messages.inc.php:201
msgid "Enter server connection parameters"
msgstr "Masukkan parameter koneksi server"

#: libraries/config/messages.inc.php:202
msgid "Configuration storage"
msgstr "Penyimpanan konfigurasi"

#: libraries/config/messages.inc.php:203
msgid ""
"Configure phpMyAdmin configuration storage to gain access to additional "
"features, see [doc@linked-tables]phpMyAdmin configuration storage[/doc] in "
"documentation"
msgstr ""

#: libraries/config/messages.inc.php:204
msgid "Changes tracking"
msgstr "Pelacakan perubahan"

#: libraries/config/messages.inc.php:205
msgid ""
"Tracking of changes made in database. Requires the phpMyAdmin configuration "
"storage."
msgstr ""

#: libraries/config/messages.inc.php:206
msgid "Customize export options"
msgstr "Sesuaikan opsi ekspor"

#: libraries/config/messages.inc.php:208
msgid "Customize import defaults"
msgstr "Atur bawaan impor"

#: libraries/config/messages.inc.php:209
#, fuzzy
#| msgid "Customize navigation frame"
msgid "Customize navigation panel"
msgstr "Atur bingkai navigasi"

#: libraries/config/messages.inc.php:210
#, fuzzy
#| msgid "Customize main frame"
msgid "Customize main panel"
msgstr "Atur bingkai utama"

#: libraries/config/messages.inc.php:211 libraries/config/messages.inc.php:216
#: setup/frames/menu.inc.php:18
msgid "SQL queries"
msgstr "Kueri SQL"

#: libraries/config/messages.inc.php:213
msgid "SQL Query box"
msgstr "Kotak Kueri SQL"

#: libraries/config/messages.inc.php:214
msgid "Customize links shown in SQL Query boxes"
msgstr "Atur tautan yang ditampilkan di kotak Kueri SQL"

#: libraries/config/messages.inc.php:217
msgid "SQL queries settings"
msgstr "Pengaturan kueri SQL"

#: libraries/config/messages.inc.php:218
msgid "SQL Validator"
msgstr "Validator SQL"

#: libraries/config/messages.inc.php:219
msgid ""
"If you wish to use the SQL Validator service, you should be aware that "
"[strong]all SQL statements are stored anonymously for statistical purposes[/"
"strong].[br][em][a@http://sqlvalidator.mimer.com/]Mimer SQL Validator[/a], "
"Copyright 2002 Upright Database Technology. All rights reserved.[/em]"
msgstr ""

#: libraries/config/messages.inc.php:220
msgid "Startup"
msgstr "Awal"

#: libraries/config/messages.inc.php:221
msgid "Customize startup page"
msgstr "Atur halaman awal"

#: libraries/config/messages.inc.php:222
#, fuzzy
#| msgid "Database server"
msgid "Database structure"
msgstr "Server basis data"

#: libraries/config/messages.inc.php:223
msgid "Choose which details to show in the database structure (list of tables)"
msgstr ""

#: libraries/config/messages.inc.php:224
#, fuzzy
#| msgid "Database server"
msgid "Table structure"
msgstr "Server basis data"

#: libraries/config/messages.inc.php:225
msgid "Settings for the table structure (list of columns)"
msgstr ""

#: libraries/config/messages.inc.php:226
msgid "Tabs"
msgstr "Tab"

#: libraries/config/messages.inc.php:227
msgid "Choose how you want tabs to work"
msgstr "Pilih cara kerja tab yang Anda inginkan"

#: libraries/config/messages.inc.php:228
msgid "Text fields"
msgstr "Isian teks"

#: libraries/config/messages.inc.php:229
msgid "Customize text input fields"
msgstr "Sesuaikan isian masukan teks"

#: libraries/config/messages.inc.php:230
msgid "Texy! text"
msgstr "Teks Texy!"

#: libraries/config/messages.inc.php:232
msgid "Warnings"
msgstr "Peringatan"

#: libraries/config/messages.inc.php:233
msgid "Disable some of the warnings shown by phpMyAdmin"
msgstr "Nonaktifkan beberapa peringatan dari phpMyAdmin"

#: libraries/config/messages.inc.php:234
msgid ""
"Enable [a@http://en.wikipedia.org/wiki/Gzip]gzip[/a] compression for import "
"and export operations"
msgstr ""

#: libraries/config/messages.inc.php:235
msgid "GZip"
msgstr "GZip"

#: libraries/config/messages.inc.php:236
msgid "Extra parameters for iconv"
msgstr "Parameter tambahan untuk iconv"

#: libraries/config/messages.inc.php:237
msgid ""
"If enabled, phpMyAdmin continues computing multiple-statement queries even "
"if one of the queries failed"
msgstr ""

#: libraries/config/messages.inc.php:238
msgid "Ignore multiple statement errors"
msgstr "Abaikan galat perintah jamak"

#: libraries/config/messages.inc.php:239
msgid ""
"Allow interrupt of import in case script detects it is close to time limit. "
"This might be a good way to import large files, however it can break "
"transactions."
msgstr ""

#: libraries/config/messages.inc.php:240
msgid "Partial import: allow interrupt"
msgstr "Impor parsial: izinkan interupsi"

#: libraries/config/messages.inc.php:245 libraries/config/messages.inc.php:252
#: libraries/plugins/import/ImportCsv.class.php:89
#: libraries/plugins/import/ImportLdi.class.php:71
msgid "Do not abort on INSERT error"
msgstr "Jangan gugurkan sewaktu galat INSERT"

#: libraries/config/messages.inc.php:246 libraries/config/messages.inc.php:254
#: libraries/plugins/import/AbstractImportCsv.class.php:55
msgid "Replace table data with file"
msgstr "Ganti data tabel dengan berkas"

#: libraries/config/messages.inc.php:248
msgid ""
"Default format; be aware that this list depends on location (database, "
"table) and only SQL is always available"
msgstr ""

#: libraries/config/messages.inc.php:249
msgid "Format of imported file"
msgstr "Format berkas impor"

#: libraries/config/messages.inc.php:253
#: libraries/plugins/import/ImportLdi.class.php:76
msgid "Use LOCAL keyword"
msgstr "Gunakan kata kunci LOCAL"

#: libraries/config/messages.inc.php:256 libraries/config/messages.inc.php:264
#: libraries/config/messages.inc.php:265
msgid "Column names in first row"
msgstr "Nama kolom pada baris pertama"

#: libraries/config/messages.inc.php:257
#: libraries/plugins/import/ImportOds.class.php:82
msgid "Do not import empty rows"
msgstr "Jangan impor baris kosong"

#: libraries/config/messages.inc.php:258
msgid "Import currencies ($5.00 to 5.00)"
msgstr "Impor mata uang ($5.00 menjadi 5.00)"

#: libraries/config/messages.inc.php:259
msgid "Import percentages as proper decimals (12.00% to .12)"
msgstr "Impor persentase menjadi nilai desimal (12.00% menjadi .12)"

#: libraries/config/messages.inc.php:260
msgid "Number of queries to skip from start"
msgstr "Jumlah kueri yang dilewati dari awal"

#: libraries/config/messages.inc.php:261
msgid "Partial import: skip queries"
msgstr "Impor parsial: lewati kueri"

#: libraries/config/messages.inc.php:263
msgid "Do not use AUTO_INCREMENT for zero values"
msgstr "Jangan gunakan AUTO_INCREMENT untuk nilai nol"

#: libraries/config/messages.inc.php:266
msgid "Initial state for sliders"
msgstr "Kondisi awal slider"

#: libraries/config/messages.inc.php:267
msgid "How many rows can be inserted at one time"
msgstr "Jumlah baris yang dapat ditambahkan dalam satu waktu"

#: libraries/config/messages.inc.php:268
msgid "Number of inserted rows"
msgstr "Jumlah baris tambahan"

#: libraries/config/messages.inc.php:269
msgid ""
"Maximum number of characters shown in any non-numeric column on browse view"
msgstr ""
"Jumlah karakter maksimum yang ditunjukkan pada kolom non-angka pada modus "
"jelajah"

#: libraries/config/messages.inc.php:270
msgid "Limit column characters"
msgstr "Batas karakter kolom"

#: libraries/config/messages.inc.php:271
msgid ""
"If TRUE, logout deletes cookies for all servers; when set to FALSE, logout "
"only occurs for the current server. Setting this to FALSE makes it easy to "
"forget to log out from other servers when connected to multiple servers."
msgstr ""

#: libraries/config/messages.inc.php:272
msgid "Delete all cookies on logout"
msgstr "Hapus semua kuki sewaktu keluar"

#: libraries/config/messages.inc.php:273
msgid ""
"Define whether the previous login should be recalled or not in cookie "
"authentication mode"
msgstr ""

#: libraries/config/messages.inc.php:274
msgid "Recall user name"
msgstr "Ingat nama pengguna"

#: libraries/config/messages.inc.php:275
msgid ""
"Defines how long (in seconds) a login cookie should be stored in browser. "
"The default of 0 means that it will be kept for the existing session only, "
"and will be deleted as soon as you close the browser window. This is "
"recommended for non-trusted environments."
msgstr ""

#: libraries/config/messages.inc.php:276
msgid "Login cookie store"
msgstr "Penyimpanan kuki masuk"

#: libraries/config/messages.inc.php:277
msgid "Define how long (in seconds) a login cookie is valid"
msgstr ""

#: libraries/config/messages.inc.php:278
msgid "Login cookie validity"
msgstr "Validitas kuki masuk"

#: libraries/config/messages.inc.php:279
msgid "Double size of textarea for LONGTEXT columns"
msgstr ""

#: libraries/config/messages.inc.php:280
msgid "Bigger textarea for LONGTEXT"
msgstr "Textarea lebih besar untuk LONGTEXT"

#: libraries/config/messages.inc.php:281
msgid "Maximum number of characters used when a SQL query is displayed"
msgstr "Jumlah maksimum karakter yang dipakai sewaktu menampilkan kueri SQL"

#: libraries/config/messages.inc.php:282
msgid "Maximum displayed SQL length"
msgstr "Panjang SQL maksimum yang ditayangkan"

#: libraries/config/messages.inc.php:283 libraries/config/messages.inc.php:290
#: libraries/config/messages.inc.php:344
msgid "Users cannot set a higher value"
msgstr "Pengguna tidak dapat menetapkan nilai yang lebih tinggi"

#: libraries/config/messages.inc.php:284
#, fuzzy
#| msgid "Maximum number of tables displayed in table list"
msgid "Maximum number of databases displayed in database list"
msgstr "Jumlah maksimum tabel yang ditampilkan di daftar tabel"

#: libraries/config/messages.inc.php:285
msgid "Maximum databases"
msgstr "Basis data maksimum"

#: libraries/config/messages.inc.php:286
msgid ""
"The number of items that can be displayed on each page of the navigation tree"
msgstr ""

#: libraries/config/messages.inc.php:287
msgid "Maximum items in branch"
msgstr ""

#: libraries/config/messages.inc.php:288
msgid ""
"Number of rows displayed when browsing a result set. If the result set "
"contains more rows, &quot;Previous&quot; and &quot;Next&quot; links will be "
"shown."
msgstr ""

#: libraries/config/messages.inc.php:289
msgid "Maximum number of rows to display"
msgstr "Jumlah maksimum baris yang ditampilkan"

#: libraries/config/messages.inc.php:291
msgid "Maximum number of tables displayed in table list"
msgstr "Jumlah maksimum tabel yang ditampilkan di daftar tabel"

#: libraries/config/messages.inc.php:292
msgid "Maximum tables"
msgstr "Tabel maksimum"

#: libraries/config/messages.inc.php:293
msgid ""
"Disable the default warning that is displayed if mcrypt is missing for "
"cookie authentication"
msgstr ""
"Nonaktifkan peringatan bawaan yang ditampilkan sewaktu mcrypt tidak "
"ditemukan untuk autentikasi kuki"

#: libraries/config/messages.inc.php:294
msgid "mcrypt warning"
msgstr "Peringatan mcrypt"

#: libraries/config/messages.inc.php:295
msgid ""
"The number of bytes a script is allowed to allocate, eg. [kbd]32M[/kbd] "
"([kbd]0[/kbd] for no limit)"
msgstr ""

#: libraries/config/messages.inc.php:296
msgid "Memory limit"
msgstr "Limit memori"

#: libraries/config/messages.inc.php:297
#, fuzzy
#| msgid "Show logo in left frame"
msgid "Show logo in navigation panel"
msgstr "Tampilkan logo di bingkai kiri"

#: libraries/config/messages.inc.php:298
msgid "Display logo"
msgstr "Tampilkan logo"

#: libraries/config/messages.inc.php:299
#, fuzzy
#| msgid "URL where logo in the navigation frame will point to"
msgid "URL where logo in the navigation panel will point to"
msgstr "URL yang disasar oleh logo di bingkai navigasi"

#: libraries/config/messages.inc.php:300
msgid "Logo link URL"
msgstr "URL tautan logo"

#: libraries/config/messages.inc.php:301
msgid ""
"Open the linked page in the main window ([kbd]main[/kbd]) or in a new one "
"([kbd]new[/kbd])"
msgstr ""
"Buka halaman tertaut di jendela utama ([kbd]main[/kbd]) atau jendela baru "
"([kbd]new[/kbd])"

#: libraries/config/messages.inc.php:302
msgid "Logo link target"
msgstr "Sasaran tautan logo"

#: libraries/config/messages.inc.php:303
#, fuzzy
#| msgid "Display server choice at the top of the left frame"
msgid "Display server choice at the top of the navigation panel"
msgstr "Tampilkan pilihan server di bagian atas bingkai kiri"

#: libraries/config/messages.inc.php:304
msgid "Display servers selection"
msgstr "Tampilkan pilihan server"

#: libraries/config/messages.inc.php:305
msgid "Target for quick access icon"
msgstr "Target ikon akses cepat"

#: libraries/config/messages.inc.php:306
#, fuzzy
#| msgid "Minimum number of tables to display the table filter box"
msgid ""
"Defines the minimum number of items (tables, views, routines and events) to "
"display a filter box."
msgstr "Jumlah minimum tabel yang ditampilkan di kotak filter tabel"

#: libraries/config/messages.inc.php:307
#, fuzzy
#| msgid "Minimum number of tables to display the table filter box"
msgid "Minimum number of items to display the filter box"
msgstr "Jumlah minimum tabel yang ditampilkan di kotak filter tabel"

#: libraries/config/messages.inc.php:308
#, fuzzy
#| msgid "Minimum number of tables to display the table filter box"
msgid "Minimum number of databases to display the database filter box"
msgstr "Jumlah minimum tabel yang ditampilkan di kotak filter tabel"

#: libraries/config/messages.inc.php:309
#, fuzzy
#| msgid ""
#| "Only light version; display databases in a tree (determined by the "
#| "separator defined below)"
msgid ""
"Group items in the navigation tree (determined by the separator defined "
"below)"
msgstr ""
"Hanya untuk versi ringan; tampilkan basis data dalam hierarki (ditentukan "
"oleh pemisah yang ditentukan di bawah)"

#: libraries/config/messages.inc.php:310
msgid "Group items in the tree"
msgstr ""

#: libraries/config/messages.inc.php:311
msgid "String that separates databases into different tree levels"
msgstr ""
"String yang memisahkan basis data ke dalam tingkat hierarki yang berbeda"

#: libraries/config/messages.inc.php:312
msgid "Database tree separator"
msgstr "Pemisah hierarki basis data"

#: libraries/config/messages.inc.php:313
msgid "String that separates tables into different tree levels"
msgstr "String yang memisahkan tabel ke dalam tingkat hierarki yang berbeda"

#: libraries/config/messages.inc.php:314
msgid "Table tree separator"
msgstr "Pemisah hierarki tabel"

#: libraries/config/messages.inc.php:315
msgid "Maximum table tree depth"
msgstr "Kedalaman hierarki tabel maksimum"

#: libraries/config/messages.inc.php:316
msgid "Highlight server under the mouse cursor"
msgstr "Sorot server yang dikenai kursor"

#: libraries/config/messages.inc.php:317
msgid "Enable highlighting"
msgstr "Aktifkan penyorotan"

#: libraries/config/messages.inc.php:318
msgid "Maximum number of recently used tables; set 0 to disable"
msgstr ""
"Jumlah maksimum tabel yang terakhir digunakan; masukkan 0 untuk menonaktifkan"

#: libraries/config/messages.inc.php:319
msgid "Recently used tables"
msgstr "Tabel yang terakhir digunakan"

#: libraries/config/messages.inc.php:320
msgid "These are Edit, Copy and Delete links"
msgstr "Ini adalah tautan Edit, Salin, dan Hapus"

#: libraries/config/messages.inc.php:321
msgid "Where to show the table row links"
msgstr "Tempat menampilkan tautan baris tabel"

#: libraries/config/messages.inc.php:322
msgid "Use natural order for sorting table and database names"
msgstr "Gunakan urutan alami untuk pengurutan nama tabel dan basis data"

#: libraries/config/messages.inc.php:323
msgid "Natural order"
msgstr "Urutan alami"

#: libraries/config/messages.inc.php:324 libraries/config/messages.inc.php:338
msgid "Use only icons, only text or both"
msgstr "Gunakan hanya ikon, hanya teks, atau keduanya"

#: libraries/config/messages.inc.php:325
msgid "Iconic navigation bar"
msgstr "Bilah navigasi dengan ikon"

#: libraries/config/messages.inc.php:326
msgid "use GZip output buffering for increased speed in HTTP transfers"
msgstr ""

#: libraries/config/messages.inc.php:327
msgid "GZip output buffering"
msgstr "Penyanggaan keluaran GZip"

#: libraries/config/messages.inc.php:328
msgid ""
"[kbd]SMART[/kbd] - i.e. descending order for columns of type TIME, DATE, "
"DATETIME and TIMESTAMP, ascending order otherwise"
msgstr ""

#: libraries/config/messages.inc.php:329
msgid "Default sorting order"
msgstr "Urutan bawaan"

#: libraries/config/messages.inc.php:330
msgid "Use persistent connections to MySQL databases"
msgstr "Gunakan koneksi persisten ke basis data MySQL"

#: libraries/config/messages.inc.php:331
msgid "Persistent connections"
msgstr "Koneksi persisten"

#: libraries/config/messages.inc.php:332
msgid ""
"Disable the default warning that is displayed on the database details "
"Structure page if any of the required tables for the phpMyAdmin "
"configuration storage could not be found"
msgstr ""

#: libraries/config/messages.inc.php:333
msgid "Missing phpMyAdmin configuration storage tables"
msgstr "Tabel penyimpanan konfigurasi phpMyAdmin tidak ditemukan"

#: libraries/config/messages.inc.php:334
#, fuzzy
#| msgid ""
#| "Disable the default warning that is displayed if mcrypt is missing for "
#| "cookie authentication"
msgid ""
"Disable the default warning that is displayed if a difference between the "
"MySQL library and server is detected"
msgstr ""
"Nonaktifkan peringatan bawaan yang ditampilkan sewaktu mcrypt tidak "
"ditemukan untuk autentikasi kuki"

#: libraries/config/messages.inc.php:335
msgid "Server/library difference warning"
msgstr ""

#: libraries/config/messages.inc.php:336
#, fuzzy
#| msgid ""
#| "Disable the default warning that is displayed if mcrypt is missing for "
#| "cookie authentication"
msgid ""
"Disable the default warning that is displayed on the Structure page if "
"column names in a table are reserved MySQL words"
msgstr ""
"Nonaktifkan peringatan bawaan yang ditampilkan sewaktu mcrypt tidak "
"ditemukan untuk autentikasi kuki"

#: libraries/config/messages.inc.php:337
msgid "MySQL reserved word warning"
msgstr ""

#: libraries/config/messages.inc.php:339
msgid "Iconic table operations"
msgstr "Operasi tabel dengan ikon"

#: libraries/config/messages.inc.php:340
msgid "Disallow BLOB and BINARY columns from editing"
msgstr "Nonaktifkan penyuntingan kolom BLOB dan BINARY"

#: libraries/config/messages.inc.php:341
msgid "Protect binary columns"
msgstr "Lindungi kolom biner"

#: libraries/config/messages.inc.php:342
msgid ""
"Enable if you want DB-based query history (requires phpMyAdmin configuration "
"storage). If disabled, this utilizes JS-routines to display query history "
"(lost by window close)."
msgstr ""

#: libraries/config/messages.inc.php:343
msgid "Permanent query history"
msgstr "Riwayat kueri permanen"

#: libraries/config/messages.inc.php:345
msgid "How many queries are kept in history"
msgstr "Jumlah kueri yang disimpan dalam riwayat"

#: libraries/config/messages.inc.php:346
msgid "Query history length"
msgstr "Panjang riwayat kueri"

#: libraries/config/messages.inc.php:347
msgid "Tab displayed when opening a new query window"
msgstr "Tab yang ditampilkan sewaktu membuka jendela kueri baru"

#: libraries/config/messages.inc.php:348
msgid "Default query window tab"
msgstr "Tab jendela kueri bawaan"

#: libraries/config/messages.inc.php:349
msgid "Query window height (in pixels)"
msgstr "Tinggi jendela kueri (dalam piksel)"

#: libraries/config/messages.inc.php:350
msgid "Query window height"
msgstr "Tinggi jendela kueri"

#: libraries/config/messages.inc.php:351
msgid "Query window width (in pixels)"
msgstr "Lebar jendela kueri (dalam piksel)"

#: libraries/config/messages.inc.php:352
msgid "Query window width"
msgstr "Lebar jendela kueri"

#: libraries/config/messages.inc.php:353
msgid "Select which functions will be used for character set conversion"
msgstr ""

#: libraries/config/messages.inc.php:354
msgid "Recoding engine"
msgstr "Mesin pengode ulang"

#: libraries/config/messages.inc.php:355
msgid "When browsing tables, the sorting of each table is remembered"
msgstr ""

#: libraries/config/messages.inc.php:356
msgid "Remember table's sorting"
msgstr "Ingat urutan tabel"

#: libraries/config/messages.inc.php:357
msgid "Repeat the headers every X cells, [kbd]0[/kbd] deactivates this feature"
msgstr ""

#: libraries/config/messages.inc.php:358
msgid "Repeat headers"
msgstr "Ulangi judul"

#: libraries/config/messages.inc.php:360
msgid "Grid editing: trigger action"
msgstr ""

#: libraries/config/messages.inc.php:361
#, fuzzy
#| msgid "Save all edited cells at once"
msgid "Grid editing: save all edited cells at once"
msgstr "Simpan semua sel yang disunting sekaligus"

#: libraries/config/messages.inc.php:362
msgid "Directory where exports can be saved on server"
msgstr "Direktori penyimpanan ekspor di server"

#: libraries/config/messages.inc.php:363
msgid "Save directory"
msgstr "Direktori penyimpanan"

#: libraries/config/messages.inc.php:364
msgid "Leave blank if not used"
msgstr "Biarkan kosong jika tidak digunakan"

#: libraries/config/messages.inc.php:365
msgid "Host authorization order"
msgstr "Urutan otorisasi inang"

#: libraries/config/messages.inc.php:366
msgid "Leave blank for defaults"
msgstr "Biarkan kosong untuk menggunakan bawaan"

#: libraries/config/messages.inc.php:367
msgid "Host authorization rules"
msgstr "Aturan otorisasi inang"

#: libraries/config/messages.inc.php:368
msgid "Allow logins without a password"
msgstr "Izinkan masuk tanpa sandi"

#: libraries/config/messages.inc.php:369
msgid "Allow root login"
msgstr "Izinkan masuk root"

#: libraries/config/messages.inc.php:370
msgid "HTTP Basic Auth Realm name to display when doing HTTP Auth"
msgstr ""

#: libraries/config/messages.inc.php:371
msgid "HTTP Realm"
msgstr "HTTP Realm"

#: libraries/config/messages.inc.php:372
msgid ""
"The path for the config file for [a@http://swekey.com]SweKey hardware "
"authentication[/a] (not located in your document root; suggested: /etc/"
"swekey.conf)"
msgstr ""

#: libraries/config/messages.inc.php:373
msgid "SweKey config file"
msgstr "Berkas config SweKey"

#: libraries/config/messages.inc.php:374
msgid "Authentication method to use"
msgstr "Metode autentikasi yang dipakai"

#: libraries/config/messages.inc.php:375 setup/frames/index.inc.php:136
msgid "Authentication type"
msgstr "Jenis autentikasi"

#: libraries/config/messages.inc.php:376
msgid ""
"Leave blank for no [a@http://wiki.phpmyadmin.net/pma/bookmark]bookmark[/a] "
"support, suggested: [kbd]pma__bookmark[/kbd]"
msgstr ""

#: libraries/config/messages.inc.php:377
msgid "Bookmark table"
msgstr "Tabel markah"

#: libraries/config/messages.inc.php:378
#, fuzzy
#| msgid ""
#| "Leave blank for no user preferences storage in database, suggested: [kbd]"
#| "pma_userconfig[/kbd]"
msgid ""
"Leave blank for no column comments/mime types, suggested: [kbd]"
"pma__column_info[/kbd]"
msgstr ""
"Biarkan kosong untuk tidak menyimpan preferensi pengguna dalam basis data, "
"saran: [kbd]pma_userconfig[/kbd]"

#: libraries/config/messages.inc.php:379
msgid "Column information table"
msgstr "Tabel informasi kolom"

#: libraries/config/messages.inc.php:380
msgid "Compress connection to MySQL server"
msgstr ""

#: libraries/config/messages.inc.php:381
msgid "Compress connection"
msgstr "Pampatkan koneksi"

#: libraries/config/messages.inc.php:382
msgid "How to connect to server, keep [kbd]tcp[/kbd] if unsure"
msgstr ""

#: libraries/config/messages.inc.php:383
msgid "Connection type"
msgstr "Jenis koneksi"

#: libraries/config/messages.inc.php:384
msgid "Control user password"
msgstr "Sandi pengguna pengendali"

#: libraries/config/messages.inc.php:385
msgid ""
"A special MySQL user configured with limited permissions, more information "
"available on [a@http://wiki.phpmyadmin.net/pma/controluser]wiki[/a]"
msgstr ""

#: libraries/config/messages.inc.php:386
msgid "Control user"
msgstr "Pengguna pengendali"

#: libraries/config/messages.inc.php:387
msgid ""
"An alternate host to hold the configuration storage; leave blank to use the "
"already defined host"
msgstr ""

#: libraries/config/messages.inc.php:388
msgid "Control host"
msgstr "Inang pengendali"

#: libraries/config/messages.inc.php:389
msgid ""
"An alternate port to connect to the host that holds the configuration "
"storage; leave blank to use the default port, or the already defined port, "
"if the controlhost equals host"
msgstr ""

#: libraries/config/messages.inc.php:390
#, fuzzy
#| msgid "Control host"
msgid "Control port"
msgstr "Inang pengendali"

#: libraries/config/messages.inc.php:391
#, fuzzy
#| msgid ""
#| "Leave blank for no user preferences storage in database, suggested: [kbd]"
#| "pma_userconfig[/kbd]"
msgid ""
"Leave blank for no Designer support, suggested: [kbd]pma__designer_coords[/"
"kbd]"
msgstr ""
"Biarkan kosong untuk tidak menyimpan preferensi pengguna dalam basis data, "
"saran: [kbd]pma_userconfig[/kbd]"

#: libraries/config/messages.inc.php:392
msgid "Designer table"
msgstr "Tabel desainer"

#: libraries/config/messages.inc.php:393
msgid ""
"More information on [a@https://sourceforge.net/p/phpmyadmin/bugs/2606/]PMA "
"bug tracker[/a] and [a@http://bugs.mysql.com/19588]MySQL Bugs[/a]"
msgstr ""

#: libraries/config/messages.inc.php:394
msgid "Disable use of INFORMATION_SCHEMA"
msgstr "Noaktifkan penggunaan INFORMATION_SCHEMA"

#: libraries/config/messages.inc.php:395
msgid "What PHP extension to use; you should use mysqli if supported"
msgstr ""

#: libraries/config/messages.inc.php:396
msgid "PHP extension to use"
msgstr "Ekstensi PHP yang dipakai"

#: libraries/config/messages.inc.php:397
msgid "Hide databases matching regular expression (PCRE)"
msgstr ""

#: libraries/config/messages.inc.php:398
msgid "Hide databases"
msgstr "Sembunyikan basis data"

#: libraries/config/messages.inc.php:399
#, fuzzy
#| msgid ""
#| "Leave blank for no user preferences storage in database, suggested: [kbd]"
#| "pma_userconfig[/kbd]"
msgid ""
"Leave blank for no SQL query history support, suggested: [kbd]pma__history[/"
"kbd]"
msgstr ""
"Biarkan kosong untuk tidak menyimpan preferensi pengguna dalam basis data, "
"saran: [kbd]pma_userconfig[/kbd]"

#: libraries/config/messages.inc.php:400
msgid "SQL query history table"
msgstr "Tabel riwayat kueri SQL"

#: libraries/config/messages.inc.php:401
msgid "Hostname where MySQL server is running"
msgstr "Nama inang yang menjalankan server MySQL"

#: libraries/config/messages.inc.php:402
msgid "Server hostname"
msgstr "Nama inang server"

#: libraries/config/messages.inc.php:403
msgid "Logout URL"
msgstr "URL keluar"

#: libraries/config/messages.inc.php:404
msgid ""
"Limits number of table preferences which are stored in database, the oldest "
"records are automatically removed"
msgstr ""

#: libraries/config/messages.inc.php:405
#, fuzzy
#| msgid "Maximum number of tables displayed in table list"
msgid "Maximal number of table preferences to store"
msgstr "Jumlah maksimum tabel yang ditampilkan di daftar tabel"

#: libraries/config/messages.inc.php:406
msgid "Try to connect without password"
msgstr "Coba koneksi tanpa sandi"

#: libraries/config/messages.inc.php:407
msgid "Connect without password"
msgstr "Tersambung tanpa sandi"

#: libraries/config/messages.inc.php:408
msgid ""
"You can use MySQL wildcard characters (% and _), escape them if you want to "
"use their literal instances, i.e. use [kbd]'my\\_db'[/kbd] and not "
"[kbd]'my_db'[/kbd]."
msgstr ""

#: libraries/config/messages.inc.php:409
msgid "Show only listed databases"
msgstr "Tampilkan hanya basis data terdaftar"

#: libraries/config/messages.inc.php:410 libraries/config/messages.inc.php:451
msgid "Leave empty if not using config auth"
msgstr ""

#: libraries/config/messages.inc.php:411
msgid "Password for config auth"
msgstr "Sandi untuk autentikasi config"

#: libraries/config/messages.inc.php:412
#, fuzzy
#| msgid ""
#| "Leave blank for no user preferences storage in database, suggested: [kbd]"
#| "pma_userconfig[/kbd]"
msgid ""
"Leave blank for no PDF schema support, suggested: [kbd]pma__pdf_pages[/kbd]"
msgstr ""
"Biarkan kosong untuk tidak menyimpan preferensi pengguna dalam basis data, "
"saran: [kbd]pma_userconfig[/kbd]"

#: libraries/config/messages.inc.php:413
msgid "PDF schema: pages table"
msgstr "Skema PDF: tabel halaman"

#: libraries/config/messages.inc.php:414
msgid ""
"Database used for relations, bookmarks, and PDF features. See [a@http://wiki."
"phpmyadmin.net/pma/pmadb]pmadb[/a] for complete information. Leave blank for "
"no support. Suggested: [kbd]phpmyadmin[/kbd]"
msgstr ""

#: libraries/config/messages.inc.php:415
msgid "Database name"
msgstr "Nama basis data"

#: libraries/config/messages.inc.php:416
msgid "Port on which MySQL server is listening, leave empty for default"
msgstr ""

#: libraries/config/messages.inc.php:417
msgid "Server port"
msgstr "Porta server"

#: libraries/config/messages.inc.php:418
#, fuzzy
#| msgid ""
#| "Leave blank for no user preferences storage in database, suggested: [kbd]"
#| "pma_userconfig[/kbd]"
msgid ""
"Leave blank for no \"persistent\" recently used tables across sessions, "
"suggested: [kbd]pma__recent[/kbd]"
msgstr ""
"Biarkan kosong untuk tidak menyimpan preferensi pengguna dalam basis data, "
"saran: [kbd]pma_userconfig[/kbd]"

#: libraries/config/messages.inc.php:419
msgid "Recently used table"
msgstr "Tabel yang baru digunakan"

#: libraries/config/messages.inc.php:420
msgid ""
"Leave blank for no [a@http://wiki.phpmyadmin.net/pma/relation]relation-links"
"[/a] support, suggested: [kbd]pma__relation[/kbd]"
msgstr ""

#: libraries/config/messages.inc.php:421
msgid "Relation table"
msgstr "Tabel relasi"

#: libraries/config/messages.inc.php:422
msgid "SQL command to fetch available databases"
msgstr "Perintah SQL untuk mengambil basis data yang tersedia"

#: libraries/config/messages.inc.php:423
msgid "SHOW DATABASES command"
msgstr "Perintah SHOW DATABASES"

#: libraries/config/messages.inc.php:424
msgid ""
"See [a@http://wiki.phpmyadmin.net/pma/auth_types#signon]authentication types"
"[/a] for an example"
msgstr ""

#: libraries/config/messages.inc.php:425
msgid "Signon session name"
msgstr "Nama sesi Signon"

#: libraries/config/messages.inc.php:426
msgid "Signon URL"
msgstr "URL Signon"

#: libraries/config/messages.inc.php:427
msgid "Socket on which MySQL server is listening, leave empty for default"
msgstr ""

#: libraries/config/messages.inc.php:428
msgid "Server socket"
msgstr "Socket server"

#: libraries/config/messages.inc.php:429
msgid "Enable SSL for connection to MySQL server"
msgstr "Aktifkan SSL untuk koneksi ke server MySQL"

#: libraries/config/messages.inc.php:430
msgid "Use SSL"
msgstr "Gunakan SSL"

#: libraries/config/messages.inc.php:431
#, fuzzy
#| msgid ""
#| "Leave blank for no user preferences storage in database, suggested: [kbd]"
#| "pma_userconfig[/kbd]"
msgid ""
"Leave blank for no PDF schema support, suggested: [kbd]pma__table_coords[/"
"kbd]"
msgstr ""
"Biarkan kosong untuk tidak menyimpan preferensi pengguna dalam basis data, "
"saran: [kbd]pma_userconfig[/kbd]"

#: libraries/config/messages.inc.php:432
msgid "PDF schema: table coordinates"
msgstr "Skema PDF: koordinat tabel"

#: libraries/config/messages.inc.php:433
msgid ""
"Table to describe the display columns, leave blank for no support; "
"suggested: [kbd]pma__table_info[/kbd]"
msgstr ""

#: libraries/config/messages.inc.php:434
msgid "Display columns table"
msgstr "Tabel kolom tampilan"

#: libraries/config/messages.inc.php:435
#, fuzzy
#| msgid ""
#| "Leave blank for no user preferences storage in database, suggested: [kbd]"
#| "pma_userconfig[/kbd]"
msgid ""
"Leave blank for no \"persistent\" tables' UI preferences across sessions, "
"suggested: [kbd]pma__table_uiprefs[/kbd]"
msgstr ""
"Biarkan kosong untuk tidak menyimpan preferensi pengguna dalam basis data, "
"saran: [kbd]pma_userconfig[/kbd]"

#: libraries/config/messages.inc.php:436
msgid "UI preferences table"
msgstr "Tabel preferensi UI"

#: libraries/config/messages.inc.php:437
msgid ""
"Whether a DROP DATABASE IF EXISTS statement will be added as first line to "
"the log when creating a database."
msgstr ""

#: libraries/config/messages.inc.php:438
msgid "Add DROP DATABASE"
msgstr "Tambahkan DROP DATABASE"

#: libraries/config/messages.inc.php:439
msgid ""
"Whether a DROP TABLE IF EXISTS statement will be added as first line to the "
"log when creating a table."
msgstr ""

#: libraries/config/messages.inc.php:440
msgid "Add DROP TABLE"
msgstr "Tambahkan DROP TABLE"

#: libraries/config/messages.inc.php:441
msgid ""
"Whether a DROP VIEW IF EXISTS statement will be added as first line to the "
"log when creating a view."
msgstr ""

#: libraries/config/messages.inc.php:442
msgid "Add DROP VIEW"
msgstr "Tambahkan DROP VIEW"

#: libraries/config/messages.inc.php:443
msgid "Defines the list of statements the auto-creation uses for new versions."
msgstr ""

#: libraries/config/messages.inc.php:444
msgid "Statements to track"
msgstr "Statement untuk dilacak"

#: libraries/config/messages.inc.php:445
#, fuzzy
#| msgid ""
#| "Leave blank for no user preferences storage in database, suggested: [kbd]"
#| "pma_userconfig[/kbd]"
msgid ""
"Leave blank for no SQL query tracking support, suggested: [kbd]pma__tracking"
"[/kbd]"
msgstr ""
"Biarkan kosong untuk tidak menyimpan preferensi pengguna dalam basis data, "
"saran: [kbd]pma_userconfig[/kbd]"

#: libraries/config/messages.inc.php:446
msgid "SQL query tracking table"
msgstr "Tabel pelacakan kueri SQL"

#: libraries/config/messages.inc.php:447
msgid ""
"Whether the tracking mechanism creates versions for tables and views "
"automatically."
msgstr ""

#: libraries/config/messages.inc.php:448
msgid "Automatically create versions"
msgstr "Buat versi secara otomatis"

#: libraries/config/messages.inc.php:449
#, fuzzy
#| msgid ""
#| "Leave blank for no user preferences storage in database, suggested: [kbd]"
#| "pma_userconfig[/kbd]"
msgid ""
"Leave blank for no user preferences storage in database, suggested: [kbd]"
"pma__userconfig[/kbd]"
msgstr ""
"Biarkan kosong untuk tidak menyimpan preferensi pengguna dalam basis data, "
"saran: [kbd]pma_userconfig[/kbd]"

#: libraries/config/messages.inc.php:450
msgid "User preferences storage table"
msgstr "Tabel penyimpanan preferensi pengguna"

#: libraries/config/messages.inc.php:452
msgid "User for config auth"
msgstr "Pengguna autentikasi config"

#: libraries/config/messages.inc.php:453
msgid ""
"A user-friendly description of this server. Leave blank to display the "
"hostname instead."
msgstr ""
"Deskripsi server yang lebih jelas. Biarkan kosong untuk menampilkan nama "
"inang saja."

#: libraries/config/messages.inc.php:454
msgid "Verbose name of this server"
msgstr "Nama deskriptif server"

#: libraries/config/messages.inc.php:455
msgid "Whether a user should be displayed a &quot;show all (rows)&quot; button"
msgstr "Tampilkan tombol &quot;tampilkan semua (baris)&quot; kepada pengguna"

#: libraries/config/messages.inc.php:456
msgid "Allow to display all the rows"
msgstr "Izinkan tampilan semua baris"

#: libraries/config/messages.inc.php:457
msgid ""
"Please note that enabling this has no effect with [kbd]config[/kbd] "
"authentication mode because the password is hard coded in the configuration "
"file; this does not limit the ability to execute the same command directly"
msgstr ""

#: libraries/config/messages.inc.php:458
msgid "Show password change form"
msgstr "Tampilkan formulir penggantian sandi"

#: libraries/config/messages.inc.php:459
msgid "Show create database form"
msgstr "Tampilkan formulir pembuatan basis data"

#: libraries/config/messages.inc.php:460
msgid "Show or hide a column displaying the Creation timestamp for all tables"
msgstr ""

#: libraries/config/messages.inc.php:461
#, fuzzy
#| msgid "Show more actions"
msgid "Show Creation timestamp"
msgstr "Tampilkan tindakan lain"

#: libraries/config/messages.inc.php:462
msgid ""
"Show or hide a column displaying the Last update timestamp for all tables"
msgstr ""

#: libraries/config/messages.inc.php:463
msgid "Show Last update timestamp"
msgstr ""

#: libraries/config/messages.inc.php:464
msgid ""
"Show or hide a column displaying the Last check timestamp for all tables"
msgstr ""

#: libraries/config/messages.inc.php:465
#, fuzzy
#| msgid "Show master status"
msgid "Show Last check timestamp"
msgstr "Tampilkan status master"

#: libraries/config/messages.inc.php:466
msgid ""
"Defines whether or not type display direction option is shown when browsing "
"a table"
msgstr ""

#: libraries/config/messages.inc.php:467
msgid "Show display direction"
msgstr "Tampilkan arah tampilan"

#: libraries/config/messages.inc.php:468
msgid ""
"Defines whether or not type fields should be initially displayed in edit/"
"insert mode"
msgstr ""

#: libraries/config/messages.inc.php:469
msgid "Show field types"
msgstr "Tampilkan jenis isian"

#: libraries/config/messages.inc.php:470
msgid "Display the function fields in edit/insert mode"
msgstr "Menampilkan isian fungsi pada modus edit/tambahkan"

#: libraries/config/messages.inc.php:471
msgid "Show function fields"
msgstr "Tampilkan isian fungsi"

#: libraries/config/messages.inc.php:472
msgid "Whether to show hint or not"
msgstr ""

#: libraries/config/messages.inc.php:473
msgid "Show hint"
msgstr "Tampilkan petunjuk"

#: libraries/config/messages.inc.php:474
msgid ""
"Shows link to [a@http://php.net/manual/function.phpinfo.php]phpinfo()[/a] "
"output"
msgstr ""
"Tampilkan tautan untuk melihat hasil [a@http://php.net/manual/function."
"phpinfo.php]phpinfo()[/a]"

#: libraries/config/messages.inc.php:475
msgid "Show phpinfo() link"
msgstr "Tampilkan tautan phpinfo()"

#: libraries/config/messages.inc.php:476
msgid "Show detailed MySQL server information"
msgstr "Tampilkan informasi detail server MySQL"

#: libraries/config/messages.inc.php:477
msgid "Defines whether SQL queries generated by phpMyAdmin should be displayed"
msgstr ""

#: libraries/config/messages.inc.php:478
msgid "Show SQL queries"
msgstr "Tampilkan kueri SQL"

#: libraries/config/messages.inc.php:479
msgid ""
"Defines whether the query box should stay on-screen after its submission"
msgstr ""

#: libraries/config/messages.inc.php:480 libraries/sql_query_form.lib.php:373
#, fuzzy
#| msgid "Hide query box"
msgid "Retain query box"
msgstr "Sembunyikan kotak kueri"

#: libraries/config/messages.inc.php:481
msgid "Allow to display database and table statistics (eg. space usage)"
msgstr ""

#: libraries/config/messages.inc.php:482
msgid "Show statistics"
msgstr "Tampilkan statistik"

#: libraries/config/messages.inc.php:483
msgid "Display table comments in tooltips"
msgstr "Tampilkan komentar tabel pada balon informasi"

#: libraries/config/messages.inc.php:484
msgid ""
"Mark used tables and make it possible to show databases with locked tables"
msgstr ""

#: libraries/config/messages.inc.php:485
msgid "Skip locked tables"
msgstr "Lewati tabel terkunci"

#: libraries/config/messages.inc.php:490
msgid "Requires SQL Validator to be enabled"
msgstr ""

#: libraries/config/messages.inc.php:492 libraries/replication_gui.lib.php:65
#: libraries/replication_gui.lib.php:365 libraries/replication_gui.lib.php:375
#: libraries/server_privileges.lib.php:1195
#: libraries/server_privileges.lib.php:1219
#: libraries/server_privileges.lib.php:2398
msgid "Password"
msgstr "Kata Sandi"

#: libraries/config/messages.inc.php:493
msgid ""
"[strong]Warning:[/strong] requires PHP SOAP extension or PEAR SOAP to be "
"installed"
msgstr ""

#: libraries/config/messages.inc.php:494
msgid "Enable SQL Validator"
msgstr "Aktifkan Validator SQL"

#: libraries/config/messages.inc.php:495
msgid ""
"If you have a custom username, specify it here (defaults to [kbd]anonymous[/"
"kbd])"
msgstr ""

#: libraries/config/messages.inc.php:496 tbl_tracking.php:557
#: tbl_tracking.php:619
msgid "Username"
msgstr "Nama Pengguna"

#: libraries/config/messages.inc.php:497
msgid "A warning is displayed on the main page if Suhosin is detected"
msgstr "Menampilkan peringatan pada halaman utama jika Suhosin terdeteksi"

#: libraries/config/messages.inc.php:498
msgid "Suhosin warning"
msgstr "Peringatan Suhosin"

#: libraries/config/messages.inc.php:499
msgid ""
"Textarea size (columns) in edit mode, this value will be emphasized for SQL "
"query textareas (*2) and for query window (*1.25)"
msgstr ""

#: libraries/config/messages.inc.php:500
msgid "Textarea columns"
msgstr "Kolom textarea"

#: libraries/config/messages.inc.php:501
msgid ""
"Textarea size (rows) in edit mode, this value will be emphasized for SQL "
"query textareas (*2) and for query window (*1.25)"
msgstr ""

#: libraries/config/messages.inc.php:502
msgid "Textarea rows"
msgstr "Baris textarea"

#: libraries/config/messages.inc.php:503
msgid "Title of browser window when a database is selected"
msgstr "Judul jendela peramban sewaktu basis data dipilih"

#: libraries/config/messages.inc.php:505
msgid "Title of browser window when nothing is selected"
msgstr "Judul jendela peramban sewaktu tidak ada yang dipilih"

#: libraries/config/messages.inc.php:506
msgid "Default title"
msgstr "Judul bawaan"

#: libraries/config/messages.inc.php:507
msgid "Title of browser window when a server is selected"
msgstr "Judul jendela peramban sewaktu server dipilih"

#: libraries/config/messages.inc.php:509
msgid "Title of browser window when a table is selected"
msgstr "Judul jendela peramban sewaktu tabel dipilih"

#: libraries/config/messages.inc.php:511
msgid ""
"Input proxies as [kbd]IP: trusted HTTP header[/kbd]. The following example "
"specifies that phpMyAdmin should trust a HTTP_X_FORWARDED_FOR (X-Forwarded-"
"For) header coming from the proxy 1.2.3.4:[br][kbd]1.2.3.4: "
"HTTP_X_FORWARDED_FOR[/kbd]"
msgstr ""

#: libraries/config/messages.inc.php:512
msgid "List of trusted proxies for IP allow/deny"
msgstr "Daftar proksi tepercaya untuk allow/deny IP"

#: libraries/config/messages.inc.php:513
msgid "Directory on server where you can upload files for import"
msgstr "Direktori server tempat mengunggah berkas ekspor"

#: libraries/config/messages.inc.php:514
msgid "Upload directory"
msgstr "Direktori unggahan"

#: libraries/config/messages.inc.php:515
msgid "Allow for searching inside the entire database"
msgstr "Mengizinkan pencarian terhadap seluruh basis data"

#: libraries/config/messages.inc.php:516
msgid "Use database search"
msgstr "Gunakan pencarian basis data"

#: libraries/config/messages.inc.php:517
msgid ""
"When disabled, users cannot set any of the options below, regardless of the "
"checkbox on the right"
msgstr ""

#: libraries/config/messages.inc.php:518
msgid "Enable the Developer tab in settings"
msgstr "Aktifkan tab pengembang dalam pengaturan"

#: libraries/config/messages.inc.php:519 setup/frames/index.inc.php:275
msgid "Check for latest version"
msgstr "Periksa versi terbaru"

#: libraries/config/messages.inc.php:520
msgid "Enables check for latest version on main phpMyAdmin page"
msgstr ""

#: libraries/config/messages.inc.php:521 setup/lib/index.lib.php:132
#: setup/lib/index.lib.php:143 setup/lib/index.lib.php:164
#: setup/lib/index.lib.php:175 setup/lib/index.lib.php:187
#: setup/lib/index.lib.php:195 setup/lib/index.lib.php:202
#: setup/lib/index.lib.php:243
msgid "Version check"
msgstr "Pemeriksaan versi"

#: libraries/config/messages.inc.php:522
msgid ""
"The url of the proxy to be used when retrieving the information about the "
"latest version of phpMyAdmin. You need this if the server where phpMyAdmin "
"is installed does not have direct access to the internet. The format is: "
"\"hostname:portnumber\""
msgstr ""

#: libraries/config/messages.inc.php:523
#, fuzzy
#| msgid "Version check"
msgid "Version check proxy url"
msgstr "Pemeriksaan versi"

#: libraries/config/messages.inc.php:524
msgid ""
"The username for authenticating with the proxy. By default, no "
"authentication is performed. If a username is supplied, Basic Authentication "
"will be performed. No other types of authentication are currently supported."
msgstr ""

#: libraries/config/messages.inc.php:525
#, fuzzy
#| msgid "Version check"
msgid "Version check proxy username"
msgstr "Pemeriksaan versi"

#: libraries/config/messages.inc.php:526
msgid "The password for authenticating with the proxy"
msgstr ""

#: libraries/config/messages.inc.php:527
#, fuzzy
#| msgid "Version check"
msgid "Version check proxy password"
msgstr "Pemeriksaan versi"

#: libraries/config/messages.inc.php:529
msgid ""
"Enable [a@http://en.wikipedia.org/wiki/ZIP_(file_format)]ZIP[/a] compression "
"for import and export operations"
msgstr ""

#: libraries/config/messages.inc.php:530
msgid "ZIP"
msgstr "ZIP"

#: libraries/config/messages.inc.php:531
msgid "Enter your public key for your domain reCaptcha service"
msgstr ""

#: libraries/config/messages.inc.php:532
msgid "Public key for reCaptcha"
msgstr ""

#: libraries/config/messages.inc.php:533
msgid "Enter your private key for your domain reCaptcha service"
msgstr ""

#: libraries/config/messages.inc.php:534
msgid "Private key for reCaptcha"
msgstr ""

#: libraries/config/setup.forms.php:41
msgid "Config authentication"
msgstr "Autentikasi config"

#: libraries/config/setup.forms.php:45
msgid "Cookie authentication"
msgstr "Autentikasi kuki"

#: libraries/config/setup.forms.php:48
msgid "HTTP authentication"
msgstr "Autentikasi HTTP"

#: libraries/config/setup.forms.php:51
msgid "Signon authentication"
msgstr "Autentikasi signon"

#: libraries/config/setup.forms.php:253
#: libraries/config/user_preferences.forms.php:152
msgid "CSV using LOAD DATA"
msgstr "CSV menggunakan LOAD DATA"

#: libraries/config/setup.forms.php:262 libraries/config/setup.forms.php:355
#: libraries/config/user_preferences.forms.php:160
#: libraries/config/user_preferences.forms.php:252
#, fuzzy
#| msgid "Open Document Spreadsheet"
msgid "OpenDocument Spreadsheet"
msgstr "Open Document Spreadsheet"

#: libraries/config/setup.forms.php:269
#: libraries/config/user_preferences.forms.php:167
msgid "Quick"
msgstr "Cepat"

#: libraries/config/setup.forms.php:273
#: libraries/config/user_preferences.forms.php:171
msgid "Custom"
msgstr "Kustom"

#: libraries/config/setup.forms.php:294
#: libraries/config/user_preferences.forms.php:191
msgid "Database export options"
msgstr "Opsi ekspor basis data"

#: libraries/config/setup.forms.php:327
#: libraries/config/user_preferences.forms.php:224
msgid "CSV for MS Excel"
msgstr "CSV untuk data MS Excel"

#: libraries/config/setup.forms.php:350
#: libraries/config/user_preferences.forms.php:247
msgid "Microsoft Word 2000"
msgstr "Microsoft Word 2000"

#: libraries/config/setup.forms.php:359
#: libraries/config/user_preferences.forms.php:256
#, fuzzy
#| msgid "Open Document Text"
msgid "OpenDocument Text"
msgstr "Open Document Text"

#: libraries/config/validate.lib.php:214
msgid "Could not initialize Drizzle connection library"
msgstr ""

#: libraries/config/validate.lib.php:223 libraries/config/validate.lib.php:231
msgid "Could not connect to Drizzle server"
msgstr "Tidak dapat terhubung ke server Drizzle"

#: libraries/config/validate.lib.php:242 libraries/config/validate.lib.php:249
msgid "Could not connect to MySQL server"
msgstr ""

#: libraries/config/validate.lib.php:282
msgid "Empty username while using config authentication method"
msgstr "Kosongkan nama pengguna sewaktu menggunakan metode autentikasi config"

#: libraries/config/validate.lib.php:289
msgid "Empty signon session name while using signon authentication method"
msgstr ""
"Kosongkan nama sesi signon sewaktu menggunakan metode autentikasi signon"

#: libraries/config/validate.lib.php:298
msgid "Empty signon URL while using signon authentication method"
msgstr "Kosongkan URL signon sewaktu menggunakan metode autentikasi signon"

#: libraries/config/validate.lib.php:346
msgid "Empty phpMyAdmin control user while using pmadb"
msgstr "Kosongkan pengguna pengendali phpMyAdmin sewaktu menggunakan pmadb"

#: libraries/config/validate.lib.php:351
msgid "Empty phpMyAdmin control user password while using pmadb"
msgstr ""
"Kosongkan sandi pengguna pengendali phpMyAdmin sewaktu menggunakan pmadb"

#: libraries/config/validate.lib.php:435
#, fuzzy
#| msgid "Incorrect value"
msgid "Incorrect value:"
msgstr "Nilai yang salah"

#: libraries/config/validate.lib.php:443
#, php-format
msgid "Incorrect IP address: %s"
msgstr "Alamat IP tidak tepat: %s"

#: libraries/core.lib.php:290
#, php-format
msgid "The %s extension is missing. Please check your PHP configuration."
msgstr "Ekstensi %s tidak ditemukan. Harap periksa konfigurasi PHP Anda."

#: libraries/core.lib.php:449
msgid "possible deep recursion attack"
msgstr ""

#: libraries/dbi/DBIDrizzle.class.php:146 libraries/dbi/DBIMysql.class.php:170
#: libraries/dbi/DBIMysqli.class.php:217
msgid "Connection for controluser as defined in your configuration failed."
msgstr ""
"Koneksi untuk controluser yang di definisikan di konfigurasi Anda gagal."

#: libraries/dbi/drizzle-wrappers.lib.php:387
msgid "Can't seek in an unbuffered result set"
msgstr ""

#: libraries/dbi/drizzle-wrappers.lib.php:408
msgid "Can't count rows in an unbuffered result set"
msgstr ""

#: libraries/display_change_password.lib.php:53
#: libraries/replication_gui.lib.php:371
#: libraries/server_privileges.lib.php:1211
msgid "No Password"
msgstr "Kata Sandi belum ditetapkan"

#: libraries/display_change_password.lib.php:61
#: libraries/plugins/auth/AuthenticationCookie.class.php:219
#: libraries/replication_gui.lib.php:64 libraries/replication_gui.lib.php:361
#: libraries/server_privileges.lib.php:1191
msgid "Password:"
msgstr "Kata Sandi:"

#: libraries/display_change_password.lib.php:67
#: libraries/replication_gui.lib.php:379
#: libraries/server_privileges.lib.php:1226
#, fuzzy
#| msgid "Re-type"
msgid "Re-type:"
msgstr "Ketik ulang"

#: libraries/display_change_password.lib.php:74
#, fuzzy
#| msgid "Password Hashing"
msgid "Password Hashing:"
msgstr "Pengernaian Kata Sandi (Password Hashing)"

#: libraries/display_change_password.lib.php:87
msgid "MySQL 4.0 compatible"
msgstr "Kompatibel MySQL 4.0"

#: libraries/display_create_database.lib.php:23
msgid "Create database"
msgstr "Buat basis data"

#: libraries/display_create_database.lib.php:37
msgid "Create"
msgstr "Buat"

#: libraries/display_create_database.lib.php:43
#, fuzzy
#| msgid "Create database"
msgid "Create database:"
msgstr "Buat basis data"

#: libraries/display_create_database.lib.php:47
#: libraries/server_privileges.lib.php:2943 server_privileges.php:149
#: server_replication.php:34
msgid "No Privileges"
msgstr "Tidak Ada Hak Akses"

#: libraries/display_create_table.lib.php:46 pmd_general.php:100
msgid "Create table"
msgstr "Buat tabel"

#: libraries/display_create_table.lib.php:51
#: libraries/plugins/export/ExportHtmlword.class.php:485
#: libraries/plugins/export/ExportOdt.class.php:561
#: libraries/plugins/export/ExportTexytext.class.php:436
#: libraries/rte/rte_list.lib.php:52 libraries/rte/rte_list.lib.php:63
#: libraries/rte/rte_list.lib.php:77 libraries/rte/rte_routines.lib.php:967
#: libraries/rte/rte_routines.lib.php:1579 libraries/structure.lib.php:1179
#: libraries/tbl_columns_definition_form.inc.php:95
#: setup/frames/index.inc.php:135
msgid "Name"
msgstr "Nama"

#: libraries/display_create_table.lib.php:55
msgid "Number of columns"
msgstr "Jumlah kolom"

#: libraries/display_export.lib.php:49
msgid "Could not load export plugins, please check your installation!"
msgstr "Tidak dapat memuat plugin export, harap periksa instalasi Anda!"

#: libraries/display_export.lib.php:100
msgid "Exporting databases from the current server"
msgstr "Mengekspor basis data dari server saat ini"

#: libraries/display_export.lib.php:103
#, php-format
msgid "Exporting tables from \"%s\" database"
msgstr "Mengekspor tabel dari basis data \"%s\""

#: libraries/display_export.lib.php:108
#, php-format
msgid "Exporting rows from \"%s\" table"
msgstr "Mengekspor baris dari tabel \"%s\""

#: libraries/display_export.lib.php:122
msgid "Export Method:"
msgstr "Metode Ekspor:"

#: libraries/display_export.lib.php:132
msgid "Quick - display only the minimal options"
msgstr "Cepat - menampilkan opsi minimum"

#: libraries/display_export.lib.php:144
msgid "Custom - display all possible options"
msgstr "Kustom - menampilkan semua opsi"

#: libraries/display_export.lib.php:153
msgid "Database(s):"
msgstr "Basis Data:"

#: libraries/display_export.lib.php:155
msgid "Table(s):"
msgstr "Tabel:"

#: libraries/display_export.lib.php:164 libraries/sql.lib.php:421
msgid "Rows:"
msgstr "Baris:"

#: libraries/display_export.lib.php:172
msgid "Dump some row(s)"
msgstr "Dump beberapa baris"

#: libraries/display_export.lib.php:187
msgid "Row to begin at:"
msgstr "Baris untuk memulai:"

#: libraries/display_export.lib.php:204
msgid "Dump all rows"
msgstr "Dump semua row"

#: libraries/display_export.lib.php:212 libraries/display_export.lib.php:240
msgid "Output:"
msgstr "Hasil:"

#: libraries/display_export.lib.php:221 libraries/display_export.lib.php:260
#, php-format
msgid "Save on server in the directory <b>%s</b>"
msgstr "Simpan ke direktori <b>%s</b> di server"

#: libraries/display_export.lib.php:250
msgid "Save output to a file"
msgstr "Simpan hasil ke suatu berkas"

#: libraries/display_export.lib.php:277
msgid "File name template:"
msgstr "Templat nama berkas:"

#: libraries/display_export.lib.php:279
msgid "@SERVER@ will become the server name"
msgstr "@SERVER@ akan menjadi nama server"

#: libraries/display_export.lib.php:281
msgid ", @DATABASE@ will become the database name"
msgstr ", @DATABASE@ akan menjadi nama basis data"

#: libraries/display_export.lib.php:283
msgid ", @TABLE@ will become the table name"
msgstr ", @TABLE@ akan menjadi nama tabel"

#: libraries/display_export.lib.php:288
#, php-format
msgid ""
"This value is interpreted using %1$sstrftime%2$s, so you can use time "
"formatting strings. Additionally the following transformations will happen: %"
"3$s. Other text will be kept as is. See the %4$sFAQ%5$s for details."
msgstr ""

#: libraries/display_export.lib.php:341
msgid "use this for future exports"
msgstr ""

#: libraries/display_export.lib.php:347 libraries/display_import.lib.php:255
#: libraries/display_import.lib.php:269 libraries/sql_query_form.lib.php:495
msgid "Character set of the file:"
msgstr "Set karakter berkas:"

#: libraries/display_export.lib.php:381
msgid "Compression:"
msgstr "Kompresi:"

#: libraries/display_export.lib.php:389
msgid "zipped"
msgstr "di-zip"

#: libraries/display_export.lib.php:396
msgid "gzipped"
msgstr "di-gzip"

#: libraries/display_export.lib.php:403
msgid "bzipped"
msgstr "di-bzip"

#: libraries/display_export.lib.php:421
msgid "View output as text"
msgstr "Tampilkan hasil sebagai teks"

#: libraries/display_export.lib.php:426 libraries/display_import.lib.php:312
#: libraries/plugins/export/ExportCodegen.class.php:107
msgid "Format:"
msgstr "Format:"

#: libraries/display_export.lib.php:431
msgid "Format-specific options:"
msgstr "Opsi khusus format:"

#: libraries/display_export.lib.php:433
msgid ""
"Scroll down to fill in the options for the selected format and ignore the "
"options for other formats."
msgstr ""

#: libraries/display_export.lib.php:442 libraries/display_import.lib.php:327
msgid "Encoding Conversion:"
msgstr "Konversi Pengodean:"

#: libraries/display_git_revision.lib.php:56
#, php-format
msgid "%1$s from %2$s branch"
msgstr ""

#: libraries/display_git_revision.lib.php:58
msgid "no branch"
msgstr ""

#: libraries/display_git_revision.lib.php:64
msgid "Git revision:"
msgstr ""

#: libraries/display_git_revision.lib.php:67
#, fuzzy, php-format
#| msgid "Create version %s of %s.%s"
msgid "committed on %1$s by %2$s"
msgstr "Buat versi %s dari %s.%s"

#: libraries/display_git_revision.lib.php:75
#, fuzzy, php-format
#| msgid "Create version %s of %s.%s"
msgid "authored on %1$s by %2$s"
msgstr "Buat versi %s dari %s.%s"

#: libraries/display_import.lib.php:69
msgid ""
"The file being uploaded is probably larger than the maximum allowed size or "
"this is a known bug in webkit based (Safari, Google Chrome, Arora etc.) "
"browsers."
msgstr ""

#: libraries/display_import.lib.php:77
#, php-format
msgid "%s of %s"
msgstr ""

#: libraries/display_import.lib.php:86
#, fuzzy
#| msgid "Format of imported file"
msgid "Uploading your import file…"
msgstr "Format berkas impor"

#: libraries/display_import.lib.php:94
#, php-format
msgid "%s/sec."
msgstr ""

#: libraries/display_import.lib.php:101
msgid "About %MIN min. %SEC sec. remaining."
msgstr ""

#: libraries/display_import.lib.php:105
msgid "About %SEC sec. remaining."
msgstr ""

#: libraries/display_import.lib.php:135
msgid "The file is being processed, please be patient."
msgstr ""

#: libraries/display_import.lib.php:154
msgid ""
"Please be patient, the file is being uploaded. Details about the upload are "
"not available."
msgstr ""

#: libraries/display_import.lib.php:190
msgid "Importing into the current server"
msgstr "Mengimpor ke dalam server saat ini"

#: libraries/display_import.lib.php:192
#, php-format
msgid "Importing into the database \"%s\""
msgstr "Mengimpor ke dalam basis data \"%s\""

#: libraries/display_import.lib.php:194
#, php-format
msgid "Importing into the table \"%s\""
msgstr "Mengimpor ke dalam tabel \"%s\""

#: libraries/display_import.lib.php:200
msgid "File to Import:"
msgstr "Berkas untuk Diimpor:"

#: libraries/display_import.lib.php:217
#, php-format
msgid "File may be compressed (%s) or uncompressed."
msgstr "Dapat berupa berkas terkompresi (%s) atau tidak."

#: libraries/display_import.lib.php:219
msgid ""
"A compressed file's name must end in <b>.[format].[compression]</b>. "
"Example: <b>.sql.zip</b>"
msgstr ""
"Nama berkas terkompresi harus diakhir dengan <b>.[format].[kompresi]</b>. "
"Contoh: <b>.sql.zip</b>"

#: libraries/display_import.lib.php:245
msgid "File uploads are not allowed on this server."
msgstr "Pengunggahan berkas tidak diizinkan di server ini."

#: libraries/display_import.lib.php:276
msgid "Partial Import:"
msgstr "Impor Parsial:"

#: libraries/display_import.lib.php:282
#, php-format
msgid ""
"Previous import timed out, after resubmitting will continue from position %d."
msgstr ""

#: libraries/display_import.lib.php:289
#, fuzzy
#| msgid ""
#| "Allow the interruption of an import in case the script detects it is "
#| "close to the PHP timeout limit. <i>(This might be good way to import "
#| "large files, however it can break transactions.)</i>"
msgid ""
"Allow the interruption of an import in case the script detects it is close "
"to the PHP timeout limit. <i>(This might be a good way to import large "
"files, however it can break transactions.)</i>"
msgstr ""
"Izinkan interupsi proses impor jika skrip hampir mencapai batas waktu habis "
"PHP. <i>(Ini mungkin cara terbaik untuk mengimpor berkas besar, meskipun "
"dapat memotong transaksi.)</i>"

#: libraries/display_import.lib.php:296
msgid "Number of rows to skip, starting from the first row:"
msgstr "Jumlah baris yang dilewati, dimulai dari baris pertama:"

#: libraries/display_import.lib.php:318
msgid "Format-Specific Options:"
msgstr "Opsi Format Khusus:"

#: libraries/display_indexes.lib.php:50 libraries/structure.lib.php:2012
#: libraries/structure.lib.php:2015
msgid "Add index"
msgstr "Tambahkan indeks"

#: libraries/display_indexes.lib.php:52
#, fuzzy
#| msgid "Edit mode"
msgid "Edit index"
msgstr "Modus edit"

#: libraries/display_indexes.lib.php:63
msgid "Index name:"
msgstr "Nama indeks:"

#: libraries/display_indexes.lib.php:67
msgid ""
"(\"PRIMARY\" <b>must</b> be the name of and <b>only of</b> a primary key!)"
msgstr ""
"(\"PRIMARY\" <b>harus</b> menjadi nama dan <b>hanya</b> dipakai sebagai nama "
"kunci primer!)"

#: libraries/display_indexes.lib.php:85
#, fuzzy
#| msgid "Comment"
msgid "Comment:"
msgstr "Komentar"

#: libraries/display_indexes.lib.php:99
msgid "Index type:"
msgstr "Jenis indeks:"

#: libraries/display_select_lang.lib.php:56
#: libraries/display_select_lang.lib.php:57 setup/frames/index.inc.php:75
msgid "Language"
msgstr "Bahasa"

#: libraries/engines/bdb.lib.php:25
msgid "Version information"
msgstr "Informasi versi"

#: libraries/engines/innodb.lib.php:28
msgid "Data home directory"
msgstr "Direktori awal data"

#: libraries/engines/innodb.lib.php:29
msgid "The common part of the directory path for all InnoDB data files."
msgstr ""
"Bagian lazim dari Directory Path untuk seluruh berkas data milik InnoDB."

#: libraries/engines/innodb.lib.php:32
msgid "Data files"
msgstr "Berkas data"

#: libraries/engines/innodb.lib.php:35
msgid "Autoextend increment"
msgstr "Pembesaran otomatis"

#: libraries/engines/innodb.lib.php:36
msgid ""
"The increment size for extending the size of an autoextending tablespace "
"when it becomes full."
msgstr ""
"Besar peningkatan ukuran ruang tabel yang otomatis ditambahkan sewaktu penuh."

#: libraries/engines/innodb.lib.php:40
msgid "Buffer pool size"
msgstr "Besar penampungan penyangga"

#: libraries/engines/innodb.lib.php:41
msgid ""
"The size of the memory buffer InnoDB uses to cache data and indexes of its "
"tables."
msgstr ""
"Besar penyangga memori yang digunakan oleh InnoDB untuk menyinggahkan data "
"dan indeks dari tabelnya."

#: libraries/engines/innodb.lib.php:143
msgid "Buffer Pool"
msgstr "Penampungan Penyangga"

#: libraries/engines/innodb.lib.php:166
msgid "Buffer Pool Usage"
msgstr "Penggunaan Penampungan Penyangga"

#: libraries/engines/innodb.lib.php:176
msgid "pages"
msgstr "halaman"

#: libraries/engines/innodb.lib.php:190
msgid "Free pages"
msgstr "Halaman yang bebas"

#: libraries/engines/innodb.lib.php:198
msgid "Dirty pages"
msgstr "Halaman yang kotor"

#: libraries/engines/innodb.lib.php:206
msgid "Pages containing data"
msgstr "Halaman yang berisi data"

#: libraries/engines/innodb.lib.php:214
msgid "Pages to be flushed"
msgstr "Halaman yang akan dibersihkan"

#: libraries/engines/innodb.lib.php:222
msgid "Busy pages"
msgstr "Halaman yang sibuk"

#: libraries/engines/innodb.lib.php:233
msgid "Latched pages"
msgstr "Halaman yang dipalang"

#: libraries/engines/innodb.lib.php:246
msgid "Buffer Pool Activity"
msgstr "Aktivitas Penampungan Penyangga"

#: libraries/engines/innodb.lib.php:250
msgid "Read requests"
msgstr "Permintaan pembacaan"

#: libraries/engines/innodb.lib.php:258
msgid "Write requests"
msgstr "Permintaan penulisan"

#: libraries/engines/innodb.lib.php:266
msgid "Read misses"
msgstr "Pembacaan yang kelewat"

#: libraries/engines/innodb.lib.php:274
msgid "Write waits"
msgstr "Penundaan penulisan"

#: libraries/engines/innodb.lib.php:282
msgid "Read misses in %"
msgstr "Pembacaan yang kelewat dalam %"

#: libraries/engines/innodb.lib.php:297
msgid "Write waits in %"
msgstr "Penundaan penulisan dalam %"

#: libraries/engines/myisam.lib.php:28
msgid "Data pointer size"
msgstr "Ukuran petunjuk data (Data Pointer)"

#: libraries/engines/myisam.lib.php:29
msgid ""
"The default pointer size in bytes, to be used by CREATE TABLE for MyISAM "
"tables when no MAX_ROWS option is specified."
msgstr ""
"Ukuran standar dari petunjuk (Pointer) dalam Byte untuk digunakan oleh "
"CREATE TABLE untuk tabel jenis MyISAM bila pilihan MAX_ROWS tidak ditentukan."

#: libraries/engines/myisam.lib.php:33
msgid "Automatic recovery mode"
msgstr "Modus restorasi otomatis"

#: libraries/engines/myisam.lib.php:34
msgid ""
"The mode for automatic recovery of crashed MyISAM tables, as set via the --"
"myisam-recover server startup option."
msgstr ""
"Modus untuk restorasi secara otomatis sebuah tabel MyISAM yang telah runtuh "
"sesuai dengan pengaturan melalui pilihan --myisam-recover pada startup "
"server."

#: libraries/engines/myisam.lib.php:37
msgid "Maximum size for temporary sort files"
msgstr "Ukuran maksimal untuk penyortiran berkas sementara"

#: libraries/engines/myisam.lib.php:38
msgid ""
"The maximum size of the temporary file MySQL is allowed to use while re-"
"creating a MyISAM index (during REPAIR TABLE, ALTER TABLE, or LOAD DATA "
"INFILE)."
msgstr ""
"Ukuran maksimal untuk berkas sementara yang diperbolehkan untuk digunakan "
"oleh MySQL pada sewaktu pembuatan ulang sebuah indeks MyISAM (sewaktu "
"menjalankan REPAIR TABLE, ALTER TABLE, atau LOAD DATA INFILE)."

#: libraries/engines/myisam.lib.php:42
msgid "Maximum size for temporary files on index creation"
msgstr "Ukuran maksimal untuk berkas sementara pada pembuatan indeks"

#: libraries/engines/myisam.lib.php:43
msgid ""
"If the temporary file used for fast MyISAM index creation would be larger "
"than using the key cache by the amount specified here, prefer the key cache "
"method."
msgstr ""
"Jika ukuran berkas sementara untuk pembuatan Indeks MyISAM Cepat lebih besar "
"dibandingkan dengan ukuran Key Cache yang disebut di sini, disarankan untuk "
"menggunakan metode Key Cache."

#: libraries/engines/myisam.lib.php:47
msgid "Repair threads"
msgstr "Perbaiki proses"

#: libraries/engines/myisam.lib.php:48
msgid ""
"If this value is greater than 1, MyISAM table indexes are created in "
"parallel (each index in its own thread) during the repair by sorting process."
msgstr ""
"Jika nilai ini lebih besar dari 1, pembuatan indeks MyISAM akan dijalankan "
"dalam modus paralel (setiap indeks memiliki proses tersendiri) selama "
"perbaikan dijalankan oleh proses penyortiran."

#: libraries/engines/myisam.lib.php:52
msgid "Sort buffer size"
msgstr "Urutkan ukuran Buffer"

#: libraries/engines/myisam.lib.php:53
msgid ""
"The buffer that is allocated when sorting MyISAM indexes during a REPAIR "
"TABLE or when creating indexes with CREATE INDEX or ALTER TABLE."
msgstr ""
"Buffer yang dialokasikan bila menyortir indeks MyISAM pada saat REPAIR TABLE "
"atau pada sewaktu membuat indeks dengan cara CREATE INDEX atau cara ALTER "
"TABLE."

#: libraries/engines/pbxt.lib.php:28
msgid "Index cache size"
msgstr "Besar singgahan indeks"

#: libraries/engines/pbxt.lib.php:29
msgid ""
"This is the amount of memory allocated to the index cache. Default value is "
"32MB. The memory allocated here is used only for caching index pages."
msgstr ""

#: libraries/engines/pbxt.lib.php:33
msgid "Record cache size"
msgstr "Besar singgahan data"

#: libraries/engines/pbxt.lib.php:34
msgid ""
"This is the amount of memory allocated to the record cache used to cache "
"table data. The default value is 32MB. This memory is used to cache changes "
"to the handle data (.xtd) and row pointer (.xtr) files."
msgstr ""

#: libraries/engines/pbxt.lib.php:38
msgid "Log cache size"
msgstr "Besar singgahan log"

#: libraries/engines/pbxt.lib.php:39
msgid ""
"The amount of memory allocated to the transaction log cache used to cache on "
"transaction log data. The default is 16MB."
msgstr ""

#: libraries/engines/pbxt.lib.php:43
msgid "Log file threshold"
msgstr "Ambang berkas log"

#: libraries/engines/pbxt.lib.php:44
msgid ""
"The size of a transaction log before rollover, and a new log is created. The "
"default value is 16MB."
msgstr ""

#: libraries/engines/pbxt.lib.php:48
msgid "Transaction buffer size"
msgstr "Besar penyangga transaksi"

#: libraries/engines/pbxt.lib.php:49
msgid ""
"The size of the global transaction log buffer (the engine allocates 2 "
"buffers of this size). The default is 1MB."
msgstr ""

#: libraries/engines/pbxt.lib.php:53
msgid "Checkpoint frequency"
msgstr "Frekuensi checkpoint"

#: libraries/engines/pbxt.lib.php:54
msgid ""
"The amount of data written to the transaction log before a checkpoint is "
"performed. The default value is 24MB."
msgstr ""

#: libraries/engines/pbxt.lib.php:58
msgid "Data log threshold"
msgstr "Ambang log data"

#: libraries/engines/pbxt.lib.php:59
msgid ""
"The maximum size of a data log file. The default value is 64MB. PBXT can "
"create a maximum of 32000 data logs, which are used by all tables. So the "
"value of this variable can be increased to increase the total amount of data "
"that can be stored in the database."
msgstr ""

#: libraries/engines/pbxt.lib.php:63
msgid "Garbage threshold"
msgstr "Ambang sampah"

#: libraries/engines/pbxt.lib.php:64
msgid ""
"The percentage of garbage in a data log file before it is compacted. This is "
"a value between 1 and 99. The default is 50."
msgstr ""

#: libraries/engines/pbxt.lib.php:68
msgid "Log buffer size"
msgstr "Besar penyangga log"

#: libraries/engines/pbxt.lib.php:69
msgid ""
"The size of the buffer used when writing a data log. The default is 256MB. "
"The engine allocates one buffer per thread, but only if the thread is "
"required to write a data log."
msgstr ""

#: libraries/engines/pbxt.lib.php:73
msgid "Data file grow size"
msgstr "Besar pertumbuhan berkas data"

#: libraries/engines/pbxt.lib.php:74
msgid "The grow size of the handle data (.xtd) files."
msgstr ""

#: libraries/engines/pbxt.lib.php:78
msgid "Row file grow size"
msgstr "Besar pertumbuhan berkas baris"

#: libraries/engines/pbxt.lib.php:79
msgid "The grow size of the row pointer (.xtr) files."
msgstr ""

#: libraries/engines/pbxt.lib.php:83
msgid "Log file count"
msgstr "Jumlah berkas log"

#: libraries/engines/pbxt.lib.php:84
msgid ""
"This is the number of transaction log files (pbxt/system/xlog*.xt) the "
"system will maintain. If the number of logs exceeds this value then old logs "
"will be deleted, otherwise they are renamed and given the next highest "
"number."
msgstr ""

#: libraries/engines/pbxt.lib.php:131
#, php-format
msgid ""
"Documentation and further information about PBXT can be found on the %"
"sPrimeBase XT Home Page%s."
msgstr ""

#: libraries/engines/pbxt.lib.php:133
msgid "Related Links"
msgstr "Tautan Terkait"

#: libraries/engines/pbxt.lib.php:135
msgid "The PrimeBase XT Blog by Paul McCullagh"
msgstr ""

#: libraries/gis_visualization.lib.php:141
msgid "No data found for GIS visualization."
msgstr "Data untuk visualisasi GIS tidak ditemukan."

#: libraries/import.lib.php:187 libraries/insert_edit.lib.php:122
#: libraries/rte/rte_routines.lib.php:1446 sql.php:681 tbl_get_field.php:55
msgid "MySQL returned an empty result set (i.e. zero rows)."
msgstr "MySQL memberikan hasil kosong (atau nol baris)."

#: libraries/import.lib.php:1190
msgid ""
"The following structures have either been created or altered. Here you can:"
msgstr ""

#: libraries/import.lib.php:1191
msgid "View a structure's contents by clicking on its name"
msgstr ""

#: libraries/import.lib.php:1192
msgid ""
"Change any of its settings by clicking the corresponding \"Options\" link"
msgstr ""

#: libraries/import.lib.php:1193
msgid "Edit structure by following the \"Structure\" link"
msgstr ""

#: libraries/import.lib.php:1197
#, fuzzy, php-format
#| msgid "Go to database"
msgid "Go to database: %s"
msgstr "Tuju ke basis data"

#: libraries/import.lib.php:1200 libraries/import.lib.php:1228
#, php-format
msgid "Edit settings for %s"
msgstr "Edit pengaturan %s"

#: libraries/import.lib.php:1223
#, fuzzy, php-format
#| msgid "Go to table"
msgid "Go to table: %s"
msgstr "Tuju ke tabel"

#: libraries/import.lib.php:1226
#, php-format
msgid "Structure of %s"
msgstr "Struktur %s"

#: libraries/import.lib.php:1234
#, fuzzy, php-format
#| msgid "Go to view"
msgid "Go to view: %s"
msgstr "Tuju ke view"

#: libraries/index.lib.php:32
#, php-format
msgid "Create an index on &nbsp;%s&nbsp;columns"
msgstr "Buat indeks pada &nbsp;%s&nbsp; kolom"

#: libraries/insert_edit.lib.php:216 libraries/insert_edit.lib.php:247
#: pmd_general.php:197
msgid "Hide"
msgstr "Sembunyikan"

#: libraries/insert_edit.lib.php:460 libraries/mysql_charsets.lib.php:143
#: libraries/mysql_charsets.lib.php:345
msgid "Binary"
msgstr "Biner"

#: libraries/insert_edit.lib.php:655
msgid "Because of its length,<br /> this column might not be editable"
msgstr "Karena panjangnya,<br /> isian ini mungkin tidak dapat diedit"

#: libraries/insert_edit.lib.php:1089
msgid "Binary - do not edit"
msgstr "Biner - jangan diedit"

#: libraries/insert_edit.lib.php:1187 libraries/sql_query_form.lib.php:482
#, fuzzy
#| msgid "web server upload directory"
msgid "web server upload directory:"
msgstr "direktori unggahan server web"

#: libraries/insert_edit.lib.php:1402
#, php-format
msgid "Continue insertion with %s rows"
msgstr "Lanjutkan penambahan untuk %s baris"

#: libraries/insert_edit.lib.php:1432
msgid "and then"
msgstr "selanjutnya"

#: libraries/insert_edit.lib.php:1465
msgid "Insert as new row"
msgstr "Tambahkan sebagai baris baru"

#: libraries/insert_edit.lib.php:1468
msgid "Insert as new row and ignore errors"
msgstr "Tambahkan sebagai baris baru dan abaikan galat"

#: libraries/insert_edit.lib.php:1471
msgid "Show insert query"
msgstr "Tampilkan kueri penambahan"

#: libraries/insert_edit.lib.php:1491
msgid "Go back to previous page"
msgstr "kembali"

#: libraries/insert_edit.lib.php:1494
msgid "Insert another new row"
msgstr "tambahkan baris baru berikutnya"

#: libraries/insert_edit.lib.php:1499
msgid "Go back to this page"
msgstr "Kembali ke halaman ini"

#: libraries/insert_edit.lib.php:1521
msgid "Edit next row"
msgstr "Edit baris berikut"

#: libraries/insert_edit.lib.php:1543
msgid ""
"Use TAB key to move from value to value, or CTRL+arrows to move anywhere"
msgstr ""
"Gunakan tombol TAB untuk maju dari angka ke angka atau gunakan CTRL+panah "
"untuk maju kemana saja"

#: libraries/insert_edit.lib.php:1914 sql.php:676
msgid "Showing SQL query"
msgstr "Menampilkan kueri SQL"

#: libraries/insert_edit.lib.php:1939 sql.php:656
#, php-format
msgid "Inserted row id: %1$d"
msgstr "Nomor baris baru: %1$d"

#. l10n: This is currently used only in Japanese locales
#: libraries/kanji-encoding.lib.php:147
msgctxt "None encoding conversion"
msgid "None"
msgstr "Tidak ada"

#. l10n: This is currently used only in Japanese locales
#: libraries/kanji-encoding.lib.php:158
msgid "Convert to Kana"
msgstr ""

#: libraries/mult_submits.inc.php:288
#, fuzzy
#| msgid "Replace table prefix"
msgid "Replace table prefix:"
msgstr "Ganti prefiks tabel"

#: libraries/mult_submits.inc.php:290
#, fuzzy
#| msgid "Copy table with prefix"
msgid "Copy table with prefix:"
msgstr "Salin tabel dengan prefiks"

#: libraries/mult_submits.inc.php:295
msgid "From"
msgstr "Dari"

#: libraries/mult_submits.inc.php:301
msgid "To"
msgstr "Menjadi"

#: libraries/mult_submits.inc.php:310 libraries/mult_submits.inc.php:330
#: libraries/sql_query_form.lib.php:420
msgid "Submit"
msgstr "Kirim"

#: libraries/mult_submits.inc.php:317
#, fuzzy
#| msgid "Add table prefix"
msgid "Add table prefix:"
msgstr "Tambahkan prefiks tabel"

#: libraries/mult_submits.inc.php:320
msgid "Add prefix"
msgstr "Tambahkan prefiks"

#: libraries/mult_submits.inc.php:339
#, fuzzy
#| msgid "Do you really want to "
msgid "Do you really want to execute the following query?"
msgstr "Benarkah Anda ingin untuk "

#: libraries/mult_submits.inc.php:616 tbl_replace.php:251
msgid "No change"
msgstr "Tidak ada perubahan"

#: libraries/mysql_charsets.lib.php:34
msgid "Charset"
msgstr "Perangkat karakter (Charset)"

#: libraries/mysql_charsets.lib.php:155
msgid "Bulgarian"
msgstr "Bulgaria"

#: libraries/mysql_charsets.lib.php:159 libraries/mysql_charsets.lib.php:285
msgid "Simplified Chinese"
msgstr "Cina Sederhana"

#: libraries/mysql_charsets.lib.php:161 libraries/mysql_charsets.lib.php:305
msgid "Traditional Chinese"
msgstr "Cina Tradisional"

#: libraries/mysql_charsets.lib.php:165 libraries/mysql_charsets.lib.php:352
msgid "case-insensitive"
msgstr "peka kapitalisasi"

#: libraries/mysql_charsets.lib.php:168 libraries/mysql_charsets.lib.php:354
msgid "case-sensitive"
msgstr "tidak peka kapitalisasi"

#: libraries/mysql_charsets.lib.php:171
msgid "Croatian"
msgstr "Kroasia"

#: libraries/mysql_charsets.lib.php:174
msgid "Czech"
msgstr "Ceko"

#: libraries/mysql_charsets.lib.php:177
msgid "Danish"
msgstr "Denmark"

#: libraries/mysql_charsets.lib.php:180
msgid "English"
msgstr "Inggris"

#: libraries/mysql_charsets.lib.php:183
msgid "Esperanto"
msgstr "Esperanto"

#: libraries/mysql_charsets.lib.php:186
msgid "Estonian"
msgstr "Estonia"

#: libraries/mysql_charsets.lib.php:189 libraries/mysql_charsets.lib.php:192
msgid "German"
msgstr "Jerman"

#: libraries/mysql_charsets.lib.php:189
msgid "dictionary"
msgstr "kamus"

#: libraries/mysql_charsets.lib.php:192
msgid "phone book"
msgstr "buku telpon"

#: libraries/mysql_charsets.lib.php:195
msgid "Hungarian"
msgstr "Hungaria"

#: libraries/mysql_charsets.lib.php:198
msgid "Icelandic"
msgstr "Islandia"

#: libraries/mysql_charsets.lib.php:201 libraries/mysql_charsets.lib.php:292
msgid "Japanese"
msgstr "Jepang"

#: libraries/mysql_charsets.lib.php:204
msgid "Latvian"
msgstr "Latvia"

#: libraries/mysql_charsets.lib.php:207
msgid "Lithuanian"
msgstr "Lithuania"

#: libraries/mysql_charsets.lib.php:210 libraries/mysql_charsets.lib.php:314
msgid "Korean"
msgstr "Korea"

#: libraries/mysql_charsets.lib.php:213
msgid "Persian"
msgstr "Persia"

#: libraries/mysql_charsets.lib.php:216
msgid "Polish"
msgstr "Polandia"

#: libraries/mysql_charsets.lib.php:219 libraries/mysql_charsets.lib.php:268
msgid "West European"
msgstr "Eropa Barat"

#: libraries/mysql_charsets.lib.php:222
msgid "Romanian"
msgstr "Romania"

#: libraries/mysql_charsets.lib.php:225
msgid "Slovak"
msgstr "Slovakia"

#: libraries/mysql_charsets.lib.php:228
msgid "Slovenian"
msgstr "Slovenia"

#: libraries/mysql_charsets.lib.php:231
msgid "Spanish"
msgstr "Spanyol"

#: libraries/mysql_charsets.lib.php:234
msgid "Traditional Spanish"
msgstr "Spanyol tradisional"

#: libraries/mysql_charsets.lib.php:237 libraries/mysql_charsets.lib.php:335
msgid "Swedish"
msgstr "Swedia"

#: libraries/mysql_charsets.lib.php:240 libraries/mysql_charsets.lib.php:338
msgid "Thai"
msgstr "Thailand"

#: libraries/mysql_charsets.lib.php:243 libraries/mysql_charsets.lib.php:332
msgid "Turkish"
msgstr "Turki"

#: libraries/mysql_charsets.lib.php:246 libraries/mysql_charsets.lib.php:329
msgid "Ukrainian"
msgstr "Ukrainia"

#: libraries/mysql_charsets.lib.php:249 libraries/mysql_charsets.lib.php:259
msgid "Unicode"
msgstr "Unikode"

#: libraries/mysql_charsets.lib.php:249 libraries/mysql_charsets.lib.php:259
#: libraries/mysql_charsets.lib.php:268 libraries/mysql_charsets.lib.php:275
#: libraries/mysql_charsets.lib.php:297 libraries/mysql_charsets.lib.php:308
msgid "multilingual"
msgstr "berbagai bahasa"

#: libraries/mysql_charsets.lib.php:275
msgid "Central European"
msgstr "Eropa Tengah"

#: libraries/mysql_charsets.lib.php:280
msgid "Russian"
msgstr "Rusia"

#: libraries/mysql_charsets.lib.php:297
msgid "Baltic"
msgstr "Baltik"

#: libraries/mysql_charsets.lib.php:302
msgid "Armenian"
msgstr "Armenia"

#: libraries/mysql_charsets.lib.php:308
msgid "Cyrillic"
msgstr "Sirilik"

#: libraries/mysql_charsets.lib.php:311
msgid "Arabic"
msgstr "Arab"

#: libraries/mysql_charsets.lib.php:317
msgid "Hebrew"
msgstr "Ibrani"

#: libraries/mysql_charsets.lib.php:320
msgid "Georgian"
msgstr "Georgia"

#: libraries/mysql_charsets.lib.php:323
msgid "Greek"
msgstr "Yunani"

#: libraries/mysql_charsets.lib.php:326
msgid "Czech-Slovak"
msgstr "Cecko-Slovakia"

#: libraries/mysql_charsets.lib.php:341 libraries/mysql_charsets.lib.php:348
#: libraries/structure.lib.php:1068
msgid "unknown"
msgstr "tidak diketahui"

#: libraries/navigation/Navigation.class.php:61
msgid "An error has occured while loading the navigation tree"
msgstr ""

#: libraries/navigation/NavigationHeader.class.php:178
msgid "Home"
msgstr "Beranda"

#: libraries/navigation/NavigationHeader.class.php:191
msgid "Log out"
msgstr "Keluar"

#: libraries/navigation/NavigationHeader.class.php:214
msgid "phpMyAdmin documentation"
msgstr "Dokumentasi phpMyAdmin"

#: libraries/navigation/NavigationHeader.class.php:238
msgid "Reload navigation frame"
msgstr "Muat ulang bingkai navigasi"

#: libraries/navigation/NavigationTree.class.php:708
#, php-format
msgid "%s other result found"
msgid_plural "%s other results found"
msgstr[0] ""

#: libraries/navigation/NavigationTree.class.php:1042
#, fuzzy
#| msgid "Filter tables by name"
msgid "filter databases by name"
msgstr "Filter tabel menurut nama"

#: libraries/navigation/NavigationTree.class.php:1043
#: libraries/navigation/NavigationTree.class.php:1076
#, fuzzy
#| msgid "Clear series"
msgid "Clear Fast Filter"
msgstr "Bersihkan seri"

#: libraries/navigation/NavigationTree.class.php:1075
#, fuzzy
#| msgid "Filter tables by name"
msgid "filter items by name"
msgstr "Filter tabel menurut nama"

#. l10n: The word "Node" must not be translated here
#: libraries/navigation/NodeFactory.class.php:41
#, php-format
msgid "Invalid class name \"%1$s\", using default of \"Node\""
msgstr ""

#: libraries/navigation/NodeFactory.class.php:65
#, php-format
msgid "Could not include class \"%1$s\", file \"%2$s\" not found"
msgstr ""

#: libraries/navigation/Nodes/Node_Column_Container.class.php:26
#: libraries/sql_query_form.lib.php:281
msgid "Columns"
msgstr "Kolom"

#: libraries/navigation/Nodes/Node_Column_Container.class.php:40
#, fuzzy
#| msgid "New"
msgctxt "Create new column"
msgid "New"
msgstr "Baru"

#: libraries/navigation/Nodes/Node_Event_Container.class.php:37
#, fuzzy
#| msgid "New"
msgctxt "Create new event"
msgid "New"
msgstr "Baru"

#: libraries/navigation/Nodes/Node_Function_Container.class.php:26
#: libraries/plugins/export/ExportSql.class.php:475
#: libraries/plugins/export/ExportXml.class.php:107
msgid "Functions"
msgstr "Fungsi"

#: libraries/navigation/Nodes/Node_Function_Container.class.php:37
#, fuzzy
#| msgid "New"
msgctxt "Create new function"
msgid "New"
msgstr "Baru"

#: libraries/navigation/Nodes/Node_Index_Container.class.php:39
#, fuzzy
#| msgid "New"
msgctxt "Create new index"
msgid "New"
msgstr "Baru"

#: libraries/navigation/Nodes/Node_Procedure_Container.class.php:26
#: libraries/plugins/export/ExportSql.class.php:458
#: libraries/plugins/export/ExportXml.class.php:111
msgid "Procedures"
msgstr "Prosedur"

#: libraries/navigation/Nodes/Node_Procedure_Container.class.php:37
#: libraries/rte/rte_footer.lib.php:29
#, fuzzy
#| msgid "New"
msgctxt "Create new procedure"
msgid "New"
msgstr "Baru"

#: libraries/navigation/Nodes/Node_Table_Container.class.php:43
#, fuzzy
#| msgid "New"
msgctxt "Create new table"
msgid "New"
msgstr "Baru"

#: libraries/navigation/Nodes/Node_Trigger_Container.class.php:37
#, fuzzy
#| msgid "New"
msgctxt "Create new trigger"
msgid "New"
msgstr "Baru"

#: libraries/navigation/Nodes/Node_View_Container.class.php:26
#: libraries/plugins/export/ExportXml.class.php:125
msgid "Views"
msgstr "View"

#: libraries/navigation/Nodes/Node_View_Container.class.php:37
#, fuzzy
#| msgid "New"
msgctxt "Create new view"
msgid "New"
msgstr "Baru"

#: libraries/operations.lib.php:75
#, fuzzy
#| msgid "Rename database to"
msgid "Rename database to:"
msgstr "Ubah nama basis data menjadi"

#: libraries/operations.lib.php:107
#, php-format
msgid "Database %s has been dropped."
msgstr "Basis data %s telah dihapus."

#: libraries/operations.lib.php:119
msgid "Remove database"
msgstr "Hapus basis data"

#: libraries/operations.lib.php:125
msgid "Drop the database (DROP)"
msgstr "Hapus basis data (DROP)"

#: libraries/operations.lib.php:145 libraries/operations.lib.php:1015
#: tbl_tracking.php:507
msgid "Structure only"
msgstr "Struktur saja"

#: libraries/operations.lib.php:146 libraries/operations.lib.php:1016
#: tbl_tracking.php:513
msgid "Structure and data"
msgstr "Struktur dan data"

#: libraries/operations.lib.php:147 libraries/operations.lib.php:1017
#: tbl_tracking.php:510
msgid "Data only"
msgstr "Data saja"

#: libraries/operations.lib.php:175
#, fuzzy
#| msgid "Copy database to"
msgid "Copy database to:"
msgstr "Salin basis data ke"

#: libraries/operations.lib.php:186
msgid "CREATE DATABASE before copying"
msgstr "CREATE DATABASE sebelum menyalin"

#: libraries/operations.lib.php:199 libraries/operations.lib.php:1038
msgid "Add constraints"
msgstr "Tambahkan batasan"

#: libraries/operations.lib.php:207
msgid "Switch to copied database"
msgstr "Pindah ke basis data hasil penyalinan"

#: libraries/operations.lib.php:277
msgid "Edit or export relational schema"
msgstr "Edit atau ekspor skema relasional"

#: libraries/operations.lib.php:620
msgid "Alter table order by"
msgstr "Urutkan tabel berdasarkan"

#: libraries/operations.lib.php:628
msgid "(singly)"
msgstr "(unik)"

#: libraries/operations.lib.php:664
msgid "Move table to (database<b>.</b>table):"
msgstr "Pindahkan tabel ke (basis data<b>.</b>tabel):"

#: libraries/operations.lib.php:775
msgid "Table options"
msgstr "Pilihan untuk tabel"

#: libraries/operations.lib.php:779
msgid "Rename table to"
msgstr "Ubah nama tabel menjadi"

#: libraries/operations.lib.php:787
msgid "Table comments"
msgstr "Komentar tabel"

#: libraries/operations.lib.php:796 server_engines.php:71
msgid "Storage Engine"
msgstr "Mesin Penyimpanan"

#: libraries/operations.lib.php:998
msgid "Copy table to (database<b>.</b>table):"
msgstr "Salin tabel ke (basis data<b>.</b>nama tabel):"

#: libraries/operations.lib.php:1053
msgid "Switch to copied table"
msgstr "Pindah ke tabel salinan"

#: libraries/operations.lib.php:1080
msgid "Table maintenance"
msgstr "Pemeliharaan tabel"

#: libraries/operations.lib.php:1118 libraries/structure.lib.php:309
msgid "Check table"
msgstr "Periksa tabel"

#: libraries/operations.lib.php:1131
msgid "Defragment table"
msgstr "Defragmentasikan tabel"

#: libraries/operations.lib.php:1145 libraries/structure.lib.php:317
msgid "Analyze table"
msgstr "Analisis tabel"

#: libraries/operations.lib.php:1158 libraries/structure.lib.php:314
msgid "Repair table"
msgstr "Perbaiki tabel"

#: libraries/operations.lib.php:1173 libraries/structure.lib.php:312
#: libraries/structure.lib.php:1625
msgid "Optimize table"
msgstr "Optimalkan tabel"

#: libraries/operations.lib.php:1185
#, php-format
msgid "Table %s has been flushed"
msgstr "Tabel %s telah dibersihkan"

#: libraries/operations.lib.php:1192
msgid "Flush the table (FLUSH)"
msgstr "Bersihkan tabel (\"FLUSH\")"

#: libraries/operations.lib.php:1239
msgid "Delete data or table"
msgstr "Hapus data atau tabel"

#: libraries/operations.lib.php:1247
msgid "Empty the table (TRUNCATE)"
msgstr "Kosongkan tabel (TRUNCATE)"

#: libraries/operations.lib.php:1255
msgid "Delete the table (DROP)"
msgstr "Hapus tabel (DROP)"

#: libraries/operations.lib.php:1297
msgid "Analyze"
msgstr "Analisis"

#: libraries/operations.lib.php:1298
msgid "Check"
msgstr "Periksa"

#: libraries/operations.lib.php:1299
msgid "Optimize"
msgstr "Optimalkan"

#: libraries/operations.lib.php:1300
msgid "Rebuild"
msgstr "Bangun ulang"

#: libraries/operations.lib.php:1301
msgid "Repair"
msgstr "Perbaiki"

#: libraries/operations.lib.php:1308
msgid "Partition maintenance"
msgstr "Pemeliharaan partisi"

#: libraries/operations.lib.php:1317
#, php-format
msgid "Partition %s"
msgstr "Partisi %s"

#: libraries/operations.lib.php:1336
msgid "Remove partitioning"
msgstr "Hapus partisi"

#: libraries/operations.lib.php:1362
msgid "Check referential integrity:"
msgstr "Cek integriti referensial:"

#: libraries/plugin_interface.lib.php:503
msgid "This format has no options"
msgstr "Format ini tidak memiliki opsi"

#: libraries/plugins/auth/AuthenticationConfig.class.php:73
msgid "Cannot connect: invalid settings."
msgstr "Koneksi gagal: pengaturan invalid."

#: libraries/plugins/auth/AuthenticationConfig.class.php:86
#: libraries/plugins/auth/AuthenticationCookie.class.php:160
#: libraries/plugins/auth/AuthenticationHttp.class.php:70
#, php-format
msgid "Welcome to %s"
msgstr "Selamat Datang di %s"

#: libraries/plugins/auth/AuthenticationConfig.class.php:102
#, php-format
msgid ""
"You probably did not create a configuration file. You might want to use the %"
"1$ssetup script%2$s to create one."
msgstr ""
"Anda mungkin belum membuat berkas konfigurasi. Anda bisa menggunakan %1"
"$ssetup script%2$s untuk membuatnya."

#: libraries/plugins/auth/AuthenticationConfig.class.php:122
msgid ""
"phpMyAdmin tried to connect to the MySQL server, and the server rejected the "
"connection. You should check the host, username and password in your "
"configuration and make sure that they correspond to the information given by "
"the administrator of the MySQL server."
msgstr ""
"phpMyAdmin telah berusaha untuk membuka koneksi ke server MySQL tetapi "
"koneksi ditolak oleh server. Harap periksa kembali nama host, nama pengguna "
"dan kata sandi pada berkas config.inc.php untuk memastikan kecocokannya "
"dengan informasi yang telah diberikan oleh administrator server MySQL."

#: libraries/plugins/auth/AuthenticationConfig.class.php:142
msgid "Retry to connect"
msgstr ""

#: libraries/plugins/auth/AuthenticationCookie.class.php:44
msgid "Failed to use Blowfish from mcrypt!"
msgstr "Gagal menggunakan Blowfish dari mcrypt!"

#: libraries/plugins/auth/AuthenticationCookie.class.php:82
#: libraries/plugins/auth/AuthenticationCookie.class.php:190
msgid "Log in"
msgstr "Masuk"

#: libraries/plugins/auth/AuthenticationCookie.class.php:100
msgid "Your session has expired. Please log in again."
msgstr ""

#: libraries/plugins/auth/AuthenticationCookie.class.php:198
#: libraries/plugins/auth/AuthenticationCookie.class.php:208
msgid "You can enter hostname/IP address and port separated by space."
msgstr ""
"Anda bisa memasukkan hostname/alamat IP dan port dipisahkan dengan spasi."

#: libraries/plugins/auth/AuthenticationCookie.class.php:213
msgid "Username:"
msgstr "Nama Pengguna:"

#: libraries/plugins/auth/AuthenticationCookie.class.php:225
#, fuzzy
#| msgid "Server Choice"
msgid "Server Choice:"
msgstr "Pilihan Server"

#: libraries/plugins/auth/AuthenticationCookie.class.php:386
msgid "Entered captcha is wrong, try again!"
msgstr ""

#: libraries/plugins/auth/AuthenticationCookie.class.php:395
msgid "Please enter correct captcha!"
msgstr ""

#: libraries/plugins/auth/AuthenticationCookie.class.php:657
#: libraries/plugins/auth/AuthenticationSignon.class.php:249
msgid ""
"Login without a password is forbidden by configuration (see AllowNoPassword)"
msgstr ""
"Masuk tanpa kata sandi tidak diperbolehkan dalam konfigurasi (lihat "
"AllowNoPassword)"

#: libraries/plugins/auth/AuthenticationCookie.class.php:664
#: libraries/plugins/auth/AuthenticationSignon.class.php:256
#, php-format
msgid "No activity within %s seconds; please log in again"
msgstr "Tidak ada aktivitas selama %s detik atau lebih. Harap masuk kembali"

#: libraries/plugins/auth/AuthenticationCookie.class.php:669
#: libraries/plugins/auth/AuthenticationCookie.class.php:671
#: libraries/plugins/auth/AuthenticationSignon.class.php:265
msgid "Cannot log in to the MySQL server"
msgstr "Gagal masuk ke MySQL server"

#: libraries/plugins/auth/AuthenticationHttp.class.php:75
msgid "Wrong username/password. Access denied."
msgstr "Nama pengguna/kata sandi salah. Akses ditolak."

#: libraries/plugins/auth/AuthenticationSignon.class.php:102
msgid "Can not find signon authentication script:"
msgstr "Tidak dapat menemukan script otentikasi signon:"

#: libraries/plugins/auth/swekey/swekey.auth.lib.php:134
#, php-format
msgid "File %s does not contain any key id"
msgstr "Arsip %s tidak mengandung key id"

#: libraries/plugins/auth/swekey/swekey.auth.lib.php:176
#: libraries/plugins/auth/swekey/swekey.auth.lib.php:196
msgid "Hardware authentication failed"
msgstr "Autentikasi perangkat keras gagal"

#: libraries/plugins/auth/swekey/swekey.auth.lib.php:183
msgid "No valid authentication key plugged"
msgstr "Tidak ada kunci autentikasi yang terpasang"

#: libraries/plugins/auth/swekey/swekey.auth.lib.php:216
msgid "Authenticating…"
msgstr "Mengautentikasi…"

#: libraries/plugins/export/ExportCsv.class.php:93
#: libraries/plugins/import/AbstractImportCsv.class.php:59
msgid "Columns separated with:"
msgstr "Kolom dipisahkan oleh:"

#: libraries/plugins/export/ExportCsv.class.php:97
#: libraries/plugins/import/AbstractImportCsv.class.php:65
msgid "Columns enclosed with:"
msgstr "Kolom diapit oleh:"

#: libraries/plugins/export/ExportCsv.class.php:101
#: libraries/plugins/import/AbstractImportCsv.class.php:71
msgid "Columns escaped with:"
msgstr "Kolom dikembalikan oleh:"

#: libraries/plugins/export/ExportCsv.class.php:105
#: libraries/plugins/import/AbstractImportCsv.class.php:77
msgid "Lines terminated with:"
msgstr "Baris diakhir dengan:"

#: libraries/plugins/export/ExportCsv.class.php:109
#: libraries/plugins/export/ExportExcel.class.php:58
#: libraries/plugins/export/ExportHtmlword.class.php:86
#: libraries/plugins/export/ExportLatex.class.php:181
#: libraries/plugins/export/ExportOds.class.php:71
#: libraries/plugins/export/ExportOdt.class.php:132
#: libraries/plugins/export/ExportTexytext.class.php:89
msgid "Replace NULL with:"
msgstr "Ganti NULL dengan:"

#: libraries/plugins/export/ExportCsv.class.php:114
#: libraries/plugins/export/ExportExcel.class.php:63
msgid "Remove carriage return/line feed characters within columns"
msgstr ""

#: libraries/plugins/export/ExportExcel.class.php:79
msgid "Excel edition:"
msgstr "Versi Excel:"

#: libraries/plugins/export/ExportHtmlword.class.php:81
#: libraries/plugins/export/ExportLatex.class.php:157
#: libraries/plugins/export/ExportOdt.class.php:123
#: libraries/plugins/export/ExportTexytext.class.php:80
#: libraries/plugins/export/ExportXml.class.php:133
msgid "Data dump options"
msgstr "Opsi dump data"

#: libraries/plugins/export/ExportHtmlword.class.php:203
#: libraries/plugins/export/ExportOdt.class.php:260
#: libraries/plugins/export/ExportSql.class.php:1708
#: libraries/plugins/export/ExportTexytext.class.php:185
msgid "Dumping data for table"
msgstr "Dumping data untuk tabel"

#: libraries/plugins/export/ExportHtmlword.class.php:487
#: libraries/plugins/export/ExportOdt.class.php:567
#: libraries/plugins/export/ExportTexytext.class.php:438
#: libraries/rte/rte_list.lib.php:69 libraries/rte/rte_triggers.lib.php:387
msgid "Event"
msgstr "Kejadian"

#: libraries/plugins/export/ExportHtmlword.class.php:488
#: libraries/plugins/export/ExportOdt.class.php:570
#: libraries/plugins/export/ExportTexytext.class.php:439
#: libraries/rte/rte_events.lib.php:513
#: libraries/rte/rte_routines.lib.php:1031
#: libraries/rte/rte_triggers.lib.php:401
msgid "Definition"
msgstr "Definisi"

#: libraries/plugins/export/ExportHtmlword.class.php:553
#: libraries/plugins/export/ExportOdt.class.php:643
#: libraries/plugins/export/ExportSql.class.php:1456
#: libraries/plugins/export/ExportTexytext.class.php:498
msgid "Table structure for table"
msgstr "Struktur dari tabel"

#: libraries/plugins/export/ExportHtmlword.class.php:572
#: libraries/plugins/export/ExportOdt.class.php:667
#: libraries/plugins/export/ExportSql.class.php:1484
#: libraries/plugins/export/ExportTexytext.class.php:513
msgid "Structure for view"
msgstr "Struktur untuk view"

#: libraries/plugins/export/ExportHtmlword.class.php:581
#: libraries/plugins/export/ExportOdt.class.php:679
#: libraries/plugins/export/ExportSql.class.php:1501
#: libraries/plugins/export/ExportTexytext.class.php:520
msgid "Stand-in structure for view"
msgstr ""

#: libraries/plugins/export/ExportLatex.class.php:43
msgid "Content of table @TABLE@"
msgstr "Isi tabel @TABLE@"

#: libraries/plugins/export/ExportLatex.class.php:44
msgid "(continued)"
msgstr "(dilanjutkan)"

#: libraries/plugins/export/ExportLatex.class.php:45
msgid "Structure of table @TABLE@"
msgstr "Struktur tabel @TABLE@"

#: libraries/plugins/export/ExportLatex.class.php:116
#: libraries/plugins/export/ExportOdt.class.php:97
#: libraries/plugins/export/ExportSql.class.php:213
msgid "Object creation options"
msgstr "Opsi pembuatan objek"

#: libraries/plugins/export/ExportLatex.class.php:121
#: libraries/plugins/export/ExportLatex.class.php:166
#, fuzzy
#| msgid "Table caption"
msgid "Table caption:"
msgstr "Judul halaman"

#: libraries/plugins/export/ExportLatex.class.php:126
#: libraries/plugins/export/ExportLatex.class.php:171
#, fuzzy
#| msgid "Table caption (continued)"
msgid "Table caption (continued):"
msgstr "Judul halaman (lanjutan)"

#: libraries/plugins/export/ExportLatex.class.php:131
#: libraries/plugins/export/ExportLatex.class.php:176
#, fuzzy
#| msgid "Label key"
msgid "Label key:"
msgstr "Kunci nama"

#: libraries/plugins/export/ExportLatex.class.php:137
#: libraries/plugins/export/ExportOdt.class.php:103
#: libraries/plugins/export/ExportSql.class.php:114
msgid "Display foreign key relationships"
msgstr "Tampilkan hubungan kunci luar"

#: libraries/plugins/export/ExportLatex.class.php:142
#: libraries/plugins/export/ExportOdt.class.php:108
msgid "Display comments"
msgstr "Tampilkan komentar"

#: libraries/plugins/export/ExportLatex.class.php:147
#: libraries/plugins/export/ExportOdt.class.php:113
#: libraries/plugins/export/ExportSql.class.php:120
msgid "Display MIME types"
msgstr "Tampilkan jenis MIME"

#: libraries/plugins/export/ExportLatex.class.php:162
#, fuzzy
#| msgid "Put columns names in the first row"
msgid "Put columns names in the first row:"
msgstr "Masukkan nama kolom pada baris pertama"

#: libraries/plugins/export/ExportLatex.class.php:218
#: libraries/plugins/export/ExportSql.class.php:601
#: libraries/plugins/export/ExportXml.class.php:191
#: libraries/replication_gui.lib.php:68 libraries/replication_gui.lib.php:293
#: libraries/server_privileges.lib.php:1081 libraries/sql.lib.php:411
#, fuzzy
#| msgid "Host"
msgid "Host:"
msgstr "Inang"

#: libraries/plugins/export/ExportLatex.class.php:223
#: libraries/plugins/export/ExportSql.class.php:608
#: libraries/plugins/export/ExportXml.class.php:196 libraries/sql.lib.php:414
#, fuzzy
#| msgid "Generation Time"
msgid "Generation Time:"
msgstr "Waktu pembuatan"

#: libraries/plugins/export/ExportLatex.class.php:226
#: libraries/plugins/export/ExportSql.class.php:614
#: libraries/plugins/export/ExportXml.class.php:199
#, fuzzy
#| msgid "PHP Version"
msgid "PHP Version:"
msgstr "Versi PHP"

#: libraries/plugins/export/ExportLatex.class.php:251
#: libraries/plugins/export/ExportSql.class.php:760
#: libraries/plugins/export/ExportXml.class.php:390
#: libraries/plugins/export/PMA_ExportPdf.class.php:115
#: libraries/sql.lib.php:412
#, fuzzy
#| msgid "Database"
msgid "Database:"
msgstr "Basis data"

#: libraries/plugins/export/ExportLatex.class.php:303
#: libraries/plugins/export/ExportSql.class.php:1546
#, fuzzy
#| msgid "Data"
msgid "Data:"
msgstr "Data"

#: libraries/plugins/export/ExportLatex.class.php:487
#, fuzzy
#| msgid "Structure"
msgid "Structure:"
msgstr "Struktur"

#: libraries/plugins/export/ExportMediawiki.class.php:84
#, fuzzy
#| msgid "Export contents"
msgid "Export table names"
msgstr "Ekspor isi"

#: libraries/plugins/export/ExportMediawiki.class.php:90
#, fuzzy
#| msgid "horizontal (rotated headers)"
msgid "Export table headers"
msgstr "horisontal (judul diputar)"

#: libraries/plugins/export/ExportPdf.class.php:97
msgid "(Generates a report containing the data of a single table)"
msgstr ""

#: libraries/plugins/export/ExportPdf.class.php:102
msgid "Report title:"
msgstr "Judul laporan:"

#: libraries/plugins/export/ExportSql.class.php:90
msgid ""
"Display comments <i>(includes info such as export timestamp, PHP version, "
"and server version)</i>"
msgstr ""

#: libraries/plugins/export/ExportSql.class.php:99
msgid "Additional custom header comment (\\n splits lines):"
msgstr "Menambahkan komentar judul kustom (\\n memotong baris):"

#: libraries/plugins/export/ExportSql.class.php:106
msgid ""
"Include a timestamp of when databases were created, last updated, and last "
"checked"
msgstr ""

#: libraries/plugins/export/ExportSql.class.php:163
msgid ""
"Database system or older MySQL server to maximize output compatibility with:"
msgstr ""

#: libraries/plugins/export/ExportSql.class.php:184
#: libraries/plugins/export/ExportSql.class.php:241
#: libraries/plugins/export/ExportSql.class.php:249
#, php-format
msgid "Add %s statement"
msgstr "Tambahkan statement %s"

#: libraries/plugins/export/ExportSql.class.php:220
msgid "Add statements:"
msgstr "Tambahkan statement:"

#: libraries/plugins/export/ExportSql.class.php:279
msgid ""
"Enclose table and column names with backquotes <i>(Protects column and table "
"names formed with special characters or keywords)</i>"
msgstr ""

#: libraries/plugins/export/ExportSql.class.php:295
#, fuzzy
#| msgid "Object creation options"
msgid "Data creation options"
msgstr "Opsi pembuatan objek"

#: libraries/plugins/export/ExportSql.class.php:299
#: libraries/plugins/export/ExportSql.class.php:1652
msgid "Truncate table before insert"
msgstr ""

#: libraries/plugins/export/ExportSql.class.php:305
msgid "Instead of <code>INSERT</code> statements, use:"
msgstr "Alih-alih perintah <code>INSERT</code>, gunakan:"

#: libraries/plugins/export/ExportSql.class.php:311
msgid "<code>INSERT DELAYED</code> statements"
msgstr "perintah <code>INSERT DELAYED</code>"

#: libraries/plugins/export/ExportSql.class.php:322
#: libraries/plugins/export/ExportSql.class.php:352
msgid "<code>INSERT IGNORE</code> statements"
msgstr "perintah <code>INSERT IGNORE</code>"

#: libraries/plugins/export/ExportSql.class.php:335
msgid "Function to use when dumping data:"
msgstr "Fungsi yang digunakan sewaktu dump data:"

#: libraries/plugins/export/ExportSql.class.php:348
msgid "Syntax to use when inserting data:"
msgstr "Sintaks yang digunakan sewaktu menambah data:"

#: libraries/plugins/export/ExportSql.class.php:356
msgid ""
"include column names in every <code>INSERT</code> statement <br /> &nbsp; "
"&nbsp; &nbsp; Example: <code>INSERT INTO tbl_name (col_A,col_B,col_C) VALUES "
"(1,2,3)</code>"
msgstr ""

#: libraries/plugins/export/ExportSql.class.php:361
msgid ""
"insert multiple rows in every <code>INSERT</code> statement<br /> &nbsp; "
"&nbsp; &nbsp; Example: <code>INSERT INTO tbl_name VALUES (1,2,3), (4,5,6), "
"(7,8,9)</code>"
msgstr ""

#: libraries/plugins/export/ExportSql.class.php:366
msgid ""
"both of the above<br /> &nbsp; &nbsp; &nbsp; Example: <code>INSERT INTO "
"tbl_name (col_A,col_B) VALUES (1,2,3), (4,5,6), (7,8,9)</code>"
msgstr ""

#: libraries/plugins/export/ExportSql.class.php:371
msgid ""
"neither of the above<br /> &nbsp; &nbsp; &nbsp; Example: <code>INSERT INTO "
"tbl_name VALUES (1,2,3)</code>"
msgstr ""

#: libraries/plugins/export/ExportSql.class.php:390
msgid ""
"Dump binary columns in hexadecimal notation <i>(for example, \"abc\" becomes "
"0x616263)</i>"
msgstr ""

#: libraries/plugins/export/ExportSql.class.php:403
msgid ""
"Dump TIMESTAMP columns in UTC <i>(enables TIMESTAMP columns to be dumped and "
"reloaded between servers in different time zones)</i>"
msgstr ""

#: libraries/plugins/export/ExportSql.class.php:1198
msgid "Constraints for dumped tables"
msgstr "Ketidakleluasaan untuk tabel pelimpahan (Dumped Tables)"

#: libraries/plugins/export/ExportSql.class.php:1209
msgid "Constraints for table"
msgstr "Ketidakleluasaan untuk tabel"

#: libraries/plugins/export/ExportSql.class.php:1350
msgid "MIME TYPES FOR TABLE"
msgstr "JENIS MIME UNTUK TABEL"

#: libraries/plugins/export/ExportSql.class.php:1375
msgid "RELATIONS FOR TABLE"
msgstr "RELASI UNTUK TABEL"

#: libraries/plugins/export/ExportSql.class.php:1569
msgid "Error reading data:"
msgstr "Galat pembacaan data:"

#: libraries/plugins/export/ExportXml.class.php:102
msgid "Object creation options (all are recommended)"
msgstr ""

#: libraries/plugins/export/ExportXml.class.php:137
msgid "Export contents"
msgstr "Ekspor isi"

#: libraries/plugins/export/PMA_ExportPdf.class.php:116
#, fuzzy
#| msgid "Table"
msgid "Table:"
msgstr "Tabel"

#: libraries/plugins/import/ImportCsv.class.php:63
#: libraries/plugins/import/ImportOds.class.php:74
msgid ""
"The first line of the file contains the table column names <i>(if this is "
"unchecked, the first line will become part of the data)</i>"
msgstr ""

#: libraries/plugins/import/ImportCsv.class.php:72
msgid ""
"If the data in each row of the file is not in the same order as in the "
"database, list the corresponding column names here. Column names must be "
"separated by commas and not enclosed in quotations."
msgstr ""

#: libraries/plugins/import/ImportCsv.class.php:81
#: libraries/plugins/import/ImportLdi.class.php:66
msgid "Column names: "
msgstr "Nama kolom: "

#: libraries/plugins/import/ImportCsv.class.php:133
#: libraries/plugins/import/ImportCsv.class.php:148
#: libraries/plugins/import/ImportCsv.class.php:155
#: libraries/plugins/import/ImportCsv.class.php:162
#, php-format
msgid "Invalid parameter for CSV import: %s"
msgstr ""

#: libraries/plugins/import/ImportCsv.class.php:213
#, php-format
msgid ""
"Invalid column (%s) specified! Ensure that columns names are spelled "
"correctly, separated by commas, and not enclosed in quotes."
msgstr ""

#: libraries/plugins/import/ImportCsv.class.php:281
#: libraries/plugins/import/ImportCsv.class.php:556
#, php-format
msgid "Invalid format of CSV input on line %d."
msgstr ""

#: libraries/plugins/import/ImportCsv.class.php:437
#, php-format
msgid "Invalid column count in CSV input on line %d."
msgstr ""

#: libraries/plugins/import/ImportLdi.class.php:110
msgid "This plugin does not support compressed imports!"
msgstr ""

#: libraries/plugins/import/ImportMediawiki.class.php:56
msgid "MediaWiki Table"
msgstr "Tabel MediaWiki"

#: libraries/plugins/import/ImportMediawiki.class.php:303
#, php-format
msgid "Invalid format of mediawiki input on line: <br />%s."
msgstr ""

#: libraries/plugins/import/ImportOds.class.php:88
msgid "Import percentages as proper decimals <i>(ex. 12.00% to .12)</i>"
msgstr ""

#: libraries/plugins/import/ImportOds.class.php:94
msgid "Import currencies <i>(ex. $5.00 to 5.00)</i>"
msgstr ""

#: libraries/plugins/import/ImportOds.class.php:172
#: libraries/plugins/import/ImportXml.class.php:131
#: libraries/plugins/import/ImportXml.class.php:193
msgid ""
"The XML file specified was either malformed or incomplete. Please correct "
"the issue and try again."
msgstr ""
"Berkas XML yang ditentukan cacat atau tidak lengkap. Harap perbaiki dan coba "
"lagi."

#: libraries/plugins/import/ImportOds.class.php:182
#, fuzzy
#| msgid "Open Document Spreadsheet"
msgid "Could not parse OpenDocument Spreasheet!"
msgstr "Open Document Spreadsheet"

#: libraries/plugins/import/ImportShp.class.php:53
msgid "ESRI Shape File"
msgstr ""

#: libraries/plugins/import/ImportShp.class.php:155
#, php-format
msgid "There was an error importing the ESRI shape file: \"%s\"."
msgstr ""

#: libraries/plugins/import/ImportShp.class.php:211
msgid ""
"You tried to import an invalid file or the imported file contains invalid "
"data"
msgstr ""

#: libraries/plugins/import/ImportShp.class.php:217
#, php-format
msgid "MySQL Spatial Extension does not support ESRI type \"%s\"."
msgstr ""

#: libraries/plugins/import/ImportShp.class.php:265
msgid "The imported file does not contain any data"
msgstr "Berkas yang diimpor tidak mengandung data"

#: libraries/plugins/import/ImportSql.class.php:71
msgid "SQL compatibility mode:"
msgstr "Modus kompatibilitas SQL:"

#: libraries/plugins/import/ImportSql.class.php:83
msgid "Do not use <code>AUTO_INCREMENT</code> for zero values"
msgstr "Jangan gunakan <code>AUTO_INCREMENT</code> untuk nilai nol"

#: libraries/plugins/import/ImportXml.class.php:53
msgid "XML"
msgstr "XML"

#: libraries/plugins/import/ShapeRecord.class.php:58
#, php-format
msgid "Geometry type '%s' is not supported by MySQL."
msgstr ""

#: libraries/plugins/transformations/abstract/AppendTransformationsPlugin.class.php:32
msgid ""
"Appends text to a string. The only option is the text to be appended "
"(enclosed in single quotes, default empty string)."
msgstr ""

#: libraries/plugins/transformations/abstract/DateFormatTransformationsPlugin.class.php:31
msgid ""
"Displays a TIME, TIMESTAMP, DATETIME or numeric unix timestamp column as "
"formatted date. The first option is the offset (in hours) which will be "
"added to the timestamp (Default: 0). Use second option to specify a "
"different date/time format string. Third option determines whether you want "
"to see local date or UTC one (use \"local\" or \"utc\" strings) for that. "
"According to that, date format has different value - for \"local\" see the "
"documentation for PHP's strftime() function and for \"utc\" it is done using "
"gmdate() function."
msgstr ""

#: libraries/plugins/transformations/abstract/DownloadTransformationsPlugin.class.php:31
msgid ""
"Displays a link to download the binary data of the column. You can use the "
"first option to specify the filename, or use the second option as the name "
"of a column which contains the filename. If you use the second option, you "
"need to set the first option to the empty string."
msgstr ""
"Tampilkan tautan untuk mengunduh data biner kolom. Anda dapat menggunakan "
"opsi pertama untuk menentukan nama berkas, atau opsi kedua sebagai nama "
"kolom yang menyimpan nama berkas. Jika Anda menggunakan opsi kedua, Anda "
"harus memasukkan string kosong ke dalam pilihan pertama."

#: libraries/plugins/transformations/abstract/ExternalTransformationsPlugin.class.php:31
#, fuzzy
#| msgid ""
#| "LINUX ONLY: Launches an external application and feeds it the column data "
#| "via standard input. Returns the standard output of the application. The "
#| "default is Tidy, to pretty-print HTML code. For security reasons, you "
#| "have to manually edit the file libraries/transformations/"
#| "text_plain__external.inc.php and list the tools you want to make "
#| "available. The first option is then the number of the program you want to "
#| "use and the second option is the parameters for the program. The third "
#| "option, if set to 1, will convert the output using htmlspecialchars() "
#| "(Default 1). The fourth option, if set to 1, will prevent wrapping and "
#| "ensure that the output appears all on one line (Default 1)."
msgid ""
"LINUX ONLY: Launches an external application and feeds it the column data "
"via standard input. Returns the standard output of the application. The "
"default is Tidy, to pretty-print HTML code. For security reasons, you have "
"to manually edit the file libraries/plugins/transformations/"
"Text_Plain_External.class.php and list the tools you want to make available. "
"The first option is then the number of the program you want to use and the "
"second option is the parameters for the program. The third option, if set to "
"1, will convert the output using htmlspecialchars() (Default 1). The fourth "
"option, if set to 1, will prevent wrapping and ensure that the output "
"appears all on one line (Default 1)."
msgstr ""
"HANYA UNTUK LINUX: Jalankan aplikasi eksternal dan berikan data kolom "
"melalui masukan standar. Mengembalikan keluaran standar kepada aplikasi. "
"Bawaan adalah Tidy, untuk mempercantik cetakan kode HTML. Untuk keamanan, "
"Anda harus mengedit berkas libraries/transformations/text_plain__external."
"inc.php secara manual dan mendaftarkan alat yang ingin Anda sediakan. Opsi "
"pertama adalah jumlah aplikasi yang ingin dipakai dan opsi kedua adalah "
"parameter untuk program. Opsi ketiga, jika disetel menjadi 1, akan mengubah "
"keluaran dengan menggunakan htmlspecialchars() (Bawaan 1). Opsi keempat, "
"jika disetel menjadi 1, akan mencegah pemenggalan dan memastikan bahwa semua "
"keluaran tampil dalam satu baris (Bawaan 1)."

#: libraries/plugins/transformations/abstract/FormattedTransformationsPlugin.class.php:31
msgid ""
"Displays the contents of the column as-is, without running it through "
"htmlspecialchars(). That is, the column is assumed to contain valid HTML."
msgstr ""
"Tampilkan konten kolom apa adanya, tanpa melalui htmlspecialchars(). Kolom "
"diasumsikan mengandung HTML yang valid."

#: libraries/plugins/transformations/abstract/HexTransformationsPlugin.class.php:31
msgid ""
"Displays hexadecimal representation of data. Optional first parameter "
"specifies how often space will be added (defaults to 2 nibbles)."
msgstr ""
"Tampilkan representasi hexadecimal dari data. Parameter opsional pertama "
"menentukan seberapa sering space akan ditambahkan (bawaan 2 nibble)."

#: libraries/plugins/transformations/abstract/ImageLinkTransformationsPlugin.class.php:33
msgid "Displays a link to download this image."
msgstr "Tampilkan tautan untuk mengunduh gambar ini."

#: libraries/plugins/transformations/abstract/InlineTransformationsPlugin.class.php:33
msgid ""
"Displays a clickable thumbnail. The options are the maximum width and height "
"in pixels. The original aspect ratio is preserved."
msgstr ""
"Tampilkan cuplikan yang bisa diklik. pilihan adalah maksimum lebar dan "
"tinggi dalam piksel. aspek rasio asli dipertahankan."

#: libraries/plugins/transformations/abstract/LongToIPv4TransformationsPlugin.class.php:31
msgid ""
"Converts an (IPv4) Internet network address into a string in Internet "
"standard dotted format."
msgstr ""

#: libraries/plugins/transformations/abstract/SQLTransformationsPlugin.class.php:31
msgid "Formats text as SQL query with syntax highlighting."
msgstr "Format teks sebagai kueri SQL dengan penyorotan sintaks."

#: libraries/plugins/transformations/abstract/SubstringTransformationsPlugin.class.php:31
msgid ""
"Displays a part of a string. The first option is the number of characters to "
"skip from the beginning of the string (Default 0). The second option is the "
"number of characters to return (Default: until end of string). The third "
"option is the string to append and/or prepend when truncation occurs "
"(Default: \"…\")."
msgstr ""
"Hanya menampilkan sebagian dari sebuah String. Pilihan pertama adalah sebuah "
"Offset untuk menentukan tempat dari permulaan teks Anda (Default 0). Pilihan "
"kedua adalah sebuah Offset untuk menentukan jumlah teks yang akan "
"dikembalikan. Bila ditinggal kosong, seluruh teks yang tersisa akan "
"dibalikkan. Pilihan ketiga mendefinisikan Chars yang akan ditambahkan pada "
"Output bila sebuah Substring dibalikkan (Default: …) ."

#: libraries/plugins/transformations/abstract/TextImageLinkTransformationsPlugin.class.php:33
msgid ""
"Displays an image and a link; the column contains the filename. The first "
"option is a URL prefix like \"http://www.example.com/\". The second and "
"third options are the width and the height in pixels."
msgstr ""
"Tampilkan gambar dan tautan; kolom mengandung nama berkas. Opsi pertama "
"adalah prefiks URL seperti \"http://www.example.com/\". Opsi kedua dan "
"ketiga adalah lebar dan tinggi dalam piksel."

#: libraries/plugins/transformations/abstract/TextLinkTransformationsPlugin.class.php:33
msgid ""
"Displays a link; the column contains the filename. The first option is a URL "
"prefix like \"http://www.example.com/\". The second option is a title for "
"the link."
msgstr ""
"Tampilkan tautan; kolom mengandung nama berkas. Opsi pertama adalah prefiks "
"URL seperti \"http://www.example.com/\". Opsi kedua adalah judul tautan."

#: libraries/relation.lib.php:85
msgid "not OK"
msgstr "tidak oke"

#: libraries/relation.lib.php:92
#, fuzzy
#| msgid "OK"
msgctxt "Correctly working"
msgid "OK"
msgstr "Oke"

#: libraries/relation.lib.php:95
msgid "Enabled"
msgstr "Aktif"

#: libraries/relation.lib.php:102 libraries/relation.lib.php:120
msgid "General relation features"
msgstr "Ciri-ciri dari General Relation"

#: libraries/relation.lib.php:131
msgid "Display Features"
msgstr "Tampilkan ciri-ciri"

#: libraries/relation.lib.php:148
msgid "Creation of PDFs"
msgstr "Pembuatan PDF"

#: libraries/relation.lib.php:159
msgid "Displaying Column Comments"
msgstr "Tampilkan komentar kolom"

#: libraries/relation.lib.php:165
#: libraries/tbl_columns_definition_form.inc.php:170
#: transformation_overview.php:39
msgid "Browser transformation"
msgstr "Transformasi Browser"

#: libraries/relation.lib.php:171
msgid ""
"Please see the documentation on how to update your column_comments table"
msgstr ""
"Harap pelajari dokumentasi tentang cara memperbarui tabel column_comments "
"Anda"

#: libraries/relation.lib.php:181 libraries/sql_query_form.lib.php:400
msgid "Bookmarked SQL query"
msgstr "Kueri SQL yang dimarkahi"

#: libraries/relation.lib.php:192 querywindow.php:70
msgid "SQL history"
msgstr "Riwayat SQL"

#: libraries/relation.lib.php:214
msgid "Persistent recently used tables"
msgstr "Tabel baru digunakan persisten"

#: libraries/relation.lib.php:225
msgid "Persistent tables' UI preferences"
msgstr "Tabel preferensi UI persisten"

#: libraries/relation.lib.php:247
msgid "User preferences"
msgstr "Preferensi pengguna"

#: libraries/relation.lib.php:253
msgid "Quick steps to setup advanced features:"
msgstr "Langkah cepat untuk menyiapkan fitur lanjut:"

#: libraries/relation.lib.php:257
msgid ""
"Create the needed tables with the <code>examples/create_tables.sql</code>."
msgstr ""

#: libraries/relation.lib.php:263
msgid "Create a pma user and give access to these tables."
msgstr ""

#: libraries/relation.lib.php:268
msgid ""
"Enable advanced features in configuration file (<code>config.inc.php</"
"code>), for example by starting from <code>config.sample.inc.php</code>."
msgstr ""

#: libraries/relation.lib.php:276
msgid "Re-login to phpMyAdmin to load the updated configuration file."
msgstr ""

#: libraries/relation.lib.php:1425
msgid "no description"
msgstr "tidak ada deskripsi"

#: libraries/replication_gui.lib.php:35
msgid "Uncheck All"
msgstr "Lepas Semua"

#: libraries/replication_gui.lib.php:56
msgid "Slave configuration"
msgstr "Konfigurasi slave"

#: libraries/replication_gui.lib.php:56 server_replication.php:333
msgid "Change or reconfigure master server"
msgstr "Ubah atau konfigurasikan ulang server master"

#: libraries/replication_gui.lib.php:57
msgid ""
"Make sure, you have unique server-id in your configuration file (my.cnf). If "
"not, please add the following line into [mysqld] section:"
msgstr ""

#: libraries/replication_gui.lib.php:60 libraries/replication_gui.lib.php:273
#: libraries/server_privileges.lib.php:1024
#, fuzzy
#| msgid "User name"
msgid "User name:"
msgstr "Nama pengguna"

#: libraries/replication_gui.lib.php:61 libraries/replication_gui.lib.php:276
#: libraries/replication_gui.lib.php:283
#: libraries/server_privileges.lib.php:1029
#: libraries/server_privileges.lib.php:1060
msgid "User name"
msgstr "Nama pengguna"

#: libraries/replication_gui.lib.php:72
#, fuzzy
#| msgid "Port"
msgid "Port:"
msgstr "Porta"

#: libraries/replication_gui.lib.php:112
msgid "Master status"
msgstr "Status master"

#: libraries/replication_gui.lib.php:114
msgid "Slave status"
msgstr "Status slave"

#: libraries/replication_gui.lib.php:123 libraries/sql_query_form.lib.php:412
#: server_status_variables.php:232 server_variables.php:166
msgid "Variable"
msgstr "Variabel"

#: libraries/replication_gui.lib.php:194 libraries/server_bin_log.lib.php:136
msgid "Server ID"
msgstr "ID Server"

#: libraries/replication_gui.lib.php:195 libraries/replication_gui.lib.php:296
#: libraries/replication_gui.lib.php:353
#: libraries/server_privileges.lib.php:1086
#: libraries/server_privileges.lib.php:1182
#: libraries/server_privileges.lib.php:1572
#: libraries/server_privileges.lib.php:2397 server_status.php:375
msgid "Host"
msgstr "Inang"

#: libraries/replication_gui.lib.php:213
msgid ""
"Only slaves started with the --report-host=host_name option are visible in "
"this list."
msgstr ""

#: libraries/replication_gui.lib.php:264 server_replication.php:183
msgid "Add slave replication user"
msgstr "Tambahkan pengguna replikasi slave"

#: libraries/replication_gui.lib.php:278
#: libraries/server_privileges.lib.php:1044
msgid "Any user"
msgstr "Setiap pengguna"

#: libraries/replication_gui.lib.php:279 libraries/replication_gui.lib.php:347
#: libraries/replication_gui.lib.php:372
#: libraries/server_privileges.lib.php:1175
#: libraries/server_privileges.lib.php:2292
#, fuzzy
#| msgid "Use text field"
msgid "Use text field:"
msgstr "Gunakan text field"

#: libraries/replication_gui.lib.php:326
#: libraries/server_privileges.lib.php:1139
msgid "Any host"
msgstr "Semua inang"

#: libraries/replication_gui.lib.php:330
#: libraries/server_privileges.lib.php:1147
msgid "Local"
msgstr "Lokal"

#: libraries/replication_gui.lib.php:336
#: libraries/server_privileges.lib.php:1156
msgid "This Host"
msgstr "Inang Ini"

#: libraries/replication_gui.lib.php:342
#: libraries/server_privileges.lib.php:1166
msgid "Use Host Table"
msgstr "Gunakan Host Table"

#: libraries/replication_gui.lib.php:356
#: libraries/server_privileges.lib.php:1185
msgid ""
"When Host table is used, this field is ignored and values stored in Host "
"table are used instead."
msgstr ""

#: libraries/replication_gui.lib.php:382
#: libraries/server_privileges.lib.php:1230
msgid "Re-type"
msgstr "Ketik ulang"

#: libraries/replication_gui.lib.php:386
#, fuzzy
#| msgid "Generate Password"
msgid "Generate Password:"
msgstr "Menghasilkan kata sandi"

#: libraries/rte/rte_events.lib.php:110 libraries/rte/rte_events.lib.php:119
#: libraries/rte/rte_events.lib.php:157 libraries/rte/rte_routines.lib.php:296
#: libraries/rte/rte_routines.lib.php:305
#: libraries/rte/rte_routines.lib.php:346
#: libraries/rte/rte_routines.lib.php:1455
#: libraries/rte/rte_triggers.lib.php:82 libraries/rte/rte_triggers.lib.php:91
#: libraries/rte/rte_triggers.lib.php:129
#, php-format
msgid "The following query has failed: \"%s\""
msgstr ""

#: libraries/rte/rte_events.lib.php:134
msgid "Sorry, we failed to restore the dropped event."
msgstr "Maaf, kami gagal memulihkan event yang dihapus."

#: libraries/rte/rte_events.lib.php:137 libraries/rte/rte_routines.lib.php:325
#: libraries/rte/rte_triggers.lib.php:109
msgid "The backed up query was:"
msgstr ""

#: libraries/rte/rte_events.lib.php:144
#, php-format
msgid "Event %1$s has been modified."
msgstr "Event %1$s telah diubah."

#: libraries/rte/rte_events.lib.php:164
#, php-format
msgid "Event %1$s has been created."
msgstr "Event %1$s telah dibuat."

#: libraries/rte/rte_events.lib.php:175 libraries/rte/rte_routines.lib.php:366
#: libraries/rte/rte_triggers.lib.php:147
msgid "<b>One or more errors have occured while processing your request:</b>"
msgstr ""

#: libraries/rte/rte_events.lib.php:228
msgid "Edit event"
msgstr "Edit kejadian"

#: libraries/rte/rte_events.lib.php:255 libraries/rte/rte_export.lib.php:43
#: libraries/rte/rte_routines.lib.php:464
#: libraries/rte/rte_routines.lib.php:1481
#: libraries/rte/rte_routines.lib.php:1521
#: libraries/rte/rte_triggers.lib.php:230
#, fuzzy
#| msgid "Error in processing request"
msgid "Error in processing request:"
msgstr "Galat sewaktu memproses permintaan."

#: libraries/rte/rte_events.lib.php:417 libraries/rte/rte_routines.lib.php:931
#: libraries/rte/rte_triggers.lib.php:347
msgid "Details"
msgstr "Detail"

#: libraries/rte/rte_events.lib.php:420
msgid "Event name"
msgstr "Nama event"

#: libraries/rte/rte_events.lib.php:441 libraries/server_bin_log.lib.php:135
msgid "Event type"
msgstr "Jenis event"

#: libraries/rte/rte_events.lib.php:463 libraries/rte/rte_routines.lib.php:954
#, php-format
msgid "Change to %s"
msgstr "Ubah menjadi %s"

#: libraries/rte/rte_events.lib.php:469
msgid "Execute at"
msgstr "Dieksekusi pada"

#: libraries/rte/rte_events.lib.php:477
msgid "Execute every"
msgstr "Dieksekusi setiap"

#: libraries/rte/rte_events.lib.php:496
msgctxt "Start of recurring event"
msgid "Start"
msgstr "Mulai"

#: libraries/rte/rte_events.lib.php:505
msgctxt "End of recurring event"
msgid "End"
msgstr "Selesai"

#: libraries/rte/rte_events.lib.php:519
msgid "On completion preserve"
msgstr "Sewaktu selesai pertahankan"

#: libraries/rte/rte_events.lib.php:524
#: libraries/rte/rte_routines.lib.php:1042
#: libraries/rte/rte_triggers.lib.php:407
msgid "Definer"
msgstr ""

#: libraries/rte/rte_events.lib.php:567
#: libraries/rte/rte_routines.lib.php:1109
#: libraries/rte/rte_triggers.lib.php:445
msgid "The definer must be in the \"username@hostname\" format"
msgstr ""

#: libraries/rte/rte_events.lib.php:574
msgid "You must provide an event name"
msgstr "Anda harus memasukkan nama event"

#: libraries/rte/rte_events.lib.php:588
msgid "You must provide a valid interval value for the event."
msgstr "Anda harus memasukkan nilai interval yang valid untuk event."

#: libraries/rte/rte_events.lib.php:603
msgid "You must provide a valid execution time for the event."
msgstr "Anda harus memasukkan waktu eksekusi yang valid untuk event."

#: libraries/rte/rte_events.lib.php:607
msgid "You must provide a valid type for the event."
msgstr "Anda harus memasukkan jenis yang valid untuk event."

#: libraries/rte/rte_events.lib.php:631
msgid "You must provide an event definition."
msgstr "Anda harus memasukkan definisi event."

#: libraries/rte/rte_footer.lib.php:91
msgid "OFF"
msgstr "NONAKTIF"

#: libraries/rte/rte_footer.lib.php:96
msgid "ON"
msgstr "AKTIF"

#: libraries/rte/rte_footer.lib.php:108
msgid "Event scheduler status"
msgstr "Status penjadwal event"

#: libraries/rte/rte_list.lib.php:55
msgid "Returns"
msgstr "Hasil"

#: libraries/rte/rte_routines.lib.php:69
msgid ""
"You are using PHP's deprecated 'mysql' extension, which is not capable of "
"handling multi queries. [strong]The execution of some stored routines may "
"fail![/strong] Please use the improved 'mysqli' extension to avoid any "
"problems."
msgstr ""

#: libraries/rte/rte_routines.lib.php:281
#: libraries/rte/rte_routines.lib.php:1118
#, php-format
msgid "Invalid routine type: \"%s\""
msgstr "Jenis routine invalid: \"%s\""

#: libraries/rte/rte_routines.lib.php:321
msgid "Sorry, we failed to restore the dropped routine."
msgstr "Maaf, kami gagal memulihkan routine yang dihapus."

#: libraries/rte/rte_routines.lib.php:332
#, php-format
msgid "Routine %1$s has been modified."
msgstr "Routine %1$s telah diubah."

#: libraries/rte/rte_routines.lib.php:353
#, php-format
msgid "Routine %1$s has been created."
msgstr "Routine %1$s telah dibuat."

#: libraries/rte/rte_routines.lib.php:434
msgid "Edit routine"
msgstr "Edit rutinitas"

#: libraries/rte/rte_routines.lib.php:934
msgid "Routine name"
msgstr "Nama routine"

#: libraries/rte/rte_routines.lib.php:960
msgid "Parameters"
msgstr "Parameter"

#: libraries/rte/rte_routines.lib.php:966
msgid "Direction"
msgstr "Arah"

#: libraries/rte/rte_routines.lib.php:969
#: libraries/tbl_columns_definition_form.inc.php:98
msgid "Length/Values"
msgstr "Panjang/Nilai"

#: libraries/rte/rte_routines.lib.php:984
msgid "Add parameter"
msgstr "Tambahkan parameter"

#: libraries/rte/rte_routines.lib.php:988
msgid "Remove last parameter"
msgstr "Hapus parameter terakhir"

#: libraries/rte/rte_routines.lib.php:993
msgid "Return type"
msgstr "Jenis hasil"

#: libraries/rte/rte_routines.lib.php:1000
msgid "Return length/values"
msgstr "Panjang/nilai hasil"

#: libraries/rte/rte_routines.lib.php:1006
msgid "Return options"
msgstr "Opsi hasil"

#: libraries/rte/rte_routines.lib.php:1037
msgid "Is deterministic"
msgstr "Deterministik"

#: libraries/rte/rte_routines.lib.php:1047
msgid "Security type"
msgstr "Jenis keamanan"

#: libraries/rte/rte_routines.lib.php:1056
msgid "SQL data access"
msgstr "Akses data SQL"

#: libraries/rte/rte_routines.lib.php:1125
msgid "You must provide a routine name"
msgstr "Anda harus memasukkan nama routine"

#: libraries/rte/rte_routines.lib.php:1155
#, php-format
msgid "Invalid direction \"%s\" given for parameter."
msgstr ""

#: libraries/rte/rte_routines.lib.php:1175
#: libraries/rte/rte_routines.lib.php:1230
msgid ""
"You must provide length/values for routine parameters of type ENUM, SET, "
"VARCHAR and VARBINARY."
msgstr ""
"Anda harus memasukkan panjang/nilai untuk parameter routine bagi jenis ENUM, "
"SET, VARCHAR, dan VARBINARY."

#: libraries/rte/rte_routines.lib.php:1198
msgid "You must provide a name and a type for each routine parameter."
msgstr "Anda harus memasukkan nama dan jenis setiap parameter routine."

#: libraries/rte/rte_routines.lib.php:1213
msgid "You must provide a valid return type for the routine."
msgstr "Anda harus memasukkan jenis hasil yang valid untuk routine."

#: libraries/rte/rte_routines.lib.php:1272
msgid "You must provide a routine definition."
msgstr "Anda harus memasukkan definisi routine."

#: libraries/rte/rte_routines.lib.php:1370
#, php-format
msgid "Execution results of routine %s"
msgstr "Hasil eksekusi routine %s"

#: libraries/rte/rte_routines.lib.php:1435
#, php-format
msgid "%d row affected by the last statement inside the procedure"
msgid_plural "%d rows affected by the last statement inside the procedure"
msgstr[0] ""

#: libraries/rte/rte_routines.lib.php:1508
#: libraries/rte/rte_routines.lib.php:1516
msgid "Execute routine"
msgstr "Jalankan routine"

#: libraries/rte/rte_routines.lib.php:1572
#: libraries/rte/rte_routines.lib.php:1575
msgid "Routine parameters"
msgstr "Parameter routine"

#: libraries/rte/rte_triggers.lib.php:106
msgid "Sorry, we failed to restore the dropped trigger."
msgstr "Maaf, kami gagal memulihkan trigger yang dihapus."

#: libraries/rte/rte_triggers.lib.php:116
#, php-format
msgid "Trigger %1$s has been modified."
msgstr "Trigger %1$s telah diubah."

#: libraries/rte/rte_triggers.lib.php:136
#, php-format
msgid "Trigger %1$s has been created."
msgstr "Tabel %1$s telah dibuat."

#: libraries/rte/rte_triggers.lib.php:204
msgid "Edit trigger"
msgstr "Edit trigger"

#: libraries/rte/rte_triggers.lib.php:350
msgid "Trigger name"
msgstr "Nama trigger"

#: libraries/rte/rte_triggers.lib.php:373
#, fuzzy
#| msgid "Time"
msgctxt "Trigger action time"
msgid "Time"
msgstr "Waktu"

#: libraries/rte/rte_triggers.lib.php:452
msgid "You must provide a trigger name"
msgstr "Anda harus memasukkan nama trigger"

#: libraries/rte/rte_triggers.lib.php:459
msgid "You must provide a valid timing for the trigger"
msgstr "Anda harus memasukkan waktu yang valid untuk trigger"

#: libraries/rte/rte_triggers.lib.php:466
msgid "You must provide a valid event for the trigger"
msgstr "Anda harus memasukkan event yang valid untuk trigger"

#: libraries/rte/rte_triggers.lib.php:474
msgid "You must provide a valid table name"
msgstr "Anda harus memberikan nama tabel yang valid"

#: libraries/rte/rte_triggers.lib.php:480
msgid "You must provide a trigger definition."
msgstr "Anda harus memasukkan definisi trigger."

#: libraries/rte/rte_words.lib.php:27
msgid "Add routine"
msgstr "Tambahkan routine"

#: libraries/rte/rte_words.lib.php:29
#, php-format
msgid "Export of routine %s"
msgstr "Ekspor routine %s"

#: libraries/rte/rte_words.lib.php:30
msgid "routine"
msgstr "routine"

#: libraries/rte/rte_words.lib.php:31
msgid "You do not have the necessary privileges to create a routine"
msgstr "Anda tidak punya hak akses untuk membuat routine"

#: libraries/rte/rte_words.lib.php:32
#, php-format
msgid "No routine with name %1$s found in database %2$s"
msgstr "Routine dengan nama %1$s tidak ditemukan dalam basis data %2$s"

#: libraries/rte/rte_words.lib.php:33
msgid "There are no routines to display."
msgstr "Tidak ada routine yang dapat ditampilkan."

#: libraries/rte/rte_words.lib.php:39
msgid "Add trigger"
msgstr "Tambahkan trigger"

#: libraries/rte/rte_words.lib.php:41
#, php-format
msgid "Export of trigger %s"
msgstr "Ekspor trigger %s"

#: libraries/rte/rte_words.lib.php:42
msgid "trigger"
msgstr "trigger"

#: libraries/rte/rte_words.lib.php:43
msgid "You do not have the necessary privileges to create a trigger"
msgstr "Anda tidak punya hak akses untuk membuat trigger"

#: libraries/rte/rte_words.lib.php:44
#, php-format
msgid "No trigger with name %1$s found in database %2$s"
msgstr "Trigger dengan nama %1$s tidak ditemukan dalam basis data %2$s"

#: libraries/rte/rte_words.lib.php:45
msgid "There are no triggers to display."
msgstr "Tidak ada trigger untuk ditampilkan."

#: libraries/rte/rte_words.lib.php:51
msgid "Add event"
msgstr "Tambahkan event"

#: libraries/rte/rte_words.lib.php:53
#, php-format
msgid "Export of event %s"
msgstr "Ekspor event %s"

#: libraries/rte/rte_words.lib.php:54
msgid "event"
msgstr "event"

#: libraries/rte/rte_words.lib.php:55
msgid "You do not have the necessary privileges to create an event"
msgstr "Anda tidak punya hak akses untuk membuat event"

#: libraries/rte/rte_words.lib.php:56
#, php-format
msgid "No event with name %1$s found in database %2$s"
msgstr "Event dengan nama %1$s tidak ditemukan dalam basis data %2$s"

#: libraries/rte/rte_words.lib.php:57
msgid "There are no events to display."
msgstr "Tidak ada event untuk ditampilkan."

#: libraries/schema/Dia_Relation_Schema.class.php:240
#: libraries/schema/Eps_Relation_Schema.class.php:429
#: libraries/schema/Pdf_Relation_Schema.class.php:412
#: libraries/schema/Svg_Relation_Schema.class.php:396
#, php-format
msgid "The %s table doesn't exist!"
msgstr "Tabel %s tidak ditemukan!"

#: libraries/schema/Dia_Relation_Schema.class.php:278
#: libraries/schema/Eps_Relation_Schema.class.php:480
#: libraries/schema/Pdf_Relation_Schema.class.php:454
#: libraries/schema/Svg_Relation_Schema.class.php:449
#, php-format
msgid "Please configure the coordinates for table %s"
msgstr "Harap konfigurasikan koordinasi bagi tabel %s"

#: libraries/schema/Eps_Relation_Schema.class.php:836
#: libraries/schema/Pdf_Relation_Schema.class.php:869
#: libraries/schema/Svg_Relation_Schema.class.php:812
#, php-format
msgid "Schema of the %s database - Page %s"
msgstr "Skema basis data %s - Halaman %s"

#: libraries/schema/Export_Relation_Schema.class.php:208
msgid "This page does not contain any tables!"
msgstr ""

#: libraries/schema/Export_Relation_Schema.class.php:234
msgid "SCHEMA ERROR: "
msgstr "GALAT SKEMA: "

#: libraries/schema/Pdf_Relation_Schema.class.php:891
#: libraries/schema/Pdf_Relation_Schema.class.php:1216
msgid "Relational schema"
msgstr "Skema Relational"

#: libraries/schema/Pdf_Relation_Schema.class.php:1179
msgid "Table of contents"
msgstr "Daftar Isi"

#: libraries/schema/Pdf_Relation_Schema.class.php:1364
#: libraries/schema/Pdf_Relation_Schema.class.php:1387
#: libraries/structure.lib.php:1182
#: libraries/tbl_columns_definition_form.inc.php:115
msgid "Attributes"
msgstr "Atribut"

#: libraries/schema/Pdf_Relation_Schema.class.php:1367
#: libraries/schema/Pdf_Relation_Schema.class.php:1390
#: libraries/structure.lib.php:1185 tbl_tracking.php:330
msgid "Extra"
msgstr "Ekstra"

#: libraries/schema/User_Schema.class.php:130
msgid "Create a page"
msgstr "Buat halaman"

#: libraries/schema/User_Schema.class.php:136
msgid "Page name"
msgstr "Nama halaman"

#: libraries/schema/User_Schema.class.php:142
msgid "Automatic layout based on"
msgstr "Tata letak otomatis berdasarkan"

#: libraries/schema/User_Schema.class.php:145
msgid "Internal relations"
msgstr "Relasi internal"

#: libraries/schema/User_Schema.class.php:156
msgid "FOREIGN KEY"
msgstr "FOREIGN KEY"

#: libraries/schema/User_Schema.class.php:193
msgid "Please choose a page to edit"
msgstr "Harap pilih halaman untuk diubah"

#: libraries/schema/User_Schema.class.php:198
msgid "Select page"
msgstr "Pilih halaman"

#: libraries/schema/User_Schema.class.php:265
msgid "Select Tables"
msgstr "Pilih tabel"

#: libraries/schema/User_Schema.class.php:382 view_create.php:183
msgid "Column names"
msgstr "Nama kolom"

#: libraries/schema/User_Schema.class.php:413
msgid "Display relational schema"
msgstr "Tampilkan skema relasi"

#: libraries/schema/User_Schema.class.php:422
msgid "Select Export Relational Type"
msgstr ""

#: libraries/schema/User_Schema.class.php:447
msgid "Show grid"
msgstr "Tampilkan garis"

#: libraries/schema/User_Schema.class.php:449
msgid "Show color"
msgstr "Tampilkan warna"

#: libraries/schema/User_Schema.class.php:453
msgid "Show dimension of tables"
msgstr "Tampilkan ukuran dari tabel"

#: libraries/schema/User_Schema.class.php:457
msgid "Display all tables with the same width"
msgstr "Tampilkan seluruh tabel dengan lebar yang sama"

#: libraries/schema/User_Schema.class.php:460 libraries/structure.lib.php:379
msgid "Data Dictionary"
msgstr "Kamus Data"

#: libraries/schema/User_Schema.class.php:462
msgid "Only show keys"
msgstr "Hanya tampilkan kunci"

#: libraries/schema/User_Schema.class.php:464
#, fuzzy
msgid "Landscape"
msgstr "Datar"

#: libraries/schema/User_Schema.class.php:465
msgid "Portrait"
msgstr "Gambaran"

#: libraries/schema/User_Schema.class.php:467
msgid "Orientation"
msgstr "Orientasi"

#: libraries/schema/User_Schema.class.php:480
msgid "Paper size"
msgstr "Ukuran kertas"

#: libraries/schema/User_Schema.class.php:526
msgid ""
"The current page has references to tables that no longer exist. Would you "
"like to delete those references?"
msgstr ""
"Halaman ini berisi referensi tentang tabel yang sudah tidak ada. Apakah Anda "
"ingin hapus referensi yang bersangkutan?"

#: libraries/schema/User_Schema.class.php:552
msgid "Toggle scratchboard"
msgstr "pindah buku catatan (Scratchboard)"

#: libraries/select_lang.lib.php:531 libraries/select_lang.lib.php:540
#: libraries/select_lang.lib.php:549
#, php-format
msgid "Unknown language: %1$s."
msgstr "Bahasa tidak dikenal: %1$s."

#: libraries/select_server.lib.php:39 libraries/select_server.lib.php:44
#, fuzzy
#| msgid "Current Server"
msgid "Current Server:"
msgstr "Server Saat Ini"

#: libraries/server_bin_log.lib.php:31
msgid "Select binary log to view"
msgstr "Pilih log biner untuk ditampilkan"

#: libraries/server_bin_log.lib.php:133
msgid "Log name"
msgstr "Catat nama"

#: libraries/server_bin_log.lib.php:134
msgid "Position"
msgstr "Posisi"

#: libraries/server_bin_log.lib.php:137
msgid "Original position"
msgstr "Posisi aslinya"

#: libraries/server_bin_log.lib.php:138 libraries/structure.lib.php:2159
msgid "Information"
msgstr "Informasi"

#: libraries/server_bin_log.lib.php:191 server_status.php:488
msgid "Truncate Shown Queries"
msgstr "Potongkan pencarian yang ditampilkan"

#: libraries/server_bin_log.lib.php:195 server_status.php:493
msgid "Show Full Queries"
msgstr "Tampilkan pencarian yang lengkap"

#: libraries/server_common.lib.php:30
msgid "Character Sets and Collations"
msgstr "Set dan Penyortiran Karakter"

#: libraries/server_plugins.lib.php:32
msgid "Modules"
msgstr "Modul"

#: libraries/server_plugins.lib.php:68
msgid "Begin"
msgstr "Awal"

#: libraries/server_plugins.lib.php:75
msgid "Plugin"
msgstr "Plugin"

#: libraries/server_plugins.lib.php:76 libraries/server_plugins.lib.php:132
msgid "Module"
msgstr "Modul"

#: libraries/server_plugins.lib.php:77 libraries/server_plugins.lib.php:134
msgid "Library"
msgstr "Pustaka"

#: libraries/server_plugins.lib.php:78 libraries/server_plugins.lib.php:135
#: tbl_tracking.php:765
msgid "Version"
msgstr "Versi"

#: libraries/server_plugins.lib.php:79 libraries/server_plugins.lib.php:136
msgid "Author"
msgstr "Pembuat"

#: libraries/server_plugins.lib.php:80 libraries/server_plugins.lib.php:137
msgid "License"
msgstr "Lisensi"

#: libraries/server_plugins.lib.php:184
msgid "disabled"
msgstr "tidak aktif"

#: libraries/server_privileges.lib.php:135 server_privileges.php:94
msgid "No privileges."
msgstr "Tanpa hak akses."

#: libraries/server_privileges.lib.php:145 server_privileges.php:59
msgid "Includes all privileges except GRANT."
msgstr "Mencakup semua hak akses selain GRANT."

#: libraries/server_privileges.lib.php:167
#: libraries/server_privileges.lib.php:635
#: libraries/server_privileges.lib.php:810 server_privileges.php:87
msgid "Allows reading data."
msgstr "Mengizinkan untuk baca data."

#: libraries/server_privileges.lib.php:171
#: libraries/server_privileges.lib.php:640
#: libraries/server_privileges.lib.php:811 server_privileges.php:76
msgid "Allows inserting and replacing data."
msgstr "Mengizinkan untuk tambah dan ganti data."

#: libraries/server_privileges.lib.php:175
#: libraries/server_privileges.lib.php:645
#: libraries/server_privileges.lib.php:812 server_privileges.php:93
msgid "Allows changing data."
msgstr "Mengizinkan untuk ubah data."

#: libraries/server_privileges.lib.php:179
#: libraries/server_privileges.lib.php:813 server_privileges.php:68
msgid "Allows deleting data."
msgstr "Mengizinkan untuk menghapus data."

#: libraries/server_privileges.lib.php:183
#: libraries/server_privileges.lib.php:839 server_privileges.php:62
msgid "Allows creating new databases and tables."
msgstr "Mengizinkan untuk membuat basis data dan tabel baru."

#: libraries/server_privileges.lib.php:187
#: libraries/server_privileges.lib.php:851 server_privileges.php:69
msgid "Allows dropping databases and tables."
msgstr "Mengizinkan penghapusan basis data dan tabel."

#: libraries/server_privileges.lib.php:191
#: libraries/server_privileges.lib.php:927 server_privileges.php:84
msgid "Allows reloading server settings and flushing the server's caches."
msgstr ""
"Mengizinkan untuk memuat ulang pengaturan server dan membersihkan singgahan "
"server."

#: libraries/server_privileges.lib.php:195
#: libraries/server_privileges.lib.php:931 server_privileges.php:90
msgid "Allows shutting down the server."
msgstr "Mengizinkan untuk shut-down server."

#: libraries/server_privileges.lib.php:199
#: libraries/server_privileges.lib.php:923 server_privileges.php:82
msgid "Allows viewing processes of all users"
msgstr "Mengizinkan untuk melihat proses dari semua pengguna"

#: libraries/server_privileges.lib.php:203
#: libraries/server_privileges.lib.php:819 server_privileges.php:73
msgid "Allows importing data from and exporting data into files."
msgstr "Mengizinkan mengimpor data dari dan mengekspor data ke berkas."

#: libraries/server_privileges.lib.php:207
#: libraries/server_privileges.lib.php:650
#: libraries/server_privileges.lib.php:944 server_privileges.php:83
msgid "Has no effect in this MySQL version."
msgstr "Tidak ada efek dalam versi MySQL yang digunakan."

#: libraries/server_privileges.lib.php:211
#: libraries/server_privileges.lib.php:847 server_privileges.php:75
msgid "Allows creating and dropping indexes."
msgstr "Mengizinkan untuk menciptakan dan hapus Indeks."

#: libraries/server_privileges.lib.php:215
#: libraries/server_privileges.lib.php:845 server_privileges.php:60
msgid "Allows altering the structure of existing tables."
msgstr "Mengizinkan untuk mengubah struktur dari tabel yang ada."

#: libraries/server_privileges.lib.php:219
#: libraries/server_privileges.lib.php:935 server_privileges.php:88
msgid "Gives access to the complete list of databases."
msgstr "Memberi akses ke seluruh daftar basis data."

#: libraries/server_privileges.lib.php:223
#: libraries/server_privileges.lib.php:919 server_privileges.php:91
msgid ""
"Allows connecting, even if maximum number of connections is reached; "
"required for most administrative operations like setting global variables or "
"killing threads of other users."
msgstr ""
"Mengizinkan untuk tetap konek meskipun jumlah batas koneksi telah tercapai; "
"diperlukan untuk hampir semua operasi administratif seperti stelan variabel "
"global atau untuk menonaktifkan sebuah Thread yang dimiliki oleh pengguna "
"lain."

#: libraries/server_privileges.lib.php:227
#: libraries/server_privileges.lib.php:857 server_privileges.php:65
msgid "Allows creating temporary tables."
msgstr "Mengizinkan untuk membuat tabel temporer."

#: libraries/server_privileges.lib.php:231
#: libraries/server_privileges.lib.php:940 server_privileges.php:77
msgid "Allows locking tables for the current thread."
msgstr "Mengizinkan untuk mengunci tabel dalam Thread yang lagi berjalan."

#: libraries/server_privileges.lib.php:235
#: libraries/server_privileges.lib.php:953 server_privileges.php:86
msgid "Needed for the replication slaves."
msgstr "Digunakan untuk replikasi dari slaves."

#: libraries/server_privileges.lib.php:239
#: libraries/server_privileges.lib.php:949 server_privileges.php:85
msgid "Allows the user to ask where the slaves / masters are."
msgstr ""
"Memberi hak kepada pengguna untuk menanyakan lokasi dari slaves / masters."

#: libraries/server_privileges.lib.php:243
#: libraries/server_privileges.lib.php:256
#: libraries/server_privileges.lib.php:877
#: libraries/server_privileges.lib.php:884 server_privileges.php:67
msgid "Allows creating new views."
msgstr "Mengizinkan untuk membuat view baru."

#: libraries/server_privileges.lib.php:247
#: libraries/server_privileges.lib.php:891 server_privileges.php:71
msgid "Allows to set up events for the event scheduler"
msgstr "Mengizinkan penyiapan event untuk penjadwal event"

#: libraries/server_privileges.lib.php:251
#: libraries/server_privileges.lib.php:895 server_privileges.php:92
msgid "Allows creating and dropping triggers"
msgstr "Mengizinkan untuk membuat dan menghapus trigger"

#: libraries/server_privileges.lib.php:260
#: libraries/server_privileges.lib.php:265
#: libraries/server_privileges.lib.php:861 server_privileges.php:89
msgid "Allows performing SHOW CREATE VIEW queries."
msgstr "Mengizinkan pencarian dengan cara SHOW CREATE VIEW."

#: libraries/server_privileges.lib.php:269
#: libraries/server_privileges.lib.php:865 server_privileges.php:63
msgid "Allows creating stored routines."
msgstr "Mengizinkan untuk membuat routine tersimpan."

#: libraries/server_privileges.lib.php:273
#: libraries/server_privileges.lib.php:869 server_privileges.php:61
msgid "Allows altering and dropping stored routines."
msgstr "Mengizinkan untuk mengubah dan menghapus routine tersimpan."

#: libraries/server_privileges.lib.php:277
#: libraries/server_privileges.lib.php:957 server_privileges.php:66
msgid "Allows creating, dropping and renaming user accounts."
msgstr "Mengizinkan untuk membuat, menghapus, dan mengubah nama akun pengguna."

#: libraries/server_privileges.lib.php:281
#: libraries/server_privileges.lib.php:871 server_privileges.php:72
msgid "Allows executing stored routines."
msgstr "Mengizinkan eksekusi routine tersimpan."

#: libraries/server_privileges.lib.php:328
#: libraries/server_privileges.lib.php:329
msgctxt "None privileges"
msgid "None"
msgstr "Tidak ada"

#: libraries/server_privileges.lib.php:492
msgid "Resource limits"
msgstr "Batas dari sumber"

#: libraries/server_privileges.lib.php:494
msgid "Note: Setting these options to 0 (zero) removes the limit."
msgstr ""
"Perhatian: Perubahan pilihan ini ke posisi 0 (zero) akan menghapus batas "
"yang telah ditentukan."

#: libraries/server_privileges.lib.php:500
#: libraries/server_privileges.lib.php:508 server_privileges.php:79
msgid "Limits the number of queries the user may send to the server per hour."
msgstr ""
"Membatasi jumlah kueri yang diperbolehkan untuk setiap pengguna dalam batas "
"waktu satu jam."

#: libraries/server_privileges.lib.php:515
#: libraries/server_privileges.lib.php:521 server_privileges.php:80
msgid ""
"Limits the number of commands that change any table or database the user may "
"execute per hour."
msgstr ""
"Membatasi jumlah perintah untuk merubah sebuah tabel atau basis data untuk "
"setiap pengguna dalam batas waktu satu jam."

#: libraries/server_privileges.lib.php:528
#: libraries/server_privileges.lib.php:533 server_privileges.php:78
msgid "Limits the number of new connections the user may open per hour."
msgstr ""
"Membatasi jumlah koneksi baru yang diperbolehkan untuk setiap pengguna dalam "
"batas waktu satu jam."

#: libraries/server_privileges.lib.php:540
#: libraries/server_privileges.lib.php:548 server_privileges.php:81
msgid "Limits the number of simultaneous connections the user may have."
msgstr "Membatasi jumlah koneksi simultan yang dapat dibuat pengguna."

#: libraries/server_privileges.lib.php:601
#: libraries/server_privileges.lib.php:775
#: libraries/server_privileges.lib.php:2224
#: libraries/server_privileges.lib.php:2236
msgid "Table-specific privileges"
msgstr "Hak akses khusus tabel"

#: libraries/server_privileges.lib.php:603
#: libraries/server_privileges.lib.php:782
#: libraries/server_privileges.lib.php:2401
msgid "Note: MySQL privilege names are expressed in English"
msgstr "Catatan: Nama hak akses MySQL dalam bahasa Inggris"

#: libraries/server_privileges.lib.php:750
msgid "Administration"
msgstr "Administrasi"

#: libraries/server_privileges.lib.php:771
#: libraries/server_privileges.lib.php:2399
msgid "Global privileges"
msgstr "Hak akses global"

#: libraries/server_privileges.lib.php:773
#: libraries/server_privileges.lib.php:2223
msgid "Database-specific privileges"
msgstr "Hak akses khusus basis data"

#: libraries/server_privileges.lib.php:840 server_privileges.php:64
msgid "Allows creating new tables."
msgstr "Mengizinkan untuk membuat tabel baru."

#: libraries/server_privileges.lib.php:852 server_privileges.php:70
msgid "Allows dropping tables."
msgstr "Mengizinkan untuk hapus tabel."

#: libraries/server_privileges.lib.php:913 server_privileges.php:74
msgid ""
"Allows adding users and privileges without reloading the privilege tables."
msgstr ""
"Mengizinkan untuk menambah pengguna dan hak akses tanpa harus memuat ulang "
"tabel hak akses."

#: libraries/server_privileges.lib.php:1021
msgid "Login Information"
msgstr "Informasi Masuk"

#: libraries/server_privileges.lib.php:1053
#: libraries/server_privileges.lib.php:1214
#: libraries/server_privileges.lib.php:2349
msgid "Use text field"
msgstr "Gunakan text field"

#: libraries/server_privileges.lib.php:1074
msgid ""
"An account already exists with the same username but possibly a different "
"hostname. Are you sure you wish to proceed?"
msgstr ""

#: libraries/server_privileges.lib.php:1204
msgid "Do not change the password"
msgstr "Jangan ubah Kata Sandi"

#: libraries/server_privileges.lib.php:1345
#, php-format
msgid "The password for %s was changed successfully."
msgstr "Sukses mengubah Kata Sandi untuk %s ."

#: libraries/server_privileges.lib.php:1387
#, php-format
msgid "You have revoked the privileges for %s"
msgstr "Anda telah mencabut hak akses untuk %s"

#: libraries/server_privileges.lib.php:1447
msgid "Database for user"
msgstr "Basis data untuk pengguna"

#: libraries/server_privileges.lib.php:1451
msgid "Create database with same name and grant all privileges"
msgstr "Buat basis data dengan nama yang sama dan beri semua hak"

#: libraries/server_privileges.lib.php:1457
msgid "Grant all privileges on wildcard name (username\\_%)"
msgstr "Berikan semua hak untuk nama wildcard (pengguna\\_%)"

#: libraries/server_privileges.lib.php:1465
#, php-format
msgid "Grant all privileges on database &quot;%s&quot;"
msgstr "Berikan semua hak untuk basis data &quot;%s&quot;"

#: libraries/server_privileges.lib.php:1560
#, php-format
msgid "Users having access to &quot;%s&quot;"
msgstr "Pengguna memiliki akses ke &quot;%s&quot;"

#: libraries/server_privileges.lib.php:1571
#: libraries/server_privileges.lib.php:2396
#: libraries/server_privileges.lib.php:2814
#: libraries/server_privileges.lib.php:2862 server_status.php:371
msgid "User"
msgstr "Pengguna"

# Table column to indicate if the user able to grant a privilege
#: libraries/server_privileges.lib.php:1575
#: libraries/server_privileges.lib.php:2233
#: libraries/server_privileges.lib.php:2404
msgid "Grant"
msgstr "Pemberi Izin"

#: libraries/server_privileges.lib.php:1610
msgid "User has been added."
msgstr "Pengguna %s telah ditambahkan."

#: libraries/server_privileges.lib.php:1618
#, fuzzy
#| msgid "New"
msgctxt "Create new user"
msgid "New"
msgstr "Baru"

#: libraries/server_privileges.lib.php:1674
#: libraries/server_privileges.lib.php:1840
#: libraries/server_privileges.lib.php:2473
msgid "Any"
msgstr "Semua"

#: libraries/server_privileges.lib.php:1689
msgid "global"
msgstr "global"

#: libraries/server_privileges.lib.php:1695
msgid "database-specific"
msgstr "khusus basis data"

#: libraries/server_privileges.lib.php:1697
#, fuzzy
msgid "wildcard"
msgstr "wildcard"

#: libraries/server_privileges.lib.php:1744 server_privileges.php:165
msgid "No user found."
msgstr "Pengguna tidak ditemukan."

#: libraries/server_privileges.lib.php:1770
msgid "Edit Privileges"
msgstr "Edit Hak Akses"

#: libraries/server_privileges.lib.php:1781
msgid "Revoke"
msgstr "Cabut"

#: libraries/server_privileges.lib.php:1940
msgid "… keep the old one."
msgstr "… mempertahankan yang lama."

#: libraries/server_privileges.lib.php:1941
msgid "… delete the old one from the user tables."
msgstr "… hapus yang lama dari User Table."

#: libraries/server_privileges.lib.php:1942
msgid ""
"… revoke all active privileges from the old one and delete it afterwards."
msgstr "… cabut seluruh hak yang aktif, kemudian hapuskan yang lama."

#: libraries/server_privileges.lib.php:1943
msgid ""
"… delete the old one from the user tables and reload the privileges "
"afterwards."
msgstr ""
"… hapuskan yang lama dari tabel pengguna, kemudian muat ulang hak akses."

#: libraries/server_privileges.lib.php:1954
msgid "Change Login Information / Copy User"
msgstr "Ubah Informasi Masuk / Salin Pengguna"

#: libraries/server_privileges.lib.php:1960
msgid "Create a new user with the same privileges and …"
msgstr "Buat pengguna baru dengan hak akses yang sama dan …"

#: libraries/server_privileges.lib.php:2237
msgid "Column-specific privileges"
msgstr "Hak akses khusus kolom"

#: libraries/server_privileges.lib.php:2288
#, fuzzy
#| msgid "Add privileges on the following database"
msgid "Add privileges on the following database:"
msgstr "Tambahkan hak akses pada basis data berikut"

#: libraries/server_privileges.lib.php:2309
msgid "Wildcards % and _ should be escaped with a \\ to use them literally"
msgstr ""
"Wildcard _ dan % sebaiknya diakhiri dengan tanda \\ untuk mengunakannya "
"secara harfiah"

#: libraries/server_privileges.lib.php:2327
#, fuzzy
#| msgid "Add privileges on the following table"
msgid "Add privileges on the following table:"
msgstr "Tambahkan hak akses pada tabel berikut"

#: libraries/server_privileges.lib.php:2544
msgid "Remove selected users"
msgstr "Hapus pengguna yang dipilih"

#: libraries/server_privileges.lib.php:2548
msgid "Revoke all active privileges from the users and delete them afterwards."
msgstr "Cabut semua hak akses dari pengguna dan hapus setelahnya."

#: libraries/server_privileges.lib.php:2552
#: libraries/server_privileges.lib.php:2556
#: libraries/server_privileges.lib.php:2557
msgid "Drop the databases that have the same names as the users."
msgstr "Hapus basis data yang memiliki nama yang sama dengan pengguna."

#: libraries/server_privileges.lib.php:2688
msgid "No users selected for deleting!"
msgstr "Tidak ada pengguna yang dipilih untuk dihapus!"

#: libraries/server_privileges.lib.php:2691
msgid "Reloading the privileges"
msgstr "Memuat hak akses"

#: libraries/server_privileges.lib.php:2710
msgid "The selected users have been deleted successfully."
msgstr "Sukses menghapus pengguna yang dipilih."

#: libraries/server_privileges.lib.php:2776
#, php-format
msgid "You have updated the privileges for %s."
msgstr "Anda telah memperbarui hak akses untuk %s."

#: libraries/server_privileges.lib.php:2805
#, fuzzy, php-format
#| msgid "Privileges"
msgid "Privileges for %s"
msgstr "Hak Akses"

#: libraries/server_privileges.lib.php:2861
#, fuzzy
#| msgid "Edit Privileges"
msgid "Edit Privileges:"
msgstr "Edit Hak Akses"

#: libraries/server_privileges.lib.php:2915
msgid "Users overview"
msgstr "Ikhtisar pengguna"

#: libraries/server_privileges.lib.php:2990
#, php-format
msgid ""
"Note: phpMyAdmin gets the users' privileges directly from MySQL's privilege "
"tables. The content of these tables may differ from the privileges the "
"server uses, if they have been changed manually. In this case, you should %"
"sreload the privileges%s before you continue."
msgstr ""
"Perhatian: phpMyAdmin membaca data tentang pengguna secara langsung dari "
"tabel profil pengguna MySQL. Isi dari tabel bisa saja berbeda dengan profil "
"pengguna yang digunakan oleh Server pada saat ini bila tabel tsb. pernah "
"diubah secara manual. Disarankan untuk %sme-reload profil pengguna%s sebelum "
"melanjut."

#: libraries/server_privileges.lib.php:3036
msgid "The selected user was not found in the privilege table."
msgstr "Pengguna yang dipilih tidak ditemukan pada tabel hak akses."

#: libraries/server_privileges.lib.php:3249
msgid "You have added a new user."
msgstr "Pengguna baru telah ditambahkan."

#: libraries/server_status_monitor.lib.php:77
#, php-format
msgid "%d second"
msgid_plural "%d seconds"
msgstr[0] "%d detik"

#: libraries/server_status_monitor.lib.php:80
#, php-format
msgid "%d minute"
msgid_plural "%d minutes"
msgstr[0] "%d menit"

#: libraries/server_status_monitor.lib.php:96
msgid "Log statistics"
msgstr "Statistik log"

#: libraries/server_status_monitor.lib.php:97
msgid "Selected time range:"
msgstr "Rentang waktu pilihan:"

#: libraries/server_status_monitor.lib.php:103
msgid "Only retrieve SELECT,INSERT,UPDATE and DELETE Statements"
msgstr "Hanya sertakan perintah SELECT, INSERT, UPDATE, dan DELETE"

#: libraries/server_status_monitor.lib.php:108
msgid "Remove variable data in INSERT statements for better grouping"
msgstr ""

#: libraries/server_status_monitor.lib.php:111
msgid "Choose from which log you want the statistics to be generated from."
msgstr ""

#: libraries/server_status_monitor.lib.php:114
msgid "Results are grouped by query text."
msgstr ""

#: libraries/server_status_monitor.lib.php:118
msgid "Query analyzer"
msgstr "Penganalisis kueri"

#: libraries/server_status_monitor.lib.php:135
msgid "Monitor Instructions"
msgstr "Instruksi Pemantauan"

#: libraries/server_status_monitor.lib.php:137
msgid ""
"The phpMyAdmin Monitor can assist you in optimizing the server configuration "
"and track down time intensive queries. For the latter you will need to set "
"log_output to 'TABLE' and have either the slow_query_log or general_log "
"enabled. Note however, that the general_log produces a lot of data and "
"increases server load by up to 15%."
msgstr ""

#: libraries/server_status_monitor.lib.php:149
msgid ""
"Unfortunately your Database server does not support logging to table, which "
"is a requirement for analyzing the database logs with phpMyAdmin. Logging to "
"table is supported by MySQL 5.1.6 and onwards. You may still use the server "
"charting features however."
msgstr ""

#: libraries/server_status_monitor.lib.php:164
msgid "Using the monitor:"
msgstr ""

#: libraries/server_status_monitor.lib.php:167
msgid ""
"Your browser will refresh all displayed charts in a regular interval. You "
"may add charts and change the refresh rate under 'Settings', or remove any "
"chart using the cog icon on each respective chart."
msgstr ""

#: libraries/server_status_monitor.lib.php:173
msgid ""
"To display queries from the logs, select the relevant time span on any chart "
"by holding down the left mouse button and panning over the chart. Once "
"confirmed, this will load a table of grouped queries, there you may click on "
"any occurring SELECT statements to further analyze them."
msgstr ""

#: libraries/server_status_monitor.lib.php:183
msgid "Please note:"
msgstr "Harap catat:"

#: libraries/server_status_monitor.lib.php:186
msgid ""
"Enabling the general_log may increase the server load by 5-15%. Also be "
"aware that generating statistics from the logs is a load intensive task, so "
"it is advisable to select only a small time span and to disable the "
"general_log and empty its table once monitoring is not required any more."
msgstr ""

#: libraries/server_status_monitor.lib.php:207
#: libraries/server_status_monitor.lib.php:314
msgid "Add chart"
msgstr "Tambahkan bagan"

#: libraries/server_status_monitor.lib.php:211
msgid "Preset chart"
msgstr "Bagan bawaan"

#: libraries/server_status_monitor.lib.php:216
msgid "Status variable(s)"
msgstr "Variabel status"

#: libraries/server_status_monitor.lib.php:219
msgid "Select series:"
msgstr "Pilih seri:"

#: libraries/server_status_monitor.lib.php:221
msgid "Commonly monitored"
msgstr "Biasa dipantau"

#: libraries/server_status_monitor.lib.php:237
msgid "or type variable name:"
msgstr "atau masukkan nama variabel:"

#: libraries/server_status_monitor.lib.php:244
msgid "Display as differential value"
msgstr "Tampilkan sebagai nilai diferensial"

#: libraries/server_status_monitor.lib.php:247
msgid "Apply a divisor"
msgstr "Terapkan pemisah"

#: libraries/server_status_monitor.lib.php:255
msgid "Append unit to data values"
msgstr "Sertakan satuan kepada nilai data"

#: libraries/server_status_monitor.lib.php:261
msgid "Add this series"
msgstr "Tambahkan seri ini"

#: libraries/server_status_monitor.lib.php:263
msgid "Clear series"
msgstr "Bersihkan seri"

#: libraries/server_status_monitor.lib.php:266
msgid "Series in Chart:"
msgstr "Seri pada Bagan:"

#: libraries/server_status_monitor.lib.php:287
msgid "Start Monitor"
msgstr "Jalankan Pemantauan"

#: libraries/server_status_monitor.lib.php:294
msgid "Instructions/Setup"
msgstr "Petunjuk/Penyiapan"

#: libraries/server_status_monitor.lib.php:298
#, fuzzy
#| msgid "Done rearranging/editing charts"
msgid "Done dragging (rearranging) charts"
msgstr "Selesai mengatur ulang/mengedit bagan"

#: libraries/server_status_monitor.lib.php:317
#, fuzzy
#| msgid "Enable highlighting"
msgid "Enable charts dragging"
msgstr "Aktifkan penyorotan"

#: libraries/server_status_monitor.lib.php:321
msgid "Refresh rate"
msgstr "Laju penyegaran"

#: libraries/server_status_monitor.lib.php:330
msgid "Chart columns"
msgstr "Kolom bagan"

#: libraries/server_status_monitor.lib.php:346
msgid "Chart arrangement"
msgstr "Pengaturan bagan"

#: libraries/server_status_monitor.lib.php:349
msgid ""
"The arrangement of the charts is stored to the browsers local storage. You "
"may want to export it if you have a complicated set up."
msgstr ""

#: libraries/server_status_monitor.lib.php:363
msgid "Reset to default"
msgstr "Kembalikan nilai bawaan"

#: libraries/sql.lib.php:409
msgid "SQL result"
msgstr "Hasil SQL"

#: libraries/sql.lib.php:416
#, fuzzy
#| msgid "Generated by"
msgid "Generated by:"
msgstr "Diciptakan oleh"

#: libraries/sql.lib.php:447
#, fuzzy
#| msgid "Data file grow size"
msgid "Detailed profile"
msgstr "Besar pertumbuhan berkas data"

#: libraries/sql.lib.php:450
#, fuzzy
#| msgid "Other"
msgid "Order"
msgstr "Lainnya"

#: libraries/sql.lib.php:452 libraries/sql.lib.php:498
#, fuzzy
#| msgctxt "Start of recurring event"
#| msgid "Start"
msgid "State"
msgstr "Mulai"

#: libraries/sql.lib.php:495
msgid "Summary by state"
msgstr ""

#: libraries/sql.lib.php:503
#, fuzzy
#| msgid "Total time:"
msgid "Total Time"
msgstr "Total waktu:"

#: libraries/sql.lib.php:505
#, fuzzy
#| msgid "Time"
msgid "% Time"
msgstr "Waktu"

#: libraries/sql.lib.php:507
#, fuzzy
#| msgid "Close"
msgid "Calls"
msgstr "Tutup"

#: libraries/sql.lib.php:509
#, fuzzy
#| msgid "Time"
msgid "ø Time"
msgstr "Waktu"

#: libraries/sql.lib.php:677 libraries/sql.lib.php:697
msgid "Bookmark this SQL query"
msgstr "Markahi kueri SQL ini"

#: libraries/sql.lib.php:681
#, fuzzy
#| msgid "Label"
msgid "Label:"
msgstr "Judul"

#: libraries/sql.lib.php:689 libraries/sql_query_form.lib.php:326
msgid "Let every user access this bookmark"
msgstr "Izinkan semua pengguna untuk mengakses markah ini"

#: libraries/sql_query_form.lib.php:188
#, php-format
msgid "Run SQL query/queries on server %s"
msgstr "Jalankan perintah SQL pada basis data %s"

#: libraries/sql_query_form.lib.php:209 libraries/sql_query_form.lib.php:233
#, php-format
msgid "Run SQL query/queries on database %s"
msgstr "Jalankan perintah SQL pada basis data %s"

#: libraries/sql_query_form.lib.php:275 setup/frames/index.inc.php:260
msgid "Clear"
msgstr "Bersihkan"

#: libraries/sql_query_form.lib.php:318
#, fuzzy
#| msgid "Bookmark this SQL query"
msgid "Bookmark this SQL query:"
msgstr "Markahi kueri SQL ini"

#: libraries/sql_query_form.lib.php:332
msgid "Replace existing bookmark of same name"
msgstr "Ganti markah bernama sama yang ada"

#: libraries/sql_query_form.lib.php:349
msgid "Do not overwrite this query from outside the window"
msgstr "Jangan timpahkan pencarian ini dari jendela luar"

#: libraries/sql_query_form.lib.php:356
msgid "Delimiter"
msgstr "Pembatas"

#: libraries/sql_query_form.lib.php:364
msgid "Show this query here again"
msgstr "Tampilkan ulang perintah SQL"

#: libraries/sql_query_form.lib.php:424
msgid "View only"
msgstr "Hanya melihat"

#: libraries/sqlparser.lib.php:131
msgid ""
"There seems to be an error in your SQL query. The MySQL server error output "
"below, if there is any, may also help you in diagnosing the problem"
msgstr ""
"Tampaknya ada galat pada kueri SQL Anda. Keluaran galat server MySQL di "
"bawah, jika ada, mungkin dapat membantu Anda mendiagnosis masalah"

#: libraries/sqlparser.lib.php:178
msgid ""
"There is a chance that you may have found a bug in the SQL parser. Please "
"examine your query closely, and check that the quotes are correct and not "
"mis-matched. Other possible failure causes may be that you are uploading a "
"file with binary outside of a quoted text area. You can also try your query "
"on the MySQL command line interface. The MySQL server error output below, if "
"there is any, may also help you in diagnosing the problem. If you still have "
"problems or if the parser fails where the command line interface succeeds, "
"please reduce your SQL query input to the single query that causes problems, "
"and submit a bug report with the data chunk in the CUT section below:"
msgstr ""
"Anda mungkin telah menemukan sebuah pada parser SQL. Harap periksa kueri "
"Anda dengan teliti dan periksa apakah seluruh tanda petik benar dan "
"seimbang. Kegagalan dapat juga terjadi sewaktu Anda mengunggah sebuah berkas "
"dengan biner di luar teks kutipan. Anda dapat mencob kueri Anda dengan "
"menggunakan CLI MySQL. Keluaran galat server MySQL di bawah, jika ada, "
"mungkin dapat membantu Anda untuk mendiagnosis masalah ini. Jika masalah ini "
"tetap muncul atau parser kami gagal meskipun CLI berhasil, harap kurangi "
"masukan kueri SQL Anda sampai kueri tunggal yang menyebabkan masalah, lalu "
"kirimkan laporan bug dengan potongan data pada bagian CUT di bawah ini:"

#: libraries/sqlparser.lib.php:191
msgid "BEGIN CUT"
msgstr "Mulai potong (CUT)"

#: libraries/sqlparser.lib.php:193
msgid "END CUT"
msgstr "Akhiri potong (CUT)"

#: libraries/sqlparser.lib.php:195
msgid "BEGIN RAW"
msgstr "MULAI mentah (RAW)"

#: libraries/sqlparser.lib.php:199
msgid "END RAW"
msgstr "AKHIRI mentah (RAW)"

#: libraries/sqlparser.lib.php:403
msgid "Automatically appended backtick to the end of query!"
msgstr ""

#: libraries/sqlparser.lib.php:407
msgid "Unclosed quote"
msgstr "Tanda petik tidak ditutup"

#: libraries/sqlparser.lib.php:575
msgid "Invalid Identifer"
msgstr "Identifer tidak valid"

#: libraries/sqlparser.lib.php:693
msgid "Unknown Punctuation String"
msgstr "Punctation String tidak dikenali"

#: libraries/sqlvalidator.lib.php:69
#, php-format
msgid ""
"The SQL validator could not be initialized. Please check if you have "
"installed the necessary PHP extensions as described in the %sdocumentation%s."
msgstr ""
"Validator SQL tidak dapat dijalankan. Harap periksa kembali ekstension PHP "
"yang diperlukan seperti yang tercatat dalam %sdokumentasi%s."

#: libraries/structure.lib.php:68 tbl_operations.php:311
#, php-format
msgid "Table %s has been emptied"
msgstr "Tabel %s telah dikosongkan"

#: libraries/structure.lib.php:91 tbl_create.php:201
msgid "Tracking is active."
msgstr "Pelacakan aktif."

#: libraries/structure.lib.php:98 tbl_create.php:207
msgid "Tracking is not active."
msgstr "Pelacakan tidak aktif."

#: libraries/structure.lib.php:129 tbl_operations.php:329
#, php-format
msgid "View %s has been dropped"
msgstr "View %s telah dihapus"

#: libraries/structure.lib.php:130 tbl_operations.php:330
#, php-format
msgid "Table %s has been dropped"
msgstr "Tabel %s telah dihapus"

#: libraries/structure.lib.php:185
msgid "Sum"
msgstr "Jumlah"

#: libraries/structure.lib.php:319
msgid "Add prefix to table"
msgstr "Tambahkan prefiks untuk tabel"

#: libraries/structure.lib.php:321
msgid "Replace table prefix"
msgstr "Ganti prefiks tabel"

#: libraries/structure.lib.php:323
msgid "Copy table with prefix"
msgstr "Salin tabel dengan prefiks"

#: libraries/structure.lib.php:344
msgid "Check tables having overhead"
msgstr "Pilih tabel berbeban tambahan"

#: libraries/structure.lib.php:851
msgid "Sort"
msgstr "Urutan"

#: libraries/structure.lib.php:1279 tbl_tracking.php:360
msgctxt "None for default"
msgid "None"
msgstr "Tidak ada"

#: libraries/structure.lib.php:1329
#, php-format
msgid "Column %s has been dropped"
msgstr "Kolom %s telah dihapus"

#: libraries/structure.lib.php:1383 libraries/structure.lib.php:2054
#: libraries/structure.lib.php:2064
#: libraries/tbl_columns_definition_form.inc.php:562
msgid "Primary"
msgstr "Kunci Utama"

#: libraries/structure.lib.php:1391 libraries/structure.lib.php:2056
#: libraries/structure.lib.php:2066 libraries/structure.lib.php:2174
#: libraries/tbl_columns_definition_form.inc.php:123
#: libraries/tbl_columns_definition_form.inc.php:576 tbl_printview.php:306
msgid "Index"
msgstr "Indeks"

#: libraries/structure.lib.php:1398 libraries/structure.lib.php:2060
#: libraries/structure.lib.php:2070
msgid "Spatial"
msgstr "Spasial"

#: libraries/structure.lib.php:1408 libraries/structure.lib.php:2062
#: libraries/structure.lib.php:2072
#: libraries/tbl_columns_definition_form.inc.php:584
msgid "Fulltext"
msgstr "Teks penuh"

#: libraries/structure.lib.php:1423 libraries/structure.lib.php:1519
#, fuzzy
#| msgid "Remove column(s)"
msgid "Move columns"
msgstr "Hapus kolom"

#: libraries/structure.lib.php:1426
msgid "Move the columns by dragging them up and down."
msgstr ""

#: libraries/structure.lib.php:1460
msgid "Edit view"
msgstr "Tampilan edit"

#: libraries/structure.lib.php:1493
msgid "Relation view"
msgstr "Tampilan relasi"

#: libraries/structure.lib.php:1505
msgid "Propose table structure"
msgstr "Usulkan struktur tabel"

#: libraries/structure.lib.php:1541
#: libraries/tbl_columns_definition_form.inc.php:758
msgid "You have to add at least one column."
msgstr "Anda perlu menambahkan paling tidak satu kolom."

#: libraries/structure.lib.php:1552
msgid "Add column"
msgstr "Tambah kolom"

#: libraries/structure.lib.php:1557
#: libraries/tbl_columns_definition_form.inc.php:748
#, php-format
msgid "Add %s column(s)"
msgstr "Tambahkan %s kolom"

#: libraries/structure.lib.php:1574
msgid "At End of Table"
msgstr "Pada Akhir Tabel"

#: libraries/structure.lib.php:1575
msgid "At Beginning of Table"
msgstr "Pada Awal Tabel"

#: libraries/structure.lib.php:1576
#, php-format
msgid "After %s"
msgstr "Setelah %s"

#: libraries/structure.lib.php:1670
#, fuzzy
#| msgid "Row Statistics"
msgid "Row statistics"
msgstr "Statistik Baris"

#: libraries/structure.lib.php:1675 tbl_printview.php:353
msgid "static"
msgstr ""

#: libraries/structure.lib.php:1677 tbl_printview.php:355
msgid "dynamic"
msgstr "dinamis"

#: libraries/structure.lib.php:1688
msgid "partitioned"
msgstr ""

#: libraries/structure.lib.php:1725 tbl_printview.php:376
msgid "Row length"
msgstr "Panjang baris"

#: libraries/structure.lib.php:1738 tbl_printview.php:390
msgid "Row size"
msgstr "Besar baris"

#: libraries/structure.lib.php:1746 tbl_printview.php:399
msgid "Next autoindex"
msgstr "Indeks otomatis berikut"

#: libraries/structure.lib.php:1872 libraries/structure.lib.php:1953
#: libraries/structure.lib.php:1961 libraries/structure.lib.php:1978
#, php-format
msgid "An index has been added on %s"
msgstr "Suatu indeks telah ditambahkan pada %s"

#: libraries/structure.lib.php:1943
#, php-format
msgid "A primary key has been added on %s"
msgstr "Suatu kunci primer telah ditambahkan pada %s"

#: libraries/structure.lib.php:2003 libraries/structure.lib.php:2074
#, fuzzy
#| msgid "Browse distinct values"
msgid "Distinct values"
msgstr "Jelajahi nilai distingtif"

#: libraries/structure.lib.php:2006 libraries/structure.lib.php:2009
msgid "Add primary key"
msgstr "Tambahkan kunci primer"

#: libraries/structure.lib.php:2018 libraries/structure.lib.php:2021
msgid "Add unique index"
msgstr "Tambahkan indeks unik"

#: libraries/structure.lib.php:2024 libraries/structure.lib.php:2027
msgid "Add SPATIAL index"
msgstr "Tambahkan indeks SPATIAL"

#: libraries/structure.lib.php:2030 libraries/structure.lib.php:2033
msgid "Add FULLTEXT index"
msgstr "Tambahkan indeks FULLTEXT"

#: libraries/structure.lib.php:2164
msgid "Space usage"
msgstr "Penggunaan ruang"

#: libraries/structure.lib.php:2184 tbl_printview.php:322
msgid "Effective"
msgstr "Efektif"

#: libraries/structure.lib.php:2365 tbl_addfield.php:96 tbl_indexes.php:112
#, php-format
msgid "Table %1$s has been altered successfully"
msgstr "Tabel %1$s berhasil diubah"

#: libraries/structure.lib.php:2413 tbl_tracking.php:458 tbl_tracking.php:482
msgid "Query error"
msgstr "Galat kueri"

#: libraries/structure.lib.php:2509
#, fuzzy
#| msgid "The selected users have been deleted successfully."
msgid "The columns have been moved successfully."
msgstr "Sukses menghapus pengguna yang dipilih."

#: libraries/structure.lib.php:2557
#, php-format
msgid "The column name '%s' is a MySQL reserved keyword."
msgstr ""

#: libraries/tbl_columns_definition_form.inc.php:101
msgid ""
"If column type is \"enum\" or \"set\", please enter the values using this "
"format: 'a','b','c'…<br />If you ever need to put a backslash (\"\\\") or a "
"single quote (\"'\") amongst those values, precede it with a backslash (for "
"example '\\\\xyz' or 'a\\'b')."
msgstr ""
"Jika jenis kolom adalah \"enum\" atau \"set\", harap masukkan nilai dengan "
"format: 'a','b','c'…<br />Jika perlu memasukkan petik balik (\"\\\") atau "
"petik tunggal (\"'\"), awali dengan petik balik (mis. '\\\\xyz' atau 'a"
"\\'b')."

#: libraries/tbl_columns_definition_form.inc.php:110
msgid ""
"For default values, please enter just a single value, without backslash "
"escaping or quotes, using this format: a"
msgstr ""
"Untuk nilai (value) default cukup diisi single value saja tanpa menggunakan "
"backslash, escaping atau quotes dan dengan menggunakan format sbb.: a"

#: libraries/tbl_columns_definition_form.inc.php:149
#, fuzzy
#| msgid "Remove column(s)"
msgid "Move column"
msgstr "Hapus kolom"

#: libraries/tbl_columns_definition_form.inc.php:159
#, php-format
msgid ""
"For a list of available transformation options and their MIME type "
"transformations, click on %stransformation descriptions%s"
msgstr ""
"Untuk tampilan daftar tentang pilihan transformasi dan transformasi jenis "
"MIME-nya, harap klik pada %sDeskripsi Transformasi%s"

#: libraries/tbl_columns_definition_form.inc.php:171
msgid "Transformation options"
msgstr "Pilihan transformasi"

#: libraries/tbl_columns_definition_form.inc.php:174
msgid ""
"Please enter the values for transformation options using this format: 'a', "
"100, b,'c'…<br />If you ever need to put a backslash (\"\\\") or a single "
"quote (\"'\") amongst those values, precede it with a backslash (for example "
"'\\\\xyz' or 'a\\'b')."
msgstr ""
"Harap masukkan nilai untuk pilihan transformasi dengan menggunakan format "
"sbb.: 'a', 100, b,'c'…<br />Bila sebuah Backslash (\"\\\") atau Single Quote "
"(\"'\") diperlukan di antara nilai tersebut, harap gunakan tanda Backslash "
"(contoh: '\\\\xyz' atau 'a\\'b')."

#: libraries/tbl_columns_definition_form.inc.php:412
msgid "ENUM or SET data too long?"
msgstr "Data ENUM atau SET terlalu panjang?"

#: libraries/tbl_columns_definition_form.inc.php:414
msgid "Get more editing space"
msgstr "Dapatkan ruang pengeditan lebih luas"

#: libraries/tbl_columns_definition_form.inc.php:430
msgctxt "for default"
msgid "None"
msgstr "Tidak ada"

#: libraries/tbl_columns_definition_form.inc.php:431
msgid "As defined:"
msgstr "Seperti yang didefinisikan:"

#: libraries/tbl_columns_definition_form.inc.php:634
msgid "first"
msgstr ""

#: libraries/tbl_columns_definition_form.inc.php:644
#, fuzzy, php-format
#| msgid "After %s"
msgid "after %s"
msgstr "Setelah %s"

#: libraries/tbl_columns_definition_form.inc.php:737
msgid "Table name"
msgstr "Nama tabel"

#: libraries/tbl_columns_definition_form.inc.php:838
#, fuzzy
#| msgid "Storage Engine"
msgid "Storage Engine:"
msgstr "Mesin Penyimpanan"

#: libraries/tbl_columns_definition_form.inc.php:842
#, fuzzy
#| msgid "Collation"
msgid "Collation:"
msgstr "Penyortiran"

#: libraries/tbl_columns_definition_form.inc.php:876
#, fuzzy
#| msgid "PARTITION definition"
msgid "PARTITION definition:"
msgstr "Definisi PARTITION"

#: libraries/tbl_common.inc.php:54
#, fuzzy, php-format
#| msgid "Tracking of %s.%s is activated."
msgid "Tracking of %s is activated."
msgstr "Pelacakan %s.%s diaktifkan."

#: libraries/user_preferences.inc.php:29
msgid "Manage your settings"
msgstr "Kelola pengaturan Anda"

#: libraries/user_preferences.inc.php:46 prefs_manage.php:298
msgid "Configuration has been saved"
msgstr "Konfigurasi telah disimpan"

#: libraries/user_preferences.inc.php:66
#, php-format
msgid ""
"Your preferences will be saved for current session only. Storing them "
"permanently requires %sphpMyAdmin configuration storage%s."
msgstr ""

#: libraries/user_preferences.lib.php:122
msgid "Could not save configuration"
msgstr "Konfigurasi tidak dapat disimpan"

#: libraries/user_preferences.lib.php:276
msgid ""
"Your browser has phpMyAdmin configuration for this domain. Would you like to "
"import it for current session?"
msgstr ""

#: libraries/zip_extension.lib.php:29
msgid "No files found inside ZIP archive!"
msgstr "Tidak ada berkas ditemukan dalam arsip ZIP!"

#: libraries/zip_extension.lib.php:59 libraries/zip_extension.lib.php:62
#: libraries/zip_extension.lib.php:82
msgid "Error in ZIP archive:"
msgstr "Galat pada arsip ZIP:"

#: navigation.php:23
msgid "Fatal error: The navigation can only be accessed via AJAX"
msgstr ""

#: pmd_display_field.php:60 pmd_save_pos.php:75
msgid "Modifications have been saved"
msgstr "Modifikasi telah disimpan"

#: pmd_general.php:82
msgid "Show/Hide left menu"
msgstr "Tampilkan/Sembunyikan menu kiri"

#: pmd_general.php:86
msgid "View in fullscreen"
msgstr ""

#: pmd_general.php:90
msgid "Exit fullscreen"
msgstr ""

#: pmd_general.php:95
msgid "Save position"
msgstr "Simpan posisi"

#: pmd_general.php:104 pmd_general.php:401
msgid "Create relation"
msgstr "Buat relasi"

#: pmd_general.php:113
msgid "Reload"
msgstr "Muat ulang"

#: pmd_general.php:117
msgid "Help"
msgstr "Bantuan"

#: pmd_general.php:123
msgid "Angular links"
msgstr "Tautan angular"

#: pmd_general.php:123
msgid "Direct links"
msgstr "Tautan langsung"

#: pmd_general.php:127
msgid "Snap to grid"
msgstr "Lekatkan kepada kisi"

#: pmd_general.php:133
msgid "Small/Big All"
msgstr ""

#: pmd_general.php:137
msgid "Toggle small/big"
msgstr ""

#: pmd_general.php:141
#, fuzzy
#| msgid "Page creation failed"
msgid "Toggle relation lines"
msgstr "Pembuatan halaman gagal"

#: pmd_general.php:147 pmd_pdf.php:101
msgid "Import/Export coordinates for PDF schema"
msgstr ""

#: pmd_general.php:154
msgid "Build Query"
msgstr "Bangun Kueri"

#: pmd_general.php:161
msgid "Move Menu"
msgstr "Pindahkan Menu"

#: pmd_general.php:174
msgid "Hide/Show all"
msgstr "Sembunyikan/Tampilkan semua"

#: pmd_general.php:178
msgid "Hide/Show Tables with no relation"
msgstr "Tampilkan/Sembunyikan Tabel tanpa relasi"

#: pmd_general.php:218
#, fuzzy
#| msgid "Number of tables"
msgid "Number of tables:"
msgstr "Jumlah tabel"

#: pmd_general.php:467
msgid "Delete relation"
msgstr "Hapus relasi"

#: pmd_general.php:509 pmd_general.php:568
msgid "Relation operator"
msgstr "Operator relasi"

#: pmd_general.php:519 pmd_general.php:578 pmd_general.php:701
#: pmd_general.php:818
msgid "Except"
msgstr "Kecuali"

#: pmd_general.php:525 pmd_general.php:584 pmd_general.php:707
#: pmd_general.php:824
msgid "subquery"
msgstr "subkueri"

#: pmd_general.php:529 pmd_general.php:625
msgid "Rename to"
msgstr "Ubah nama menjadi"

#: pmd_general.php:531 pmd_general.php:630
msgid "New name"
msgstr "Nama baru"

#: pmd_general.php:534 pmd_general.php:749
msgid "Aggregate"
msgstr "Agregasi"

#: pmd_general.php:859
msgid "Active options"
msgstr "Opsi aktif"

#: pmd_pdf.php:49
msgid "Page has been created"
msgstr "Halaman telah dibuat"

#: pmd_pdf.php:52
msgid "Page creation failed"
msgstr "Pembuatan halaman gagal"

#: pmd_pdf.php:112
#, fuzzy
#| msgid "Page"
msgid "Page:"
msgstr "Halaman"

#: pmd_pdf.php:122
msgid "Import from selected page"
msgstr "Impor dari halaman terpilih"

#: pmd_pdf.php:123
msgid "Export to selected page"
msgstr "Ekspor ke halaman terpilih"

#: pmd_pdf.php:125
msgid "Create a page and export to it"
msgstr "Buat halaman dan ekspor ke dalamnya"

#: pmd_pdf.php:137
msgid "New page name: "
msgstr "Nama halaman baru: "

#: pmd_pdf.php:140
#, fuzzy
#| msgid "Export/Import to scale"
msgid "Export/Import to scale:"
msgstr "Ekspor/Impor dengan skala"

#: pmd_pdf.php:145
msgid "recommended"
msgstr "direkomendasikan"

#: pmd_relation_new.php:35
msgid "Error: relation already exists."
msgstr "Galat: relasi sudah ada."

#: pmd_relation_new.php:77 pmd_relation_new.php:100
msgid "Error: Relation not added."
msgstr "Galat: Relasi tidak ditambahkan."

#: pmd_relation_new.php:78
msgid "FOREIGN KEY relation added"
msgstr "Relasi FOREIGN KEY ditambahkan"

#: pmd_relation_new.php:82
#| msgid "Error: Relation not added."
msgid "Error: Relational features are disabled!"
msgstr "Galat: Fitur Relasi tidak diaktifkan!"

#: pmd_relation_new.php:98
msgid "Internal relation added"
msgstr "Relasi internal ditambahkan"

#: pmd_relation_upd.php:66
msgid "Relation deleted"
msgstr "Relasi dihapus"

#: pmd_save_pos.php:67
msgid "Error saving coordinates for Designer."
msgstr "Galat sewaktu menyimpan koordinat untuk Desainer."

#: prefs_forms.php:85
msgid "Cannot save settings, submitted form contains errors"
msgstr "Pengaturan tidak dapat disimpan, formulir kiriman mengandung galat"

#: prefs_manage.php:81
msgid "Could not import configuration"
msgstr "Tidak dapat mengimpor konfigurasi"

#: prefs_manage.php:114
msgid "Configuration contains incorrect data for some fields."
msgstr "Konfigurasi mengandung data yang tidak tepat pada beberapa isian."

#: prefs_manage.php:133
msgid "Do you want to import remaining settings?"
msgstr "Apakah Anda ingin mengimpor pengaturan yang lain?"

#: prefs_manage.php:232 prefs_manage.php:258
msgid "Saved on: @DATE@"
msgstr "Disimpan pada: @DATE@"

#: prefs_manage.php:246
msgid "Import from file"
msgstr "Impor dari berkas"

#: prefs_manage.php:252
msgid "Import from browser's storage"
msgstr "Impor dari penyimpanan peramban"

#: prefs_manage.php:255
msgid "Settings will be imported from your browser's local storage."
msgstr "Pengaturan akan diimpor dari penyimpanan lokal peramban Anda."

#: prefs_manage.php:261
msgid "You have no saved settings!"
msgstr "Anda tidak punya pengaturan tersimpan!"

#: prefs_manage.php:265 prefs_manage.php:318
msgid "This feature is not supported by your web browser"
msgstr "Fitur ini tidak didukung oleh peramban web Anda"

#: prefs_manage.php:270
msgid "Merge with current configuration"
msgstr "Gabungkan dengan konfigurasi saat ini"

#: prefs_manage.php:284
#, php-format
msgid ""
"You can set more settings by modifying config.inc.php, eg. by using %sSetup "
"script%s."
msgstr ""
"Anda dapat mengatur pengaturan lain dengan mengubah config.inc.php, mis. "
"dengan menggunakan %sskrip pengaturan%s."

#: prefs_manage.php:308
msgid "Save to browser's storage"
msgstr "Simpan di penyimpanan peramban"

#: prefs_manage.php:312
msgid "Settings will be saved in your browser's local storage."
msgstr "Pengaturan akan disimpan di penyimpanan lokal peramban Anda."

#: prefs_manage.php:314
msgid "Existing settings will be overwritten!"
msgstr "Pengaturan yang ada akan ditimpa!"

#: prefs_manage.php:329
msgid "You can reset all your settings and restore them to default values."
msgstr ""
"Anda dapat mengatur ulang semua pengaturan Anda dan memulihkan nilai bawaan."

#: querywindow.php:64
msgid "Import files"
msgstr "Impor berkas"

#: querywindow.php:77
msgid "All"
msgstr "Semua"

#: querywindow.php:154
#, fuzzy
#| msgid "SQL history"
msgid "SQL history:"
msgstr "Riwayat SQL"

#: schema_edit.php:36 schema_edit.php:42 schema_edit.php:48 schema_edit.php:53
#, php-format
msgid "<b>%s</b> table not found or not set in %s"
msgstr "<b>%s</b> tabel tidak ditemukan atau tidak diset di %s"

#: schema_export.php:62
msgid "File doesn't exist"
msgstr "Berkas tidak ditemukan"

#: server_databases.php:117
#, fuzzy, php-format
#| msgid "%s databases have been dropped successfully."
msgid "%1$d database has been dropped successfully."
msgid_plural "%1$d databases have been dropped successfully."
msgstr[0] "Sukses menghapus basis data %s."

#: server_databases.php:138
msgid "Databases statistics"
msgstr "Statistik basis data"

#: server_databases.php:227 server_replication.php:167
#: server_replication.php:198
msgid "Master replication"
msgstr "Replikasi master"

#: server_databases.php:229 server_replication.php:236
msgid "Slave replication"
msgstr "Replikasi slave"

#: server_databases.php:339 server_databases.php:340
msgid "Enable Statistics"
msgstr "Aktifkan Statistik"

#: server_databases.php:343
msgid ""
"Note: Enabling the database statistics here might cause heavy traffic "
"between the web server and the MySQL server."
msgstr ""
"Perhatian: Pengaktifan statistik basis data dapat mengakibatkan lalu lintas "
"besar antara webserver dan server MySQL."

#: server_databases.php:350
msgid "No databases"
msgstr "Basis data tidak ditemukan"

#: server_engines.php:63
msgid "Storage Engines"
msgstr "Mesin Penyimpanan"

#: server_export.php:20
msgid "View dump (schema) of databases"
msgstr "Tampilkan dump (skema) basis data"

#: server_privileges.php:208
#, php-format
msgid "The user %s already exists!"
msgstr "Pengguna %s telah terdaftar!"

#: server_privileges.php:311
#, php-format
msgid "Deleting %s"
msgstr "Menghapus %s"

#: server_privileges.php:356
msgid "The privileges were reloaded successfully."
msgstr "Hak akses berhasil dimuat ulang."

#: server_replication.php:79
msgid "Unknown error"
msgstr "Galat tidak dikenal"

#: server_replication.php:89
#, php-format
msgid "Unable to connect to master %s."
msgstr "Tidak dapat tersambung ke master %s."

#: server_replication.php:98
msgid ""
"Unable to read master log position. Possible privilege problem on master."
msgstr ""
"Tidak dapat membaca posisi log master. Mungkin ada masalah hak akses pada "
"master."

#: server_replication.php:104
msgid "Unable to change master"
msgstr "Tidak dapat mengubah master"

#: server_replication.php:108
#, php-format
msgid "Master server changed successfully to %s"
msgstr "Server master berhasil diubah menjadi %s"

#: server_replication.php:168
msgid "This server is configured as master in a replication process."
msgstr "Server ini dikonfigurasikan sebagai master dalam proses replikasi."

#: server_replication.php:174
msgid "Show connected slaves"
msgstr "Tampilkan slave yang tersambung"

#: server_replication.php:199
#, php-format
msgid ""
"This server is not configured as master in a replication process. Would you "
"like to <a href=\"%s\">configure</a> it?"
msgstr ""
"Server ini tidak dikonfigurasikan sebagai master dalam proses replikasi. "
"Apakah Anda ingin <a href=\"%s\">mengonfigurasikannya</a>?"

#: server_replication.php:206
msgid "Master configuration"
msgstr "Konfigurasi master"

#: server_replication.php:207
msgid ""
"This server is not configured as master server in a replication process. You "
"can choose from either replicating all databases and ignoring certain "
"(useful if you want to replicate majority of databases) or you can choose to "
"ignore all databases by default and allow only certain databases to be "
"replicated. Please select the mode:"
msgstr ""

#: server_replication.php:210
msgid "Replicate all databases; Ignore:"
msgstr "Replikasikan semua basis data; Abaikan:"

#: server_replication.php:211
msgid "Ignore all databases; Replicate:"
msgstr "Abaikan semua basis data; Replikasikan:"

#: server_replication.php:214
msgid "Please select databases:"
msgstr "Harap pilih basis data:"

#: server_replication.php:217
msgid ""
"Now, add the following lines at the end of [mysqld] section in your my.cnf "
"and please restart the MySQL server afterwards."
msgstr ""

#: server_replication.php:219
msgid ""
"Once you restarted MySQL server, please click on Go button. Afterwards, you "
"should see a message informing you, that this server <b>is</b> configured as "
"master."
msgstr ""

#: server_replication.php:281
msgid "Slave SQL Thread not running!"
msgstr "Thread SQL slave tidak berjalan!"

#: server_replication.php:284
msgid "Slave IO Thread not running!"
msgstr "Thread IO slave tidak berjalan!"

#: server_replication.php:293
msgid ""
"Server is configured as slave in a replication process. Would you like to:"
msgstr ""
"Server ini dikonfiguraskan sebagai slave dalam proses replikasi. Apakah Anda "
"ingin:"

#: server_replication.php:296
msgid "See slave status table"
msgstr "Lihat tabel status slave"

#: server_replication.php:300
msgid "Control slave:"
msgstr "Kendalikan slave:"

#: server_replication.php:303
msgid "Full start"
msgstr "Jalankan semua"

#: server_replication.php:303
msgid "Full stop"
msgstr "Hentikan semua"

#: server_replication.php:304
#, fuzzy
msgid "Reset slave"
msgstr "Reset slave"

#: server_replication.php:306
msgid "Start SQL Thread only"
msgstr "Jalankan hanya Thread SQL"

#: server_replication.php:308
msgid "Stop SQL Thread only"
msgstr "Hanya hentikan Thread SQL"

#: server_replication.php:311
msgid "Start IO Thread only"
msgstr "Jalankan hanya Thread IO"

#: server_replication.php:313
msgid "Stop IO Thread only"
msgstr "Hanya hentikan Thread IO"

#: server_replication.php:318
msgid "Error management:"
msgstr "Kelola galat:"

#: server_replication.php:320
msgid "Skipping errors might lead into unsynchronized master and slave!"
msgstr ""
"Pengabaian galat dapat menyebabkan master dan slave tidak tersinkronisasi!"

#: server_replication.php:322
msgid "Skip current error"
msgstr "Lewati galat saat ini"

#: server_replication.php:323
msgid "Skip next"
msgstr "Lewati berikutnya"

#: server_replication.php:326
msgid "errors."
msgstr "galat."

#: server_replication.php:342
#, php-format
msgid ""
"This server is not configured as slave in a replication process. Would you "
"like to <a href=\"%s\">configure</a> it?"
msgstr ""
"Server ini tidak dikonfigurasikan sebagai slave dalam proses replikasi. "
"Apakah Anda ingin <a href=\"%s\">mengonfigurasikannya</a>?"

#: server_status.php:31
#, php-format
msgid "Thread %s was successfully killed."
msgstr "Sukses hentikan Thread %s."

#: server_status.php:35
#, php-format
msgid ""
"phpMyAdmin was unable to kill thread %s. It probably has already been closed."
msgstr ""
"phpMyAdmin gagal menutup Thread %s. Kemungkinan Thread tersebut sudah "
"ditutup terlebih dahulu."

#: server_status.php:93
#, php-format
msgid "Network traffic since startup: %s"
msgstr "Lalu lintas jaringan sejak awal: %sw"

#: server_status.php:106
#, php-format
msgid "This MySQL server has been running for %1$s. It started up on %2$s."
msgstr ""
"Server MySQL ini telah berjalan selama %1$s. Server ini dijalankan pada %2$s."

#: server_status.php:116
msgid ""
"This MySQL server works as <b>master</b> and <b>slave</b> in <b>replication</"
"b> process."
msgstr ""
"Server MySQL ini berfungsi sebagai <b>master</b> dan <b>slave</b> dalam "
"proses <b>replication</b>."

#: server_status.php:121
msgid "This MySQL server works as <b>master</b> in <b>replication</b> process."
msgstr ""
"Server MySQL ini berfungsi sebagai <b>master</b> dalam proses "
"<b>replication</b>."

#: server_status.php:126
msgid "This MySQL server works as <b>slave</b> in <b>replication</b> process."
msgstr ""
"Server MySQL ini berfungsi sebagai <b>slave</b> dalam proses <b>replication</"
"b>."

#: server_status.php:140
msgid "Replication status"
msgstr "Status replikasi"

#: server_status.php:169
msgid ""
"On a busy server, the byte counters may overrun, so those statistics as "
"reported by the MySQL server may be incorrect."
msgstr ""

#: server_status.php:179
msgid "Received"
msgstr "Penerimaan"

#: server_status.php:198
msgid "Sent"
msgstr "Pengiriman"

#: server_status.php:261
msgid "max. concurrent connections"
msgstr "Koneksi konkuren maksimum"

#: server_status.php:271
msgid "Failed attempts"
msgstr "Gagal"

#: server_status.php:295
msgid "Aborted"
msgstr "Pengguguran"

#: server_status.php:367
msgid "ID"
msgstr "ID"

#: server_status.php:383
msgid "Command"
msgstr "Perintah"

#: server_status_advisor.php:44
msgid "Instructions"
msgstr "Instruksi"

#: server_status_advisor.php:50
msgid ""
"The Advisor system can provide recommendations on server variables by "
"analyzing the server status variables."
msgstr ""

#: server_status_advisor.php:56
msgid ""
"Do note however that this system provides recommendations based on simple "
"calculations and by rule of thumb which may not necessarily apply to your "
"system."
msgstr ""

#: server_status_advisor.php:63
msgid ""
"Prior to changing any of the configuration, be sure to know what you are "
"changing (by reading the documentation) and how to undo the change. Wrong "
"tuning can have a very negative effect on performance."
msgstr ""

#: server_status_advisor.php:71
msgid ""
"The best way to tune your system would be to change only one setting at a "
"time, observe or benchmark your database, and undo the change if there was "
"no clearly measurable improvement."
msgstr ""

#: server_status_queries.php:67
#, php-format
msgid "Questions since startup: %s"
msgstr "Perintah sejak awal: %s"

#: server_status_queries.php:79
#, fuzzy
#| msgid "per hour"
msgid "per hour:"
msgstr "dalam sejam"

#: server_status_queries.php:82
#, fuzzy
#| msgid "per minute"
msgid "per minute:"
msgstr "per menit"

#: server_status_queries.php:86
#, fuzzy
#| msgid "per second"
msgid "per second:"
msgstr "per detik"

#: server_status_queries.php:119
msgid "Statements"
msgstr "Keterangan"

#. l10n: # = Amount of queries
#: server_status_queries.php:122
msgid "#"
msgstr "#"

#: server_status_variables.php:78 server_variables.php:156
#, fuzzy
#| msgid "Filter"
msgid "Filters"
msgstr "Filter"

#: server_status_variables.php:82 server_variables.php:158
msgid "Containing the word:"
msgstr "Mengandung kata:"

#: server_status_variables.php:89
msgid "Show only alert values"
msgstr "Tampilkan hanya nilai peringatan"

#: server_status_variables.php:94
msgid "Filter by category…"
msgstr "Filter menurut kategori…"

#: server_status_variables.php:114
msgid "Show unformatted values"
msgstr "Tampilkan nilai tanpa format"

#: server_status_variables.php:133
msgid "Related links:"
msgstr "Tautan terkait:"

#: server_status_variables.php:330
msgid ""
"The number of connections that were aborted because the client died without "
"closing the connection properly."
msgstr ""
"Jumlah koneksi yang digugurkan karena klien terputus tanpa menutup koneksi "
"dengan baik."

#: server_status_variables.php:334
msgid "The number of failed attempts to connect to the MySQL server."
msgstr "Jumlah upaya koneksi ke server MySQL yang gagal."

#: server_status_variables.php:337
msgid ""
"The number of transactions that used the temporary binary log cache but that "
"exceeded the value of binlog_cache_size and used a temporary file to store "
"statements from the transaction."
msgstr ""
"Jumlah transaksi yang menggunakan singgahan log biner temporer, namun "
"melebihi nilai binlog_cache_size dan menggunakan berkas temporer untuk "
"menyimpan perintah dari transaksi."

#: server_status_variables.php:342
msgid "The number of transactions that used the temporary binary log cache."
msgstr "Jumlah transaksi yang menggunakan singgahan log biner temporer."

#: server_status_variables.php:345
msgid ""
"The number of connection attempts (successful or not) to the MySQL server."
msgstr "Jumlah upaya koneksi ke server MySQL (baik berhasil maupun tidak)."

#: server_status_variables.php:349
msgid ""
"The number of temporary tables on disk created automatically by the server "
"while executing statements. If Created_tmp_disk_tables is big, you may want "
"to increase the tmp_table_size  value to cause temporary tables to be memory-"
"based instead of disk-based."
msgstr ""
"Jumlah tabel temporer pada diska yang dibuat otomatis oleh server saat "
"mengeksekusi perintah. Bila Created_tmp_disk_tables ukurannya besar, anda "
"mungkin perlu meningkatkan nilai tmp_table_size agar tabel temporer disimpan "
"di yang berbasis memori daripada yang berbasis diska."

#: server_status_variables.php:356
msgid "How many temporary files mysqld has created."
msgstr "Jumlah berkas temporer yang telah dibuat mysqld."

#: server_status_variables.php:359
msgid ""
"The number of in-memory temporary tables created automatically by the server "
"while executing statements."
msgstr ""
"Jumlah tabel temporer dalam-memori yang dibuat otomatis oleh server sewaktu "
"mengeksekusi perintah."

#: server_status_variables.php:363
msgid ""
"The number of rows written with INSERT DELAYED for which some error occurred "
"(probably duplicate key)."
msgstr ""
"Jumlah baris yang ditulis oleh INSERT DELAYED yang menyebabkan beberapa "
"galat (kemungkinan karena kunci duplikat)."

#: server_status_variables.php:367
msgid ""
"The number of INSERT DELAYED handler threads in use. Every different table "
"on which one uses INSERT DELAYED gets its own thread."
msgstr ""
"Jumlah thread handler INSERT DELAYED yang dipakai. Setiap tabel berbeda yang "
"menggunakan INSERT DELAYED mendapat satu thread sendiri."

#: server_status_variables.php:372
msgid "The number of INSERT DELAYED rows written."
msgstr "Jumlah baris INSERT DELAYED yang ditulis."

#: server_status_variables.php:375
msgid "The number of executed FLUSH statements."
msgstr "Jumlah perintah FLUSH yang dieksekusi."

#: server_status_variables.php:378
msgid "The number of internal COMMIT statements."
msgstr "Jumlah perintah COMMIT internal."

#: server_status_variables.php:381
msgid "The number of times a row was deleted from a table."
msgstr "Berapa kali suatu baris dihapus dari suatu tabel."

#: server_status_variables.php:384
msgid ""
"The MySQL server can ask the NDB Cluster storage engine if it knows about a "
"table with a given name. This is called discovery. Handler_discover "
"indicates the number of time tables have been discovered."
msgstr ""

#: server_status_variables.php:390
msgid ""
"The number of times the first entry was read from an index. If this is high, "
"it suggests that the server is doing a lot of full index scans; for example, "
"SELECT col1 FROM foo, assuming that col1 is indexed."
msgstr ""
"Berapa kali entri pertama dibaca dari suatu indeks. Nilai tinggi menunjukkan "
"bahwa server melakukan banyak pemindaian indeks lengkap; sebagai contoh, "
"SELECT col1 FROM foo, dengan asumsi bahwa col1 diindeks."

#: server_status_variables.php:396
msgid ""
"The number of requests to read a row based on a key. If this is high, it is "
"a good indication that your queries and tables are properly indexed."
msgstr ""
"Jumlah permintaan membaca suatu baris berdasarkan suatu kunci. Nilai yang "
"tinggi merupakan indikasi bagus bahwa kueri dan tabel Anda diindeks dengan "
"baik."

#: server_status_variables.php:401
msgid ""
"The number of requests to read the next row in key order. This is "
"incremented if you are querying an index column with a range constraint or "
"if you are doing an index scan."
msgstr ""
"Jumlah permintaan membaca baris berikut dalam urutan kunci. Nilai ini "
"bertambah jika Anda melakukan kueri terhadap kolom indeks dengan suatu "
"rentang batasan atau jika Anda melakukan pemindaian indeks."

#: server_status_variables.php:406
msgid ""
"The number of requests to read the previous row in key order. This read "
"method is mainly used to optimize ORDER BY … DESC."
msgstr ""
"Jumlah permintaan membaca baris sebelumnya dalam urutan kunci. Metode baca "
"ini terutama digunakan untuk mengoptimalkan ORDER BY … DESC."

#: server_status_variables.php:410
msgid ""
"The number of requests to read a row based on a fixed position. This is high "
"if you are doing a lot of queries that require sorting of the result. You "
"probably have a lot of queries that require MySQL to scan whole tables or "
"you have joins that don't use keys properly."
msgstr ""
"Jumlah permintaan membaca suatu baris berdasarkan posisi tetap. Nilai ini "
"tinggi jika Anda melakukan banyak kueri yang membutuhkan pengurutan hasil. "
"Anda mungkin memiliki banyak kueri yang mengharuskan MySQL memindai seluruh "
"tabel atau Anda memiliki join yang tidak menggunakan kunci dengan baik."

#: server_status_variables.php:417
msgid ""
"The number of requests to read the next row in the data file. This is high "
"if you are doing a lot of table scans. Generally this suggests that your "
"tables are not properly indexed or that your queries are not written to take "
"advantage of the indexes you have."
msgstr ""
"Jumlah permintaan membaca baris berikut dalam berkas data. Nilai ini tinggi "
"jika Anda melakukan banyak pemindaian tabel. Hal ini secara umum menunjukkan "
"bahwa tabel Anda tidak diindeks dengan baik atau bahwa kueri Anda tidak "
"ditulis dengan memanfaatkan indeks yang Anda miliki."

#: server_status_variables.php:424
msgid "The number of internal ROLLBACK statements."
msgstr "Jumlah perintah ROLLBACK internal."

#: server_status_variables.php:427
msgid "The number of requests to update a row in a table."
msgstr "Jumlah permintaan untuk memperbarui baris dalam tabel."

#: server_status_variables.php:430
msgid "The number of requests to insert a row in a table."
msgstr "Jumlah permintaan untuk menambah baris dalam tabel."

#: server_status_variables.php:433
msgid "The number of pages containing data (dirty or clean)."
msgstr "Jumlah halaman yang mengandung data (kotor atau bersih)."

#: server_status_variables.php:436
msgid "The number of pages currently dirty."
msgstr "Jumlah halaman kotor saat ini."

#: server_status_variables.php:439
msgid "The number of buffer pool pages that have been requested to be flushed."
msgstr ""

#: server_status_variables.php:443
msgid "The number of free pages."
msgstr "Jumlah halaman bebas."

#: server_status_variables.php:446
msgid ""
"The number of latched pages in InnoDB buffer pool. These are pages currently "
"being read or written or that can't be flushed or removed for some other "
"reason."
msgstr ""

#: server_status_variables.php:451
msgid ""
"The number of pages busy because they have been allocated for administrative "
"overhead such as row locks or the adaptive hash index. This value can also "
"be calculated as Innodb_buffer_pool_pages_total - "
"Innodb_buffer_pool_pages_free - Innodb_buffer_pool_pages_data."
msgstr ""

#: server_status_variables.php:458
msgid "Total size of buffer pool, in pages."
msgstr ""

#: server_status_variables.php:461
msgid ""
"The number of \"random\" read-aheads InnoDB initiated. This happens when a "
"query is to scan a large portion of a table but in random order."
msgstr ""

#: server_status_variables.php:466
msgid ""
"The number of sequential read-aheads InnoDB initiated. This happens when "
"InnoDB does a sequential full table scan."
msgstr ""

#: server_status_variables.php:470
msgid "The number of logical read requests InnoDB has done."
msgstr ""

#: server_status_variables.php:473
msgid ""
"The number of logical reads that InnoDB could not satisfy from buffer pool "
"and had to do a single-page read."
msgstr ""

#: server_status_variables.php:477
msgid ""
"Normally, writes to the InnoDB buffer pool happen in the background. "
"However, if it's necessary to read or create a page and no clean pages are "
"available, it's necessary to wait for pages to be flushed first. This "
"counter counts instances of these waits. If the buffer pool size was set "
"properly, this value should be small."
msgstr ""

#: server_status_variables.php:485
msgid "The number writes done to the InnoDB buffer pool."
msgstr ""

#: server_status_variables.php:488
msgid "The number of fsync() operations so far."
msgstr ""

#: server_status_variables.php:491
msgid "The current number of pending fsync() operations."
msgstr "Jumlah operasi fsync() tunda saat ini."

#: server_status_variables.php:494
msgid "The current number of pending reads."
msgstr "Jumlah baca tunda saat ini."

#: server_status_variables.php:497
msgid "The current number of pending writes."
msgstr "Jumlah tulis tunda saat ini."

#: server_status_variables.php:500
msgid "The amount of data read so far, in bytes."
msgstr "Jumlah data yang dibaca sampai saat ini, dalam bita."

#: server_status_variables.php:503
msgid "The total number of data reads."
msgstr "Jumlah total baca data."

#: server_status_variables.php:506
msgid "The total number of data writes."
msgstr "Jumlah total tulis data."

#: server_status_variables.php:509
msgid "The amount of data written so far, in bytes."
msgstr ""

#: server_status_variables.php:512
msgid "The number of pages that have been written for doublewrite operations."
msgstr ""

#: server_status_variables.php:516
msgid "The number of doublewrite operations that have been performed."
msgstr ""

#: server_status_variables.php:519
msgid ""
"The number of waits we had because log buffer was too small and we had to "
"wait for it to be flushed before continuing."
msgstr ""

#: server_status_variables.php:523
msgid "The number of log write requests."
msgstr ""

#: server_status_variables.php:526
msgid "The number of physical writes to the log file."
msgstr ""

#: server_status_variables.php:529
msgid "The number of fsync() writes done to the log file."
msgstr ""

#: server_status_variables.php:532
msgid "The number of pending log file fsyncs."
msgstr ""

#: server_status_variables.php:535
msgid "Pending log file writes."
msgstr ""

#: server_status_variables.php:538
msgid "The number of bytes written to the log file."
msgstr ""

#: server_status_variables.php:541
msgid "The number of pages created."
msgstr ""

#: server_status_variables.php:544
msgid ""
"The compiled-in InnoDB page size (default 16KB). Many values are counted in "
"pages; the page size allows them to be easily converted to bytes."
msgstr ""

#: server_status_variables.php:549
msgid "The number of pages read."
msgstr "Jumlah halaman yang dibaca."

#: server_status_variables.php:552
msgid "The number of pages written."
msgstr "Jumlah halaman yang ditulis."

#: server_status_variables.php:555
msgid "The number of row locks currently being waited for."
msgstr ""

#: server_status_variables.php:558
msgid "The average time to acquire a row lock, in milliseconds."
msgstr ""

#: server_status_variables.php:561
msgid "The total time spent in acquiring row locks, in milliseconds."
msgstr ""

#: server_status_variables.php:564
msgid "The maximum time to acquire a row lock, in milliseconds."
msgstr ""

#: server_status_variables.php:567
msgid "The number of times a row lock had to be waited for."
msgstr ""

#: server_status_variables.php:570
msgid "The number of rows deleted from InnoDB tables."
msgstr "Jumlah baris yang dihapus dari tabel InnoDB."

#: server_status_variables.php:573
msgid "The number of rows inserted in InnoDB tables."
msgstr "Jumlah baris yang ditambahkan pada tabel InnoDB."

#: server_status_variables.php:576
msgid "The number of rows read from InnoDB tables."
msgstr "Jumlah baris yang dibaca dari tabel InnoDB."

#: server_status_variables.php:579
msgid "The number of rows updated in InnoDB tables."
msgstr "Jumlah baris yang diperbarui pada tabel InnoDB."

#: server_status_variables.php:582
msgid ""
"The number of key blocks in the key cache that have changed but haven't yet "
"been flushed to disk. It used to be known as Not_flushed_key_blocks."
msgstr ""

#: server_status_variables.php:587
msgid ""
"The number of unused blocks in the key cache. You can use this value to "
"determine how much of the key cache is in use."
msgstr ""

#: server_status_variables.php:591
msgid ""
"The number of used blocks in the key cache. This value is a high-water mark "
"that indicates the maximum number of blocks that have ever been in use at "
"one time."
msgstr ""

#: server_status_variables.php:596
#, fuzzy
#| msgid "Percentage of used open files limit"
msgid "Percentage of used key cache (calculated value)"
msgstr "Persentase limit berkas terbuka yang dipakai"

#: server_status_variables.php:599
msgid "The number of requests to read a key block from the cache."
msgstr ""

#: server_status_variables.php:602
msgid ""
"The number of physical reads of a key block from disk. If Key_reads is big, "
"then your key_buffer_size value is probably too small. The cache miss rate "
"can be calculated as Key_reads/Key_read_requests."
msgstr ""

#: server_status_variables.php:608
msgid ""
"Key cache miss calculated as rate of physical reads compared to read "
"requests (calculated value)"
msgstr ""

#: server_status_variables.php:612
msgid "The number of requests to write a key block to the cache."
msgstr ""

#: server_status_variables.php:615
msgid "The number of physical writes of a key block to disk."
msgstr ""

#: server_status_variables.php:618
msgid ""
"Percentage of physical writes compared to write requests (calculated value)"
msgstr ""

#: server_status_variables.php:622
msgid ""
"The total cost of the last compiled query as computed by the query "
"optimizer. Useful for comparing the cost of different query plans for the "
"same query. The default value of 0 means that no query has been compiled yet."
msgstr ""

#: server_status_variables.php:628
msgid ""
"The maximum number of connections that have been in use simultaneously since "
"the server started."
msgstr ""

#: server_status_variables.php:632
msgid "The number of rows waiting to be written in INSERT DELAYED queues."
msgstr ""

#: server_status_variables.php:635
msgid ""
"The number of tables that have been opened. If opened tables is big, your "
"table cache value is probably too small."
msgstr ""

#: server_status_variables.php:639
msgid "The number of files that are open."
msgstr ""

#: server_status_variables.php:642
msgid "The number of streams that are open (used mainly for logging)."
msgstr ""

#: server_status_variables.php:645
msgid "The number of tables that are open."
msgstr ""

#: server_status_variables.php:648
msgid ""
"The number of free memory blocks in query cache. High numbers can indicate "
"fragmentation issues, which may be solved by issuing a FLUSH QUERY CACHE "
"statement."
msgstr ""

#: server_status_variables.php:653
msgid "The amount of free memory for query cache."
msgstr ""

#: server_status_variables.php:656
msgid "The number of cache hits."
msgstr ""

#: server_status_variables.php:659
msgid "The number of queries added to the cache."
msgstr ""

#: server_status_variables.php:662
msgid ""
"The number of queries that have been removed from the cache to free up "
"memory for caching new queries. This information can help you tune the query "
"cache size. The query cache uses a least recently used (LRU) strategy to "
"decide which queries to remove from the cache."
msgstr ""

#: server_status_variables.php:669
msgid ""
"The number of non-cached queries (not cachable, or not cached due to the "
"query_cache_type setting)."
msgstr ""

#: server_status_variables.php:673
msgid "The number of queries registered in the cache."
msgstr ""

#: server_status_variables.php:676
msgid "The total number of blocks in the query cache."
msgstr ""

#: server_status_variables.php:679
msgid "The status of failsafe replication (not yet implemented)."
msgstr ""

#: server_status_variables.php:682
msgid ""
"The number of joins that do not use indexes. If this value is not 0, you "
"should carefully check the indexes of your tables."
msgstr ""

#: server_status_variables.php:686
msgid "The number of joins that used a range search on a reference table."
msgstr ""

#: server_status_variables.php:689
msgid ""
"The number of joins without keys that check for key usage after each row. "
"(If this is not 0, you should carefully check the indexes of your tables.)"
msgstr ""

#: server_status_variables.php:694
msgid ""
"The number of joins that used ranges on the first table. (It's normally not "
"critical even if this is big.)"
msgstr ""

#: server_status_variables.php:698
msgid "The number of joins that did a full scan of the first table."
msgstr ""

#: server_status_variables.php:701
msgid "The number of temporary tables currently open by the slave SQL thread."
msgstr ""

#: server_status_variables.php:705
msgid ""
"Total (since startup) number of times the replication slave SQL thread has "
"retried transactions."
msgstr ""

#: server_status_variables.php:709
msgid "This is ON if this server is a slave that is connected to a master."
msgstr ""

#: server_status_variables.php:712
msgid ""
"The number of threads that have taken more than slow_launch_time seconds to "
"create."
msgstr ""

#: server_status_variables.php:716
msgid ""
"The number of queries that have taken more than long_query_time seconds."
msgstr ""

#: server_status_variables.php:720
msgid ""
"The number of merge passes the sort algorithm has had to do. If this value "
"is large, you should consider increasing the value of the sort_buffer_size "
"system variable."
msgstr ""

#: server_status_variables.php:725
msgid "The number of sorts that were done with ranges."
msgstr ""

#: server_status_variables.php:728
msgid "The number of sorted rows."
msgstr ""

#: server_status_variables.php:731
msgid "The number of sorts that were done by scanning the table."
msgstr ""

#: server_status_variables.php:734
msgid "The number of times that a table lock was acquired immediately."
msgstr ""

#: server_status_variables.php:737
msgid ""
"The number of times that a table lock could not be acquired immediately and "
"a wait was needed. If this is high, and you have performance problems, you "
"should first optimize your queries, and then either split your table or "
"tables or use replication."
msgstr ""

#: server_status_variables.php:743
msgid ""
"The number of threads in the thread cache. The cache hit rate can be "
"calculated as Threads_created/Connections. If this value is red you should "
"raise your thread_cache_size."
msgstr ""

#: server_status_variables.php:748
msgid "The number of currently open connections."
msgstr ""

#: server_status_variables.php:751
msgid ""
"The number of threads created to handle connections. If Threads_created is "
"big, you may want to increase the thread_cache_size value. (Normally this "
"doesn't give a notable performance improvement if you have a good thread "
"implementation.)"
msgstr ""

#: server_status_variables.php:758
#, fuzzy
#| msgid "Thread cache hit rate %%"
msgid "Thread cache hit rate (calculated value)"
msgstr "Tingkat penggunaan singgahan thread %%"

#: server_status_variables.php:761
msgid "The number of threads that are not sleeping."
msgstr ""

#: server_variables.php:107
msgid "Setting variable failed"
msgstr "Pengaturan variabel gagal"

#: server_variables.php:119
msgid "Server variables and settings"
msgstr "Variabel dan pengaturan server"

#: server_variables.php:168 server_variables.php:208
msgid "Session value"
msgstr "Nilai sesi"

#: server_variables.php:168
msgid "Global value"
msgstr "Nilai global"

#: setup/frames/config.inc.php:38 setup/frames/index.inc.php:244
#: tbl_gis_visualization.php:194
msgid "Download"
msgstr "Unduh"

#: setup/frames/form.inc.php:25
msgid "Incorrect formset, check $formsets array in setup/frames/form.inc.php"
msgstr ""

#: setup/frames/index.inc.php:51
msgid "Cannot load or save configuration"
msgstr "Tidak dapat memuat atau menyimpan konfigurasi"

#: setup/frames/index.inc.php:52
msgid ""
"Please create web server writable folder [em]config[/em] in phpMyAdmin top "
"level directory as described in [doc@setup_script]documentation[/doc]. "
"Otherwise you will be only able to download or display it."
msgstr ""

#: setup/frames/index.inc.php:60
msgid ""
"You are not using a secure connection; all data (including potentially "
"sensitive information, like passwords) is transferred unencrypted!"
msgstr ""

#: setup/frames/index.inc.php:64
#, php-format
msgid ""
"If your server is also configured to accept HTTPS requests follow [a@%s]this "
"link[/a] to use a secure connection."
msgstr ""

#: setup/frames/index.inc.php:68
msgid "Insecure connection"
msgstr "Koneksi tidak aman"

#: setup/frames/index.inc.php:98
msgid "Configuration saved."
msgstr "Konfigurasi disimpan."

#: setup/frames/index.inc.php:99
msgid ""
"Configuration saved to file config/config.inc.php in phpMyAdmin top level "
"directory, copy it to top level one and delete directory config to use it."
msgstr ""

#: setup/frames/index.inc.php:107 setup/frames/menu.inc.php:16
msgid "Overview"
msgstr "Ikhtisar"

#: setup/frames/index.inc.php:115
msgid "Show hidden messages (#MSG_COUNT)"
msgstr "Tampilkan pesan tersembunyi (#MSG_COUNT)"

#: setup/frames/index.inc.php:158
msgid "There are no configured servers"
msgstr "Tidak ada server yang terkonfigurasi"

#: setup/frames/index.inc.php:166
msgid "New server"
msgstr "Server baru"

#: setup/frames/index.inc.php:199
msgid "Default language"
msgstr "Bahasa bawaan"

#: setup/frames/index.inc.php:210
msgid "let the user choose"
msgstr "biarkan pengguna memilih"

#: setup/frames/index.inc.php:221
msgid "- none -"
msgstr "- tidak ada -"

#: setup/frames/index.inc.php:225
msgid "Default server"
msgstr "Server bawaan"

#: setup/frames/index.inc.php:237
msgid "End of line"
msgstr "Akhir baris"

#: setup/frames/index.inc.php:243
msgid "Display"
msgstr "Tampilkan"

#: setup/frames/index.inc.php:250
msgid "Load"
msgstr "Muat"

#: setup/frames/index.inc.php:270
msgid "phpMyAdmin homepage"
msgstr "Situs phpMyAdmin"

#: setup/frames/index.inc.php:272
msgid "Donate"
msgstr "Donasi"

#: setup/frames/servers.inc.php:29
#, fuzzy
msgid "Edit server"
msgstr "Edit server"

#: setup/frames/servers.inc.php:39
msgid "Add a new server"
msgstr "Tambahkan server baru"

#: setup/index.php:22
msgid "Wrong GET file attribute value"
msgstr ""

#: setup/lib/form_processing.lib.php:45
msgid "Warning"
msgstr "Peringatan"

#: setup/lib/form_processing.lib.php:46
msgid "Submitted form contains errors"
msgstr ""

#: setup/lib/form_processing.lib.php:47
msgid "Try to revert erroneous fields to their default values"
msgstr ""

#: setup/lib/form_processing.lib.php:50
msgid "Ignore errors"
msgstr "Abaikan galat"

#: setup/lib/form_processing.lib.php:52
msgid "Show form"
msgstr "Tampilkan formulir"

#: setup/lib/index.lib.php:133
msgid ""
"Neither URL wrapper nor CURL is available. Version check is not possible."
msgstr ""

#: setup/lib/index.lib.php:144
msgid ""
"Reading of version failed. Maybe you're offline or the upgrade server does "
"not respond."
msgstr ""

#: setup/lib/index.lib.php:165
msgid "Got invalid version string from server"
msgstr ""

#: setup/lib/index.lib.php:176
msgid "Unparsable version string"
msgstr ""

#: setup/lib/index.lib.php:196
#, php-format
msgid ""
"You are using Git version, run [kbd]git pull[/kbd] :-)[br]The latest stable "
"version is %s, released on %s."
msgstr ""

#: setup/lib/index.lib.php:203
msgid "No newer stable version is available"
msgstr ""

#: setup/lib/index.lib.php:298
#, php-format
msgid ""
"This %soption%s should be disabled as it allows attackers to bruteforce "
"login to any MySQL server. If you feel this is necessary, use %strusted "
"proxies list%s. However, IP-based protection may not be reliable if your IP "
"belongs to an ISP where thousands of users, including you, are connected to."
msgstr ""

#: setup/lib/index.lib.php:300
msgid ""
"You didn't have blowfish secret set and have enabled cookie authentication, "
"so a key was automatically generated for you. It is used to encrypt cookies; "
"you don't need to remember it."
msgstr ""

#: setup/lib/index.lib.php:301
#, php-format
msgid ""
"%sBzip2 compression and decompression%s requires functions (%s) which are "
"unavailable on this system."
msgstr ""

#: setup/lib/index.lib.php:303
msgid ""
"This value should be double checked to ensure that this directory is neither "
"world accessible nor readable or writable by other users on your server."
msgstr ""

#: setup/lib/index.lib.php:304
#, php-format
msgid "This %soption%s should be enabled if your web server supports it."
msgstr ""

#: setup/lib/index.lib.php:306
#, php-format
msgid ""
"%sGZip compression and decompression%s requires functions (%s) which are "
"unavailable on this system."
msgstr ""

#: setup/lib/index.lib.php:308
#, php-format
msgid ""
"%sLogin cookie validity%s greater than 1440 seconds may cause random session "
"invalidation if %ssession.gc_maxlifetime%s is lower than its value "
"(currently %d)."
msgstr ""

#: setup/lib/index.lib.php:310
#, php-format
msgid ""
"%sLogin cookie validity%s should be set to 1800 seconds (30 minutes) at "
"most. Values larger than 1800 may pose a security risk such as impersonation."
msgstr ""

#: setup/lib/index.lib.php:312
#, php-format
msgid ""
"If using cookie authentication and %sLogin cookie store%s is not 0, %sLogin "
"cookie validity%s must be set to a value less or equal to it."
msgstr ""

#: setup/lib/index.lib.php:314
#, php-format
msgid ""
"If you feel this is necessary, use additional protection settings - %shost "
"authentication%s settings and %strusted proxies list%s. However, IP-based "
"protection may not be reliable if your IP belongs to an ISP where thousands "
"of users, including you, are connected to."
msgstr ""

#: setup/lib/index.lib.php:316
#, php-format
msgid ""
"You set the [kbd]config[/kbd] authentication type and included username and "
"password for auto-login, which is not a desirable option for live hosts. "
"Anyone who knows or guesses your phpMyAdmin URL can directly access your "
"phpMyAdmin panel. Set %sauthentication type%s to [kbd]cookie[/kbd] or [kbd]"
"http[/kbd]."
msgstr ""

#: setup/lib/index.lib.php:318
#, php-format
msgid ""
"%sZip compression%s requires functions (%s) which are unavailable on this "
"system."
msgstr ""

#: setup/lib/index.lib.php:320
#, php-format
msgid ""
"%sZip decompression%s requires functions (%s) which are unavailable on this "
"system."
msgstr ""

#: setup/lib/index.lib.php:348
#, fuzzy
#| msgid "You should use SSL connections if your web server supports it."
msgid "You should use SSL connections if your database server supports it."
msgstr ""
"Anda sebaiknya menggunakan sambungan SSL jika server web Anda mendukung."

#: setup/lib/index.lib.php:363
msgid "You should use mysqli for performance reasons."
msgstr "Anda sebaiknya menggunakan mysqli demi alasan kinerja."

#: setup/lib/index.lib.php:400
msgid "You allow for connecting to the server without a password."
msgstr "Anda mengizinkan sambungan ke server tanpa sandi."

#: setup/lib/index.lib.php:424
msgid "Key is too short, it should have at least 8 characters."
msgstr ""
"Kunci terlalu pendek dan sebaiknya terdiri dari paling tidak 8 karakter."

#: setup/lib/index.lib.php:431
msgid "Key should contain letters, numbers [em]and[/em] special characters."
msgstr "Kunci harus terdiri dari huruf, angka, [em]dan[/em] karakter khusus."

#: setup/validate.php:22
msgid "Wrong data"
msgstr "Data salah"

#: sql.php:183
#, php-format
msgid "Using bookmark \"%s\" as default browse query."
msgstr "Menggunakan markah \"%s\" sebagai kueri penjelajahan bawaan."

#: sql.php:266
#, fuzzy
#| msgid "Bookmark %s created"
msgid "Bookmark not created"
msgstr "Markah %s dibuat"

#: sql.php:673
msgid "Showing as PHP code"
msgstr "Tampilkan sebagai kode PHP"

#: sql.php:678
msgid "Validated SQL"
msgstr "SQL tervalidasi"

#: sql.php:932
#, fuzzy, php-format
#| msgid ""
#| "This table does not contain a unique column. Features related to the grid "
#| "edit, checkbox, Edit, Copy and Delete links may not work after saving."
msgid ""
"Table %s does not contain a unique column. Grid edit, checkbox, Edit, Copy "
"and Delete features are not available."
msgstr ""
"Tabel ini tidak berisi kolom yang unik. Fitur yang berhubungan dengan edit "
"grid, kotak centang, Edit, Copy dan Delete link mungkin tidak bekerja "
"setelah disimpan."

#: sql.php:985
#, php-format
msgid "Problems with indexes of table `%s`"
msgstr "Ditemukan masalah dengan indeks dalam tabel `%s`"

#: tbl_chart.php:38
#, fuzzy
#| msgid "No data"
msgid "No data to display"
msgstr "Tidak ada data"

#: tbl_chart.php:62 tbl_gis_visualization.php:24
msgid "No SQL query was set to fetch data."
msgstr ""

#: tbl_chart.php:124
msgid "No numeric columns present in the table to plot."
msgstr ""

#: tbl_chart.php:154
#, fuzzy
#| msgid "Bar"
msgctxt "Chart type"
msgid "Bar"
msgstr "Batang"

#: tbl_chart.php:156
#, fuzzy
#| msgid "Column"
msgctxt "Chart type"
msgid "Column"
msgstr "Kolom"

#: tbl_chart.php:159
#, fuzzy
#| msgid "Line"
msgctxt "Chart type"
msgid "Line"
msgstr "Garis"

#: tbl_chart.php:161
#, fuzzy
#| msgid "Spline"
msgctxt "Chart type"
msgid "Spline"
msgstr "Spline"

#: tbl_chart.php:163
msgctxt "Chart type"
msgid "Area"
msgstr ""

#: tbl_chart.php:166
#, fuzzy
#| msgid "Pie"
msgctxt "Chart type"
msgid "Pie"
msgstr "Pai"

#: tbl_chart.php:170
#, fuzzy
#| msgid "Time"
msgctxt "Chart type"
msgid "Timeline"
msgstr "Waktu"

#: tbl_chart.php:177
msgid "Stacked"
msgstr "Bertumpuk"

#: tbl_chart.php:180
msgid "Chart title"
msgstr "Judul bagan"

#: tbl_chart.php:184
msgid "X-Axis:"
msgstr "Sumbu-X:"

#: tbl_chart.php:200
msgid "Series:"
msgstr "Seri:"

#: tbl_chart.php:229
msgid "X-Axis label:"
msgstr "Label Sumbu-X:"

#: tbl_chart.php:232
msgid "X Values"
msgstr "Nilai X"

#: tbl_chart.php:234
msgid "Y-Axis label:"
msgstr "Label Sumbu-Y:"

#: tbl_create.php:34
#, php-format
msgid "Table %s already exists!"
msgstr "Tabel %s sudah ada!"

#: tbl_create.php:58 tbl_get_field.php:37
#, php-format
msgid "'%s' database does not exist."
msgstr "Basis data '%s' tidak ditemukan."

#: tbl_create.php:125
#, php-format
msgid "Table %1$s has been created."
msgstr "Tabel %1$s telah dibuat."

#: tbl_export.php:27
msgid "View dump (schema) of table"
msgstr "Tampilkan Dump (Skema) dari tabel"

#: tbl_get_field.php:44
msgid "Invalid table name"
msgstr "Nama tabel tidak valid"

#: tbl_gis_visualization.php:114
msgid "Display GIS Visualization"
msgstr "Tampilkan Visualisasi GIS"

#: tbl_gis_visualization.php:119
msgid "Label column"
msgstr "Kolom label"

#: tbl_gis_visualization.php:121
msgid "-- None --"
msgstr "-- Tidak ada --"

#: tbl_gis_visualization.php:135
msgid "Spatial column"
msgstr "Kolom spasial"

#: tbl_gis_visualization.php:150
msgid "Redraw"
msgstr "Gambar ulang"

#: tbl_gis_visualization.php:178
msgid "File name"
msgstr "Nama berkas"

#: tbl_indexes.php:71
msgid "The name of the primary key must be \"PRIMARY\"!"
msgstr "Nama kunci primer harus \"PRIMARY\"!"

#: tbl_indexes.php:81
msgid "Can't rename index to PRIMARY!"
msgstr "Gagal ubah nama Indeks ke PRIMARY!"

#: tbl_indexes.php:97
msgid "No index parts defined!"
msgstr "Bagian indeks belum diberi definisin!"

#: tbl_move_copy.php:43
msgid "Can't move table to same one!"
msgstr "Memindahkan tabel ke diri-sendiri tidak bisa dilakukan!"

#: tbl_move_copy.php:45
msgid "Can't copy table to same one!"
msgstr "Penyalinan tabel pada diri-sendiri tidak bisa dilakukan!"

#: tbl_move_copy.php:55
#, php-format
msgid "Table %s has been moved to %s."
msgstr "Tabel %s telah dipindahkan ke %s."

#: tbl_move_copy.php:57
#, php-format
msgid "Table %s has been copied to %s."
msgstr "Tabel %s telah disalin ke %s."

#: tbl_move_copy.php:79
msgid "The table name is empty!"
msgstr "Nama tabel kosong!"

#: tbl_printview.php:65
#, fuzzy
#| msgid "Showing tables"
msgid "Showing tables:"
msgstr "Menampilkan tabel"

#: tbl_printview.php:296
#, fuzzy
#| msgid "Space usage"
msgid "Space usage:"
msgstr "Penggunaan ruang"

#: tbl_printview.php:345
#, fuzzy
#| msgid "Row Statistics"
msgid "Row Statistics:"
msgstr "Statistik Baris"

#: tbl_relation.php:213
#, php-format
msgid "Error creating foreign key on %1$s (check data types)"
msgstr ""

#: tbl_relation.php:383
msgid "Internal relation"
msgstr "Relasi internal"

#: tbl_relation.php:387
msgid ""
"An internal relation is not necessary when a corresponding FOREIGN KEY "
"relation exists."
msgstr ""

#: tbl_relation.php:397
msgid "Foreign key constraint"
msgstr ""

#: tbl_relation.php:500
#, fuzzy
#| msgid "Constraints for table"
msgid "Constraint name"
msgstr "Ketidakleluasaan untuk tabel"

#: tbl_relation.php:531
#, fuzzy
#| msgid "No index defined!"
msgid "No index defined! Create one below"
msgstr "Indeks belum ditentukan!"

#: tbl_relation.php:546
#, fuzzy
#| msgid "Choose column to display"
msgid "Choose column to display:"
msgstr "Pilih kolom untuk ditampilkan"

#: tbl_structure.php:125
#| msgid "No rows selected"
msgid "No column selected."
msgstr "Tidak ada kolom yang dipilih."

#: tbl_tracking.php:136
#, php-format
msgid "Tracking report for table `%s`"
msgstr "Laporan pelacakan untuk table '%s'"

#: tbl_tracking.php:206
#, fuzzy, php-format
#| msgid "Version %s is created, tracking for %s.%s is activated."
msgid "Version %1$s was created, tracking for %2$s is active."
msgstr "Versi %s telah dibuat, pelacakan untuk %s.%s diaktifkan."

#: tbl_tracking.php:223
#, fuzzy, php-format
#| msgid "Tracking of %s.%s is activated."
msgid "Tracking for %1$s was deactivated at version %2$s."
msgstr "Pelacakan %s.%s diaktifkan."

#: tbl_tracking.php:240
#, fuzzy, php-format
#| msgid "Tracking of %s.%s is activated."
msgid "Tracking for %1$s was activated at version %2$s."
msgstr "Pelacakan %s.%s diaktifkan."

#: tbl_tracking.php:254
msgid "SQL statements executed."
msgstr "Perintah SQL dieksekusi."

#: tbl_tracking.php:261
msgid ""
"You can execute the dump by creating and using a temporary database. Please "
"ensure that you have the privileges to do so."
msgstr ""
"Anda dapat mengeksekusi dump dengan membuat dan menggunakan basis data "
"sementara. Harap pastikan Anda mempunyai hak untuk melakukannya."

#: tbl_tracking.php:263
msgid "Comment out these two lines if you do not need them."
msgstr ""

#: tbl_tracking.php:273
msgid "SQL statements exported. Please copy the dump or execute it."
msgstr ""

#: tbl_tracking.php:311
#, php-format
msgid "Version %s snapshot (SQL code)"
msgstr "Versi snapshot %s (kode SQL)"

#: tbl_tracking.php:455
msgid "Tracking data definition successfully deleted"
msgstr "Pelacakan definisi data berhasil dihapus"

#: tbl_tracking.php:479
msgid "Tracking data manipulation successfully deleted"
msgstr "Pelacakan manipulasi data berhasil dihapus"

#: tbl_tracking.php:494
msgid "Tracking statements"
msgstr ""

#: tbl_tracking.php:525 tbl_tracking.php:673
#, php-format
msgid "Show %1$s with dates from %2$s to %3$s by user %4$s %5$s"
msgstr ""

#: tbl_tracking.php:533
msgid "Delete tracking data row from report"
msgstr "Hapus baris pelacakan data dari laporan"

#: tbl_tracking.php:547
msgid "No data"
msgstr "Tidak ada data"

#: tbl_tracking.php:556 tbl_tracking.php:618
msgid "Date"
msgstr "Tanggal"

#: tbl_tracking.php:558
msgid "Data definition statement"
msgstr "Pernyataan definisi data"

#: tbl_tracking.php:620
msgid "Data manipulation statement"
msgstr "Penyataan manipulasi data"

#: tbl_tracking.php:678
msgid "SQL dump (file download)"
msgstr "Dump SQL (unduhan berkas)"

#: tbl_tracking.php:679
msgid "SQL dump"
msgstr "Dump SQL"

#: tbl_tracking.php:681
msgid "This option will replace your table and contained data."
msgstr "Pilihan ini akan mengganti table dan data isi table."

#: tbl_tracking.php:682
msgid "SQL execution"
msgstr "Eksekusi SQL"

#: tbl_tracking.php:700
#, php-format
msgid "Export as %s"
msgstr "Ekspor sebagai %s"

#: tbl_tracking.php:737
msgid "Show versions"
msgstr "Tunjukkan Versi"

#: tbl_tracking.php:825
#, fuzzy, php-format
#| msgid "Deactivate tracking for %s.%s"
msgid "Deactivate tracking for %s"
msgstr "Nonaktifkan pelacakan untuk %s.%s"

#: tbl_tracking.php:831
msgid "Deactivate now"
msgstr "Nonaktifkan sekarang"

#: tbl_tracking.php:841
#, fuzzy, php-format
#| msgid "Activate tracking for %s.%s"
msgid "Activate tracking for %s"
msgstr "Aktifkan pelacakan untuk %s.%s"

#: tbl_tracking.php:847
msgid "Activate now"
msgstr "Aktifkan sekarang"

#: tbl_tracking.php:860
#, fuzzy, php-format
#| msgid "Create version %s of %s.%s"
msgid "Create version %1$s of %2$s"
msgstr "Buat versi %s dari %s.%s"

#: tbl_tracking.php:868
msgid "Track these data definition statements:"
msgstr "Lacak definisi data dari pernyataan berikut:"

#: tbl_tracking.php:876
msgid "Track these data manipulation statements:"
msgstr "Lacak manipulasi data dari pernyataan berikut:"

#: tbl_tracking.php:886
msgid "Create version"
msgstr "Buat versi"

#: themes.php:17 themes.php:22
msgid "Theme"
msgstr "Tema"

#: themes.php:25
msgid "Get more themes!"
msgstr "Dapatkan tema lainnya!"

#: transformation_overview.php:22
msgid "Available MIME types"
msgstr "Jenis MIME yang tersedia"

#: transformation_overview.php:35
msgid "Available transformations"
msgstr "Transformasi yang tersedia"

#: transformation_overview.php:40
msgctxt "for MIME transformation"
msgid "Description"
msgstr "Deskripsi"

#: user_password.php:29
msgid "You don't have sufficient privileges to be here right now!"
msgstr "Hak Akses Anda untuk melanjut tidak cukup!"

#: user_password.php:106
msgid "The profile has been updated."
msgstr "Profil telah diperbarui."

#: view_create.php:178
msgid "VIEW name"
msgstr "Nama VIEW"

#: view_operations.php:91
msgid "Rename view to"
msgstr "Ubah nama tampilan menjadi"

#: libraries/advisory_rules.txt:49
msgid "Uptime below one day"
msgstr ""

#: libraries/advisory_rules.txt:52
msgid "Uptime is less than 1 day, performance tuning may not be accurate."
msgstr ""

#: libraries/advisory_rules.txt:53
msgid ""
"To have more accurate averages it is recommended to let the server run for "
"longer than a day before running this analyzer"
msgstr ""

#: libraries/advisory_rules.txt:54
#, php-format
msgid "The uptime is only %s"
msgstr ""

#: libraries/advisory_rules.txt:56
msgid "Questions below 1,000"
msgstr "Perintah di bawah 1.000"

#: libraries/advisory_rules.txt:59
msgid ""
"Fewer than 1,000 questions have been run against this server. The "
"recommendations may not be accurate."
msgstr ""
"Kurang dari 1.000 perintah telah dijalankan oleh server ini. Rekomendasi "
"mungkin tidak akurat."

#: libraries/advisory_rules.txt:60
msgid ""
"Let the server run for a longer time until it has executed a greater amount "
"of queries."
msgstr ""

#: libraries/advisory_rules.txt:61
#, php-format
msgid "Current amount of Questions: %s"
msgstr "Jumlah Perintah saat ini: %s"

#: libraries/advisory_rules.txt:63
msgid "Percentage of slow queries"
msgstr "Persentase kueri lambat"

#: libraries/advisory_rules.txt:66
msgid ""
"There is a lot of slow queries compared to the overall amount of Queries."
msgstr ""

#: libraries/advisory_rules.txt:67 libraries/advisory_rules.txt:74
msgid ""
"You might want to increase {long_query_time} or optimize the queries listed "
"in the slow query log"
msgstr ""

#: libraries/advisory_rules.txt:68
#, php-format
msgid "The slow query rate should be below 5%%, your value is %s%%."
msgstr ""

#: libraries/advisory_rules.txt:70
msgid "Slow query rate"
msgstr "Laju kueri lambat"

#: libraries/advisory_rules.txt:73
msgid ""
"There is a high percentage of slow queries compared to the server uptime."
msgstr ""

#: libraries/advisory_rules.txt:75
#, fuzzy, php-format
#| msgid ""
#| "Aborted connections rate is at %s, this value should be less than 1 per "
#| "hour"
msgid ""
"You have a slow query rate of %s per hour, you should have less than 1%% per "
"hour."
msgstr ""
"Tingkat koneksi yang digugurkan adalah pada %s, hasil ini seharusnya kurang "
"dari 1 per jam"

#: libraries/advisory_rules.txt:77
msgid "Long query time"
msgstr "Waktu kueri panjang"

#: libraries/advisory_rules.txt:80
msgid ""
"{long_query_time} is set to 10 seconds or more, thus only slow queries that "
"take above 10 seconds are logged."
msgstr ""

#: libraries/advisory_rules.txt:81
msgid ""
"It is suggested to set {long_query_time} to a lower value, depending on your "
"environment. Usually a value of 1-5 seconds is suggested."
msgstr ""

#: libraries/advisory_rules.txt:82
#, fuzzy, php-format
#| msgid "long_query_time is set to %d second(s)."
msgid "long_query_time is currently set to %ds."
msgstr "long_query_time disetel menjadi %d detik."

#: libraries/advisory_rules.txt:84 libraries/advisory_rules.txt:91
msgid "Slow query logging"
msgstr "Log kueri lambat"

#: libraries/advisory_rules.txt:87 libraries/advisory_rules.txt:94
#, fuzzy
#| msgid "slow_query_log is enabled."
msgid "The slow query log is disabled."
msgstr "slow_query_log diaktifkan."

#: libraries/advisory_rules.txt:88
msgid ""
"Enable slow query logging by setting {log_slow_queries} to 'ON'. This will "
"help troubleshooting badly performing queries."
msgstr ""

#: libraries/advisory_rules.txt:89
#, fuzzy
#| msgid "long_query_time is set to %d second(s)."
msgid "log_slow_queries is set to 'OFF'"
msgstr "long_query_time disetel menjadi %d detik."

#: libraries/advisory_rules.txt:95
msgid ""
"Enable slow query logging by setting {slow_query_log} to 'ON'. This will "
"help troubleshooting badly performing queries."
msgstr ""

#: libraries/advisory_rules.txt:96
#, fuzzy
#| msgid "long_query_time is set to %d second(s)."
msgid "slow_query_log is set to 'OFF'"
msgstr "long_query_time disetel menjadi %d detik."

#: libraries/advisory_rules.txt:100
msgid "Release Series"
msgstr "Seri Rilis"

#: libraries/advisory_rules.txt:103
msgid "The MySQL server version less than 5.1."
msgstr ""

#: libraries/advisory_rules.txt:104
msgid ""
"You should upgrade, as MySQL 5.1 has improved performance, and MySQL 5.5 "
"even more so."
msgstr ""

#: libraries/advisory_rules.txt:105 libraries/advisory_rules.txt:112
#: libraries/advisory_rules.txt:119
#, php-format
msgid "Current version: %s"
msgstr "Versi saat ini: %s"

#: libraries/advisory_rules.txt:107 libraries/advisory_rules.txt:114
msgid "Minor Version"
msgstr "Versi Minor"

#: libraries/advisory_rules.txt:110
msgid "Version less than 5.1.30 (the first GA release of 5.1)."
msgstr ""

#: libraries/advisory_rules.txt:111
msgid ""
"You should upgrade, as recent versions of MySQL 5.1 have improved "
"performance and MySQL 5.5 even more so."
msgstr ""

#: libraries/advisory_rules.txt:117
msgid "Version less than 5.5.8 (the first GA release of 5.5)."
msgstr ""

#: libraries/advisory_rules.txt:118
msgid "You should upgrade, to a stable version of MySQL 5.5"
msgstr "Anda harus memperbarui ke versi stabil MySQL 5.5"

#: libraries/advisory_rules.txt:121 libraries/advisory_rules.txt:128
#: libraries/advisory_rules.txt:135
msgid "Distribution"
msgstr "Distribusi"

#: libraries/advisory_rules.txt:124
msgid "Version is compiled from source, not a MySQL official binary."
msgstr ""

#: libraries/advisory_rules.txt:125
msgid ""
"If you did not compile from source, you may be using a package modified by a "
"distribution. The MySQL manual only is accurate for official MySQL binaries, "
"not any package distributions (such as RedHat, Debian/Ubuntu etc)."
msgstr ""

#: libraries/advisory_rules.txt:126
msgid "'source' found in version_comment"
msgstr ""

#: libraries/advisory_rules.txt:131 libraries/advisory_rules.txt:138
msgid "The MySQL manual only is accurate for official MySQL binaries."
msgstr ""

#: libraries/advisory_rules.txt:132
msgid "Percona documentation is at http://www.percona.com/docs/wiki/"
msgstr ""

#: libraries/advisory_rules.txt:133
msgid "'percona' found in version_comment"
msgstr ""

#: libraries/advisory_rules.txt:139
msgid "Drizzle documentation is at http://docs.drizzle.org/"
msgstr ""

#: libraries/advisory_rules.txt:140
#, php-format
msgid "Version string (%s) matches Drizzle versioning scheme"
msgstr ""

#: libraries/advisory_rules.txt:142
msgid "MySQL Architecture"
msgstr "Arsitektur MySQL"

#: libraries/advisory_rules.txt:145
msgid "MySQL is not compiled as a 64-bit package."
msgstr ""

#: libraries/advisory_rules.txt:146
msgid ""
"Your memory capacity is above 3 GiB (assuming the Server is on localhost), "
"so MySQL might not be able to access all of your memory. You might want to "
"consider installing the 64-bit version of MySQL."
msgstr ""

#: libraries/advisory_rules.txt:147
#, php-format
msgid "Available memory on this host: %s"
msgstr ""

#: libraries/advisory_rules.txt:153
msgid "Query cache disabled"
msgstr "Singgahan kueri dinonaktifkan"

#: libraries/advisory_rules.txt:156
msgid "The query cache is not enabled."
msgstr "Singgahan kueri tidak diaktifkan."

#: libraries/advisory_rules.txt:157
msgid ""
"The query cache is known to greatly improve performance if configured "
"correctly. Enable it by setting {query_cache_size} to a 2 digit MiB value "
"and setting {query_cache_type} to 'ON'. <b>Note:</b> If you are using "
"memcached, ignore this recommendation."
msgstr ""

#: libraries/advisory_rules.txt:158
msgid "query_cache_size is set to 0 or query_cache_type is set to 'OFF'"
msgstr ""

#: libraries/advisory_rules.txt:160
msgid "Query caching method"
msgstr "Metode penyinggahan kueri"

#: libraries/advisory_rules.txt:163
#, fuzzy
#| msgid "Query caching method"
msgid "Suboptimal caching method."
msgstr "Metode penyinggahan kueri"

#: libraries/advisory_rules.txt:164
msgid ""
"You are using the MySQL Query cache with a fairly high traffic database. It "
"might be worth considering to use <a href=\"http://dev.mysql.com/doc/"
"refman/5.5/en/ha-memcached.html\">memcached</a> instead of the MySQL Query "
"cache, especially if you have multiple slaves."
msgstr ""

#: libraries/advisory_rules.txt:165
#, php-format
msgid ""
"The query cache is enabled and the server receives %d queries per second. "
"This rule fires if there is more than 100 queries per second."
msgstr ""

#: libraries/advisory_rules.txt:167
#, fuzzy, php-format
#| msgid "Query cache efficiency"
msgid "Query cache efficiency (%%)"
msgstr "Efisiensi singgahan kueri"

#: libraries/advisory_rules.txt:170
msgid "Query cache not running efficiently, it has a low hit rate."
msgstr ""

#: libraries/advisory_rules.txt:171
msgid "Consider increasing {query_cache_limit}."
msgstr ""

#: libraries/advisory_rules.txt:172
#, fuzzy, php-format
#| msgid "Max %% MyISAM key buffer ever used"
msgid "The current query cache hit rate of %s%% is below 20%%"
msgstr "Jumlah %% maksimum penyangga kunci MyISAM yang pernah dipakai"

#: libraries/advisory_rules.txt:174
msgid "Query Cache usage"
msgstr "Penggunaan singgahan kueri"

#: libraries/advisory_rules.txt:177
#, php-format
msgid "Less than 80%% of the query cache is being utilized."
msgstr ""

#: libraries/advisory_rules.txt:178
msgid ""
"This might be caused by {query_cache_limit} being too low. Flushing the "
"query cache might help as well."
msgstr ""

#: libraries/advisory_rules.txt:179
#, php-format
msgid ""
"The current ratio of free query cache memory to total query cache size is %s%"
"%. It should be above 80%%"
msgstr ""

#: libraries/advisory_rules.txt:181
msgid "Query cache fragmentation"
msgstr "Fragmentasi singgahan kueri"

#: libraries/advisory_rules.txt:184
#, fuzzy
#| msgid "The query cache is not enabled."
msgid "The query cache is considerably fragmented."
msgstr "Singgahan kueri tidak diaktifkan."

#: libraries/advisory_rules.txt:185
msgid ""
"Severe fragmentation is likely to (further) increase Qcache_lowmem_prunes. "
"This might be caused by many Query cache low memory prunes due to "
"{query_cache_size} being too small. For a immediate but short lived fix you "
"can flush the query cache (might lock the query cache for a long time). "
"Carefully adjusting {query_cache_min_res_unit} to a lower value might help "
"too, e.g. you can set it to the average size of your queries in the cache "
"using this formula: (query_cache_size - qcache_free_memory) / "
"qcache_queries_in_cache"
msgstr ""

#: libraries/advisory_rules.txt:186
#, php-format
msgid ""
"The cache is currently fragmented by %s%% , with 100%% fragmentation meaning "
"that the query cache is an alternating pattern of free and used blocks. This "
"value should be below 20%%."
msgstr ""

#: libraries/advisory_rules.txt:188
#, fuzzy
#| msgid "Query cache used"
msgid "Query cache low memory prunes"
msgstr "Singgahan kueri terpakai"

#: libraries/advisory_rules.txt:191
msgid ""
"Cached queries are removed due to low query cache memory from the query "
"cache."
msgstr ""

#: libraries/advisory_rules.txt:192
msgid ""
"You might want to increase {query_cache_size}, however keep in mind that the "
"overhead of maintaining the cache is likely to increase with its size, so do "
"this in small increments and monitor the results."
msgstr ""

#: libraries/advisory_rules.txt:193
#, php-format
msgid ""
"The ratio of removed queries to inserted queries is %s%%. The lower this "
"value is, the better (This rules firing limit: 0.1%%)"
msgstr ""

#: libraries/advisory_rules.txt:195
msgid "Query cache max size"
msgstr "Besar maks. singgahan kueri"

#: libraries/advisory_rules.txt:198
msgid ""
"The query cache size is above 128 MiB. Big query caches may cause "
"significant overhead that is required to maintain the cache."
msgstr ""

#: libraries/advisory_rules.txt:199
msgid ""
"Depending on your environment, it might be performance increasing to reduce "
"this value."
msgstr ""

#: libraries/advisory_rules.txt:200
#, fuzzy, php-format
#| msgid "Current version: %s"
msgid "Current query cache size: %s"
msgstr "Versi saat ini: %s"

#: libraries/advisory_rules.txt:202
msgid "Query cache min result size"
msgstr "Besar min. singgahan kueri"

#: libraries/advisory_rules.txt:205
msgid ""
"The max size of the result set in the query cache is the default of 1 MiB."
msgstr ""

#: libraries/advisory_rules.txt:206
msgid ""
"Changing {query_cache_limit} (usually by increasing) may increase "
"efficiency. This variable determines the maximum size a query result may "
"have to be inserted into the query cache. If there are many query results "
"above 1 MiB that are well cacheable (many reads, little writes) then "
"increasing {query_cache_limit} will increase efficiency. Whereas in the case "
"of many query results being above 1 MiB that are not very well cacheable "
"(often invalidated due to table updates) increasing {query_cache_limit} "
"might reduce efficiency."
msgstr ""

#: libraries/advisory_rules.txt:207
msgid "query_cache_limit is set to 1 MiB"
msgstr ""

#: libraries/advisory_rules.txt:211
msgid "Percentage of sorts that cause temporary tables"
msgstr "Persentase pengurutan yang menyebabkan tabel temporer"

#: libraries/advisory_rules.txt:214 libraries/advisory_rules.txt:221
msgid "Too many sorts are causing temporary tables."
msgstr "Terlalu banyak pengurutan yang menyebabkan tabel temporer."

#: libraries/advisory_rules.txt:215 libraries/advisory_rules.txt:222
msgid ""
"Consider increasing {sort_buffer_size} and/or {read_rnd_buffer_size}, "
"depending on your system memory limits"
msgstr ""

#: libraries/advisory_rules.txt:216
#, fuzzy, php-format
#| msgid ""
#| "Rate of temporary tables being written to disk: %s, this value should be "
#| "less than 1 per hour"
msgid ""
"%s%% of all sorts cause temporary tables, this value should be lower than 10%"
"%."
msgstr ""
"Tingkat pembuatan tabel temporer ke diska: %s, nilai ini hasul kurang dari 1 "
"per jam"

#: libraries/advisory_rules.txt:218
msgid "Rate of sorts that cause temporary tables"
msgstr "Laju pengurutan yang menyebabkan tabel temporer"

#: libraries/advisory_rules.txt:223
#, fuzzy, php-format
#| msgid ""
#| "Rate of temporary tables being written to disk: %s, this value should be "
#| "less than 1 per hour"
msgid ""
"Temporary tables average: %s, this value should be less than 1 per hour."
msgstr ""
"Tingkat pembuatan tabel temporer ke diska: %s, nilai ini hasul kurang dari 1 "
"per jam"

#: libraries/advisory_rules.txt:225
msgid "Sort rows"
msgstr "Urutkan baris"

#: libraries/advisory_rules.txt:228
msgid "There are lots of rows being sorted."
msgstr ""

#: libraries/advisory_rules.txt:229
msgid ""
"While there is nothing wrong with a high amount of row sorting, you might "
"want to make sure that the queries which require a lot of sorting use "
"indexed columns in the ORDER BY clause, as this will result in much faster "
"sorting"
msgstr ""

#: libraries/advisory_rules.txt:230
#, php-format
msgid "Sorted rows average: %s"
msgstr ""

#: libraries/advisory_rules.txt:233
msgid "Rate of joins without indexes"
msgstr "Laju join tanpa indeks"

#: libraries/advisory_rules.txt:236
msgid "There are too many joins without indexes."
msgstr "Terlalu banyak join tanpa indeks."

#: libraries/advisory_rules.txt:237
msgid ""
"This means that joins are doing full table scans. Adding indexes for the "
"columns being used in the join conditions will greatly speed up table joins"
msgstr ""

#: libraries/advisory_rules.txt:238
#, fuzzy, php-format
#| msgid ""
#| "Aborted connections rate is at %s, this value should be less than 1 per "
#| "hour"
msgid "Table joins average: %s, this value should be less than 1 per hour"
msgstr ""
"Tingkat koneksi yang digugurkan adalah pada %s, hasil ini seharusnya kurang "
"dari 1 per jam"

#: libraries/advisory_rules.txt:240
#, fuzzy
#| msgid "Rate of joins without indexes"
msgid "Rate of reading first index entry"
msgstr "Laju join tanpa indeks"

#: libraries/advisory_rules.txt:243
#, fuzzy
#| msgid "Where to show the table row links"
msgid "The rate of reading the first index entry is high."
msgstr "Tempat menampilkan tautan baris tabel"

#: libraries/advisory_rules.txt:244
msgid ""
"This usually indicates frequent full index scans. Full index scans are "
"faster than table scans but require lots of CPU cycles in big tables, if "
"those tables that have or had high volumes of UPDATEs and DELETEs, running "
"'OPTIMIZE TABLE' might reduce the amount of and/or speed up full index "
"scans. Other than that full index scans can only be reduced by rewriting "
"queries."
msgstr ""

#: libraries/advisory_rules.txt:245
#, fuzzy, php-format
#| msgid ""
#| "Aborted connections rate is at %s, this value should be less than 1 per "
#| "hour"
msgid "Index scans average: %s, this value should be less than 1 per hour"
msgstr ""
"Tingkat koneksi yang digugurkan adalah pada %s, hasil ini seharusnya kurang "
"dari 1 per jam"

#: libraries/advisory_rules.txt:247
#, fuzzy
#| msgid "Rate of open files"
msgid "Rate of reading fixed position"
msgstr "Tingkat berkas yang terbuka"

#: libraries/advisory_rules.txt:250
#, fuzzy
#| msgid "Where to show the table row links"
msgid "The rate of reading data from a fixed position is high."
msgstr "Tempat menampilkan tautan baris tabel"

#: libraries/advisory_rules.txt:251
msgid ""
"This indicates that many queries need to sort results and/or do a full table "
"scan, including join queries that do not use indexes. Add indexes where "
"applicable."
msgstr ""

#: libraries/advisory_rules.txt:252
#, fuzzy, php-format
#| msgid ""
#| "Rate of temporary tables being written to disk: %s, this value should be "
#| "less than 1 per hour"
msgid ""
"Rate of reading fixed position average: %s, this value should be less than 1 "
"per hour"
msgstr ""
"Tingkat pembuatan tabel temporer ke diska: %s, nilai ini hasul kurang dari 1 "
"per jam"

#: libraries/advisory_rules.txt:254
#, fuzzy
#| msgid "Rate of table open"
msgid "Rate of reading next table row"
msgstr "Tingkat tabel yang terbuka"

#: libraries/advisory_rules.txt:257
#, fuzzy
#| msgid "Where to show the table row links"
msgid "The rate of reading the next table row is high."
msgstr "Tempat menampilkan tautan baris tabel"

#: libraries/advisory_rules.txt:258
msgid ""
"This indicates that many queries are doing full table scans. Add indexes "
"where applicable."
msgstr ""

#: libraries/advisory_rules.txt:259
#, fuzzy, php-format
#| msgid ""
#| "Rate of temporary tables being written to disk: %s, this value should be "
#| "less than 1 per hour"
msgid ""
"Rate of reading next table row: %s, this value should be less than 1 per hour"
msgstr ""
"Tingkat pembuatan tabel temporer ke diska: %s, nilai ini hasul kurang dari 1 "
"per jam"

#: libraries/advisory_rules.txt:262
msgid "tmp_table_size vs. max_heap_table_size"
msgstr ""

#: libraries/advisory_rules.txt:265
msgid "{tmp_table_size} and {max_heap_table_size} are not the same."
msgstr ""

#: libraries/advisory_rules.txt:266
msgid ""
"If you have deliberately changed one of either: The server uses the lower "
"value of either to determine the maximum size of in-memory tables. So if you "
"wish to increase the in-memory table limit you will have to increase the "
"other value as well."
msgstr ""

#: libraries/advisory_rules.txt:267
#, php-format
msgid "Current values are tmp_table_size: %s, max_heap_table_size: %s"
msgstr ""

#: libraries/advisory_rules.txt:269
#, fuzzy
#| msgid "Percentage of aborted clients"
msgid "Percentage of temp tables on disk"
msgstr "Persentase klien yang digugurkan"

#: libraries/advisory_rules.txt:272 libraries/advisory_rules.txt:279
#, fuzzy
#| msgid ""
#| "Rate of temporary tables being written to disk: %s, this value should be "
#| "less than 1 per hour"
msgid ""
"Many temporary tables are being written to disk instead of being kept in "
"memory."
msgstr ""
"Tingkat pembuatan tabel temporer ke diska: %s, nilai ini hasul kurang dari 1 "
"per jam"

#: libraries/advisory_rules.txt:273
msgid ""
"Increasing {max_heap_table_size} and {tmp_table_size} might help. However "
"some temporary tables are always being written to disk, independent of the "
"value of these variables. To eliminate these you will have to rewrite your "
"queries to avoid those conditions (Within a temporary table: Presence of a "
"BLOB or TEXT column or presence of a column bigger than 512 bytes) as "
"mentioned in the beginning of an <a href=\"http://www.facebook.com/note.php?"
"note_id=10150111255065841&comments\">Article by the Pythian Group</a>"
msgstr ""

#: libraries/advisory_rules.txt:274
#, fuzzy, php-format
#| msgid ""
#| "Rate of temporary tables being written to disk: %s, this value should be "
#| "less than 1 per hour"
msgid ""
"%s%% of all temporary tables are being written to disk, this value should be "
"below 25%%"
msgstr ""
"Tingkat pembuatan tabel temporer ke diska: %s, nilai ini hasul kurang dari 1 "
"per jam"

#: libraries/advisory_rules.txt:276
msgid "Temp disk rate"
msgstr "Tingkat diska temporer"

#: libraries/advisory_rules.txt:280
msgid ""
"Increasing {max_heap_table_size} and {tmp_table_size} might help. However "
"some temporary tables are always being written to disk, independent of the "
"value of these variables. To eliminate these you will have to rewrite your "
"queries to avoid those conditions (Within a temporary table: Presence of a "
"BLOB or TEXT column or presence of a column bigger than 512 bytes) as "
"mentioned in the <a href=\"http://dev.mysql.com/doc/refman/5.5/en/internal-"
"temporary-tables.html\">MySQL Documentation</a>"
msgstr ""

#: libraries/advisory_rules.txt:281
#, php-format
msgid ""
"Rate of temporary tables being written to disk: %s, this value should be "
"less than 1 per hour"
msgstr ""
"Tingkat pembuatan tabel temporer ke diska: %s, nilai ini hasul kurang dari 1 "
"per jam"

#: libraries/advisory_rules.txt:296
msgid "MyISAM key buffer size"
msgstr "Ukuran penyangga kunci MyISAM"

#: libraries/advisory_rules.txt:299
msgid "Key buffer is not initialized. No MyISAM indexes will be cached."
msgstr ""

#: libraries/advisory_rules.txt:300
msgid ""
"Set {key_buffer_size} depending on the size of your MyISAM indexes. 64M is a "
"good start."
msgstr ""

#: libraries/advisory_rules.txt:301
#, fuzzy
#| msgid "MyISAM key buffer size"
msgid "key_buffer_size is 0"
msgstr "Ukuran penyangga kunci MyISAM"

#: libraries/advisory_rules.txt:303
#, php-format
msgid "Max %% MyISAM key buffer ever used"
msgstr "Jumlah %% maksimum penyangga kunci MyISAM yang pernah dipakai"

#: libraries/advisory_rules.txt:306 libraries/advisory_rules.txt:314
#, php-format
msgid "MyISAM key buffer (index cache) %% used is low."
msgstr "Penyangga kunci MyISAM (singgahan indeks) %% yang dipakai rendah."

#: libraries/advisory_rules.txt:307 libraries/advisory_rules.txt:315
msgid ""
"You may need to decrease the size of {key_buffer_size}, re-examine your "
"tables to see if indexes have been removed, or examine queries and "
"expectations about what indexes are being used."
msgstr ""

#: libraries/advisory_rules.txt:308
#, fuzzy, php-format
#| msgid "Max %% MyISAM key buffer ever used"
msgid ""
"max %% MyISAM key buffer ever used: %s%%, this value should be above 95%%"
msgstr "Jumlah %% maksimum penyangga kunci MyISAM yang pernah dipakai"

#: libraries/advisory_rules.txt:311
msgid "Percentage of MyISAM key buffer used"
msgstr "Persentase penyangga kunci MyISAM yang dipakai"

#: libraries/advisory_rules.txt:316
#, fuzzy, php-format
#| msgid "Max %% MyISAM key buffer ever used"
msgid "%% MyISAM key buffer used: %s%%, this value should be above 95%%"
msgstr "Jumlah %% maksimum penyangga kunci MyISAM yang pernah dipakai"

#: libraries/advisory_rules.txt:318
#, fuzzy
#| msgid "Percentage of slow queries"
msgid "Percentage of index reads from memory"
msgstr "Persentase kueri lambat"

#: libraries/advisory_rules.txt:321
#, php-format
msgid "The %% of indexes that use the MyISAM key buffer is low."
msgstr ""

#: libraries/advisory_rules.txt:322
msgid "You may need to increase {key_buffer_size}."
msgstr ""

#: libraries/advisory_rules.txt:323
#, fuzzy, php-format
#| msgid "Max %% MyISAM key buffer ever used"
msgid "Index reads from memory: %s%%, this value should be above 95%%"
msgstr "Jumlah %% maksimum penyangga kunci MyISAM yang pernah dipakai"

#: libraries/advisory_rules.txt:327
msgid "Rate of table open"
msgstr "Tingkat tabel yang terbuka"

#: libraries/advisory_rules.txt:330
#, fuzzy
#| msgid "The current number of pending writes."
msgid "The rate of opening tables is high."
msgstr "Jumlah tulis tunda saat ini."

#: libraries/advisory_rules.txt:331
msgid ""
"Opening tables requires disk I/O which is costly. Increasing "
"{table_open_cache} might avoid this."
msgstr ""

#: libraries/advisory_rules.txt:332
#, fuzzy, php-format
#| msgid ""
#| "Aborted connections rate is at %s, this value should be less than 1 per "
#| "hour"
msgid "Opened table rate: %s, this value should be less than 10 per hour"
msgstr ""
"Tingkat koneksi yang digugurkan adalah pada %s, hasil ini seharusnya kurang "
"dari 1 per jam"

#: libraries/advisory_rules.txt:334
msgid "Percentage of used open files limit"
msgstr "Persentase limit berkas terbuka yang dipakai"

#: libraries/advisory_rules.txt:337
msgid ""
"The number of open files is approaching the max number of open files.  You "
"may get a \"Too many open files\" error."
msgstr ""

#: libraries/advisory_rules.txt:338 libraries/advisory_rules.txt:345
msgid ""
"Consider increasing {open_files_limit}, and check the error log when "
"restarting after changing {open_files_limit}."
msgstr ""
"Pertimbangkan untuk meningkatkan {open_files_limit}, dan periksa log "
"kesalahan ketika restart setelah mengubah {open_files_limit}."

#: libraries/advisory_rules.txt:339
#, php-format
msgid ""
"The number of opened files is at %s%% of the limit. It should be below 85%%"
msgstr ""
"jumlah file yang dibuka adalah %s%% dari batasan. seharusnya itu dibawah 85%"
"%"

#: libraries/advisory_rules.txt:341
msgid "Rate of open files"
msgstr "Tingkat berkas yang terbuka"

#: libraries/advisory_rules.txt:344
#, fuzzy
#| msgid "Rate of open files"
msgid "The rate of opening files is high."
msgstr "Tingkat berkas yang terbuka"

#: libraries/advisory_rules.txt:346
#, php-format
#| msgid ""
#| "Aborted connections rate is at %s, this value should be less than 1 per "
#| "hour"
msgid "Opened files rate: %s, this value should be less than 5 per hour"
msgstr ""
"Tingkat file yang dibuka: %s, seharusnya nilai ini kurang dari 5 per jam"

#: libraries/advisory_rules.txt:348
#, php-format
msgid "Immediate table locks %%"
msgstr "Kunci tabel langsung %%"

#: libraries/advisory_rules.txt:351 libraries/advisory_rules.txt:358
#, fuzzy
msgid "Too many table locks were not granted immediately."
msgstr "Terlalu banyak kunci tabel yang tidak diberikan segera."

#: libraries/advisory_rules.txt:352 libraries/advisory_rules.txt:359
#, fuzzy
msgid "Optimize queries and/or use InnoDB to reduce lock wait."
msgstr ""
"Optimalkan Query dan/atau penggunaan InnoDB untuk mengurangi kunci tunggu."

#: libraries/advisory_rules.txt:353
#, php-format
#| msgid "Max %% MyISAM key buffer ever used"
msgid "Immediate table locks: %s%%, this value should be above 95%%"
msgstr "Kunci tabel terpakai: %s%%, seharusnya nilai ini diatas 95%%"

#: libraries/advisory_rules.txt:355
msgid "Table lock wait rate"
msgstr "Tingkat tunggu kunci tabel"

#: libraries/advisory_rules.txt:360
#, php-format
#| msgid ""
#| "Aborted connections rate is at %s, this value should be less than 1 per "
#| "hour"
msgid "Table lock wait rate: %s, this value should be less than 1 per hour"
msgstr ""
"Tingkat tunggu kunci tabel: %s, hasil ini seharusnya kurang dari 1 per jam"

#: libraries/advisory_rules.txt:362
msgid "Thread cache"
msgstr "Singgahan thread"

#: libraries/advisory_rules.txt:365
msgid ""
"Thread cache is disabled, resulting in more overhead from new connections to "
"MySQL."
msgstr ""
"Cache Thread dinonaktifkan, akibat kelebihan beban dari koneksi baru ke "
"MySQL."

#: libraries/advisory_rules.txt:366
msgid "Enable the thread cache by setting {thread_cache_size} > 0."
msgstr "Aktifkan cache thread dengan mengatur {thread_cache_size} > 0."

#: libraries/advisory_rules.txt:367
#| msgid "Thread cache hit rate %%"
msgid "The thread cache is set to 0"
msgstr "Cache thread diatur ke 0"

#: libraries/advisory_rules.txt:369
#, php-format
msgid "Thread cache hit rate %%"
msgstr "Tingkat penggunaan singgahan thread %%"

#: libraries/advisory_rules.txt:372
msgid "Thread cache is not efficient."
msgstr "Singgahan thread tidak efisien."

#: libraries/advisory_rules.txt:373
msgid "Increase {thread_cache_size}."
msgstr "Tingkatkan {thread_cache_size}."

#: libraries/advisory_rules.txt:374
#, fuzzy, php-format
#| msgid "Max %% MyISAM key buffer ever used"
msgid "Thread cache hitrate: %s%%, this value should be above 80%%"
msgstr "hit-rate cache thread:  %s%%, seharusnya nilai ini diatas 80%%"

#: libraries/advisory_rules.txt:376
#, fuzzy
#| msgid "There are too many joins without indexes."
msgid "Threads that are slow to launch"
msgstr "Thread lambat untuk diluncurkan"

#: libraries/advisory_rules.txt:379
#, fuzzy
#| msgid "There are too many joins without indexes."
msgid "There are too many threads that are slow to launch."
msgstr "Terlalu banyak thread sehingga lama untuk diluncurkan."

#: libraries/advisory_rules.txt:380
msgid ""
"This generally happens in case of general system overload as it is pretty "
"simple operations. You might want to monitor your system load carefully."
msgstr ""
"Hal ini biasanya terjadi dalam kasus overload sistem umum karena operasi "
"cukup sederhana. Mungkin anda perlu memantau beban sistem anda dengan hati-"
"hati."

#: libraries/advisory_rules.txt:381
#, php-format
msgid "%s thread(s) took longer than %s seconds to start, it should be 0"
msgstr ""
"thread %s sepertinya dimulai lebih dari %s detik, seharusnya ini dimulai "
"dari 0"

#: libraries/advisory_rules.txt:383
msgid "Slow launch time"
msgstr "Waktu peluncuran lambat"

#: libraries/advisory_rules.txt:386
#| msgid "long_query_time is set to %d second(s)."
msgid "Slow_launch_threads is above 2s"
msgstr "Slow_launch_threads diatas 2 detik"

#: libraries/advisory_rules.txt:387
#, fuzzy
#| msgid "There are too many joins without indexes."
msgid ""
"Set {slow_launch_time} to 1s or 2s to correctly count threads that are slow "
"to launch"
msgstr ""
"Atur {slow_launch_time} ke 1 atau 2 detik untuk memperbaiki perhitungan "
"thread yang lambat diluncurkan"

#: libraries/advisory_rules.txt:388
#, php-format
#| msgid "long_query_time is set to %d second(s)."
msgid "slow_launch_time is set to %s"
msgstr "slow_launch_time disetel menjadi %s detik"

#: libraries/advisory_rules.txt:392
msgid "Percentage of used connections"
msgstr "Persentase koneksi terpakai"

#: libraries/advisory_rules.txt:395
msgid ""
"The maximum amount of used connections is getting close to the value of "
"{max_connections}."
msgstr ""
"Jumlah maksimum koneksi yang digunakan semakin mendekati nilai "
"{max_connections}."

#: libraries/advisory_rules.txt:396
msgid ""
"Increase {max_connections}, or decrease {wait_timeout} so that connections "
"that do not close database handlers properly get killed sooner. Make sure "
"the code closes database handlers properly."
msgstr ""
"Menaikan{max_connections}, atau mengurangi {wait_timeout} sehingga tidak "
"menutupi penanganan basis data dengan baik, dapat mematikannya. Pastikan "
"kode menutupi penanganan basis data dengan benar."

#: libraries/advisory_rules.txt:397
#, php-format
msgid ""
"Max_used_connections is at %s%% of max_connections, it should be below 80%%"
msgstr ""
"Max_used_connections saat ini mencapai %s%% dari max_connections, itu "
"seharusnya dibawah 80%%"

#: libraries/advisory_rules.txt:399
msgid "Percentage of aborted connections"
msgstr "Persentasi koneksi yang digugurkan"

#: libraries/advisory_rules.txt:402 libraries/advisory_rules.txt:409
msgid "Too many connections are aborted."
msgstr "Terlalu banyak koneksi yang dibatalkan."

#: libraries/advisory_rules.txt:403 libraries/advisory_rules.txt:410
msgid ""
"Connections are usually aborted when they cannot be authorized. <a href="
"\"http://www.mysqlperformanceblog.com/2008/08/23/how-to-track-down-the-"
"source-of-aborted_connects/\">This article</a> might help you track down the "
"source."
msgstr ""
"Koneksi biasanya dibatalkan apabila tidak mendapatkan otoritas. <a href="
"\"http://www.mysqlperformanceblog.com/2008/08/23/how-to-track-down-the-"
"source-of-aborted_connects/\">Artikel ini</a> mungkin dapat membantu Anda "
"melacak sumbernya."

#: libraries/advisory_rules.txt:404
#, php-format
msgid "%s%% of all connections are aborted. This value should be below 1%%"
msgstr "%s%% dari semua koneksi dibatalkan. Nilai ini seharusnya dibawah 1%%"

#: libraries/advisory_rules.txt:406
msgid "Rate of aborted connections"
msgstr "Tingkat pengguguran koneksi"

#: libraries/advisory_rules.txt:411
#, php-format
msgid ""
"Aborted connections rate is at %s, this value should be less than 1 per hour"
msgstr ""
"Tingkat koneksi yang digugurkan adalah pada %s, hasil ini seharusnya kurang "
"dari 1 per jam"

#: libraries/advisory_rules.txt:413
msgid "Percentage of aborted clients"
msgstr "Persentase klien yang digugurkan"

#: libraries/advisory_rules.txt:416 libraries/advisory_rules.txt:423
msgid "Too many clients are aborted."
msgstr "Terlalu banyak klien yang dibatalkan."

#: libraries/advisory_rules.txt:417 libraries/advisory_rules.txt:424
msgid ""
"Clients are usually aborted when they did not close their connection to "
"MySQL properly. This can be due to network issues or code not closing a "
"database handler properly. Check your network and code."
msgstr ""
"Klien biasanya digugurkan apabila mereka tidak menutup koneksi ke MySQL "
"secara benar. Hal ini bisa disebabkan oleh adanya masalah pada jaringan atau "
"kode tidak menutup handler basis data dengan benar. Periksa jaringan dan "
"kode Anda."

#: libraries/advisory_rules.txt:418
#, php-format
msgid "%s%% of all clients are aborted. This value should be below 2%%"
msgstr "%s%% dari semua klien dibatalkan. Nilai ini seharusnya dibawah 2%%"

#: libraries/advisory_rules.txt:420
msgid "Rate of aborted clients"
msgstr "Tingkat pengguguran klien"

#: libraries/advisory_rules.txt:425
#, php-format
msgid "Aborted client rate is at %s, this value should be less than 1 per hour"
msgstr ""
"Tingkat koneksi yang digugurkan adalah pada %s, nilai ini seharusnya kurang "
"dari 1 per jam"

#: libraries/advisory_rules.txt:429
msgid "Is InnoDB disabled?"
msgstr "Apakah InnoDB non-aktif?"

#: libraries/advisory_rules.txt:432
msgid "You do not have InnoDB enabled."
msgstr "InnoDB anda tidak ada yang aktif."

#: libraries/advisory_rules.txt:433
msgid "InnoDB is usually the better choice for table engines."
msgstr "InnoDB biasanya merupakan pilihan yang lebih baik untuk mesin tabel."

#: libraries/advisory_rules.txt:434
msgid "have_innodb is set to 'value'"
msgstr "have_innodb diatur ke 'value'"

#: libraries/advisory_rules.txt:436
msgid "InnoDB log size"
msgstr "Besar log InnoDB"

#: libraries/advisory_rules.txt:439
msgid ""
"The InnoDB log file size is not an appropriate size, in relation to the "
"InnoDB buffer pool."
msgstr ""
"ukuran file log InnoDB tidak pada ukuran yang sesuai, dalam kaitannya dengan "
"buffer pool InnoDB."

#: libraries/advisory_rules.txt:440
#, php-format
msgid ""
"Especially on a system with a lot of writes to InnoDB tables you should set "
"{innodb_log_file_size} to 25%% of {innodb_buffer_pool_size}. However the "
"bigger this value, the longer the recovery time will be when database "
"crashes, so this value should not be set much higher than 256 MiB. Please "
"note however that you cannot simply change the value of this variable. You "
"need to shutdown the server, remove the InnoDB log files, set the new value "
"in my.cnf, start the server, then check the error logs if everything went "
"fine. See also <a href=\"http://mysqldatabaseadministration.blogspot."
"com/2007/01/increase-innodblogfilesize-proper-way.html\">this blog entry</a>"
msgstr ""
"Terutama pada sistem yang banyak melakukan penulisan ke tabel InnoDB anda "
"seharusnya menetapkan nilai {innodb_log_file_size} ke 25%% dari "
"{innodb_buffer_pool_size}. Namun semakin besar nilai ini, semakin lama waktu "
"pemulihan ketika terjadi kerusakan pada basis data, sehingga nilai ini tidak "
"boleh diatur lebih dari 256 MiB. Perlu diingat bahwa anda tidak dapat dengan "
"mudah mengganti nilai variabel ini. Anda perlu mematikan server, hapus file "
"log InnoDB, menetapkan nilai baru di my.cnf, hidupkan server, kemudian cek "
"log error untuk memastikan semuanya berjalan baik. Lihat juga <a href="
"\"http://mysqldatabaseadministration.blogspot.com/2007/01/increase-"
"innodblogfilesize-proper-way.html\">entri blog ini</a>"

#: libraries/advisory_rules.txt:441
#, php-format
msgid ""
"Your InnoDB log size is at %s%% in relation to the InnoDB buffer pool size, "
"it should not be below 20%%"
msgstr ""
"Ukuran log InnoDB anda adalah %s%% terkait dengan ukuran pool InnoDB, ini "
"harus diatas 20%%"

#: libraries/advisory_rules.txt:443
msgid "Max InnoDB log size"
msgstr "Ukuran maksimum log InnoDB"

#: libraries/advisory_rules.txt:446
msgid "The InnoDB log file size is inadequately large."
msgstr "Ukuran file log InnoDB kurang besar."

#: libraries/advisory_rules.txt:447
#, php-format
msgid ""
"It is usually sufficient to set {innodb_log_file_size} to 25%% of the size "
"of {innodb_buffer_pool_size}. A very big {innodb_log_file_size} slows down "
"the recovery time after a database crash considerably. See also <a href="
"\"http://www.mysqlperformanceblog.com/2006/07/03/choosing-proper-"
"innodb_log_file_size/\">this Article</a>. You need to shutdown the server, "
"remove the InnoDB log files, set the new value in my.cnf, start the server, "
"then check the error logs if everything went fine. See also <a href=\"http://"
"mysqldatabaseadministration.blogspot.com/2007/01/increase-innodblogfilesize-"
"proper-way.html\">this blog entry</a>"
msgstr ""
"Hal ini biasanya cukup dengan mengatur {innodb_log_file_size} ke 25%% dari "
"ukuran {innodb_buffer_pool_size}. {innodb_log_file_size} yang terlalu besar, "
"dapat memperlambat waktu pemulihan ketika database mengalami kerusakan "
"parah. Lihat <a href=\"http://www.mysqlperformanceblog.com/2006/07/03/"
"choosing-proper-innodb_log_file_size/\"> Artikel ini </a>. Anda perlu "
"shutdown server, menghapus file log InnoDB, menetapkan nilai baru di my.cnf, "
"mulai server, kemudian periksa log kesalahan jika semuanya berjalan baik-"
"baik saja. Lihat juga <a href=\"http://mysqldatabaseadministration.blogspot."
"com/2007/01/increase-innodblogfilesize-proper-way.html\"> entri blog ini </a>"

#: libraries/advisory_rules.txt:448
#, php-format
msgid "Your absolute InnoDB log size is %s MiB"
msgstr "Ukuran absolut log InnoDB anda adalah %s MiB"

#: libraries/advisory_rules.txt:450
msgid "InnoDB buffer pool size"
msgstr "Besar penampungan penyangga InnoDB"

#: libraries/advisory_rules.txt:453
msgid "Your InnoDB buffer pool is fairly small."
msgstr "Ukuran buffer InnoDB anda lumayan kecil."

#: libraries/advisory_rules.txt:454
#, php-format
msgid ""
"The InnoDB buffer pool has a profound impact on performance for InnoDB "
"tables. Assign all your remaining memory to this buffer. For database "
"servers that use solely InnoDB as storage engine and have no other services "
"(e.g. a web server) running, you may set this as high as 80%% of your "
"available memory. If that is not the case, you need to carefully assess the "
"memory consumption of your other services and non-InnoDB-Tables and set this "
"variable accordingly. If it is set too high, your system will start "
"swapping, which decreases performance significantly. See also <a href="
"\"http://www.mysqlperformanceblog.com/2007/11/03/choosing-"
"innodb_buffer_pool_size/\">this article</a>"
msgstr ""
"Buffer pool InnoDB memiliki dampak besar pada kinerja tabel InnoDB. Tetapkan "
"semua memori tersisa Anda ke buffer ini. Untuk server database yang "
"digunakan semata-mata menggunakan InnoDB sebagai mesin penyimpanan dan tidak "
"memiliki layanan lain yang berjalan(misalnya web server), Anda dapat "
"mengatur ini setinggi 80%% dari memori yang tersedia. Jika tidak, Anda perlu "
"hati-hati menilai pemakaian memori dari layanan lain dan non-InnoDB-Tabel "
"dan menyesuaikan pengaturan  variabel ini. Jika diatur terlalu tinggi, "
"sistem anda akan mulai swapping, yang menurunkan kinerja secara signifikan. "
"Lihat juga <a href=\"http://www.mysqlperformanceblog.com/2007/11/03/choosing-"
"innodb_buffer_pool_size/\">Artikel Ini</a>"

#: libraries/advisory_rules.txt:455
#, php-format
msgid ""
"You are currently using %s%% of your memory for the InnoDB buffer pool. This "
"rule fires if you are assigning less than 60%%, however this might be "
"perfectly adequate for your system if you don't have much InnoDB tables or "
"other services running on the same machine."
msgstr ""
"Anda sedang menggunakan %s%% dari memori Anda untuk buffer pool InnoDB. "
"Aturan semacam ini buruk jika Anda menetapkan kurang dari 60%%, namun hal "
"ini mungkin jadi memadai untuk sistem Anda jika Anda tidak cukup memiliki "
"tabel InnoDB atau layanan lain yang berjalan pada mesin yang sama."

#: libraries/advisory_rules.txt:459
msgid "MyISAM concurrent inserts"
msgstr "Sisipan konkuren MyISAM"

#: libraries/advisory_rules.txt:462
msgid "Enable {concurrent_insert} by setting it to 1"
msgstr "Aktifkan {concurrent_insert} dengan menetapkan ke 1"

#: libraries/advisory_rules.txt:463
msgid ""
"Setting {concurrent_insert} to 1 reduces contention between readers and "
"writers for a given table. See also <a href=\"http://dev.mysql.com/doc/"
"refman/5.5/en/concurrent-inserts.html\">MySQL Documentation</a>"
msgstr ""
"Pengaturan {concurrent_insert} ke 1 mengurangi pertentangan antara pembacaan "
"dan penulisan pada tabel yang ditentukan. Lihat juga <a href=\"http://dev."
"mysql.com/doc/refman/5.5/en/concurrent-inserts.html\">Dokumentasi MySQL</a>"

#: libraries/advisory_rules.txt:464
msgid "concurrent_insert is set to 0"
msgstr "concurrent_insert diatur ke 0"

#, fuzzy
#~| msgid "Headers every %s rows"
#~ msgid "Headers every %s rows"
#~ msgstr "Judul setiap %s baris"

#, fuzzy
#~| msgid "Table Search"
#~ msgid "Enable reCaptcha"
#~ msgstr "Pencarian Tabel"

#~ msgid "Cookies must be enabled past this point."
#~ msgstr "Mulai dari sini cookies harus diaktifkan."

#~ msgid "Rearrange/edit charts"
#~ msgstr "Atur ulang/edit bagan"

#~ msgid "Open Document"
#~ msgstr "Open Document"

#~ msgid "Count tables when showing database list"
#~ msgstr "Hitung tabel sewaktu menunjukkan daftar basis data"

#~ msgid "Count tables"
#~ msgstr "Hitung tabel"

#~ msgid "Table seems to be empty!"
#~ msgstr "Tampaknya tabel kosong!"

#, fuzzy
#~| msgid "General relation features"
#~ msgid "General relation features:"
#~ msgstr "Ciri-ciri dari General Relation"

#~ msgid "Live traffic chart"
#~ msgstr "Bagan lalu lintas langsung"

#~ msgid "Live conn./process chart"
#~ msgstr "Bagan koneksi/proses langsung"

#~ msgid "Live query chart"
#~ msgstr "Bagan kueri langsung"

#~ msgid "Static data"
#~ msgstr "Data statis"

#~ msgid "And"
#~ msgstr "Dan"

#~ msgid "Number of rows"
#~ msgstr "Jumlah baris"

#~ msgid "Columns enclosed by"
#~ msgstr "Kolom diapit oleh"

#~ msgid "Columns escaped by"
#~ msgstr "Kolom dikembalikan oleh"

#~ msgid "Replace NULL by"
#~ msgstr "Ganti NULL dengan"

#~ msgid "Lines terminated by"
#~ msgstr "Baris diakhiri oleh"

#~ msgid "ltr"
#~ msgstr "ltr"

#~ msgid "Software"
#~ msgstr "Perangkat lunak"

#~ msgid "Software version"
#~ msgstr "Versi perangkat lunak"

#~ msgid "Width"
#~ msgstr "Lebar"

#~ msgid "Height"
#~ msgstr "Tinggi"

#~ msgid "Save to file"
#~ msgstr "Simpan dalam berkas"

#~ msgid "Total count"
#~ msgstr "Jumlah"

#~ msgid "Improves efficiency of screen refresh"
#~ msgstr "Meningkatkan efisiensi refresh layar"

#~ msgid "Enable Ajax"
#~ msgstr "Aktifkan Ajax"

#~ msgid "KiB sent since last refresh"
#~ msgstr "KB terkirim sejak dibuka terakhir"

#~ msgid "KiB received since last refresh"
#~ msgstr "KB diterima sejak dibuka terakhir"

#~ msgid "Server traffic (in KiB)"
#~ msgstr "Lalu lintas server (dalam KB)"

#~ msgid "Connections since last refresh"
#~ msgstr "Koneksi sejak dibuka terakhir"

#~ msgid "Questions since last refresh"
#~ msgstr "Perintah sejak penyegaran terakhir"

#~ msgid "Questions (executed statements by the server)"
#~ msgstr "Pertanyaan (statement yang dieksekusi server)"

#~ msgid "Runtime Information"
#~ msgstr "Informasi Waktu Eksekusi"

#, fuzzy
#~| msgid "Number of rows:"
#~ msgid "Number of data points: "
#~ msgstr "Jumlah baris:"

#~ msgid "Refresh rate: "
#~ msgstr "Laju penyegaran: "

#~ msgid "Run analyzer"
#~ msgstr "Jalankan penganalisis"

#~ msgid "Show more actions"
#~ msgstr "Tampilkan tindakan lain"

#~ msgid "Add to index &nbsp;%s&nbsp;column(s)"
#~ msgstr "Tambahkan kolom &nbsp;%s&nbsp; pada indeks"

#~ msgid "Synchronize"
#~ msgstr "Sinkronisasi"

#~ msgid "Source database"
#~ msgstr "Basis data sumber"

#~ msgid "Current server"
#~ msgstr "Server saat ini"

#~ msgid "Remote server"
#~ msgstr "Server jauh"

#~ msgid "Difference"
#~ msgstr "Perbedaan"

#~ msgid "Target database"
#~ msgstr "Basis data target"

#~ msgid "Click to select"
#~ msgstr "Klik untuk memilih"

#~ msgid "Synchronize databases with master"
#~ msgstr "Sinkronkan basis data dengan master"

#~ msgid "Could not connect to the source"
#~ msgstr "Tidak dapat terhubung ke sumber"

#~ msgid "Could not connect to the target"
#~ msgstr "Tidak dapat terhubung ke target"

#~ msgid "Structure Synchronization"
#~ msgstr "Sinkronisasi Struktur"

#~ msgid "Data Synchronization"
#~ msgstr "Sinkronisasi Data"

#~ msgid "not present"
#~ msgstr "tidak ada"

#~ msgid "Structure Difference"
#~ msgstr "Perbedaan Struktur"

#~ msgid "Data Difference"
#~ msgstr "Perbedaan data"

#~ msgid "Add column(s)"
#~ msgstr "Tambahkan kolom"

#~ msgid "Remove column(s)"
#~ msgstr "Hapus kolom"

#~ msgid "Alter column(s)"
#~ msgstr "Ubah kolom"

#~ msgid "Remove index(s)"
#~ msgstr "Hapus indeks"

#~ msgid "Apply index(s)"
#~ msgstr "Terapkan indeks"

#~ msgid "Update row(s)"
#~ msgstr "Perbarui baris"

#~ msgid "Insert row(s)"
#~ msgstr "Tambahkan baris"

#~ msgid "Apply Selected Changes"
#~ msgstr "Terapkan Perubahan Terpilih"

#~ msgid "Synchronize Databases"
#~ msgstr "Sinkronisasi Basis Data"

#~ msgid "Target database has been synchronized with source database"
#~ msgstr "Basis data target telah disinkronisasikan dengan basis data sumber"

#~ msgid "Executed queries"
#~ msgstr "Kueri tereksekusi"

#~ msgid "Enter manually"
#~ msgstr "Masukkan secara manual"

#~ msgid "Current connection"
#~ msgstr "Koneksi sekarang"

#~ msgid "Configuration: %s"
#~ msgstr "Konfigurasi: %s"

#~ msgid "Socket"
#~ msgstr "Soket"

#~ msgid ""
#~ "Target database will be completely synchronized with source database. "
#~ "Source database will remain unchanged."
#~ msgstr ""
#~ "Basis data target akan disinkronisasikan secara lengkap dengan basis data "
#~ "sumber. Basis data sumber tetap tidak berubah."

#, fuzzy
#~| msgid "New"
#~ msgctxt "Crate new trigger"
#~ msgid "New"
#~ msgstr "Baru"

#~ msgid "phpMyAdmin is more friendly with a <b>frames-capable</b> browser."
#~ msgstr ""
#~ "Lebih mudah untuk menggunakan phpMyAdmin dengan browser yang <b>mendukung "
#~ "frame</b>."

#~ msgid ""
#~ "Enabling this allows a page located on a different domain to call "
#~ "phpMyAdmin inside a frame, and is a potential [strong]security hole[/"
#~ "strong] allowing cross-frame scripting attacks"
#~ msgstr ""
#~ "Mengaktifkan ini memungkinkan halaman yang terletak pada domain yang "
#~ "berbeda untuk memanggil phpMyAdmin di dalam frame, dan merupakan [strong]"
#~ "lubang keamanan[/strong] potensial yang memungkinkan serangan scripting "
#~ "lintas-frame"

#~ msgid "Allow third party framing"
#~ msgstr "Izinkan pembingkaian pihak ketiga"

#~ msgid "Show database listing as a list instead of a drop down"
#~ msgstr ""
#~ "Tampilkan daftar basis data dalam bentuk daftar dan bukan tarik-turun"

#~ msgid "Display databases as a list"
#~ msgstr "Tampilkan basis data dalam bentuk daftar"

#~ msgid "Display databases in a tree"
#~ msgstr "Tampilkan basis data dalam hierarki"

#~ msgid "Disable this if you want to see all databases at once"
#~ msgstr ""
#~ "Nonaktifkan opsi ini jika Anda ingin melihat semua basis data sekaligus"

#~ msgid "Use light version"
#~ msgstr "Gunakan versi ringan"

#~ msgid ""
#~ "Maximum number of databases displayed in left frame and database list"
#~ msgstr ""
#~ "Jumlah maksimum basis data yang ditampilkan di bingkai kiri dan daftar "
#~ "basis data"

#~ msgid "Display database comment instead of its name"
#~ msgstr "Tampilkan komentar basis data dan bukan namanya"

#~ msgid "Display table comment instead of its name"
#~ msgstr "Tampilkan komentar tabel dan bukan namanya"

#~ msgctxt "short form"
#~ msgid "Create table"
#~ msgstr "Buat tabel"

#~ msgid "Please select a database"
#~ msgstr "Harap pilih basis data"

#~ msgctxt "MySQL 5.5 documentation language"
#~ msgid "en"
#~ msgstr "en"

#~ msgctxt "MySQL 5.1 documentation language"
#~ msgid "en"
#~ msgstr "en"

#~ msgctxt "MySQL 5.0 documentation language"
#~ msgid "en"
#~ msgstr "en"

#~ msgctxt "PHP documentation language"
#~ msgid "en"
#~ msgstr "en"

#, fuzzy
#~| msgid "Do you really want to "
#~ msgid "Do you really want to execute following query?"
#~ msgstr "Benarkah Anda ingin untuk "

#~ msgid "DocSQL"
#~ msgstr "DocSQL"

#, fuzzy
#~| msgid "Export"
#~ msgid "Export all"
#~ msgstr "Ekspor"

#, fuzzy
#~| msgid "Privileges"
#~ msgid "Privileges for all users"
#~ msgstr "Hak Akses"

#~ msgid "PDF"
#~ msgstr "PDF"

#~ msgid "PHP array"
#~ msgstr "Larik PHP"

#~ msgid ""
#~ "No description is available for this transformation.<br />Please ask the "
#~ "author what %s does."
#~ msgstr ""
#~ "Tidak ada deskripsi untuk transformasi ini.<br />Harap tanyakan kepada "
#~ "pembuat tentang apa arti %s."

#~ msgid ""
#~ "MIME types printed in italics do not have a separate transformation "
#~ "function"
#~ msgstr ""
#~ "Jenis MIME yang dicetak dalam huruf miring tidak memiliki fungsi "
#~ "transformasi"

#~ msgid "rows"
#~ msgstr "Browse"

#~ msgid "Usage"
#~ msgstr "Penggunaan"

#~ msgid "Use mousewheel to zoom in or out of the plot."
#~ msgstr "Gunakan roda tetikus untuk memperbesar atau keluar dari plot."

#~ msgid "Click and drag the mouse to navigate the plot."
#~ msgstr "Klik dan tarik tetikus untuk mengarah ke plot."

#~ msgid "Strings are converted into integer for plotting"
#~ msgstr "string dikonversi menjadi integer untuk perencanaan"

#, fuzzy
#~| msgid "Linestring"
#~ msgid "String"
#~ msgstr "Segmen garis"

#~ msgid "Remove \"./config\" directory before using phpMyAdmin!"
#~ msgstr "Hapus folder \"./config\" sebelum menggunakan phpMyAdmin!"

#~ msgid "Show help button instead of Documentation text"
#~ msgstr "Tampilkan tombol bantuan dan bukan teks Dokumentasi"

#~ msgid "Show help button"
#~ msgstr "Tampilkan tombol bantuan"

#~ msgid "The remaining columns"
#~ msgstr "Kolom sisa"

#~ msgid "Verbose multiple statements"
#~ msgstr "Uraikan perintah jamak"

#, fuzzy
#~| msgid "Data only"
#~ msgid "Dates only."
#~ msgstr "Data saja"

#~ msgid ""
#~ "Suggest a database name on the &quot;Create Database&quot; form (if "
#~ "possible) or keep the text field empty"
#~ msgstr ""
#~ "Sarankan suatu nama basis data pada formulir &quot;Buat Basis Data&quot; "
#~ "(jika mungkin) atau biarkan isian teks kosong"

#~ msgid "Suggest new database name"
#~ msgstr "Sarankan nama basis data baru"

#~ msgid "Show icons for warning, error and information messages"
#~ msgstr "Tampilkan ikon untuk pesan peringatan, galat, dan informasi"

#~ msgid "Iconic errors"
#~ msgstr "Galat dengan ikon"

#~ msgid "Use less graphically intense tabs"
#~ msgstr "Gunakan tab yang tidak terlalu berat secara grafis"

#~ msgid "Light tabs"
#~ msgstr "Tab ringan"

#~ msgid "Use icons on main page"
#~ msgstr "Gunakan ikon pada halaman utama"

#~ msgid ""
#~ "Disable if you know that your pma_* tables are up to date. This prevents "
#~ "compatibility checks and thereby increases performance"
#~ msgstr ""
#~ "Nonaktifkan jika yakin semua tabel pma_* Anda terbarui. Hal ini akan "
#~ "mencegah pemeriksaan kompatibilitas dan meningkatkan kinerja"

#~ msgid "Verbose check"
#~ msgstr "Pemeriksaan terperinci"

#~ msgid "Add a value"
#~ msgstr "Tambahkan nilai"

#~ msgid "Copy and paste the joined values into the \"Length/Values\" field"
#~ msgstr "Salin dan rekatkan nilai gabungan ke dalam isian \"Panjang/Nilai\""

#, fuzzy
#~ msgid "Tracking for %1$s, version %2$s is deactivated."
#~ msgstr "Pelacakan untuk %s.%s , versi %s dinonaktifkan."

#, fuzzy
#~ msgid "Tracking for %1$s, version %2$s is activated."
#~ msgstr "Pelacakan untuk %s.%s , versi %s diaktifkan."

#, fuzzy
#~ msgctxt "Correctly setup"
#~ msgid "OK"
#~ msgstr "Oke"

#, fuzzy
#~ msgid "All users"
#~ msgstr "Tambahkan pengguna"

#, fuzzy
#~ msgid "All hosts"
#~ msgstr "Semua inang"

#~ msgid "No blob streaming server configured!"
#~ msgstr "Tidak ada blob server streaming yang dikonfigurasi!"

#~ msgid "Failed to fetch headers"
#~ msgstr "Gagal mengambil header"

#~ msgid "Failed to open remote URL"
#~ msgstr "Gagal membuka URL jauh"

#~ msgid "You are about to DISABLE a BLOB Repository!"
#~ msgstr "Anda akan MENONAKTIFKAN repositori BLOB!"

#~ msgid ""
#~ "Are you sure you want to disable all BLOB references for database %s?"
#~ msgstr ""
#~ "Apakah Anda yakin ingin menonaktifkan semua referensi BLOB untuk basis "
#~ "data %s?"

#~ msgid "Unknown error while uploading."
#~ msgstr "Terjadi galat yang tidak dikenal sewaktu mengunggah."

#~ msgid "PBMS error"
#~ msgstr "Galat PBMS"

#~ msgid "PBMS connection failed:"
#~ msgstr "Koneksi PBMS gagal:"

# PBMS = PrimeBase Media Streaming
#~ msgid "PBMS get BLOB Content-Type failed"
#~ msgstr "Content-Type BLOB PBMS gagal"

#~ msgid "View image"
#~ msgstr "Lihat gambar"

#~ msgid "Play audio"
#~ msgstr "Putar audio"

#~ msgid "View video"
#~ msgstr "Lihat video"

#~ msgid "Download file"
#~ msgstr "Unduh berkas"

#~ msgid "Could not open file: %s"
#~ msgstr "Tidak bisa membuka arsip: %s"

#~ msgid "Metadata Headers"
#~ msgstr "Kepala Metadata"

#~ msgid "PrimeBase XT Home Page"
#~ msgstr "Situs PrimeBase XT"

#~ msgctxt "Create none database for user"
#~ msgid "None"
#~ msgstr "Tidak ada"

#~ msgid "Remove BLOB Repository Reference"
#~ msgstr "Hapus Referensi Repositori BLOB"

#~ msgid "Upload to BLOB repository"
#~ msgstr "Unggah ke repositori BLOB"

#~ msgid "Click to unselect"
#~ msgstr "Klik untuk batal memilih"

#~ msgid "Modify an index"
#~ msgstr "Ubah indeks"

#~ msgid "Column count has to be larger than zero."
#~ msgstr "Perhitungan kolom wajib lebih besar dari nol."

#~ msgid "+ Restart insertion and add a new value"
#~ msgstr "+ Ulang pemasukan dan tambahkan sebuah nilai baru"

#~ msgid "Create Table"
#~ msgstr "Buat tabel"

#~ msgid "(or the local Drizzle server's socket is not correctly configured)"
#~ msgstr "(atau konfigurasi socket dari server MySQL tidak benar)"

#~ msgid "Create table on database %s"
#~ msgstr "Ciptakan tabel baru pada database %s"

#~ msgid "Data Label"
#~ msgstr "Judul"

#~ msgid "Location of the text file"
#~ msgstr "dari File"

#~ msgid "MySQL charset"
#~ msgstr "Charset MySQL"

#~ msgid "memcached usage"
#~ msgstr "Penggunaan tempat"

#~ msgid "% open files"
#~ msgstr "Tampilkan tabel"

#~ msgid "% connections used"
#~ msgstr "Koneksi"

#~ msgid "% aborted connections"
#~ msgstr "Koneksi"

#~ msgid "CPU Usage"
#~ msgstr "Penggunaan"

#~ msgid "Swap Usage"
#~ msgstr "Penggunaan"

#~ msgctxt "PDF"
#~ msgid "page"
#~ msgstr "halaman"

#~ msgid "Inline Edit"
#~ msgstr "Inline Edit"

#~ msgid "Previous"
#~ msgstr "Sebelumnya"

#~ msgid "Next"
#~ msgstr "Berikutnya"

#~ msgid "Create event"
#~ msgstr "Membuat versi"

#~ msgid "Create routine"
#~ msgstr "Buat relasi"

#~ msgid "Create trigger"
#~ msgstr "Membuat versi"

#~ msgid ""
#~ "No themes support; please check your configuration and/or your themes in "
#~ "directory %s."
#~ msgstr ""
#~ "Tidak ada dukungan untuk desain penampilan. Mohon periksa kembali "
#~ "konfigurasi dan/atau desain penampilan dalam direktori %s."

#~ msgid "Switch to"
#~ msgstr "Beralih ke"

#~ msgid "Refresh rate:"
#~ msgstr "Menyegarkan"

#~ msgid "Server traffic"
#~ msgstr "Pilihan Server"

#~ msgid "Value too long in the form!"
#~ msgstr "Data dalam form kurang !"

#~ msgid "Export of event \"%s\""
#~ msgstr "Ekspor isi"

#~ msgid "No trigger with name %s found"
#~ msgstr "Lokasi citra yang benar untuk tema %s tidak ditemukan!"

#~ msgid "row(s) starting from row #"
#~ msgstr "baris dimulai dari rekord #"

#~ msgid "in %s mode and repeat headers after %s cells"
#~ msgstr "diatur dengan urutan %s dan mengulang header setelah %s sel."

#~ msgid ""
#~ "phpMyAdmin was unable to read your configuration file!<br />This might "
#~ "happen if PHP finds a parse error in it or PHP cannot find the file.<br /"
#~ ">Please call the configuration file directly using the link below and "
#~ "read the PHP error message(s) that you receive. In most cases a quote or "
#~ "a semicolon is missing somewhere.<br />If you receive a blank page, "
#~ "everything is fine."
#~ msgstr ""
#~ "phpMyAdmin gagal membaca file konfigurasi!<br />Hal ini diakibatkan oleh "
#~ "Parse Error atau file tidak ditemukan.<br />Silakan bukakan file "
#~ "konfigurasi dengan cara mengunakan link dibawah ini. Mohon perhatikan PHP "
#~ "Error Message(s) yang akan ditampilkan. Seringkali sebuah tanda kutip "
#~ "atau titik-koma ketinggalan.<br />Jika muncul sebuah halaman kosong, "
#~ "artinya tidak ada masalah."

#~ msgid "Dropping Event"
#~ msgstr "Menghapus Event"

#~ msgid "Dropping Procedure"
#~ msgstr "Menghapus Procedure"

#~ msgid "Theme / Style"
#~ msgstr "Tema / Tampilan"

#~ msgid "seconds"
#~ msgstr "Detik"

#~ msgid "Query execution time comparison (in microseconds)"
#~ msgstr "Perbandingan waktu eksekusi query (dalam mikrodetik)"

#~ msgid "GD extension is needed for charts."
#~ msgstr "Ekstensi GD diperlukan untuk diagram."

#~ msgid "JSON encoder is needed for chart tooltips."
#~ msgstr "JSON encoder diperlukan untuk tooltips pada diagram."

#~ msgctxt "$strShowStatusReset"
#~ msgid "Reset"
#~ msgstr "Reset"

#~ msgid "Show processes"
#~ msgstr "Tampilkan Proses"

#~ msgctxt "for Show status"
#~ msgid "Reset"
#~ msgstr "Reset"

#~ msgid ""
#~ "<b>Server traffic</b>: These tables show the network traffic statistics "
#~ "of this MySQL server since its startup."
#~ msgstr ""
#~ "<b>Server traffic</b>: Tabel ini menampilkan statistik jaringan lalu-"
#~ "lintas server MySQL sejak dihidupkan."

#~ msgid ""
#~ "<b>Query statistics</b>: Since its startup, %s queries have been sent to "
#~ "the server."
#~ msgstr ""
#~ "<b>Informasi statistik</b>: Sejak dihidupkan, %s pencarian telah dikirim "
#~ "kepada server."

#~ msgid "Chart generated successfully."
#~ msgstr "Sukses reload Hak Istimewa (Privileges)."

#~ msgid ""
#~ "The result of this query can't be used for a chart. See [doc@faq6-29]FAQ "
#~ "6.29[/doc]"
#~ msgstr "Kemungkinan hanya perkiraan saja. Lihat [doc@faq3-11]FAQ 3.11[/doc]"

#~ msgid "Add a New User"
#~ msgstr "Menambahkan pengguna baru"

#~ msgid "Create User"
#~ msgstr "Membuat Pengguna"<|MERGE_RESOLUTION|>--- conflicted
+++ resolved
@@ -2558,17 +2558,7 @@
 msgid "vertical"
 msgstr "vertikal"
 
-<<<<<<< HEAD
 #: libraries/DisplayResults.class.php:1223
-=======
-#: libraries/DisplayResults.class.php:933
-#, php-format
-#| msgid "Headers every %s rows"
-msgid "Headers every %s rows"
-msgstr "Judul setiap %s baris"
-
-#: libraries/DisplayResults.class.php:1230
->>>>>>> 780e1453
 msgid "Sort by key"
 msgstr "Urut berdasarkan kunci"
 
@@ -2630,12 +2620,7 @@
 msgid "Show binary contents as HEX"
 msgstr "Tampilkan konten biner dalam HEX"
 
-<<<<<<< HEAD
 #: libraries/DisplayResults.class.php:1626
-#, fuzzy
-=======
-#: libraries/DisplayResults.class.php:1633
->>>>>>> 780e1453
 #| msgid "Browser transformation"
 msgid "Hide browser transformation"
 msgstr "Sembunyikan Transformasi Browser"
