--- conflicted
+++ resolved
@@ -3,26 +3,16 @@
 msgstr ""
 "Project-Id-Version: phpMyAdmin 3.4.0-dev\n"
 "Report-Msgid-Bugs-To: phpmyadmin-devel@lists.sourceforge.net\n"
-<<<<<<< HEAD
 "POT-Creation-Date: 2010-09-05 09:06-0400\n"
-"PO-Revision-Date: 2010-08-28 19:02+0200\n"
-=======
-"POT-Creation-Date: 2010-08-30 17:37+0200\n"
 "PO-Revision-Date: 2010-09-04 02:00+0200\n"
->>>>>>> 333fad96
 "Last-Translator: Domen <dbc334@gmail.com>\n"
 "Language-Team: slovenian <sl@li.org>\n"
 "MIME-Version: 1.0\n"
 "Content-Type: text/plain; charset=UTF-8\n"
 "Content-Transfer-Encoding: 8bit\n"
-<<<<<<< HEAD
 "Language: sl\n"
 "Plural-Forms: nplurals=4; plural=(n%100==1 ? 0 : n%100==2 ? 1 : n%100==3 || n"
 "%100==4 ? 2 : 3);\n"
-=======
-"Plural-Forms: nplurals=4; plural=(n%100==1 ? 0 : n%100==2 ? 1 : n%100==3 || "
-"n%100==4 ? 2 : 3);\n"
->>>>>>> 333fad96
 "X-Generator: Pootle 2.0.5\n"
 
 #: browse_foreigners.php:36 browse_foreigners.php:57
@@ -1107,13 +1097,8 @@
 
 #: js/messages.php:75
 #| msgid "Table must have at least one column."
-<<<<<<< HEAD
 msgid "Table must have at least one column"
 msgstr "Tabele morajo imeti vsaj en stolpec."
-=======
-msgid "Table must have atleast 1 column"
-msgstr "Tabela mora imeti vsaj en stolpec"
->>>>>>> 333fad96
 
 #: js/messages.php:76
 #| msgid "Create table"
@@ -4286,14 +4271,8 @@
 msgid "Quick"
 msgstr "Hitro"
 
-<<<<<<< HEAD
 #: libraries/config/setup.forms.php:264
 #: libraries/config/user_preferences.forms.php:167
-#, fuzzy
-=======
-#: libraries/config/setup.forms.php:263
-#: libraries/config/user_preferences.forms.php:166
->>>>>>> 333fad96
 #| msgid "Customization"
 msgid "Custom"
 msgstr "Po meri"
