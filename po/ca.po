--- conflicted
+++ resolved
@@ -4,11 +4,7 @@
 "Project-Id-Version: phpMyAdmin 4.0.0-dev\n"
 "Report-Msgid-Bugs-To: phpmyadmin-devel@lists.sourceforge.net\n"
 "POT-Creation-Date: 2012-07-27 10:40+0200\n"
-<<<<<<< HEAD
-"PO-Revision-Date: 2012-07-27 16:04+0200\n"
-=======
 "PO-Revision-Date: 2012-08-02 11:56+0200\n"
->>>>>>> 8fd53394
 "Last-Translator: Xavier Navarro <xvnavarro@gmail.com>\n"
 "Language-Team: Catalan "
 "<http://l10n.cihar.com/projects/phpmyadmin/master/ca/>\n"
@@ -3298,11 +3294,7 @@
 
 #: libraries/TableSearch.class.php:1198
 msgid "Browse/Edit the points"
-<<<<<<< HEAD
-msgstr "Veure/editar els punts"
-=======
 msgstr "Veure / editar els punts"
->>>>>>> 8fd53394
 
 #: libraries/TableSearch.class.php:1205
 msgid "How to use"
@@ -9489,7 +9481,6 @@
 #| msgid "Remove column(s)"
 msgid "Move column"
 msgstr "Treu columna(es)"
-<<<<<<< HEAD
 
 #: libraries/tbl_properties.inc.php:132
 #, php-format
@@ -10174,692 +10165,6 @@
 
 #: server_privileges.php:308
 #, php-format
-=======
-
-#: libraries/tbl_properties.inc.php:132
-#, php-format
-msgid ""
-"For a list of available transformation options and their MIME type "
-"transformations, click on %stransformation descriptions%s"
-msgstr ""
-"Per veure una llista d'opcions de transformació disponibles i els seus tipus "
-"MIME de transformació, prem a %sdescripcions de transformació%s"
-
-#: libraries/tbl_properties.inc.php:144
-msgid "Transformation options"
-msgstr "Opcions de transformació"
-
-#: libraries/tbl_properties.inc.php:146
-msgid ""
-"Please enter the values for transformation options using this format: 'a', "
-"100, b,'c'...<br />If you ever need to put a backslash (\"\\\") or a single "
-"quote (\"'\") amongst those values, precede it with a backslash (for example "
-"'\\\\xyz' or 'a\\'b')."
-msgstr ""
-"Entra els valors per a transformar utilitzant aquest format: 'a', 100, "
-"b,'c'...<br />Si mai necessites escriure una barra invertida (\"\\\") o un "
-"apòstrof (\"'\") entre aquests valors, posa una barra invertida devant (per "
-"exemple '\\\\xyz' o 'a\\'b')."
-
-#: libraries/tbl_properties.inc.php:382
-msgid "ENUM or SET data too long?"
-msgstr "Dades ENUM o SET massa llargues?"
-
-#: libraries/tbl_properties.inc.php:384
-msgid "Get more editing space"
-msgstr "Obté més espai d'edició"
-
-#: libraries/tbl_properties.inc.php:400
-msgctxt "for default"
-msgid "None"
-msgstr "Cap"
-
-#: libraries/tbl_properties.inc.php:401
-msgid "As defined:"
-msgstr "Com definit:"
-
-#: libraries/tbl_properties.inc.php:531 tbl_structure.php:151
-#: tbl_structure.php:156 tbl_structure.php:586
-msgid "Primary"
-msgstr "Principal"
-
-#: libraries/tbl_properties.inc.php:553 tbl_structure.php:155
-#: tbl_structure.php:160 tbl_structure.php:611
-msgid "Fulltext"
-msgstr "Text sencer"
-
-#: libraries/tbl_properties.inc.php:603
-msgid "first"
-msgstr ""
-
-#: libraries/tbl_properties.inc.php:613
-#, fuzzy, php-format
-#| msgid "After %s"
-msgid "after %s"
-msgstr "Darrere de %s"
-
-#: libraries/tbl_properties.inc.php:729 tbl_structure.php:697
-#, php-format
-msgid "Add %s column(s)"
-msgstr "Afegeix %s columna(es)"
-
-#: libraries/tbl_properties.inc.php:737 tbl_structure.php:691
-msgid "You have to add at least one column."
-msgstr "Has d'afegir al menys una columna."
-
-#: libraries/tbl_properties.inc.php:830 server_engines.php:43
-#: tbl_operations.php:386
-msgid "Storage Engine"
-msgstr "Motor d'emmagatzematge"
-
-#: libraries/tbl_properties.inc.php:871
-msgid "PARTITION definition"
-msgstr "Definició de PARTICIÓ"
-
-#: libraries/user_preferences.inc.php:29
-msgid "Manage your settings"
-msgstr "Gestiona els teus paràmetres"
-
-#: libraries/user_preferences.inc.php:46 prefs_manage.php:295
-msgid "Configuration has been saved"
-msgstr "S'a desat la configuració"
-
-#: libraries/user_preferences.inc.php:66
-#, php-format
-msgid ""
-"Your preferences will be saved for current session only. Storing them "
-"permanently requires %sphpMyAdmin configuration storage%s."
-msgstr ""
-"Les teves preferències només es desaran per a la sessió actual. Per desar-"
-"les permanentment es necessita activar %sinterficie de taules enllaçades de "
-"phpMyAdmin%s."
-
-#: libraries/user_preferences.lib.php:126
-msgid "Could not save configuration"
-msgstr "No es pot desar la configuració"
-
-#: libraries/user_preferences.lib.php:303
-msgid ""
-"Your browser has phpMyAdmin configuration for this domain. Would you like to "
-"import it for current session?"
-msgstr ""
-"El teu navegador té la configuració de phpMyAdmin per a aquest domini. Vols "
-"importar-ho per a la sessió actual?"
-
-#: libraries/zip_extension.lib.php:29
-msgid "No files found inside ZIP archive!"
-msgstr "No s'han trobat arxius dins de l'arxiu ZIP!"
-
-#: libraries/zip_extension.lib.php:59 libraries/zip_extension.lib.php:62
-#: libraries/zip_extension.lib.php:82
-msgid "Error in ZIP archive:"
-msgstr "Error en arxiu ZIP:"
-
-#: main.php:76
-msgid "General Settings"
-msgstr "Paràmetres Generals"
-
-#: main.php:121
-msgid "Server connection collation"
-msgstr "Ordenació de la connexió del servidor"
-
-#: main.php:147
-msgid "Appearance Settings"
-msgstr "Paràmetres d'aparença"
-
-#: main.php:176 prefs_manage.php:278
-msgid "More settings"
-msgstr "Més paràmetres"
-
-#: main.php:193
-msgid "Database server"
-msgstr "Servidor de base de dades"
-
-#: main.php:200
-msgid "Software"
-msgstr "Programari"
-
-#: main.php:204
-msgid "Software version"
-msgstr "Versió de programari"
-
-#: main.php:208
-msgid "Protocol version"
-msgstr "Versió del protocol"
-
-#: main.php:217
-msgid "Server charset"
-msgstr "Joc de caracters del servidor"
-
-#: main.php:229
-msgid "Web server"
-msgstr "Servidor web"
-
-#: main.php:242
-msgid "Database client version"
-msgstr "Versió del client de base de dades"
-
-#: main.php:246
-msgid "PHP extension"
-msgstr "Extensió PHP"
-
-#: main.php:260
-msgid "Show PHP information"
-msgstr "Mostra informació de PHP"
-
-#: main.php:306
-msgid "Official Homepage"
-msgstr "Pàgina oficial del phpMyAdmin"
-
-#: main.php:313
-msgid "Contribute"
-msgstr "Contribueix"
-
-#: main.php:320
-msgid "Get support"
-msgstr "Obtenir suport"
-
-#: main.php:327
-msgid "List of changes"
-msgstr "Llista de canvis"
-
-#: main.php:358
-msgid ""
-"Your configuration file contains settings (root with no password) that "
-"correspond to the default MySQL privileged account. Your MySQL server is "
-"running with this default, is open to intrusion, and you really should fix "
-"this security hole by setting a password for user 'root'."
-msgstr ""
-"El vostre arxiu de configuració té paràmetres (root sense contrasenya) que "
-"corresponen al compte privilegiat predetermitat de MySQL. El servidor MySQL "
-"està funcionant amb aquests valors, el que significa un forat de seguretat, "
-"i s'exposa a intrusions, pel que recomanem la reparació urgent d'aquest "
-"forat de seguretat."
-
-#: main.php:369
-msgid ""
-"You have enabled mbstring.func_overload in your PHP configuration. This "
-"option is incompatible with phpMyAdmin and might cause some data to be "
-"corrupted!"
-msgstr ""
-"Tens activada la funció -mbstring.func_overload- a la configuració del teu "
-"PHP. Aquesta opció és incompatible amb phpMyAdmin i pot provocar la perdua "
-"de dades!"
-
-#: main.php:380
-msgid ""
-"The mbstring PHP extension was not found and you seem to be using a "
-"multibyte charset. Without the mbstring extension phpMyAdmin is unable to "
-"split strings correctly and it may result in unexpected results."
-msgstr ""
-"No s'ha trobat l'extensió de PHP -mbstring- i sembla que feu servir un joc "
-"de caràcters multibyte. Sense l'extensió -mbstring-, phpMyAdmin és incapaç "
-"de dividir cadenes de text correctament i pot generar resultats inesperats."
-
-#: main.php:391
-msgid ""
-"Your PHP parameter [a@http://php.net/manual/en/session.configuration.php#ini."
-"session.gc-maxlifetime@_blank]session.gc_maxlifetime[/a] is lower than "
-"cookie validity configured in phpMyAdmin, because of this, your login will "
-"expire sooner than configured in phpMyAdmin."
-msgstr ""
-"El paràmetre de PHP [a@http://php.net/manual/en/session.configuration."
-"php#ini.session.gc-maxlifetime@_blank]session.gc_maxlifetime[/a] és menor "
-"que la caducitat de galetes -cookies- configurat a phpMyAdmin, degut a aixó, "
-"la vostra conenexió caducarà abans del establert a phpMyAdmin."
-
-#: main.php:403
-msgid ""
-"Login cookie store is lower than cookie validity configured in phpMyAdmin, "
-"because of this, your login will expire sooner than configured in phpMyAdmin."
-msgstr ""
-"La galeta -cookie- d'identificació enmagatzemada és menor que la "
-"configuració a phpMyAdmin, degut a aixó, la teva sessió caducarà més aviat "
-"que el que indica la configuració de phpMyAdmin."
-
-#: main.php:415
-msgid "The configuration file now needs a secret passphrase (blowfish_secret)."
-msgstr ""
-"L'arxiu de configuració necessita ara una frase de pas secreta "
-"(blowfish_secret)."
-
-#: main.php:426
-msgid ""
-"Directory [code]config[/code], which is used by the setup script, still "
-"exists in your phpMyAdmin directory. You should remove it once phpMyAdmin "
-"has been configured."
-msgstr ""
-"El directori [code]config[/code], que s'usa al procés de configuració, "
-"encara existeix dins del vostre directori de phpMyAdmin. Heu d'esborrar-ho "
-"un cop heu acabat de configurar phpMyAdmin."
-
-#: main.php:436
-#, php-format
-msgid ""
-"The phpMyAdmin configuration storage is not completely configured, some "
-"extended features have been deactivated. To find out why click %shere%s."
-msgstr ""
-"La configuració d'emmagatzemament de la configuració de phpMyAdmin no està "
-"completa, s'han desactivat algunes característiques avançades. Per saber "
-"perquè, clica %saquí%s."
-
-#: main.php:468
-#, php-format
-msgid ""
-"Your PHP MySQL library version %s differs from your MySQL server version %s. "
-"This may cause unpredictable behavior."
-msgstr ""
-"La teva llibreria MySQL de PHP MySQL versió %s és diferent del teu servidor "
-"MySQL versió %s. Aixó pot provocar comportaments inesperats."
-
-#: main.php:491
-#, php-format
-msgid ""
-"Server running with Suhosin. Please refer to %sdocumentation%s for possible "
-"issues."
-msgstr ""
-"Servidor executant-se amb Suhosin. Si us plau, consulta %sdocumentation%s "
-"per a possibles assumptes."
-
-#: navigation.php:136 server_databases.php:317 server_synchronize.php:1468
-msgid "No databases"
-msgstr "No hi ha bases de dades"
-
-#: navigation.php:171
-#, fuzzy
-#| msgid "Filter tables by name"
-msgid "Filter databases by name"
-msgstr "filtrar taules pel nom"
-
-#: navigation.php:243
-msgid "Filter tables by name"
-msgstr "filtrar taules pel nom"
-
-#: navigation.php:291 navigation.php:294
-msgctxt "short form"
-msgid "Create table"
-msgstr "Crea una taula"
-
-#: navigation.php:300 navigation.php:496
-msgid "Please select a database"
-msgstr "Tria una base de dades"
-
-#: pmd_general.php:83
-msgid "Show/Hide left menu"
-msgstr "Menú esquerre Mostra/Amaga"
-
-#: pmd_general.php:87
-msgid "Save position"
-msgstr "Desa la posició"
-
-#: pmd_general.php:94 pmd_general.php:381
-msgid "Create relation"
-msgstr "Crea una relació"
-
-#: pmd_general.php:100
-msgid "Reload"
-msgstr "Recarrega"
-
-#: pmd_general.php:103
-msgid "Help"
-msgstr "Ajuda"
-
-#: pmd_general.php:107
-msgid "Angular links"
-msgstr "Enllaços angulars"
-
-#: pmd_general.php:107
-msgid "Direct links"
-msgstr "Enllaços directes"
-
-#: pmd_general.php:111
-msgid "Snap to grid"
-msgstr "Alinia a la graella"
-
-#: pmd_general.php:115
-msgid "Small/Big All"
-msgstr "Tot Petit/Gran"
-
-#: pmd_general.php:119
-msgid "Toggle small/big"
-msgstr "Canviar petit/gran"
-
-#: pmd_general.php:122
-msgid "Toggle relation lines"
-msgstr "Canviar línies de relació"
-
-#: pmd_general.php:128 pmd_pdf.php:99
-msgid "Import/Export coordinates for PDF schema"
-msgstr "Importa/Exporta coordenades per a esquema PDF"
-
-#: pmd_general.php:135
-msgid "Build Query"
-msgstr "Construeix una consulta"
-
-#: pmd_general.php:142
-msgid "Move Menu"
-msgstr "Menú Mou"
-
-#: pmd_general.php:153
-msgid "Hide/Show all"
-msgstr "Amaga/Mostra tot"
-
-#: pmd_general.php:157
-msgid "Hide/Show Tables with no relation"
-msgstr "Amaga/Mostra taules sense relacions"
-
-#: pmd_general.php:197
-msgid "Number of tables"
-msgstr "Nombre de taules"
-
-#: pmd_general.php:447
-msgid "Delete relation"
-msgstr "Esborra la relació"
-
-#: pmd_general.php:489 pmd_general.php:548
-msgid "Relation operator"
-msgstr "Operador de relació"
-
-#: pmd_general.php:499 pmd_general.php:558 pmd_general.php:681
-#: pmd_general.php:798
-msgid "Except"
-msgstr "Excepte"
-
-#: pmd_general.php:505 pmd_general.php:564 pmd_general.php:687
-#: pmd_general.php:804
-msgid "subquery"
-msgstr "subconsulta"
-
-#: pmd_general.php:509 pmd_general.php:605
-msgid "Rename to"
-msgstr "Reanomena a"
-
-#: pmd_general.php:511 pmd_general.php:610
-msgid "New name"
-msgstr "Nou nom"
-
-#: pmd_general.php:514 pmd_general.php:729
-msgid "Aggregate"
-msgstr "Agrega"
-
-#: pmd_general.php:839
-msgid "Active options"
-msgstr "Opcions actives"
-
-#: pmd_pdf.php:50
-msgid "Page has been created"
-msgstr "S'ha creat una pàgina"
-
-#: pmd_pdf.php:53
-msgid "Page creation failed"
-msgstr "Ha fallat la creació de pàgina"
-
-#: pmd_pdf.php:110
-msgid "Page"
-msgstr "pàgina"
-
-#: pmd_pdf.php:120
-msgid "Import from selected page"
-msgstr "Importar des de la pàgina seleccionada"
-
-#: pmd_pdf.php:121
-msgid "Export to selected page"
-msgstr "Exporta a la pàgina seleccionada"
-
-#: pmd_pdf.php:123
-msgid "Create a page and export to it"
-msgstr "Crea una pàgina i exporta en ella"
-
-#: pmd_pdf.php:135
-msgid "New page name: "
-msgstr "Nou nom de pàgina: "
-
-#: pmd_pdf.php:138
-msgid "Export/Import to scale"
-msgstr "Exporta/Importa a escala"
-
-#: pmd_pdf.php:143
-msgid "recommended"
-msgstr "recomanat"
-
-#: pmd_relation_new.php:36
-msgid "Error: relation already exists."
-msgstr "Error: la relació ja existeix."
-
-#: pmd_relation_new.php:78 pmd_relation_new.php:103
-msgid "Error: Relation not added."
-msgstr "Error: La relació no s'ha afegit."
-
-#: pmd_relation_new.php:79
-msgid "FOREIGN KEY relation added"
-msgstr "Afegida relació de FOREIGN KEY"
-
-#: pmd_relation_new.php:101
-msgid "Internal relation added"
-msgstr "Afegida relació interna"
-
-#: pmd_relation_upd.php:67
-msgid "Relation deleted"
-msgstr "Relació esborrada"
-
-#: pmd_save_pos.php:71
-msgid "Error saving coordinates for Designer."
-msgstr "Error desant coordenades per al Dissenyador."
-
-#: pmd_save_pos.php:79
-msgid "Modifications have been saved"
-msgstr "Les modificacions han estat desades"
-
-#: prefs_forms.php:85
-msgid "Cannot save settings, submitted form contains errors"
-msgstr "No es poden desar els paràmetres, el formulari enviat conté errors"
-
-#: prefs_manage.php:79
-msgid "Could not import configuration"
-msgstr "No es pot importar la configuració"
-
-#: prefs_manage.php:110
-msgid "Configuration contains incorrect data for some fields."
-msgstr "La configuració conté dades incorrectes per a alguns camps."
-
-#: prefs_manage.php:126
-msgid "Do you want to import remaining settings?"
-msgstr "Vols importar la resta de paràmetres?"
-
-#: prefs_manage.php:229 prefs_manage.php:255
-msgid "Saved on: @DATE@"
-msgstr "Desat en: @DATE@"
-
-#: prefs_manage.php:243
-msgid "Import from file"
-msgstr "Importar des de arxiu"
-
-#: prefs_manage.php:249
-msgid "Import from browser's storage"
-msgstr "Importar des de l'emmagatzemament del navegador"
-
-#: prefs_manage.php:252
-msgid "Settings will be imported from your browser's local storage."
-msgstr ""
-"Els paràmetres s'importaran des del emmagatzemament local del teu navegador."
-
-#: prefs_manage.php:258
-msgid "You have no saved settings!"
-msgstr "No has desat els paràmetres!"
-
-#: prefs_manage.php:262 prefs_manage.php:315
-msgid "This feature is not supported by your web browser"
-msgstr "Aquesta característica no està suportada pel teu navegador"
-
-#: prefs_manage.php:267
-msgid "Merge with current configuration"
-msgstr "Fusiona amb la configuració actual"
-
-#: prefs_manage.php:281
-#, php-format
-msgid ""
-"You can set more settings by modifying config.inc.php, eg. by using %sSetup "
-"script%s."
-msgstr ""
-"Pots establir més paràmetres modificant l'arxiu config.inc.php, ex. by usant "
-"%sSetup script%s."
-
-#: prefs_manage.php:305
-msgid "Save to browser's storage"
-msgstr "Desar a l'emmagatzemament del navegador"
-
-#: prefs_manage.php:309
-msgid "Settings will be saved in your browser's local storage."
-msgstr "Els paràmetres es desaran al emmagatzemament local del teu navegador."
-
-#: prefs_manage.php:311
-msgid "Existing settings will be overwritten!"
-msgstr "Els paràmetres existents es sobreescriuran!"
-
-#: prefs_manage.php:326
-msgid "You can reset all your settings and restore them to default values."
-msgstr "Pots restablir tots els teus paràmetres als valors per defecte."
-
-#: querywindow.php:66
-msgid "Import files"
-msgstr "Importa arxius"
-
-#: querywindow.php:77
-msgid "All"
-msgstr "Tot"
-
-#: schema_edit.php:38 schema_edit.php:44 schema_edit.php:50 schema_edit.php:55
-#, php-format
-msgid "<b>%s</b> table not found or not set in %s"
-msgstr "taula <b>%s</b> no trobada o no definida a %s"
-
-#: schema_export.php:59
-msgid "File doesn't exist"
-msgstr "L'arxiu no existeix"
-
-#: server_binlog.php:83
-msgid "Select binary log to view"
-msgstr "Tria el registre binari per veure"
-
-#: server_binlog.php:106 server_status.php:628
-msgid "Files"
-msgstr "Arxius"
-
-#: server_binlog.php:155 server_binlog.php:157 server_status.php:1299
-#: server_status.php:1301
-msgid "Truncate Shown Queries"
-msgstr "Talla les consultes mostrades"
-
-#: server_binlog.php:163 server_binlog.php:165 server_status.php:1299
-#: server_status.php:1301
-msgid "Show Full Queries"
-msgstr "Mostra Consultes completes"
-
-#: server_binlog.php:185
-msgid "Log name"
-msgstr "Nom del registre"
-
-#: server_binlog.php:186
-msgid "Position"
-msgstr "Posició"
-
-#: server_binlog.php:189
-msgid "Original position"
-msgstr "Posició original"
-
-#: server_binlog.php:190 tbl_structure.php:829
-msgid "Information"
-msgstr "Informació"
-
-#: server_collations.php:24
-msgid "Character Sets and Collations"
-msgstr "Jocs de Caràcters i ordenacions"
-
-#: server_databases.php:116
-#, fuzzy, php-format
-#| msgid "%s databases have been dropped successfully."
-msgid "%1$d database has been dropped successfully."
-msgid_plural "%1$d databases have been dropped successfully."
-msgstr[0] "%s bases de dades s'han esborrat correctament."
-msgstr[1] "%s bases de dades s'han esborrat correctament."
-
-#: server_databases.php:133
-msgid "Databases statistics"
-msgstr "Estadístiques de les bases de dades"
-
-#: server_databases.php:219 server_replication.php:209
-#: server_replication.php:239
-msgid "Master replication"
-msgstr "Replicació del mestre"
-
-#: server_databases.php:221 server_replication.php:277
-msgid "Slave replication"
-msgstr "Replicació de l'esclau"
-
-#: server_databases.php:308 server_databases.php:309
-msgid "Enable Statistics"
-msgstr "Activa Estadístiques"
-
-#: server_databases.php:311
-msgid ""
-"Note: Enabling the database statistics here might cause heavy traffic "
-"between the web server and the MySQL server."
-msgstr ""
-"Nota: Activant les estadístiques de Base de Dades aqui pot provocar elevat "
-"tràfic entre el servidor Web i el de MySQL."
-
-#: server_engines.php:34
-msgid "Storage Engines"
-msgstr "Motors d'emmagatzematge"
-
-#: server_export.php:20
-msgid "View dump (schema) of databases"
-msgstr "Veure volcat (esquema) de les bases de dades"
-
-#: server_plugins.php:67
-msgid "Modules"
-msgstr "Mòduls"
-
-#: server_plugins.php:88
-msgid "Begin"
-msgstr "Inici"
-
-#: server_plugins.php:95
-msgid "Plugin"
-msgstr "Complement"
-
-#: server_plugins.php:96 server_plugins.php:130
-msgid "Module"
-msgstr "Mòdul"
-
-#: server_plugins.php:97 server_plugins.php:132
-msgid "Library"
-msgstr "Llibreria"
-
-#: server_plugins.php:98 server_plugins.php:133 tbl_tracking.php:720
-msgid "Version"
-msgstr "Versió"
-
-#: server_plugins.php:99 server_plugins.php:134
-msgid "Author"
-msgstr "Autor"
-
-#: server_plugins.php:100 server_plugins.php:135
-msgid "License"
-msgstr "Licència"
-
-#: server_plugins.php:166
-msgid "disabled"
-msgstr "desactivat"
-
-#: server_privileges.php:209
-#, php-format
-msgid "The user %s already exists!"
-msgstr "L'usuari %s ja existeix!"
-
-#: server_privileges.php:308
-#, php-format
->>>>>>> 8fd53394
 msgid "Deleting %s"
 msgstr "Esborrant %s"
 
