# Automatically generated <>, 2010.
msgid ""
msgstr ""
"Project-Id-Version: phpMyAdmin 3.5.0-dev\n"
"Report-Msgid-Bugs-To: phpmyadmin-devel@lists.sourceforge.net\n"
<<<<<<< HEAD
"POT-Creation-Date: 2011-05-16 10:31-0400\n"
"PO-Revision-Date: 2011-02-10 19:23+0200\n"
=======
"POT-Creation-Date: 2011-05-15 13:41-0400\n"
"PO-Revision-Date: 2011-05-16 16:51+0200\n"
>>>>>>> 41977600
"Last-Translator: Marc Delisle <marc@infomarc.info>\n"
"Language-Team: french <fr@li.org>\n"
"Language: fr\n"
"MIME-Version: 1.0\n"
"Content-Type: text/plain; charset=UTF-8\n"
"Content-Transfer-Encoding: 8bit\n"
"Plural-Forms: nplurals=2; plural=(n > 1);\n"
"X-Generator: Pootle 2.0.5\n"

#: browse_foreigners.php:35 browse_foreigners.php:53
#: libraries/display_tbl.lib.php:341 server_privileges.php:1583
msgid "Show all"
msgstr "Tout afficher"

#: browse_foreigners.php:70 libraries/common.lib.php:2332
#: libraries/display_tbl.lib.php:321 libraries/export/pdf.php:133
#: libraries/schema/Pdf_Relation_Schema.class.php:243
#: libraries/schema/Pdf_Relation_Schema.class.php:1098
#: libraries/schema/Pdf_Relation_Schema.class.php:1114
#: libraries/schema/User_Schema.class.php:360
msgid "Page number:"
msgstr "Page n°: "

#: browse_foreigners.php:133
msgid ""
"The target browser window could not be updated. Maybe you have closed the "
"parent window, or your browser's security settings are configured to block "
"cross-window updates."
msgstr ""
"La fenêtre demandée depuis votre navigateur ne peut être rafraîchie. Il est "
"possible que vous ayez fermé la fenêtre source , ou encore que votre "
"navigateur bloque les mises à jour inter-fenêtres pour des raisons de "
"sécurité."

#: browse_foreigners.php:151 libraries/common.lib.php:2828
#: libraries/common.lib.php:2835 libraries/common.lib.php:3014
#: libraries/common.lib.php:3015 libraries/db_links.inc.php:60
#: libraries/tbl_links.inc.php:61
msgid "Search"
msgstr "Rechercher"

#: browse_foreigners.php:154 db_operations.php:369 db_operations.php:421
#: db_operations.php:531 db_operations.php:559 db_search.php:358
#: db_structure.php:535 enum_editor.php:63 js/messages.php:61
#: libraries/Config.class.php:1220 libraries/Theme_Manager.class.php:305
#: libraries/auth/cookie.auth.lib.php:277 libraries/common.lib.php:1335
#: libraries/common.lib.php:2308 libraries/core.lib.php:557
#: libraries/display_change_password.lib.php:72
#: libraries/display_create_table.lib.php:61
#: libraries/display_export.lib.php:352 libraries/display_import.lib.php:267
#: libraries/display_tbl.lib.php:514 libraries/display_tbl.lib.php:600
#: libraries/replication_gui.lib.php:75 libraries/replication_gui.lib.php:371
#: libraries/schema/User_Schema.class.php:124
#: libraries/schema/User_Schema.class.php:176
#: libraries/schema/User_Schema.class.php:410
#: libraries/schema/User_Schema.class.php:449
#: libraries/select_server.lib.php:100 libraries/sql_query_form.lib.php:385
#: libraries/sql_query_form.lib.php:455 libraries/sql_query_form.lib.php:520
#: libraries/tbl_properties.inc.php:782 libraries/tbl_properties.inc.php:797
#: main.php:109 navigation.php:214 pmd_pdf.php:124 prefs_manage.php:265
#: prefs_manage.php:316 server_binlog.php:128 server_privileges.php:646
#: server_privileges.php:1694 server_privileges.php:2051
#: server_privileges.php:2098 server_privileges.php:2138
#: server_replication.php:233 server_replication.php:316
#: server_replication.php:347 server_synchronize.php:1224 tbl_change.php:331
#: tbl_change.php:1102 tbl_change.php:1139 tbl_indexes.php:252
#: tbl_operations.php:280 tbl_operations.php:317 tbl_operations.php:519
#: tbl_operations.php:581 tbl_operations.php:763 tbl_select.php:290
#: tbl_structure.php:656 tbl_structure.php:692 tbl_tracking.php:425
#: tbl_tracking.php:563 view_create.php:181 view_operations.php:99
msgid "Go"
msgstr "Exécuter"

#: browse_foreigners.php:169 browse_foreigners.php:173
#: libraries/Index.class.php:441 tbl_tracking.php:313
msgid "Keyname"
msgstr "Nom de l'index"

#: browse_foreigners.php:170 browse_foreigners.php:172
#: server_collations.php:54 server_collations.php:66 server_engines.php:57
#: server_status.php:776
msgid "Description"
msgstr "Description"

#: browse_foreigners.php:248 browse_foreigners.php:257
#: browse_foreigners.php:269 browse_foreigners.php:277
msgid "Use this value"
msgstr "Utiliser cette valeur"

#: bs_disp_as_mime_type.php:29 bs_play_media.php:35
#: libraries/blobstreaming.lib.php:331
msgid "No blob streaming server configured!"
msgstr "Aucun serveur blob streaming configuré!"

#: bs_disp_as_mime_type.php:35
msgid "Failed to fetch headers"
msgstr "Erreur d'accès aux en-têtes"

#: bs_disp_as_mime_type.php:41
msgid "Failed to open remote URL"
msgstr "Échec d'ouverture du URL distant"

#: changelog.php:32 license.php:28
#, php-format
msgid ""
"The %s file is not available on this system, please visit www.phpmyadmin.net "
"for more information."
msgstr ""
"Le fichier %s n'est pas disponible sur ce serveur, veuillez visiter www."
"phpmyadmin.net pour plus d'informations."

#: db_create.php:58
#, php-format
msgid "Database %1$s has been created."
msgstr "La base de données %1$s a été créée."

#: db_datadict.php:48 db_operations.php:362
msgid "Database comment: "
msgstr "Commentaire sur la base de données: "

#: db_datadict.php:158 libraries/schema/Pdf_Relation_Schema.class.php:1213
#: libraries/tbl_properties.inc.php:725 tbl_operations.php:362
#: tbl_printview.php:127
msgid "Table comments"
msgstr "Commentaires sur la table"

#: db_datadict.php:167 db_qbe.php:196 libraries/Index.class.php:445
#: libraries/export/htmlword.php:247 libraries/export/latex.php:374
#: libraries/export/odt.php:301 libraries/export/texytext.php:226
#: libraries/schema/Pdf_Relation_Schema.class.php:1239
#: libraries/schema/Pdf_Relation_Schema.class.php:1260
#: libraries/tbl_properties.inc.php:98 libraries/tbl_properties.inc.php:273
#: tbl_change.php:309 tbl_indexes.php:187 tbl_printview.php:139
#: tbl_relation.php:399 tbl_select.php:112 tbl_structure.php:198
#: tbl_tracking.php:266 tbl_tracking.php:317
msgid "Column"
msgstr "Colonne"

#: db_datadict.php:168 db_printview.php:104 libraries/Index.class.php:442
#: libraries/db_events.inc.php:25 libraries/db_routines.inc.php:36
#: libraries/db_structure.lib.php:51 libraries/export/htmlword.php:248
#: libraries/export/latex.php:374 libraries/export/odt.php:304
#: libraries/export/texytext.php:227
#: libraries/schema/Pdf_Relation_Schema.class.php:1240
#: libraries/schema/Pdf_Relation_Schema.class.php:1261
#: libraries/tbl_properties.inc.php:99 server_privileges.php:2151
#: tbl_change.php:288 tbl_change.php:315 tbl_chart.php:132
#: tbl_printview.php:140 tbl_printview.php:310 tbl_select.php:113
#: tbl_structure.php:199 tbl_structure.php:754 tbl_tracking.php:267
#: tbl_tracking.php:314
msgid "Type"
msgstr "Type"

#: db_datadict.php:170 libraries/Index.class.php:448
#: libraries/export/htmlword.php:249 libraries/export/latex.php:374
#: libraries/export/odt.php:307 libraries/export/texytext.php:228
#: libraries/schema/Pdf_Relation_Schema.class.php:1242
#: libraries/schema/Pdf_Relation_Schema.class.php:1263
#: libraries/tbl_properties.inc.php:108 tbl_change.php:324
#: tbl_printview.php:142 tbl_structure.php:202 tbl_tracking.php:269
#: tbl_tracking.php:320
msgid "Null"
msgstr "Null"

#: db_datadict.php:171 db_structure.php:460 libraries/export/htmlword.php:250
#: libraries/export/latex.php:374 libraries/export/odt.php:310
#: libraries/export/texytext.php:229
#: libraries/schema/Pdf_Relation_Schema.class.php:1243
#: libraries/schema/Pdf_Relation_Schema.class.php:1264
#: libraries/tbl_properties.inc.php:105 tbl_printview.php:143
#: tbl_structure.php:203 tbl_tracking.php:270
msgid "Default"
msgstr "Défaut"

#: db_datadict.php:175 libraries/export/htmlword.php:252
#: libraries/export/latex.php:376 libraries/export/odt.php:314
#: libraries/export/texytext.php:231
#: libraries/schema/Pdf_Relation_Schema.class.php:1245
#: libraries/schema/Pdf_Relation_Schema.class.php:1266 tbl_printview.php:147
msgid "Links to"
msgstr "Relié à"

#: db_datadict.php:177 db_printview.php:110
#: libraries/config/messages.inc.php:92 libraries/config/messages.inc.php:107
#: libraries/config/messages.inc.php:129 libraries/export/htmlword.php:255
#: libraries/export/latex.php:379 libraries/export/odt.php:319
#: libraries/export/texytext.php:234
#: libraries/schema/Pdf_Relation_Schema.class.php:1256
#: libraries/schema/Pdf_Relation_Schema.class.php:1267
#: libraries/tbl_properties.inc.php:128 tbl_printview.php:149
msgid "Comments"
msgstr "Commentaires"

#: db_datadict.php:260 js/messages.php:80 libraries/Index.class.php:358
#: libraries/Index.class.php:385 libraries/config.values.php:45
#: libraries/config.values.php:50 libraries/config/FormDisplay.tpl.php:204
#: libraries/export/htmlword.php:325 libraries/export/latex.php:444
#: libraries/export/odt.php:375 libraries/export/texytext.php:304
#: libraries/mult_submits.inc.php:282
#: libraries/schema/Pdf_Relation_Schema.class.php:1321
#: libraries/user_preferences.lib.php:311 prefs_manage.php:130
#: server_privileges.php:1381 server_privileges.php:1392
#: server_privileges.php:1638 server_privileges.php:1649
#: server_privileges.php:1969 server_privileges.php:1974
#: server_privileges.php:2268 sql.php:238 sql.php:299 tbl_printview.php:226
#: tbl_structure.php:374 tbl_tracking.php:330 tbl_tracking.php:335
msgid "No"
msgstr "Non"

#: db_datadict.php:260 js/messages.php:79 libraries/Index.class.php:359
#: libraries/Index.class.php:384 libraries/config.values.php:45
#: libraries/config.values.php:50 libraries/config/FormDisplay.tpl.php:204
#: libraries/export/htmlword.php:325 libraries/export/latex.php:444
#: libraries/export/odt.php:375 libraries/export/texytext.php:304
#: libraries/mult_submits.inc.php:46 libraries/mult_submits.inc.php:78
#: libraries/mult_submits.inc.php:87 libraries/mult_submits.inc.php:92
#: libraries/mult_submits.inc.php:97 libraries/mult_submits.inc.php:257
#: libraries/mult_submits.inc.php:271 libraries/mult_submits.inc.php:281
#: libraries/mult_submits.inc.php:294
#: libraries/schema/Pdf_Relation_Schema.class.php:1321
#: libraries/user_preferences.lib.php:311 prefs_manage.php:129
#: server_databases.php:76 server_privileges.php:1378
#: server_privileges.php:1389 server_privileges.php:1635
#: server_privileges.php:1649 server_privileges.php:1969
#: server_privileges.php:1972 server_privileges.php:2268 sql.php:298
#: tbl_printview.php:226 tbl_structure.php:39 tbl_structure.php:374
#: tbl_tracking.php:328 tbl_tracking.php:333
msgid "Yes"
msgstr "Oui"

#: db_datadict.php:315 db_printview.php:264 tbl_printview.php:495
msgid "Print"
msgstr "Imprimer"

#: db_export.php:30
msgid "View dump (schema) of database"
msgstr "Voir une exportation (schéma) de la base de données"

#: db_export.php:34 db_printview.php:94 db_qbe.php:101 db_tracking.php:48
#: export.php:371 navigation.php:303
msgid "No tables found in database."
msgstr "Aucune table n'a été trouvée dans cette base."

#: db_export.php:44 db_search.php:340 server_export.php:26
msgid "Select All"
msgstr "Tout sélectionner"

#: db_export.php:46 db_search.php:343 server_export.php:28
msgid "Unselect All"
msgstr "Tout désélectionner"

#: db_operations.php:41 tbl_create.php:48
msgid "The database name is empty!"
msgstr "Le nom de la base de données est vide !"

#: db_operations.php:272
#, php-format
msgid "Database %s has been renamed to %s"
msgstr "La base de données %s a été renommée en %s"

#: db_operations.php:276
#, php-format
msgid "Database %s has been copied to %s"
msgstr "La base de données %s a été copiée sur %s"

#: db_operations.php:404
msgid "Rename database to"
msgstr "Changer le nom de la base de données pour"

#: db_operations.php:409 server_processlist.php:69
msgid "Command"
msgstr "Commande"

#: db_operations.php:440
msgid "Remove database"
msgstr "Supprimer la base de données"

#: db_operations.php:452
#, php-format
msgid "Database %s has been dropped."
msgstr "La base de données %s a été effacée."

#: db_operations.php:457
msgid "Drop the database (DROP)"
msgstr "Supprimer la base de données (DROP)"

#: db_operations.php:487
msgid "Copy database to"
msgstr "Copier la base de données vers"

#: db_operations.php:494 tbl_operations.php:548 tbl_tracking.php:418
msgid "Structure only"
msgstr "Structure seule"

#: db_operations.php:495 tbl_operations.php:549 tbl_tracking.php:420
msgid "Structure and data"
msgstr "Structure et données"

#: db_operations.php:496 tbl_operations.php:550 tbl_tracking.php:419
msgid "Data only"
msgstr "Données seulement"

#: db_operations.php:504
msgid "CREATE DATABASE before copying"
msgstr "Faire CREATE DATABASE avant la copie"

#: db_operations.php:507 libraries/config/messages.inc.php:124
#: libraries/config/messages.inc.php:125 libraries/config/messages.inc.php:127
#: libraries/config/messages.inc.php:132 tbl_operations.php:556
#, php-format
msgid "Add %s"
msgstr "Ajouter %s"

#: db_operations.php:511 libraries/config/messages.inc.php:117
#: tbl_operations.php:314 tbl_operations.php:558
msgid "Add AUTO_INCREMENT value"
msgstr "Inclure la valeur courante de l'AUTO_INCREMENT"

#: db_operations.php:515 tbl_operations.php:565
msgid "Add constraints"
msgstr "Inclure les contraintes de clés étrangères"

#: db_operations.php:528
msgid "Switch to copied database"
msgstr "Aller à la base de données copiée"

#: db_operations.php:552 libraries/Index.class.php:447
#: libraries/build_html_for_db.lib.php:19 libraries/db_structure.lib.php:53
#: libraries/mysql_charsets.lib.php:116 libraries/tbl_properties.inc.php:106
#: libraries/tbl_properties.inc.php:731 server_collations.php:53
#: server_collations.php:65 tbl_operations.php:378 tbl_select.php:114
#: tbl_structure.php:200 tbl_structure.php:862 tbl_tracking.php:268
#: tbl_tracking.php:319
msgid "Collation"
msgstr "Interclassement"

#: db_operations.php:565
#, php-format
msgid ""
"The phpMyAdmin configuration storage has been deactivated. To find out why "
"click %shere%s."
msgstr ""
"Le stockage de configurations phpMyAdmin a été désactivé. Pour une analyse "
"du problème, cliquez %sici%s."

#: db_operations.php:600
msgid "Edit or export relational schema"
msgstr "Éditer ou exporter un schéma relationnel"

#: db_printview.php:102 db_tracking.php:85 db_tracking.php:186
#: libraries/config/messages.inc.php:487 libraries/db_structure.lib.php:37
#: libraries/export/pdf.php:100 libraries/export/xml.php:331
#: libraries/header.inc.php:138 libraries/schema/User_Schema.class.php:237
#: server_privileges.php:1745 server_privileges.php:1801
#: server_privileges.php:2065 server_synchronize.php:422
#: server_synchronize.php:865 tbl_tracking.php:643 test/theme.php:74
msgid "Table"
msgstr "Table"

#: db_printview.php:103 libraries/build_html_for_db.lib.php:30
#: libraries/db_structure.lib.php:47 libraries/header_printview.inc.php:62
#: libraries/import.lib.php:147 navigation.php:620 navigation.php:642
#: tbl_printview.php:391 tbl_structure.php:389 tbl_structure.php:475
#: tbl_structure.php:872
msgid "Rows"
msgstr "Lignes"

#: db_printview.php:107 libraries/db_structure.lib.php:58 tbl_indexes.php:188
msgid "Size"
msgstr "Taille"

#: db_printview.php:160 db_structure.php:416 libraries/export/sql.php:636
#: libraries/export/sql.php:967
msgid "in use"
msgstr "utilisé"

#: db_printview.php:185 libraries/db_info.inc.php:86
#: libraries/export/sql.php:591
#: libraries/schema/Pdf_Relation_Schema.class.php:1218 tbl_printview.php:431
#: tbl_structure.php:904
msgid "Creation"
msgstr "Création"

#: db_printview.php:194 libraries/db_info.inc.php:91
#: libraries/export/sql.php:596
#: libraries/schema/Pdf_Relation_Schema.class.php:1223 tbl_printview.php:441
#: tbl_structure.php:912
msgid "Last update"
msgstr "Dernière modification"

#: db_printview.php:203 libraries/db_info.inc.php:96
#: libraries/export/sql.php:601
#: libraries/schema/Pdf_Relation_Schema.class.php:1228 tbl_printview.php:451
#: tbl_structure.php:920
msgid "Last check"
msgstr "Dernière vérification"

#: db_printview.php:220 db_structure.php:439
#, php-format
msgid "%s table"
msgid_plural "%s tables"
msgstr[0] "%s table"
msgstr[1] "%s tables"

#: db_qbe.php:41
msgid "You have to choose at least one column to display"
msgstr "Vous devez choisir au moins une colonne à afficher"

#: db_qbe.php:186
msgid "Switch to"
msgstr "Passer en"

#: db_qbe.php:186
msgid "visual builder"
msgstr "mode visuel"

#: db_qbe.php:222 libraries/db_structure.lib.php:95
#: libraries/display_tbl.lib.php:852
msgid "Sort"
msgstr "Tri"

#: db_qbe.php:231 db_qbe.php:265 libraries/db_structure.lib.php:102
#: libraries/display_tbl.lib.php:505 libraries/display_tbl.lib.php:814
#: server_databases.php:148 server_databases.php:165 tbl_operations.php:275
#: tbl_select.php:277
msgid "Ascending"
msgstr "Croissant"

#: db_qbe.php:232 db_qbe.php:273 libraries/db_structure.lib.php:110
#: libraries/display_tbl.lib.php:510 libraries/display_tbl.lib.php:811
#: server_databases.php:148 server_databases.php:165 tbl_operations.php:276
#: tbl_select.php:278
msgid "Descending"
msgstr "Décroissant"

#: db_qbe.php:286 db_tracking.php:91 libraries/display_tbl.lib.php:390
#: tbl_change.php:278 tbl_tracking.php:648
msgid "Show"
msgstr "Afficher"

#: db_qbe.php:322
msgid "Criteria"
msgstr "Critère"

#: db_qbe.php:375 db_qbe.php:457 db_qbe.php:549 db_qbe.php:580
msgid "Ins"
msgstr "Ajouter"

#: db_qbe.php:379 db_qbe.php:461 db_qbe.php:546 db_qbe.php:577
msgid "And"
msgstr "Et"

#: db_qbe.php:388 db_qbe.php:469 db_qbe.php:551 db_qbe.php:582
msgid "Del"
msgstr "Effacer"

#: db_qbe.php:392 db_qbe.php:473 db_qbe.php:544 db_qbe.php:575
#: libraries/tbl_properties.inc.php:779 server_privileges.php:307
#: tbl_change.php:965 tbl_indexes.php:248 tbl_select.php:251
msgid "Or"
msgstr "Ou"

#: db_qbe.php:529
msgid "Modify"
msgstr "Modifier"

#: db_qbe.php:606
msgid "Add/Delete criteria rows"
msgstr "Ajouter/effacer des lignes"

#: db_qbe.php:618
msgid "Add/Delete columns"
msgstr "Ajouter/effacer des colonnes"

#: db_qbe.php:631 db_qbe.php:656
msgid "Update Query"
msgstr "Mise-à-jour de la requête"

#: db_qbe.php:639
msgid "Use Tables"
msgstr "Utiliser les tables"

#: db_qbe.php:662
#, php-format
msgid "SQL query on database <b>%s</b>:"
msgstr "Requête SQL sur la base <b>%s</b>: "

#: db_qbe.php:956 libraries/common.lib.php:1188
msgid "Submit Query"
msgstr "Exécuter la requête"

#: db_search.php:52 libraries/auth/config.auth.lib.php:83
#: libraries/auth/config.auth.lib.php:102
#: libraries/auth/cookie.auth.lib.php:645 libraries/auth/http.auth.lib.php:51
#: libraries/auth/signon.auth.lib.php:208
msgid "Access denied"
msgstr "Accès refusé"

#: db_search.php:64 db_search.php:307
msgid "at least one of the words"
msgstr "au moins un mot"

#: db_search.php:65 db_search.php:308
msgid "all words"
msgstr "tous les mots"

#: db_search.php:66 db_search.php:309
msgid "the exact phrase"
msgstr "phrase exacte"

#: db_search.php:67 db_search.php:310
msgid "as regular expression"
msgstr "expression réguliére"

#: db_search.php:229
#, php-format
msgid "Search results for \"<i>%s</i>\" %s:"
msgstr "Résultats de la recherche de «<i>%s</i>» %s :"

#: db_search.php:247
#, php-format
msgid "%s match inside table <i>%s</i>"
msgid_plural "%s matches inside table <i>%s</i>"
msgstr[0] "%s occurence dans la table <i>%s</i>"
msgstr[1] "%s occurences dans la table <i>%s</i>"

#: db_search.php:254 libraries/common.lib.php:2830
#: libraries/common.lib.php:3012 libraries/common.lib.php:3013
#: libraries/tbl_links.inc.php:48 tbl_structure.php:560
msgid "Browse"
msgstr "Afficher"

#: db_search.php:259
#, php-format
msgid "Delete the matches for the %s table?"
msgstr "Supprimer de la table %s les occurences?"

#: db_search.php:259 libraries/display_tbl.lib.php:1223
#: libraries/display_tbl.lib.php:2153
#: libraries/schema/User_Schema.class.php:169
#: libraries/schema/User_Schema.class.php:238
#: libraries/schema/User_Schema.class.php:273
#: libraries/schema/User_Schema.class.php:303
#: libraries/sql_query_form.lib.php:448 pmd_general.php:423
#: setup/frames/index.inc.php:138 setup/frames/index.inc.php:229
#: tbl_tracking.php:435 tbl_tracking.php:456 tbl_tracking.php:513
msgid "Delete"
msgstr "Effacer"

#: db_search.php:272
#, php-format
msgid "<b>Total:</b> <i>%s</i> match"
msgid_plural "<b>Total:</b> <i>%s</i> matches"
msgstr[0] "<b>Total :</b> <i>%s</i> occurence"
msgstr[1] "<b>Total :</b> <i>%s</i> occurences"

#: db_search.php:295
msgid "Search in database"
msgstr "Effectuer une nouvelle recherche dans la base de données"

#: db_search.php:298
msgid "Word(s) or value(s) to search for (wildcard: \"%\"):"
msgstr "Mot(s) ou valeur(s) à rechercher (passe-partout: «%») :"

#: db_search.php:303
msgid "Find:"
msgstr "Type de recherche :"

#: db_search.php:307 db_search.php:308
msgid "Words are separated by a space character (\" \")."
msgstr "Séparer les mots par un espace (« »)."

#: db_search.php:321
msgid "Inside table(s):"
msgstr "Dans la(les) table(s) :"

#: db_search.php:351
msgid "Inside column:"
msgstr "Dans la colonne : "

#: db_structure.php:59
msgid "No tables found in database"
msgstr "Aucune table n'a été trouvée dans cette base."

#: db_structure.php:277 tbl_operations.php:688
#, php-format
msgid "Table %s has been emptied"
msgstr "La table %s a été vidée"

#: db_structure.php:286 tbl_operations.php:705
#, php-format
msgid "View %s has been dropped"
msgstr "La vue %s a été supprimée"

#: db_structure.php:286 tbl_operations.php:705
#, php-format
msgid "Table %s has been dropped"
msgstr "La table %s a été effacée"

#: db_structure.php:293 tbl_create.php:295
msgid "Tracking is active."
msgstr "Le suivi est actif."

#: db_structure.php:295 tbl_create.php:297
msgid "Tracking is not active."
msgstr "Le suivi n'est pas activé."

#: db_structure.php:379 libraries/display_tbl.lib.php:2037
#, php-format
msgid ""
"This view has at least this number of rows. Please refer to %sdocumentation%"
"s."
msgstr ""
"Cette vue contient au moins ce nombre de lignes. Veuillez référer à %"
"sdocumentation%s."

#: db_structure.php:393 db_structure.php:407 libraries/header.inc.php:138
#: libraries/tbl_info.inc.php:60 tbl_structure.php:206 test/theme.php:73
msgid "View"
msgstr "Vue"

#: db_structure.php:444 libraries/db_structure.lib.php:40
#: libraries/server_links.inc.php:90 server_replication.php:31
#: server_replication.php:162 server_status.php:383
msgid "Replication"
msgstr "Réplication"

#: db_structure.php:448
msgid "Sum"
msgstr "Somme"

#: db_structure.php:455 libraries/StorageEngine.class.php:351
#, php-format
msgid "%s is the default storage engine on this MySQL server."
msgstr "Sur ce serveur MySQL, le moteur de stockage par défaut est %s."

#: db_structure.php:483 db_structure.php:500 db_structure.php:501
#: libraries/display_tbl.lib.php:2178 libraries/display_tbl.lib.php:2183
#: libraries/mult_submits.inc.php:15 server_databases.php:246
#: server_databases.php:251 server_privileges.php:1666 tbl_structure.php:548
#: tbl_structure.php:557
msgid "With selected:"
msgstr "Pour la sélection :"

#: db_structure.php:486 libraries/display_tbl.lib.php:2173
#: server_databases.php:248 server_privileges.php:583
#: server_privileges.php:1669 tbl_structure.php:551
msgid "Check All"
msgstr "Tout cocher"

#: db_structure.php:490 libraries/display_tbl.lib.php:2174
#: libraries/replication_gui.lib.php:35 server_databases.php:250
#: server_privileges.php:586 server_privileges.php:1673 tbl_structure.php:555
msgid "Uncheck All"
msgstr "Tout décocher"

#: db_structure.php:495
msgid "Check tables having overhead"
msgstr "Cocher tables avec pertes"

#: db_structure.php:503 libraries/config/messages.inc.php:161
#: libraries/db_links.inc.php:56 libraries/display_tbl.lib.php:2191
#: libraries/display_tbl.lib.php:2325 libraries/server_links.inc.php:69
#: libraries/tbl_links.inc.php:73 prefs_manage.php:288
#: server_privileges.php:1354 setup/frames/menu.inc.php:21
msgid "Export"
msgstr "Exporter"

#: db_structure.php:505 db_structure.php:567
#: libraries/display_tbl.lib.php:2280 tbl_structure.php:586
#: tbl_structure.php:588
msgid "Print view"
msgstr "Version imprimable"

#: db_structure.php:509 libraries/common.lib.php:3021
#: libraries/common.lib.php:3022
msgid "Empty"
msgstr "Vider"

#: db_structure.php:511 db_tracking.php:104 libraries/Index.class.php:487
#: libraries/common.lib.php:3019 libraries/common.lib.php:3020
#: server_databases.php:252 tbl_structure.php:151 tbl_structure.php:152
#: tbl_structure.php:564
msgid "Drop"
msgstr "Supprimer"

#: db_structure.php:513 tbl_operations.php:604
msgid "Check table"
msgstr "Vérifier la table"

#: db_structure.php:515 tbl_operations.php:653 tbl_structure.php:804
#: tbl_structure.php:806
msgid "Optimize table"
msgstr "Optimiser la table"

#: db_structure.php:517 tbl_operations.php:640
msgid "Repair table"
msgstr "Réparer la table"

#: db_structure.php:519 tbl_operations.php:627
msgid "Analyze table"
msgstr "Analyser la table"

#: db_structure.php:521
#| msgid "Go to table"
msgid "Add prefix to table"
msgstr "Ajouter un préfixe à la table"

#: db_structure.php:523 libraries/mult_submits.inc.php:246
#| msgid "Replace table data with file"
msgid "Replace table prefix"
msgstr "Remplacer le préfixe de table"

#: db_structure.php:525 libraries/mult_submits.inc.php:246
#| msgid "Replace table data with file"
msgid "Copy table with prefix"
msgstr "Copier la table avec un préfixe"

#: db_structure.php:574 libraries/schema/User_Schema.class.php:387
msgid "Data Dictionary"
msgstr "Dictionnaire de données"

#: db_tracking.php:79
msgid "Tracked tables"
msgstr "Tables faisant l'objet d'un suivi"

#: db_tracking.php:84 libraries/config/messages.inc.php:481
#: libraries/export/htmlword.php:89 libraries/export/latex.php:162
#: libraries/export/odt.php:120 libraries/export/pdf.php:100
#: libraries/export/sql.php:453 libraries/export/texytext.php:77
#: libraries/export/xml.php:258 libraries/header.inc.php:125
#: libraries/header_printview.inc.php:57 server_databases.php:147
#: server_privileges.php:1740 server_privileges.php:1801
#: server_privileges.php:2059 server_processlist.php:68
#: server_synchronize.php:1194 server_synchronize.php:1198
#: tbl_tracking.php:642 test/theme.php:64
msgid "Database"
msgstr "Base de données"

#: db_tracking.php:86
msgid "Last version"
msgstr "Dernière version"

#: db_tracking.php:87 tbl_tracking.php:645
msgid "Created"
msgstr "Créé"

#: db_tracking.php:88 tbl_tracking.php:646
msgid "Updated"
msgstr "Mis à jour"

#: db_tracking.php:89 libraries/common.lib.php:1354
#: libraries/server_links.inc.php:50 server_processlist.php:71
#: tbl_tracking.php:647 test/theme.php:100
msgid "Status"
msgstr "État"

#: db_tracking.php:90 libraries/Index.class.php:439
#: libraries/db_structure.lib.php:44 server_databases.php:181
#: server_privileges.php:1612 server_privileges.php:1805
#: server_privileges.php:2154 tbl_structure.php:208
msgid "Action"
msgstr "Action"

#: db_tracking.php:101 js/messages.php:36
msgid "Delete tracking data for this table"
msgstr "Supprimer les données de suivi de cette table"

#: db_tracking.php:119 tbl_tracking.php:599 tbl_tracking.php:657
msgid "active"
msgstr "actif"

#: db_tracking.php:121 tbl_tracking.php:601 tbl_tracking.php:659
msgid "not active"
msgstr "non activé"

#: db_tracking.php:134
msgid "Versions"
msgstr "Versions"

#: db_tracking.php:135 tbl_tracking.php:409 tbl_tracking.php:676
msgid "Tracking report"
msgstr "Rapport de suivi"

#: db_tracking.php:136 tbl_tracking.php:244 tbl_tracking.php:676
msgid "Structure snapshot"
msgstr "Instantané"

#: db_tracking.php:181
msgid "Untracked tables"
msgstr "Tables ne faisant pas l'objet d'un suivi"

#: db_tracking.php:201 db_tracking.php:203 tbl_structure.php:622
#: tbl_structure.php:624
msgid "Track table"
msgstr "Suivre la table"

#: db_tracking.php:229
msgid "Database Log"
msgstr "Journal de la base de données"

#: enum_editor.php:21 libraries/tbl_properties.inc.php:793
#, php-format
msgid "Values for the column \"%s\""
msgstr "Valeurs pour la colonne «%s»"

#: enum_editor.php:22 libraries/tbl_properties.inc.php:794
msgid "Enter each value in a separate field."
msgstr "Saisir chaque valeur dans un champ séparé."

#: enum_editor.php:57
msgid "+ Restart insertion and add a new value"
msgstr "+ Recommencer l'insertion et ajouter une valeur"

#: enum_editor.php:67
msgid "Output"
msgstr "Résultat"

#: enum_editor.php:68
msgid "Copy and paste the joined values into the \"Length/Values\" field"
msgstr "Copiez les valeurs et collez-les dans le champ «Taille/Valeurs»"

#: export.php:73
msgid "Selected export type has to be saved in file!"
msgstr "Ce choix d'exportation doit être sauvegardé dans un fichier !"

#: export.php:164 export.php:189 export.php:671
#, php-format
msgid "Insufficient space to save the file %s."
msgstr "Espace-disque insuffisant pour enregistrer le fichier %s."

#: export.php:307
#, php-format
msgid ""
"File %s already exists on server, change filename or check overwrite option."
msgstr ""
"Le fichier %s existe déjà sur le serveur, veuillez changer le nom, ou cocher "
"l'option d'écrasement des fichiers existants."

#: export.php:311 export.php:315
#, php-format
msgid "The web server does not have permission to save the file %s."
msgstr ""
"Le serveur web n'a pas les permissions nécessaires pour enregistrer le "
"fichier %s."

#: export.php:673
#, php-format
msgid "Dump has been saved to file %s."
msgstr "Le fichier d'exportation a été sauvegardé sous %s."

#: import.php:58
#, php-format
msgid ""
"You probably tried to upload too large file. Please refer to %sdocumentation%"
"s for ways to workaround this limit."
msgstr ""
"Vous avez probablement tenté de télécharger un fichier trop volumineux. "
"Veuillez vous référer à la %sdocumentation%s pour des façons de contourner "
"cette limite."

#: import.php:278 import.php:331 libraries/File.class.php:501
#: libraries/File.class.php:611
msgid "File could not be read"
msgstr "Le fichier n'a pu être lu"

#: import.php:286 import.php:295 import.php:314 import.php:323
#: libraries/File.class.php:681 libraries/File.class.php:689
#: libraries/File.class.php:705 libraries/File.class.php:713
#, php-format
msgid ""
"You attempted to load file with unsupported compression (%s). Either support "
"for it is not implemented or disabled by your configuration."
msgstr ""
"Vous avez tenté d'importer un fichier dont le mode de compression (%s) n'est "
"pas supporté par votre configuration PHP ou est désactivé dans celle-ci."

#: import.php:336
msgid ""
"No data was received to import. Either no file name was submitted, or the "
"file size exceeded the maximum size permitted by your PHP configuration. See "
"[a@./Documentation.html#faq1_16@Documentation]FAQ 1.16[/a]."
msgstr ""
"Aucune données n'a été reçu en vue de l'importation. Aucun nom de fichier "
"n'a été fourni, ou encore la taille du fichier a dépassé la limite permise "
"par votre configuration de PHP. Voir [a@./Documentation."
"html#faq1_16@Documentation]FAQ 1.16[/a]."

#: import.php:371 libraries/display_import.lib.php:23
msgid "Could not load import plugins, please check your installation!"
msgstr ""
"Chargement impossible des greffons d'importation, veuillez vérifier votre "
"installation !"

#: import.php:396
msgid "The bookmark has been deleted."
msgstr "Le signet a été effacé."

#: import.php:400
msgid "Showing bookmark"
msgstr "Affichage du signet"

#: import.php:402 sql.php:884
#, php-format
msgid "Bookmark %s created"
msgstr "Signet %s créé"

#: import.php:408 import.php:414
#, php-format
msgid "Import has been successfully finished, %d queries executed."
msgstr "L'importation s'est terminée avec succès, %d requêtes exécutées."

#: import.php:423
msgid ""
"Script timeout passed, if you want to finish import, please resubmit same "
"file and import will resume."
msgstr ""
"La limite de temps a été atteinte; si vous voulez terminer l'importation, "
"soumettez à nouveau le même fichier et l'importation continuera."

#: import.php:425
msgid ""
"However on last run no data has been parsed, this usually means phpMyAdmin "
"won't be able to finish this import unless you increase php time limits."
msgstr ""
"Cependant lors du dernier traitement, aucune section n'a été analysée; ceci "
"signifie que phpMyAdmin ne pourra terminer cette importation, à moins que la "
"limite de temps de PHP ne soit augmentée."

#: import.php:453 libraries/Message.class.php:185
#: libraries/display_tbl.lib.php:2074 libraries/sql_query_form.lib.php:140
#: tbl_operations.php:228 tbl_relation.php:289 tbl_row_action.php:126
#: view_operations.php:60
msgid "Your SQL query has been executed successfully"
msgstr "Votre requête SQL a été exécutée avec succès"

#: import_status.php:30 libraries/common.lib.php:682
#: libraries/schema/Export_Relation_Schema.class.php:215 user_password.php:123
msgid "Back"
msgstr "Retour"

#: index.php:185
msgid "phpMyAdmin is more friendly with a <b>frames-capable</b> browser."
msgstr ""
"phpMyAdmin est plus convivial avec un navigateur <b>supportant les cadres</"
"b>."

#: js/messages.php:25 server_synchronize.php:344 server_synchronize.php:356
#: server_synchronize.php:372 server_synchronize.php:379
#: server_synchronize.php:738 server_synchronize.php:766
#: server_synchronize.php:794 server_synchronize.php:806
msgid "Click to select"
msgstr "Cliquer pour sélectionner"

#: js/messages.php:26
msgid "Click to unselect"
msgstr "Cliquer pour désélectionner"

#: js/messages.php:27 libraries/import.lib.php:103 sql.php:195
msgid "\"DROP DATABASE\" statements are disabled."
msgstr "La commande «DROP DATABASE» est désactivée."

#: js/messages.php:30 libraries/mult_submits.inc.php:277 sql.php:293
msgid "Do you really want to "
msgstr "Voulez-vous vraiment effectuer "

#: js/messages.php:31 libraries/mult_submits.inc.php:277 sql.php:278
msgid "You are about to DESTROY a complete database!"
msgstr "Vous êtes sur le point de DÉTRUIRE une base de données !"

#: js/messages.php:32
#| msgid "You are about to DESTROY a complete database!"
msgid "You are about to DESTROY a complete table!"
msgstr "Vous êtes sur le point de DÉTRUIRE une table au complet !"

#: js/messages.php:33
#| msgid "You are about to DESTROY a complete database!"
msgid "You are about to TRUNCATE a complete table!"
msgstr "Vous êtes sur le point de VIDER une table au complet !"

#: js/messages.php:34
msgid "Dropping Event"
msgstr "Destruction d'évènement"

#: js/messages.php:35
msgid "Dropping Procedure"
msgstr "Destruction de procédure"

#: js/messages.php:37
msgid "Deleting tracking data"
msgstr "Suppression des données de suivi"

#: js/messages.php:38
msgid "Dropping Primary Key/Index"
msgstr "Destruction de clé primaire / index"

#: js/messages.php:39
msgid "This operation could take a long time. Proceed anyway?"
msgstr "Cette opération pourrait être longue. Procéder quand même ?"

#: js/messages.php:42
msgid "You are about to DISABLE a BLOB Repository!"
msgstr "Vous allez DÉSACTIVER un dépôt BLOB !"

#: js/messages.php:43
#, php-format
msgid "Are you sure you want to disable all BLOB references for database %s?"
msgstr ""
"Êtes-vous certain de vouloir désactiver toutes les références BLOB pour la "
"base %s ?"

#: js/messages.php:46
msgid "Missing value in the form!"
msgstr "Formulaire incomplet !"

#: js/messages.php:47
msgid "This is not a number!"
msgstr "Ce n'est pas un nombre !"

#: js/messages.php:50
msgid "The host name is empty!"
msgstr "Le nom de serveur est vide !"

#: js/messages.php:51
msgid "The user name is empty!"
msgstr "Le nom d'utilisateur est vide !"

#: js/messages.php:52 server_privileges.php:1221 user_password.php:64
msgid "The password is empty!"
msgstr "Le mot de passe est vide !"

#: js/messages.php:53 server_privileges.php:1219 user_password.php:67
msgid "The passwords aren't the same!"
msgstr "Les mots de passe doivent être identiques !"

#: js/messages.php:54
msgid "Add a New User"
msgstr "Ajouter un utilisateur"

#: js/messages.php:55
msgid "Create User"
msgstr "Créer un compte d'utilisateur"

#: js/messages.php:56
msgid "Reloading Privileges"
msgstr "Chargement des privilèges en cours"

#: js/messages.php:57
msgid "Removing Selected Users"
msgstr "Effacement des utilisateurs sélectionnés"

#: js/messages.php:58 libraries/tbl_properties.inc.php:792
#: tbl_tracking.php:244 tbl_tracking.php:409
msgid "Close"
msgstr "Fermer"

#: js/messages.php:62 libraries/tbl_properties.inc.php:797 pmd_general.php:388
#: pmd_general.php:425 pmd_general.php:545 pmd_general.php:593
#: pmd_general.php:669 pmd_general.php:723 pmd_general.php:786
msgid "Cancel"
msgstr "Annuler"

#: js/messages.php:65
msgid "Loading"
msgstr "Chargement"

#: js/messages.php:66
msgid "Processing Request"
msgstr "Requête en traitement"

#: js/messages.php:67 libraries/import/ods.php:80
msgid "Error in Processing Request"
msgstr "Erreur dans le traitement de la requête"

#: js/messages.php:68
msgid "Dropping Column"
msgstr "Suppression de la colonne"

#: js/messages.php:69
msgid "Adding Primary Key"
msgstr "Ajout de clé primaire"

#: js/messages.php:70 libraries/relation.lib.php:87 pmd_general.php:386
#: pmd_general.php:543 pmd_general.php:591 pmd_general.php:667
#: pmd_general.php:721 pmd_general.php:784
msgid "OK"
msgstr "OK"

#: js/messages.php:73
msgid "Renaming Databases"
msgstr "Changement de nom de la base de données"

#: js/messages.php:74
msgid "Reload Database"
msgstr "Rafraîchir la base de données"

#: js/messages.php:75
msgid "Copying Database"
msgstr "Copie de la base de données"

#: js/messages.php:76
msgid "Changing Charset"
msgstr "Changement du jeu de caractères"

#: js/messages.php:77
msgid "Table must have at least one column"
msgstr "La table doit comporter au moins une colonne."

#: js/messages.php:78
msgid "Create Table"
msgstr "Nouvelle table"

#: js/messages.php:83
msgid "Searching"
msgstr "En recherche"

#: js/messages.php:84
#| msgid "Hide search criteria"
msgid "Hide search results"
msgstr "Cacher les résultats de recherche"

#: js/messages.php:85
#| msgid "Show search criteria"
msgid "Show search results"
msgstr "Afficher les résultats de recherche"

#: js/messages.php:90
msgid ""
"Note: If the file contains multiple tables, they will be combined into one"
msgstr "Note : si le fichier contient plusieurs tables, elles seront combinées"

#: js/messages.php:93
msgid "Hide query box"
msgstr "Cacher zone SQL"

#: js/messages.php:94
msgid "Show query box"
msgstr "Montrer zone SQL"

#: js/messages.php:95
msgid "Inline Edit"
msgstr "Éditer en place"

#: js/messages.php:96 libraries/config/FormDisplay.tpl.php:332
#: libraries/schema/User_Schema.class.php:317
#: libraries/tbl_properties.inc.php:777 setup/frames/config.inc.php:39
#: setup/frames/index.inc.php:227 tbl_change.php:1054 tbl_indexes.php:246
#: tbl_relation.php:563
msgid "Save"
msgstr "Sauvegarder"

#: js/messages.php:97 libraries/display_tbl.lib.php:593 pmd_general.php:158
#: tbl_change.php:315 tbl_change.php:321
msgid "Hide"
msgstr "Cacher"

#: js/messages.php:100
msgid "Hide search criteria"
msgstr "Cacher les critères de recherche"

#: js/messages.php:101
msgid "Show search criteria"
msgstr "Afficher les critères de recherche"

#: js/messages.php:104 tbl_change.php:303 tbl_indexes.php:198
#: tbl_indexes.php:223
msgid "Ignore"
msgstr "Ignorer"

#: js/messages.php:107
msgid "Select referenced key"
msgstr "Sélectionnez la clé référencée"

#: js/messages.php:108
msgid "Select Foreign Key"
msgstr "Choisissez la clé étrangère"

#: js/messages.php:109
msgid "Please select the primary key or a unique key"
msgstr "Veuillez choisir la clé primaire ou un index unique"

#: js/messages.php:110 pmd_general.php:87 tbl_relation.php:545
msgid "Choose column to display"
msgstr "Colonne descriptive"

#: js/messages.php:111
msgid ""
"You haven't saved the changes in the layout. They will be lost if you don't "
"save them.Do you want to continue?"
msgstr ""
"Vous n'avez pas sauvegardé les changements. Ils seront perdus si vous ne les "
"sauvegardez pas. Voulez-vous continuer?"

#: js/messages.php:114
msgid "Add an option for column "
msgstr "Ajouter une option pour la colonne"

#: js/messages.php:117
msgid "Generate password"
msgstr "Générer un mot de passe"

#: js/messages.php:118 libraries/replication_gui.lib.php:365
msgid "Generate"
msgstr "Générer"

#: js/messages.php:119
msgid "Change Password"
msgstr "Modifier le mot de passe"

#: js/messages.php:122 tbl_structure.php:471
msgid "More"
msgstr "plus"

#: js/messages.php:125 setup/lib/index.lib.php:158
#, php-format
msgid ""
"A newer version of phpMyAdmin is available and you should consider "
"upgrading. The newest version is %s, released on %s."
msgstr ""
"Une nouvelle version de phpMyAdmin est disponible et vous devriez songer à "
"une mise à niveau. La version la plus récente est %s, publiée le %s."

#. l10n: Latest available phpMyAdmin version
#: js/messages.php:127
msgid ", latest stable version:"
msgstr ", dernière version stable :"

#: js/messages.php:128
#| msgid "Jump to database"
msgid "up to date"
msgstr "à jour"

#. l10n: Display text for calendar close link
#: js/messages.php:146
msgid "Done"
msgstr "Fermer"

#. l10n: Display text for previous month link in calendar
#: js/messages.php:148
msgid "Prev"
msgstr "Précédent"

#. l10n: Display text for next month link in calendar
#: js/messages.php:150 libraries/common.lib.php:2371
#: libraries/common.lib.php:2374 libraries/display_tbl.lib.php:353
#: server_binlog.php:189 server_binlog.php:191 tbl_printview.php:421
#: tbl_structure.php:896
msgid "Next"
msgstr "Suivant"

#. l10n: Display text for current month link in calendar
#: js/messages.php:152
msgid "Today"
msgstr "Aujourd'hui"

#: js/messages.php:155
msgid "January"
msgstr "Janvier"

#: js/messages.php:156
msgid "February"
msgstr "Février"

#: js/messages.php:157
msgid "March"
msgstr "Mars"

#: js/messages.php:158
msgid "April"
msgstr "Avril"

#: js/messages.php:159
msgid "May"
msgstr "Mai"

#: js/messages.php:160
msgid "June"
msgstr "Juin"

#: js/messages.php:161
msgid "July"
msgstr "Juillet"

#: js/messages.php:162
msgid "August"
msgstr "Août"

#: js/messages.php:163
msgid "September"
msgstr "Septembre"

#: js/messages.php:164
msgid "October"
msgstr "Octobre"

#: js/messages.php:165
msgid "November"
msgstr "Novembre"

#: js/messages.php:166
msgid "December"
msgstr "Décembre"

#. l10n: Short month name
#: js/messages.php:170 libraries/common.lib.php:1569
msgid "Jan"
msgstr "Janvier"

#. l10n: Short month name
#: js/messages.php:172 libraries/common.lib.php:1571
msgid "Feb"
msgstr "Février"

#. l10n: Short month name
#: js/messages.php:174 libraries/common.lib.php:1573
msgid "Mar"
msgstr "Mars"

#. l10n: Short month name
#: js/messages.php:176 libraries/common.lib.php:1575
msgid "Apr"
msgstr "Avril"

#. l10n: Short month name
#: js/messages.php:178 libraries/common.lib.php:1577
msgctxt "Short month name"
msgid "May"
msgstr "Mai"

#. l10n: Short month name
#: js/messages.php:180 libraries/common.lib.php:1579
msgid "Jun"
msgstr "Juin"

#. l10n: Short month name
#: js/messages.php:182 libraries/common.lib.php:1581
msgid "Jul"
msgstr "Juillet"

#. l10n: Short month name
#: js/messages.php:184 libraries/common.lib.php:1583
msgid "Aug"
msgstr "Août"

#. l10n: Short month name
#: js/messages.php:186 libraries/common.lib.php:1585
msgid "Sep"
msgstr "Septembre"

#. l10n: Short month name
#: js/messages.php:188 libraries/common.lib.php:1587
msgid "Oct"
msgstr "Octobre"

#. l10n: Short month name
#: js/messages.php:190 libraries/common.lib.php:1589
msgid "Nov"
msgstr "Novembre"

#. l10n: Short month name
#: js/messages.php:192 libraries/common.lib.php:1591
msgid "Dec"
msgstr "Décembre"

#: js/messages.php:195
msgid "Sunday"
msgstr "Dimanche"

#: js/messages.php:196
msgid "Monday"
msgstr "Lundi"

#: js/messages.php:197
msgid "Tuesday"
msgstr "Mardi"

#: js/messages.php:198
msgid "Wednesday"
msgstr "Mercredi"

#: js/messages.php:199
msgid "Thursday"
msgstr "Jeudi"

#: js/messages.php:200
msgid "Friday"
msgstr "Vendredi"

#: js/messages.php:201
msgid "Saturday"
msgstr "Samedi"

#. l10n: Short week day name
#: js/messages.php:205 libraries/common.lib.php:1594
msgid "Sun"
msgstr "Dim"

#. l10n: Short week day name
#: js/messages.php:207 libraries/common.lib.php:1596
msgid "Mon"
msgstr "Lun"

#. l10n: Short week day name
#: js/messages.php:209 libraries/common.lib.php:1598
msgid "Tue"
msgstr "Mar"

#. l10n: Short week day name
#: js/messages.php:211 libraries/common.lib.php:1600
msgid "Wed"
msgstr "Mer"

#. l10n: Short week day name
#: js/messages.php:213 libraries/common.lib.php:1602
msgid "Thu"
msgstr "Jeu"

#. l10n: Short week day name
#: js/messages.php:215 libraries/common.lib.php:1604
msgid "Fri"
msgstr "Ven"

#. l10n: Short week day name
#: js/messages.php:217 libraries/common.lib.php:1606
msgid "Sat"
msgstr "Sam"

#. l10n: Minimal week day name
#: js/messages.php:221
msgid "Su"
msgstr "Di"

#. l10n: Minimal week day name
#: js/messages.php:223
msgid "Mo"
msgstr "Lu"

#. l10n: Minimal week day name
#: js/messages.php:225
msgid "Tu"
msgstr "Ma"

#. l10n: Minimal week day name
#: js/messages.php:227
msgid "We"
msgstr "Me"

#. l10n: Minimal week day name
#: js/messages.php:229
msgid "Th"
msgstr "Je"

#. l10n: Minimal week day name
#: js/messages.php:231
msgid "Fr"
msgstr "Ve"

#. l10n: Minimal week day name
#: js/messages.php:233
msgid "Sa"
msgstr "Sa"

#. l10n: Column header for week of the year in calendar
#: js/messages.php:235
msgid "Wk"
msgstr "Sem"

#: js/messages.php:237
msgid "Hour"
msgstr "Heure"

#: js/messages.php:238
msgid "Minute"
msgstr "Minute"

#: js/messages.php:239
msgid "Second"
msgstr "Seconde"

#: libraries/Config.class.php:1190 tbl_chart.php:159
msgid "Font size"
msgstr "Taille du texte"

#: libraries/File.class.php:310
msgid "The uploaded file exceeds the upload_max_filesize directive in php.ini."
msgstr ""
"La taille du fichier téléchargé dépasse la limite permise par la directive "
"upload_max_filesize de php.ini."

#: libraries/File.class.php:313
msgid ""
"The uploaded file exceeds the MAX_FILE_SIZE directive that was specified in "
"the HTML form."
msgstr ""
"La taille du fichier téléchargé dépasse la limite permise par la directive "
"MAX_FILE_SIZE présente dans le formulaire HTML."

#: libraries/File.class.php:316
msgid "The uploaded file was only partially uploaded."
msgstr "Le fichier n'a été que partiellement téléchargé."

#: libraries/File.class.php:319
msgid "Missing a temporary folder."
msgstr "Répertoire temporaire manquant."

#: libraries/File.class.php:322
msgid "Failed to write file to disk."
msgstr "Erreur lors de l'écriture du fichier sur disque."

#: libraries/File.class.php:325
msgid "File upload stopped by extension."
msgstr "Téléchargement arrêté par l'extension."

#: libraries/File.class.php:328
msgid "Unknown error in file upload."
msgstr "Erreur inconnue durant le téléchargement."

#: libraries/File.class.php:559
msgid ""
"Error moving the uploaded file, see [a@./Documentation."
"html#faq1_11@Documentation]FAQ 1.11[/a]"
msgstr ""
"Erreur lors du déplacement du fichier téléchargé, voir [a@./Documentation."
"html#faq1_11@Documentation]FAQ 1.11[/a]"

#: libraries/Index.class.php:427 tbl_relation.php:526
msgid "No index defined!"
msgstr "Aucun index n'est défini !"

#: libraries/Index.class.php:432 libraries/build_html_for_db.lib.php:40
#: tbl_tracking.php:309
msgid "Indexes"
msgstr "Index"

#: libraries/Index.class.php:443 libraries/tbl_properties.inc.php:522
#: tbl_structure.php:155 tbl_structure.php:159 tbl_structure.php:567
#: tbl_tracking.php:315
msgid "Unique"
msgstr "Unique"

#: libraries/Index.class.php:444 tbl_tracking.php:316
msgid "Packed"
msgstr "Compressé"

#: libraries/Index.class.php:446 tbl_tracking.php:318
msgid "Cardinality"
msgstr "Cardinalité"

#: libraries/Index.class.php:449 tbl_tracking.php:272 tbl_tracking.php:321
msgid "Comment"
msgstr "Commentaire"

#: libraries/Index.class.php:465 libraries/common.lib.php:626
#: libraries/common.lib.php:1164 libraries/common.lib.php:3023
#: libraries/config/messages.inc.php:461 libraries/display_tbl.lib.php:1187
#: libraries/import.lib.php:1150 libraries/import.lib.php:1174
#: libraries/schema/User_Schema.class.php:168 setup/frames/index.inc.php:137
msgid "Edit"
msgstr "Modifier"

#: libraries/Index.class.php:471
msgid "The primary key has been dropped"
msgstr "La clé primaire a été effacée"

#: libraries/Index.class.php:475
#, php-format
msgid "Index %s has been dropped"
msgstr "L'index %s a été effacé"

#: libraries/Index.class.php:579
#, php-format
msgid ""
"The indexes %1$s and %2$s seem to be equal and one of them could possibly be "
"removed."
msgstr ""
"Les index %1$s et %2$s semblent identiques et l'un d'eux pourrait être "
"supprimé."

#: libraries/List_Database.class.php:430 libraries/config/messages.inc.php:174
#: libraries/server_links.inc.php:42 server_databases.php:100
#: server_privileges.php:1740 test/theme.php:92
msgid "Databases"
msgstr "Bases de données"

#: libraries/Message.class.php:205 libraries/blobstreaming.lib.php:308
#: libraries/blobstreaming.lib.php:314 libraries/common.lib.php:593
#: libraries/core.lib.php:232 libraries/import.lib.php:136 tbl_change.php:961
#: tbl_operations.php:228 tbl_relation.php:287 view_operations.php:60
msgid "Error"
msgstr "Erreur"

#: libraries/Message.class.php:260
#, php-format
msgid "%1$d row affected."
msgid_plural "%1$d rows affected."
msgstr[0] "%1$d ligne affectée."
msgstr[1] "%1$d lignes affectées."

#: libraries/Message.class.php:279
#, php-format
msgid "%1$d row deleted."
msgid_plural "%1$d rows deleted."
msgstr[0] "%1$d ligne supprimée."
msgstr[1] "%1$d lignes supprimées."

#: libraries/Message.class.php:298
#, php-format
msgid "%1$d row inserted."
msgid_plural "%1$d rows inserted."
msgstr[0] "%1$d ligne insérée."
msgstr[1] "%1$d lignes insérées."

#: libraries/StorageEngine.class.php:194
msgid ""
"There is no detailed status information available for this storage engine."
msgstr ""
"Aucune information détaillée sur l'état n'est disponible pour ce moteur de "
"stockage."

#: libraries/StorageEngine.class.php:354
#, php-format
msgid "%s is available on this MySQL server."
msgstr "%s est disponible sur ce serveur MySQL."

#: libraries/StorageEngine.class.php:357
#, php-format
msgid "%s has been disabled for this MySQL server."
msgstr "%s a été désactivé sur ce serveur MySQL."

#: libraries/StorageEngine.class.php:361
#, php-format
msgid "This MySQL server does not support the %s storage engine."
msgstr "Ce serveur MySQL ne supporte pas le moteur de stockage %s."

#: libraries/Table.class.php:1017
msgid "Invalid database"
msgstr "Nom de base de données invalide"

#: libraries/Table.class.php:1031 tbl_get_field.php:25
msgid "Invalid table name"
msgstr "Nom de table invalide"

#: libraries/Table.class.php:1046
#, php-format
msgid "Error renaming table %1$s to %2$s"
msgstr "Erreur lors du renommage de %1$s en %2$s"

#: libraries/Table.class.php:1129
#, php-format
msgid "Table %s has been renamed to %s"
msgstr "La table %s se nomme maintenant %s"

#: libraries/Theme.class.php:160
#, php-format
msgid "No valid image path for theme %s found!"
msgstr "Chemin des images inexistant pour le thème %s !"

#: libraries/Theme.class.php:380
msgid "No preview available."
msgstr "Prévisualisation non disponible."

#: libraries/Theme.class.php:383
msgid "take it"
msgstr "utiliser celui-ci"

#: libraries/Theme_Manager.class.php:109
#, php-format
msgid "Default theme %s not found!"
msgstr "Thème par défaut %s inexistant !"

#: libraries/Theme_Manager.class.php:147
#, php-format
msgid "Theme %s not found!"
msgstr "Thème %s inexistant !"

#: libraries/Theme_Manager.class.php:215
#, php-format
msgid "Theme path not found for theme %s!"
msgstr "Chemin non trouvé pour le thème %s !"

#: libraries/Theme_Manager.class.php:291 test/theme.php:160 themes.php:20
#: themes.php:40
msgid "Theme / Style"
msgstr "Thème / Style"

#: libraries/auth/config.auth.lib.php:76
msgid "Cannot connect: invalid settings."
msgstr "Connexion impossible: paramètres incorrects."

#: libraries/auth/config.auth.lib.php:91
#: libraries/auth/cookie.auth.lib.php:204 libraries/auth/http.auth.lib.php:64
#: test/theme.php:151
#, php-format
msgid "Welcome to %s"
msgstr "Bienvenue sur %s"

#: libraries/auth/config.auth.lib.php:106
#, php-format
msgid ""
"You probably did not create a configuration file. You might want to use the %"
"1$ssetup script%2$s to create one."
msgstr ""
"La raison probable est que vous n'avez pas créé de fichier de configuration. "
"Vous pouvez utiliser le %1$sscript de configuration%2$s dans ce but."

#: libraries/auth/config.auth.lib.php:115
msgid ""
"phpMyAdmin tried to connect to the MySQL server, and the server rejected the "
"connection. You should check the host, username and password in your "
"configuration and make sure that they correspond to the information given by "
"the administrator of the MySQL server."
msgstr ""
"phpMyAdmin a tenté de se connecter au serveur MySQL, et le serveur a rejeté "
"la connexion. Veuillez vérifier les valeurs de host, username et password "
"dans votre configuration et vous assurer qu'elles correspondent aux "
"informations fournies par l'administrateur du serveur MySQL."

#: libraries/auth/cookie.auth.lib.php:229
msgid "Log in"
msgstr "Connexion"

#: libraries/auth/cookie.auth.lib.php:231
#: libraries/auth/cookie.auth.lib.php:233
#: libraries/navigation_header.inc.php:95
#: libraries/navigation_header.inc.php:99
msgid "phpMyAdmin documentation"
msgstr "Documentation de phpMyAdmin"

#: libraries/auth/cookie.auth.lib.php:243
#: libraries/auth/cookie.auth.lib.php:244
msgid "You can enter hostname/IP address and port separated by space."
msgstr ""
"Vous pouvez entrer le nom du serveur ou son adresse IP, ainsi que le port "
"séparé par un espace."

#: libraries/auth/cookie.auth.lib.php:243
msgid "Server:"
msgstr "Serveur : "

#: libraries/auth/cookie.auth.lib.php:248
msgid "Username:"
msgstr "Utilisateur : "

#: libraries/auth/cookie.auth.lib.php:252
msgid "Password:"
msgstr "Mot de passe : "

#: libraries/auth/cookie.auth.lib.php:259
msgid "Server Choice"
msgstr "Choix du serveur"

#: libraries/auth/cookie.auth.lib.php:305 libraries/header.inc.php:72
msgid "Cookies must be enabled past this point."
msgstr "Vous devez accepter les cookies pour poursuivre."

#: libraries/auth/cookie.auth.lib.php:643
#: libraries/auth/signon.auth.lib.php:206
msgid ""
"Login without a password is forbidden by configuration (see AllowNoPassword)"
msgstr ""
"La configuration interdit une connexion sans mot de passe (voir "
"AllowNoPassword)"

#: libraries/auth/cookie.auth.lib.php:647
#: libraries/auth/signon.auth.lib.php:210
#, php-format
msgid "No activity within %s seconds; please log in again"
msgstr "Aucune activité depuis %s secondes ou plus, veuillez vous reconnecter"

#: libraries/auth/cookie.auth.lib.php:657
#: libraries/auth/cookie.auth.lib.php:659
#: libraries/auth/signon.auth.lib.php:216
msgid "Cannot log in to the MySQL server"
msgstr "Connexion au serveur MySQL non permise"

#: libraries/auth/http.auth.lib.php:69
msgid "Wrong username/password. Access denied."
msgstr "Erreur d'utilisateur/mot de passe. Accès refusé."

#: libraries/auth/swekey/swekey.auth.lib.php:118
#, php-format
msgid "File %s does not contain any key id"
msgstr "Le fichier %s ne contient pas d'identifiant de clé"

#: libraries/auth/swekey/swekey.auth.lib.php:157
#: libraries/auth/swekey/swekey.auth.lib.php:180
msgid "Hardware authentication failed"
msgstr "L'authentification matérielle a échoué"

#: libraries/auth/swekey/swekey.auth.lib.php:166
msgid "No valid authentication key plugged"
msgstr "La clé d'authentification n'est pas branchée"

#: libraries/auth/swekey/swekey.auth.lib.php:202
msgid "Authenticating..."
msgstr "Authentification en cours..."

#: libraries/blobstreaming.lib.php:241
msgid "PBMS error"
msgstr "Erreur PBMS"

#: libraries/blobstreaming.lib.php:267
msgid "PBMS connection failed:"
msgstr "La connexion PBMS a échoué :"

#: libraries/blobstreaming.lib.php:312
msgid "PBMS get BLOB info failed:"
msgstr "L'accès aux informations BLOB de PBMS a échoué :"

#: libraries/blobstreaming.lib.php:320
msgid "get BLOB Content-Type failed"
msgstr "L'accès au Content-Type du BLOB a échoué"

#: libraries/blobstreaming.lib.php:347
msgid "View image"
msgstr "Afficher l'image"

#: libraries/blobstreaming.lib.php:351
msgid "Play audio"
msgstr "Lecture audio"

#: libraries/blobstreaming.lib.php:356
msgid "View video"
msgstr "Lecture vidéo"

#: libraries/blobstreaming.lib.php:360
msgid "Download file"
msgstr "Télécharger"

#: libraries/blobstreaming.lib.php:421
#, php-format
msgid "Could not open file: %s"
msgstr "Échec d'ouverture du fichier %s"

#: libraries/bookmark.lib.php:83
msgid "shared"
msgstr "partagé"

#: libraries/build_html_for_db.lib.php:25
#: libraries/config/messages.inc.php:180 libraries/export/xml.php:36
#: server_status.php:385
msgid "Tables"
msgstr "Tables"

#: libraries/build_html_for_db.lib.php:35 libraries/config/setup.forms.php:300
#: libraries/config/setup.forms.php:336 libraries/config/setup.forms.php:367
#: libraries/config/setup.forms.php:372
#: libraries/config/user_preferences.forms.php:202
#: libraries/config/user_preferences.forms.php:238
#: libraries/config/user_preferences.forms.php:269
#: libraries/config/user_preferences.forms.php:274
#: libraries/export/latex.php:215 libraries/export/sql.php:945
#: server_privileges.php:513 server_replication.php:314 tbl_printview.php:314
#: tbl_structure.php:760
msgid "Data"
msgstr "Données"

#: libraries/build_html_for_db.lib.php:45 libraries/engines/innodb.lib.php:168
#: server_databases.php:205 server_status.php:540 server_status.php:601
#: server_status.php:624 tbl_printview.php:348 tbl_structure.php:791
msgid "Total"
msgstr "Total"

#: libraries/build_html_for_db.lib.php:50 libraries/db_structure.lib.php:60
#: tbl_printview.php:333 tbl_structure.php:777
msgid "Overhead"
msgstr "Perte"

#: libraries/build_html_for_db.lib.php:93
msgid "Jump to database"
msgstr "Aller à la base de données"

#: libraries/build_html_for_db.lib.php:130
msgid "Not replicated"
msgstr "Non répliqué"

#: libraries/build_html_for_db.lib.php:136
msgid "Replicated"
msgstr "Répliqué"

#: libraries/build_html_for_db.lib.php:150
#, php-format
msgid "Check privileges for database &quot;%s&quot;."
msgstr "Vérifier les privilèges pour la base de données &quot;%s&quot;."

#: libraries/build_html_for_db.lib.php:153
msgid "Check Privileges"
msgstr "Vérifier les privilèges"

#: libraries/chart.lib.php:40
msgid "Query statistics"
msgstr "Statistiques sur les requêtes"

#: libraries/chart.lib.php:63
msgid "Query execution time comparison (in microseconds)"
msgstr "Comparaison du temps d'exécution des requêtes (en microsecondes)"

#: libraries/chart.lib.php:83
msgid "Query results"
msgstr "Résultats de la requête"

#: libraries/chart.lib.php:109
msgid "No data found for the chart."
msgstr "Données non disponibles pour le graphique."

#: libraries/chart.lib.php:249
msgid "GD extension is needed for charts."
msgstr "L'extension GD est requise pour les graphiques."

#: libraries/chart.lib.php:252
msgid "JSON encoder is needed for chart tooltips."
msgstr "L'encodeur JSON est requis pour afficher les conseils de graphique."

#: libraries/common.inc.php:576
msgid ""
"phpMyAdmin was unable to read your configuration file!<br />This might "
"happen if PHP finds a parse error in it or PHP cannot find the file.<br /"
">Please call the configuration file directly using the link below and read "
"the PHP error message(s) that you receive. In most cases a quote or a "
"semicolon is missing somewhere.<br />If you receive a blank page, everything "
"is fine."
msgstr ""
"phpMyAdmin n'a pu lire votre fichier de configuration!<br />Il est possible "
"qu'il contienne une erreur de syntaxe, ou que PHP soit incapable de le "
"trouver.<br />À l'aide du lien suivant, vous pouvez vérifier le message "
"d'erreur généré par PHP.<br />La plupart du temps, un apostrophe ou un point-"
"virgule sont manquants.<br />Si vous recevez une page blanche, aucune erreur "
"n'a été détectée."

#: libraries/common.inc.php:587
#, php-format
msgid "Could not load default configuration from: %1$s"
msgstr "Chargement de la configuration par défaut impossible depuis %1$s"

# OK
#: libraries/common.inc.php:592
msgid ""
"The <tt>$cfg['PmaAbsoluteUri']</tt> directive MUST be set in your "
"configuration file!"
msgstr ""
"Le paramètre <tt>$cfg['PmaAbsoluteUri']</tt> DOIT être renseigné dans votre "
"fichier de configuration !"

#: libraries/common.inc.php:622
#, php-format
msgid "Invalid server index: %s"
msgstr "Indice de serveur invalide: %s"

#: libraries/common.inc.php:629
#, php-format
msgid "Invalid hostname for server %1$s. Please review your configuration."
msgstr ""
"Nom d'hôte invalide pour le serveur %1$s. Veuillez vérifier votre "
"configuration."

#: libraries/common.inc.php:638 libraries/config/messages.inc.php:485
#: libraries/header.inc.php:115 main.php:161 server_synchronize.php:1174
#: test/theme.php:56
msgid "Server"
msgstr "Serveur"

#: libraries/common.inc.php:821
msgid "Invalid authentication method set in configuration:"
msgstr ""
"Le fichier de configuration contient un type d'authentification invalide :"

#: libraries/common.inc.php:924
#, php-format
msgid "You should upgrade to %s %s or later."
msgstr "Vous devriez utiliser %s en version %s ou plus récente."

#: libraries/common.lib.php:142
#, php-format
msgid "Max: %s%s"
msgstr "Taille maximum: %s%s"

#. l10n: Language to use for MySQL 5.5 documentation, please use only languages which do exist in official documentation.
#: libraries/common.lib.php:404
msgctxt "MySQL 5.5 documentation language"
msgid "en"
msgstr "en"

#. l10n: Language to use for MySQL 5.1 documentation, please use only languages which do exist in official documentation.
#: libraries/common.lib.php:408
msgctxt "MySQL 5.1 documentation language"
msgid "en"
msgstr "en"

#. l10n: Language to use for MySQL 5.0 documentation, please use only languages which do exist in official documentation.
#: libraries/common.lib.php:412
msgctxt "MySQL 5.0 documentation language"
msgid "en"
msgstr "fr"

#: libraries/common.lib.php:425 libraries/common.lib.php:427
#: libraries/common.lib.php:429 libraries/common.lib.php:445
#: libraries/common.lib.php:447 libraries/common.lib.php:464
#: libraries/common.lib.php:466 libraries/config/FormDisplay.tpl.php:168
#: libraries/display_export.lib.php:239 libraries/engines/pbms.lib.php:71
#: libraries/engines/pbxt.lib.php:106 libraries/relation.lib.php:85
#: libraries/sql_query_form.lib.php:429 libraries/sql_query_form.lib.php:432
#: main.php:209 server_variables.php:63
msgid "Documentation"
msgstr "Documentation"

#: libraries/common.lib.php:605 libraries/header_printview.inc.php:60
#: server_processlist.php:72 server_status.php:372
msgid "SQL query"
msgstr "Requête SQL"

#: libraries/common.lib.php:641
msgid "MySQL said: "
msgstr "MySQL a répondu: "

#: libraries/common.lib.php:1098
msgid "Failed to connect to SQL validator!"
msgstr "Connexion au validateur SQL impossible"

#: libraries/common.lib.php:1139 libraries/config/messages.inc.php:462
msgid "Explain SQL"
msgstr "Expliquer SQL"

#: libraries/common.lib.php:1143
msgid "Skip Explain SQL"
msgstr "Ne pas expliquer SQL"

#: libraries/common.lib.php:1177
msgid "Without PHP Code"
msgstr "Sans source PHP"

#: libraries/common.lib.php:1180 libraries/config/messages.inc.php:464
msgid "Create PHP Code"
msgstr "Créer source PHP"

#: libraries/common.lib.php:1198 libraries/config/messages.inc.php:463
#: server_status.php:467
msgid "Refresh"
msgstr "Actualiser"

#: libraries/common.lib.php:1207
msgid "Skip Validate SQL"
msgstr "Ne pas valider SQL"

#: libraries/common.lib.php:1210 libraries/config/messages.inc.php:466
msgid "Validate SQL"
msgstr "Valider SQL"

#: libraries/common.lib.php:1265
msgid "Inline edit of this query"
msgstr "Éditer cette requête en place"

#: libraries/common.lib.php:1267
msgid "Inline"
msgstr "En ligne"

#: libraries/common.lib.php:1334 libraries/common.lib.php:1350
msgid "Profiling"
msgstr "Profilage"

#: libraries/common.lib.php:1355 libraries/tbl_triggers.lib.php:27
#: server_processlist.php:70
msgid "Time"
msgstr "Durée"

#. l10n: shortcuts for Byte, Kilo, Mega, Giga, Tera, Peta, Exa+
#: libraries/common.lib.php:1393
msgid "B"
msgstr "o"

#: libraries/common.lib.php:1393
msgid "KiB"
msgstr "Kio"

#: libraries/common.lib.php:1393
msgid "MiB"
msgstr "Mio"

#: libraries/common.lib.php:1393
msgid "GiB"
msgstr "Gio"

#: libraries/common.lib.php:1393
msgid "TiB"
msgstr "Tio"

#: libraries/common.lib.php:1393
msgid "PiB"
msgstr "Pio"

#: libraries/common.lib.php:1393
msgid "EiB"
msgstr "Eio"

#. l10n: Thousands separator
#: libraries/common.lib.php:1431
msgid ","
msgstr " "

#. l10n: Decimal separator
#: libraries/common.lib.php:1433
msgid "."
msgstr ","

#. l10n: See http://www.php.net/manual/en/function.strftime.php to define the format string
#: libraries/common.lib.php:1610
#: libraries/transformations/text_plain__dateformat.inc.php:33
msgid "%B %d, %Y at %I:%M %p"
msgstr "%A %d %B %Y à %H:%M"

#: libraries/common.lib.php:1924
#, php-format
msgid "%s days, %s hours, %s minutes and %s seconds"
msgstr "%s jours, %s heures, %s minutes et %s secondes"

#: libraries/common.lib.php:2341 libraries/common.lib.php:2344
#: libraries/display_tbl.lib.php:288 server_status.php:756
msgid "Begin"
msgstr "Début"

#: libraries/common.lib.php:2342 libraries/common.lib.php:2345
#: libraries/display_tbl.lib.php:289 server_binlog.php:154
#: server_binlog.php:156
msgid "Previous"
msgstr "Précédent"

#: libraries/common.lib.php:2372 libraries/common.lib.php:2375
#: libraries/display_tbl.lib.php:368
msgid "End"
msgstr "Fin"

#: libraries/common.lib.php:2447
#, php-format
msgid "Jump to database &quot;%s&quot;."
msgstr "Aller à la base de données &quot;%s&quot;."

#: libraries/common.lib.php:2466
#, php-format
msgid "The %s functionality is affected by a known bug, see %s"
msgstr "La fonctionnalité %s est affectée par une anomalie connue, voir %s"

#: libraries/common.lib.php:2826 libraries/common.lib.php:2833
#: libraries/common.lib.php:3018 libraries/config/setup.forms.php:291
#: libraries/config/setup.forms.php:328 libraries/config/setup.forms.php:362
#: libraries/config/user_preferences.forms.php:193
#: libraries/config/user_preferences.forms.php:230
#: libraries/config/user_preferences.forms.php:264
#: libraries/db_links.inc.php:48 libraries/export/latex.php:351
#: libraries/import.lib.php:1167 libraries/tbl_links.inc.php:54
#: libraries/tbl_properties.inc.php:634 pmd_general.php:151
#: server_privileges.php:513 server_replication.php:313 tbl_tracking.php:262
msgid "Structure"
msgstr "Structure"

#: libraries/common.lib.php:2827 libraries/common.lib.php:2834
#: libraries/config/messages.inc.php:211 libraries/db_links.inc.php:53
#: libraries/export/sql.php:24 libraries/import/sql.php:17
#: libraries/server_links.inc.php:46 libraries/tbl_links.inc.php:58
#: querywindow.php:88 test/theme.php:96
msgid "SQL"
msgstr "SQL"

#: libraries/common.lib.php:2829 libraries/common.lib.php:3016
#: libraries/common.lib.php:3017 libraries/sql_query_form.lib.php:319
#: libraries/sql_query_form.lib.php:322 libraries/tbl_links.inc.php:67
msgid "Insert"
msgstr "Insérer"

#: libraries/common.lib.php:2836 libraries/db_links.inc.php:86
#: libraries/tbl_links.inc.php:86 libraries/tbl_links.inc.php:102
#: view_operations.php:87
msgid "Operations"
msgstr "Opérations"

#: libraries/common.lib.php:2966
msgid "Browse your computer:"
msgstr "Parcourir :"

#: libraries/common.lib.php:2979
#, php-format
msgid "Select from the web server upload directory <b>%s</b>:"
msgstr ""
"Choisissez depuis le répertoire de téléchargement du serveur web <b>%s</b> :"

#: libraries/common.lib.php:2991 libraries/sql_query_form.lib.php:501
#: tbl_change.php:962
msgid "The directory you set for upload work cannot be reached"
msgstr "Le répertoire de transfert est inaccessible"

#: libraries/common.lib.php:2999
msgid "There are no files to upload"
msgstr "Aucun fichier n'est disponible pour le transfert"

#: libraries/config.values.php:45 libraries/config.values.php:50
msgid "Both"
msgstr "Les deux"

#: libraries/config.values.php:74
msgid "Open"
msgstr "Ouvert"

#: libraries/config.values.php:74
msgid "Closed"
msgstr "Fermé"

#: libraries/config.values.php:95 libraries/export/htmlword.php:24
#: libraries/export/latex.php:41 libraries/export/odt.php:33
#: libraries/export/sql.php:79 libraries/export/texytext.php:23
#: libraries/import.lib.php:1172
msgid "structure"
msgstr "structure"

#: libraries/config.values.php:96 libraries/export/htmlword.php:24
#: libraries/export/latex.php:41 libraries/export/odt.php:33
#: libraries/export/sql.php:79 libraries/export/texytext.php:23
msgid "data"
msgstr "données"

#: libraries/config.values.php:97 libraries/export/htmlword.php:24
#: libraries/export/latex.php:41 libraries/export/odt.php:33
#: libraries/export/sql.php:79 libraries/export/texytext.php:23
msgid "structure and data"
msgstr "structure et données"

#: libraries/config.values.php:99
msgid "Quick - display only the minimal options to configure"
msgstr "Rapide - n'afficher qu'un minimum d'options à configurer"

#: libraries/config.values.php:100
msgid "Custom - display all possible options to configure"
msgstr "Personnalisée - afficher toutes les options possibles"

#: libraries/config.values.php:101
msgid "Custom - like above, but without the quick/custom choice"
msgstr "Personnalisée - comme ci-haut mais sans les choix rapide/personnalisée"

#: libraries/config.values.php:119
msgid "complete inserts"
msgstr "Insertions complètes"

#: libraries/config.values.php:120
msgid "extended inserts"
msgstr "Insertions étendues"

#: libraries/config.values.php:121
msgid "both of the above"
msgstr "tous les choix ci-haut"

#: libraries/config.values.php:122
msgid "neither of the above"
msgstr "aucun des choix ci-haut"

#: libraries/config/FormDisplay.class.php:83
#: libraries/config/validate.lib.php:422
msgid "Not a positive number"
msgstr "Nombre non positif"

#: libraries/config/FormDisplay.class.php:84
#: libraries/config/validate.lib.php:435
msgid "Not a non-negative number"
msgstr "Nombre non négatif"

#: libraries/config/FormDisplay.class.php:85
#: libraries/config/validate.lib.php:409
msgid "Not a valid port number"
msgstr "Numéro de port invalide"

#: libraries/config/FormDisplay.class.php:86
#: libraries/config/FormDisplay.class.php:574
#: libraries/config/validate.lib.php:360 libraries/config/validate.lib.php:450
msgid "Incorrect value"
msgstr "Valeur incorrecte"

#: libraries/config/FormDisplay.class.php:87
#: libraries/config/validate.lib.php:464
#, php-format
msgid "Value must be equal or lower than %s"
msgstr "La valeur doit être égale ou plus petite que %s"

#: libraries/config/FormDisplay.class.php:538
#, php-format
msgid "Missing data for %s"
msgstr "Données manquantes pour %s"

#: libraries/config/FormDisplay.class.php:736
#: libraries/config/FormDisplay.class.php:740
msgid "unavailable"
msgstr "non disponible"

#: libraries/config/FormDisplay.class.php:737
#: libraries/config/FormDisplay.class.php:741
#, php-format
msgid "\"%s\" requires %s extension"
msgstr "«%s» requiert l'extension %s"

#: libraries/config/FormDisplay.class.php:755
#, php-format
msgid "import will not work, missing function (%s)"
msgstr "importation impossible, fonction manquante (%s)"

#: libraries/config/FormDisplay.class.php:759
#, php-format
msgid "export will not work, missing function (%s)"
msgstr "exportation impossible, fonction manquante (%s)"

#: libraries/config/FormDisplay.class.php:766
msgid "SQL Validator is disabled"
msgstr "Le validateur SQL est désactivé"

#: libraries/config/FormDisplay.class.php:773
msgid "SOAP extension not found"
msgstr "Extension SOAP absente"

#: libraries/config/FormDisplay.class.php:781
#, php-format
msgid "maximum %s"
msgstr "maximum %s"

#: libraries/config/FormDisplay.tpl.php:173
msgid "This setting is disabled, it will not be applied to your configuration"
msgstr ""
"Ce réglage est désactivé, il ne sera pas appliqué à votre configuration"

#: libraries/config/FormDisplay.tpl.php:173 libraries/relation.lib.php:89
#: libraries/relation.lib.php:96 pmd_relation_new.php:68
msgid "Disabled"
msgstr "Désactivé"

#: libraries/config/FormDisplay.tpl.php:248
#, php-format
msgid "Set value: %s"
msgstr "Assigner la valeur: %s"

#: libraries/config/FormDisplay.tpl.php:253
#: libraries/config/messages.inc.php:350
msgid "Restore default value"
msgstr "Ramener la valeur par défaut"

#: libraries/config/FormDisplay.tpl.php:269
msgid "Allow users to customize this value"
msgstr "Permettre aux utilisateurs de personnaliser cette valeur"

#: libraries/config/FormDisplay.tpl.php:333
#: libraries/schema/User_Schema.class.php:470 prefs_manage.php:320
#: prefs_manage.php:325 tbl_change.php:1103
msgid "Reset"
msgstr "Réinitialiser"

#: libraries/config/messages.inc.php:17
msgid "Improves efficiency of screen refresh"
msgstr "Améliore l'efficacité du rafraîchissement de l'écran"

#: libraries/config/messages.inc.php:18
msgid "Enable Ajax"
msgstr "Activer Ajax"

#: libraries/config/messages.inc.php:19
msgid ""
"If enabled user can enter any MySQL server in login form for cookie auth"
msgstr ""
"Si activé, permet d'entrer un nom de serveur MySQL sur le panneau de "
"connexion en mode cookie"

#: libraries/config/messages.inc.php:20
msgid "Allow login to any MySQL server"
msgstr "Permettre de tenter une connexion à tout serveur MySQL"

#: libraries/config/messages.inc.php:21
msgid ""
"Enabling this allows a page located on a different domain to call phpMyAdmin "
"inside a frame, and is a potential [strong]security hole[/strong] allowing "
"cross-frame scripting attacks"
msgstr ""
"Activer ceci permet à une page située dans un domaine différent d'appeler "
"phpMyAdmin à l'intérieur d'un cadre et représente un trou potentiel de "
"sécurité pour les attaques de script inter-cadre"

#: libraries/config/messages.inc.php:22
msgid "Allow third party framing"
msgstr "Permettre les cadres tierce partie"

#: libraries/config/messages.inc.php:23
msgid "Show &quot;Drop database&quot; link to normal users"
msgstr ""
"Montrer le lien pour détruire une base de données aux utilisateurs ordinaires"

#: libraries/config/messages.inc.php:24
msgid ""
"Secret passphrase used for encrypting cookies in [kbd]cookie[/kbd] "
"authentication"
msgstr ""
"Mot de passe utilisé pour encrypter les cookies quand on utilise "
"l'authentification [kbd]cookie[/kbd]"

#: libraries/config/messages.inc.php:25
msgid "Blowfish secret"
msgstr "Secret Blowfish"

#: libraries/config/messages.inc.php:26
msgid "Highlight selected rows"
msgstr "Utilisé quand on clique sur une ligne"

#: libraries/config/messages.inc.php:27
msgid "Row marker"
msgstr "Activer le marqueur de lignes"

#: libraries/config/messages.inc.php:28
msgid "Highlight row pointed by the mouse cursor"
msgstr "Mettre en surbrillance la ligne sur laquelle pointe la souris"

#: libraries/config/messages.inc.php:29
msgid "Highlight pointer"
msgstr "Activer le pointeur de surbrillance"

#: libraries/config/messages.inc.php:30
msgid ""
"Enable [a@http://en.wikipedia.org/wiki/Bzip2]bzip2[/a] compression for "
"import and export operations"
msgstr ""
"Active la compression [a@http://en.wikipedia.org/wiki/Bzip2]bzip2[/a] pour "
"les opérations d'importation et d'exportation"

#: libraries/config/messages.inc.php:31
msgid "Bzip2"
msgstr "Bzip2"

#: libraries/config/messages.inc.php:32
msgid ""
"Defines which type of editing controls should be used for CHAR and VARCHAR "
"columns; [kbd]input[/kbd] - allows limiting of input length, [kbd]textarea[/"
"kbd] - allows newlines in columns"
msgstr ""
"Déterminer la méthode d'édition pour les colonnes CHAR et VARCHAR; [kbd]input"
"[/kbd] - permet de limiter la taille, [kbd]textarea[/kbd] - permet la saisie "
"de sauts de lignes"

#: libraries/config/messages.inc.php:33
msgid "CHAR columns editing"
msgstr "Édition des colonnes CHAR"

#: libraries/config/messages.inc.php:34
msgid "Number of columns for CHAR/VARCHAR textareas"
msgstr "Nombre de colonnes pour les textareas CHAR/VARCHAR"

#: libraries/config/messages.inc.php:35
msgid "CHAR textarea columns"
msgstr "Taille horizontale pour un textarea contenant un CHAR"

#: libraries/config/messages.inc.php:36
msgid "Number of rows for CHAR/VARCHAR textareas"
msgstr "Nombre de lignes pour les textareas CHAR/VARCHAR"

#: libraries/config/messages.inc.php:37
msgid "CHAR textarea rows"
msgstr "Taille verticale pour un textarea contenant un CHAR"

#: libraries/config/messages.inc.php:38
msgid "Check config file permissions"
msgstr "Vérifier les permissions du fichier de configuration"

#: libraries/config/messages.inc.php:39
msgid ""
"Compress gzip/bzip2 exports on the fly without the need for much memory; if "
"you encounter problems with created gzip/bzip2 files disable this feature"
msgstr ""
"Comprime les exportations gzip/bzip2 à la volée avec économie de mémoire; si "
"les fichiers gzip/bzip2 produits ne sont pas conformes, désactivez ceci"

#: libraries/config/messages.inc.php:40
msgid "Compress on the fly"
msgstr "Compression à la volée"

#: libraries/config/messages.inc.php:41 setup/frames/config.inc.php:25
#: setup/frames/index.inc.php:165
msgid "Configuration file"
msgstr "Fichier de configuration"

#: libraries/config/messages.inc.php:42
msgid ""
"Whether a warning (&quot;Are your really sure...&quot;) should be displayed "
"when you're about to lose data"
msgstr ""
"Un message (Êtes-vous certain...) devrait-il s'afficher quand vous êtes sur "
"le point de perdre des données"

#: libraries/config/messages.inc.php:43
msgid "Confirm DROP queries"
msgstr "Confirmer les requêtes de suppression DROP"

#: libraries/config/messages.inc.php:44
msgid "Debug SQL"
msgstr "Déboguer SQL"

#: libraries/config/messages.inc.php:45
msgid "Default display direction"
msgstr "Valeur par défaut de la direction de l'affichage"

#: libraries/config/messages.inc.php:46
msgid ""
"[kbd]horizontal[/kbd], [kbd]vertical[/kbd] or a number that indicates "
"maximum number for which vertical model is used"
msgstr ""
"[kbd]horizontal[/kbd], [kbd]vertical[/kbd] ou un nombre qui indique la "
"valeur maximum pour lequel le mode vertical sera utilisé"

#: libraries/config/messages.inc.php:47
msgid "Display direction for altering/creating columns"
msgstr "Direction de l'affichage pour modifier/créer des colonnes"

#: libraries/config/messages.inc.php:48
msgid "Tab that is displayed when entering a database"
msgstr "L'onglet affiché lors de l'entrée dans une base de données"

#: libraries/config/messages.inc.php:49
msgid "Default database tab"
msgstr "Onglet par défaut pour bases de données"

#: libraries/config/messages.inc.php:50
msgid "Tab that is displayed when entering a server"
msgstr "L'onglet initial dans l'affichage serveur"

#: libraries/config/messages.inc.php:51
msgid "Default server tab"
msgstr "Onglet par défaut pour serveur"

#: libraries/config/messages.inc.php:52
msgid "Tab that is displayed when entering a table"
msgstr "L'onglet initial lors de l'accès à une table"

#: libraries/config/messages.inc.php:53
msgid "Default table tab"
msgstr "Onglet par défaut pour tables"

#: libraries/config/messages.inc.php:54
msgid "Show binary contents as HEX by default"
msgstr "Montrer par défaut le contenu binaire en hexadécimal"

#: libraries/config/messages.inc.php:55 libraries/display_tbl.lib.php:585
msgid "Show binary contents as HEX"
msgstr "Montrer le contenu binaire en hexadécimal"

#: libraries/config/messages.inc.php:56
msgid "Show database listing as a list instead of a drop down"
msgstr "Montrer la liste des bases de données au lieu d'un menu déroulant"

#: libraries/config/messages.inc.php:57
msgid "Display databases as a list"
msgstr "Affiche les bases de données sous forme de liste"

#: libraries/config/messages.inc.php:58
msgid "Show server listing as a list instead of a drop down"
msgstr "Montrer la liste des serveurs au lieu d'un menu déroulant"

#: libraries/config/messages.inc.php:59
msgid "Display servers as a list"
msgstr "Affiche les serveurs sous forme de liste"

#: libraries/config/messages.inc.php:60
msgid "Edit SQL queries in popup window"
msgstr "Éditer les requêtes SQL dans une fenêtre popup"

#: libraries/config/messages.inc.php:61
msgid "Edit in window"
msgstr "Édition dans la fenêtre"

#: libraries/config/messages.inc.php:62
msgid "Display errors"
msgstr "Affichage des erreurs"

#: libraries/config/messages.inc.php:63
msgid "Gather errors"
msgstr "Collecter les erreurs"

#: libraries/config/messages.inc.php:64
msgid "Show icons for warning, error and information messages"
msgstr ""
"Utiliser des icônes pour les avertissements, les erreurs et les informations."

#: libraries/config/messages.inc.php:65
msgid "Iconic errors"
msgstr "Icônes pour les erreurs"

#: libraries/config/messages.inc.php:66
msgid ""
"Set the number of seconds a script is allowed to run ([kbd]0[/kbd] for no "
"limit)"
msgstr ""
"Nombre de secondes allouées à l'exécution des scripts ([kbd]0[/kbd] signifie "
"illimité)"

#: libraries/config/messages.inc.php:67
msgid "Maximum execution time"
msgstr "Durée maximum d'exécution"

#: libraries/config/messages.inc.php:68 prefs_manage.php:299
msgid "Save as file"
msgstr "Transmettre"

#: libraries/config/messages.inc.php:69 libraries/config/messages.inc.php:236
msgid "Character set of the file"
msgstr "Jeu de caractères du fichier"

#: libraries/config/messages.inc.php:70 libraries/config/messages.inc.php:86
#: tbl_printview.php:373 tbl_structure.php:832
msgid "Format"
msgstr "Format"

#: libraries/config/messages.inc.php:71
msgid "Compression"
msgstr "Compression"

#: libraries/config/messages.inc.php:72 libraries/config/messages.inc.php:79
#: libraries/config/messages.inc.php:87 libraries/config/messages.inc.php:91
#: libraries/config/messages.inc.php:104 libraries/config/messages.inc.php:106
#: libraries/config/messages.inc.php:138 libraries/config/messages.inc.php:141
#: libraries/config/messages.inc.php:143 libraries/export/csv.php:27
#: libraries/export/excel.php:24 libraries/export/htmlword.php:29
#: libraries/export/latex.php:71 libraries/export/ods.php:24
#: libraries/export/odt.php:57 libraries/export/texytext.php:27
#: libraries/export/xls.php:24 libraries/export/xlsx.php:24
msgid "Put columns names in the first row"
msgstr "Afficher les noms de colonnes en première ligne"

#: libraries/config/messages.inc.php:73 libraries/config/messages.inc.php:238
#: libraries/config/messages.inc.php:245 libraries/import/csv.php:75
#: libraries/import/ldi.php:41
msgid "Columns enclosed by"
msgstr "Colonnes entourées par"

#: libraries/config/messages.inc.php:74 libraries/config/messages.inc.php:239
#: libraries/config/messages.inc.php:246 libraries/import/csv.php:80
#: libraries/import/ldi.php:42
msgid "Columns escaped by"
msgstr "Caractère d'échappement"

#: libraries/config/messages.inc.php:75 libraries/config/messages.inc.php:81
#: libraries/config/messages.inc.php:88 libraries/config/messages.inc.php:97
#: libraries/config/messages.inc.php:105 libraries/config/messages.inc.php:109
#: libraries/config/messages.inc.php:139 libraries/config/messages.inc.php:142
#: libraries/config/messages.inc.php:144 libraries/export/texytext.php:26
msgid "Replace NULL by"
msgstr "Remplacer NULL par"

#: libraries/config/messages.inc.php:76 libraries/config/messages.inc.php:82
msgid "Remove CRLF characters within columns"
msgstr "Enlève les caractères de fin de ligne à l'intérieur des colonnes"

#: libraries/config/messages.inc.php:77 libraries/config/messages.inc.php:242
#: libraries/config/messages.inc.php:250 libraries/import/csv.php:62
#: libraries/import/ldi.php:40
msgid "Columns terminated by"
msgstr "Colonnes terminées par"

#: libraries/config/messages.inc.php:78 libraries/config/messages.inc.php:237
#: libraries/import/csv.php:85 libraries/import/ldi.php:43
msgid "Lines terminated by"
msgstr "Lignes terminées par"

#: libraries/config/messages.inc.php:80
msgid "Excel edition"
msgstr "Excel en version"

#: libraries/config/messages.inc.php:83
msgid "Database name template"
msgstr "Modèle de nom de base de données"

#: libraries/config/messages.inc.php:84
msgid "Server name template"
msgstr "Modèle de nom de serveur"

#: libraries/config/messages.inc.php:85
msgid "Table name template"
msgstr "Modèle de nom de table"

#: libraries/config/messages.inc.php:89 libraries/config/messages.inc.php:102
#: libraries/config/messages.inc.php:111 libraries/config/messages.inc.php:134
#: libraries/config/messages.inc.php:140 libraries/export/htmlword.php:23
#: libraries/export/latex.php:39 libraries/export/odt.php:31
#: libraries/export/sql.php:77 libraries/export/texytext.php:22
msgid "Dump table"
msgstr "Exporter la table"

#: libraries/config/messages.inc.php:90 libraries/export/latex.php:31
msgid "Include table caption"
msgstr "Inclure les sous-titres"

#: libraries/config/messages.inc.php:93 libraries/config/messages.inc.php:99
#: libraries/export/latex.php:49 libraries/export/latex.php:73
msgid "Table caption"
msgstr "Sous-titre de la table"

#: libraries/config/messages.inc.php:94 libraries/config/messages.inc.php:100
msgid "Continued table caption"
msgstr "Inclure les sous-titres"

#: libraries/config/messages.inc.php:95 libraries/config/messages.inc.php:101
#: libraries/export/latex.php:53 libraries/export/latex.php:77
msgid "Label key"
msgstr "Clé de l'étiquette"

#: libraries/config/messages.inc.php:96 libraries/config/messages.inc.php:108
#: libraries/config/messages.inc.php:131 libraries/export/odt.php:325
#: libraries/tbl_properties.inc.php:141
msgid "MIME type"
msgstr "Type MIME"

#: libraries/config/messages.inc.php:98 libraries/config/messages.inc.php:110
#: libraries/config/messages.inc.php:133 tbl_relation.php:396
msgid "Relations"
msgstr "Relations"

#: libraries/config/messages.inc.php:103
msgid "Export method"
msgstr "Méthode d'exportation"

#: libraries/config/messages.inc.php:112 libraries/config/messages.inc.php:114
msgid "Save on server"
msgstr "Sauvegarder sur le serveur"

#: libraries/config/messages.inc.php:113 libraries/config/messages.inc.php:115
#: libraries/display_export.lib.php:195 libraries/display_export.lib.php:221
msgid "Overwrite existing file(s)"
msgstr "Écraser les fichiers existants"

#: libraries/config/messages.inc.php:116
msgid "Remember file name template"
msgstr "Se souvenir du modèle de nom de fichier"

#: libraries/config/messages.inc.php:118
msgid "Enclose table and column names with backquotes"
msgstr "Entourer les noms de tables et colonnes de guillemets obliques"

#: libraries/config/messages.inc.php:119 libraries/config/messages.inc.php:257
#: libraries/display_export.lib.php:351
msgid "SQL compatibility mode"
msgstr "Mode de compatibilité SQL"

#: libraries/config/messages.inc.php:120
msgid "Syntax to use when inserting data"
msgstr "Syntaxe à utiliser lors de l'insertion de données"

#: libraries/config/messages.inc.php:121
msgid "Creation/Update/Check dates"
msgstr "Dates de création/mise à jour/vérification"

#: libraries/config/messages.inc.php:122
msgid "Use delayed inserts"
msgstr "Insertions avec délai"

#: libraries/config/messages.inc.php:123 libraries/export/sql.php:53
msgid "Disable foreign key checks"
msgstr "Désactiver la vérification des clés étrangères"

#: libraries/config/messages.inc.php:126
msgid "Use hexadecimal for BLOB"
msgstr "Utiliser l'hexadécimal pour un BLOB"

#: libraries/config/messages.inc.php:128
msgid "Use ignore inserts"
msgstr "Ne pas insérer une ligne faisant doublon avec une clé unique"

#: libraries/config/messages.inc.php:130 libraries/export/sql.php:163
msgid "Maximal length of created query"
msgstr "Taille maximum de la requête générée"

#: libraries/config/messages.inc.php:135
msgid "Export type"
msgstr "Type d'exportation"

#: libraries/config/messages.inc.php:136 libraries/export/sql.php:50
msgid "Enclose export in a transaction"
msgstr "Utiliser le mode transactionnel"

#: libraries/config/messages.inc.php:137
msgid "Export time in UTC"
msgstr "Exporter l'heure en format UTC"

#: libraries/config/messages.inc.php:145
msgid "Force secured connection while using phpMyAdmin"
msgstr "Force des connexions https entre le navigateur et phpMyAdmin"

#: libraries/config/messages.inc.php:146
msgid "Force SSL connection"
msgstr "Forcer les connexions SSL"

#: libraries/config/messages.inc.php:147
msgid ""
"Sort order for items in a foreign-key dropdown box; [kbd]content[/kbd] is "
"the referenced data, [kbd]id[/kbd] is the key value"
msgstr ""
"Ordre du tri pour les éléments de clé étrangère; [kbd]content[/kbd] signifie "
"la donnée référencée, [kbd]id[/kbd] représente la valeur de la clé"

#: libraries/config/messages.inc.php:148
msgid "Foreign key dropdown order"
msgstr "Ordre dans le menu des clés étrangères"

#: libraries/config/messages.inc.php:149
msgid "A dropdown will be used if fewer items are present"
msgstr ""
"Un menu déroulant sera utilisé si le nombre de valeurs est inférieur à cette "
"limite"

#: libraries/config/messages.inc.php:150
msgid "Foreign key limit"
msgstr "Limite pour clé étrangère"

#: libraries/config/messages.inc.php:151
msgid "Browse mode"
msgstr "Mode affichage"

#: libraries/config/messages.inc.php:152
msgid "Customize browse mode"
msgstr "Personnaliser le mode affichage"

#: libraries/config/messages.inc.php:154 libraries/config/messages.inc.php:156
#: libraries/config/messages.inc.php:173 libraries/config/messages.inc.php:184
#: libraries/config/messages.inc.php:186 libraries/config/messages.inc.php:214
#: libraries/config/messages.inc.php:226
msgid "Customize default options"
msgstr "Personnaliser les options par défaut"

#: libraries/config/messages.inc.php:155 libraries/config/setup.forms.php:232
#: libraries/config/setup.forms.php:311
#: libraries/config/user_preferences.forms.php:136
#: libraries/config/user_preferences.forms.php:213 libraries/export/csv.php:16
#: libraries/import/csv.php:21
msgid "CSV"
msgstr "CSV"

#: libraries/config/messages.inc.php:157
msgid "Developer"
msgstr "Dévelopeur"

#: libraries/config/messages.inc.php:158
msgid "Settings for phpMyAdmin developers"
msgstr "Paramètres pour les développeurs phpMyAdmin"

#: libraries/config/messages.inc.php:159
msgid "Edit mode"
msgstr "Mode édition"

#: libraries/config/messages.inc.php:160
msgid "Customize edit mode"
msgstr "Personnaliser le mode édition"

#: libraries/config/messages.inc.php:162
msgid "Export defaults"
msgstr "Valeurs par défaut pour exportation"

#: libraries/config/messages.inc.php:163
msgid "Customize default export options"
msgstr "Personnaliser les valeurs utilisées habituellement"

#: libraries/config/messages.inc.php:164 libraries/config/messages.inc.php:206
#: setup/frames/menu.inc.php:16
msgid "Features"
msgstr "Fonctionnalités"

#: libraries/config/messages.inc.php:165
msgid "General"
msgstr "Général"

#: libraries/config/messages.inc.php:166
msgid "Set some commonly used options"
msgstr "Réglage de quelques options couramment utilisées"

#: libraries/config/messages.inc.php:167 libraries/db_links.inc.php:83
#: libraries/server_links.inc.php:73 libraries/tbl_links.inc.php:82
#: prefs_manage.php:231 setup/frames/menu.inc.php:20
msgid "Import"
msgstr "Importer"

#: libraries/config/messages.inc.php:168
msgid "Import defaults"
msgstr "Valeurs par défaut pour importation"

#: libraries/config/messages.inc.php:169
msgid "Customize default common import options"
msgstr "Personnaliser les valeurs utilisées habituellement"

#: libraries/config/messages.inc.php:170
msgid "Import / export"
msgstr "Importation / exportation"

#: libraries/config/messages.inc.php:171
msgid "Set import and export directories and compression options"
msgstr ""
"Configurez les répertoires d'importation et d'exportation ainsi que les "
"options de compression"

#: libraries/config/messages.inc.php:172 libraries/export/latex.php:26
msgid "LaTeX"
msgstr "LaTeX"

#: libraries/config/messages.inc.php:175
msgid "Databases display options"
msgstr "Options d'affichage des bases de données"

#: libraries/config/messages.inc.php:176 setup/frames/menu.inc.php:18
msgid "Navigation frame"
msgstr "Panneau de navigation"

#: libraries/config/messages.inc.php:177
msgid "Customize appearance of the navigation frame"
msgstr "Personnaliser l'apparence du panneau de navigation"

#: libraries/config/messages.inc.php:178 libraries/select_server.lib.php:42
#: setup/frames/index.inc.php:110
msgid "Servers"
msgstr "Serveurs"

#: libraries/config/messages.inc.php:179
msgid "Servers display options"
msgstr "Options d'affichage des serveurs"

#: libraries/config/messages.inc.php:181
msgid "Tables display options"
msgstr "Options d'affichage des tables"

#: libraries/config/messages.inc.php:182 setup/frames/menu.inc.php:19
msgid "Main frame"
msgstr "Panneau principal"

#: libraries/config/messages.inc.php:183
msgid "Microsoft Office"
msgstr "Microsoft Office"

#: libraries/config/messages.inc.php:185
msgid "Open Document"
msgstr "Texte Open Document"

#: libraries/config/messages.inc.php:187
msgid "Other core settings"
msgstr "Autres paramètres de base"

#: libraries/config/messages.inc.php:188
msgid "Settings that didn't fit enywhere else"
msgstr "Paramètres divers"

#: libraries/config/messages.inc.php:189
msgid "Page titles"
msgstr "Titres de page"

#: libraries/config/messages.inc.php:190
msgid ""
"Specify browser's title bar text. Refer to [a@Documentation."
"html#cfg_TitleTable]documentation[/a] for magic strings that can be used to "
"get special values."
msgstr ""
"Spécifier le texte de la barre de titre du navigateur. Se référer à la "
"[a@Documentation.html#cfg_TitleTable]documentation[/a] pour les chaînes "
"magiques pouvant être utilisées."

#: libraries/config/messages.inc.php:191
#: libraries/navigation_header.inc.php:83
#: libraries/navigation_header.inc.php:86
#: libraries/navigation_header.inc.php:89
msgid "Query window"
msgstr "Fenêtre de requête"

#: libraries/config/messages.inc.php:192
msgid "Customize query window options"
msgstr "Personnaliser le panneau de requêtes"

#: libraries/config/messages.inc.php:193
msgid "Security"
msgstr "Sécurité"

#: libraries/config/messages.inc.php:194
msgid ""
"Please note that phpMyAdmin is just a user interface and its features do not "
"limit MySQL"
msgstr ""
"Veuillez noter que phpMyAdmin n'est qu'une interface et que ses "
"fonctionnalités ne limitent en rien MySQL"

#: libraries/config/messages.inc.php:195
msgid "Basic settings"
msgstr "Configuration de base"

#: libraries/config/messages.inc.php:196
msgid "Authentication"
msgstr "Type d'authentification"

#: libraries/config/messages.inc.php:197
msgid "Authentication settings"
msgstr "Paramètres d'authentification"

#: libraries/config/messages.inc.php:198
msgid "Server configuration"
msgstr "Configuration du serveur"

#: libraries/config/messages.inc.php:199
msgid ""
"Advanced server configuration, do not change these options unless you know "
"what they are for"
msgstr ""
"Configuration avancée, assurez-vous de connaître la signification de ces "
"options avant de les modifier"

#: libraries/config/messages.inc.php:200
msgid "Enter server connection parameters"
msgstr "Entrez les paramètres de connexion au serveur"

#: libraries/config/messages.inc.php:201
msgid "Configuration storage"
msgstr "Stockage de configurations"

#: libraries/config/messages.inc.php:202
msgid ""
"Configure phpMyAdmin configuration storage to gain access to additional "
"features, see [a@Documentation.html#linked-tables]phpMyAdmin configuration "
"storage[/a] in documentation"
msgstr ""
"Configurez le stockage de configurations phpMyAdmin pour activer des "
"fonctionnalités additionnelles, voir [a@Documentation.html#linked-tables]"
"phpMyAdmin configuration storage[/a] dans la documentation"

#: libraries/config/messages.inc.php:203
msgid "Changes tracking"
msgstr "Suivi des changements"

#: libraries/config/messages.inc.php:204
msgid ""
"Tracking of changes made in database. Requires the phpMyAdmin configuration "
"storage."
msgstr ""
"Suivi des changements faits dans la base de données. Requiert le stockage de "
"configurations phpMyAdmin."

#: libraries/config/messages.inc.php:205
msgid "Customize export options"
msgstr "Personnaliser les valeurs pour exportation"

#: libraries/config/messages.inc.php:207
msgid "Customize import defaults"
msgstr "Personnaliser les valeurs pour importation"

#: libraries/config/messages.inc.php:208
msgid "Customize navigation frame"
msgstr "Personnaliser le cadre de navigation"

#: libraries/config/messages.inc.php:209
msgid "Customize main frame"
msgstr "Personnaliser le cadre principal"

#: libraries/config/messages.inc.php:210 libraries/config/messages.inc.php:215
#: setup/frames/menu.inc.php:17
msgid "SQL queries"
msgstr "Requêtes SQL"

#: libraries/config/messages.inc.php:212
msgid "SQL Query box"
msgstr "Boîte de requêtes SQL"

#: libraries/config/messages.inc.php:213
msgid "Customize links shown in SQL Query boxes"
msgstr "Personnaliser les liens affichés dans les boîtes de requêtes SQL"

#: libraries/config/messages.inc.php:216
msgid "SQL queries settings"
msgstr "Paramètres des requêtes SQL"

#: libraries/config/messages.inc.php:217
msgid "SQL Validator"
msgstr "Validateur SQL"

#: libraries/config/messages.inc.php:218
msgid ""
"If you wish to use the SQL Validator service, you should be aware that "
"[strong]all SQL statements are stored anonymously for statistical purposes[/"
"strong].[br][em][a@http://sqlvalidator.mimer.com/]Mimer SQL Validator[/a], "
"Copyright 2002 Upright Database Technology. All rights reserved.[/em]"
msgstr ""
"Si vous utilisez le service SQL Validator, veuillez noter que [strong]les "
"énoncés SQL sont conservés de façon anonyme pour fins de statistiques[/"
"strong].[br][em][a@http://sqlvalidator.mimer.com/]Mimer SQL Validator[/a], "
"Copyright 2002 Upright Database Technology. All rights reserved.[/em]"

#: libraries/config/messages.inc.php:219
msgid "Startup"
msgstr "Page de départ"

#: libraries/config/messages.inc.php:220
msgid "Customize startup page"
msgstr "Personnaliser la page de départ"

#: libraries/config/messages.inc.php:221
msgid "Tabs"
msgstr "Onglets"

#: libraries/config/messages.inc.php:222
msgid "Choose how you want tabs to work"
msgstr "Personnaliser les onglets"

#: libraries/config/messages.inc.php:223
msgid "Text fields"
msgstr "Champs texte"

#: libraries/config/messages.inc.php:224
msgid "Customize text input fields"
msgstr "Personnaliser les champs de saisie"

#: libraries/config/messages.inc.php:225 libraries/export/texytext.php:17
msgid "Texy! text"
msgstr "Texte Texy!"

#: libraries/config/messages.inc.php:227
msgid "Warnings"
msgstr "Avertissements"

#: libraries/config/messages.inc.php:228
msgid "Disable some of the warnings shown by phpMyAdmin"
msgstr "Désactiver certains avertissements affichés"

#: libraries/config/messages.inc.php:229
msgid ""
"Enable [a@http://en.wikipedia.org/wiki/Gzip]gzip[/a] compression for import "
"and export operations"
msgstr ""
"Active la compression [a@http://en.wikipedia.org/wiki/Gzip]gzip[/a] pour les "
"opérations d'importation et d'exportation"

#: libraries/config/messages.inc.php:230
msgid "GZip"
msgstr "GZip"

#: libraries/config/messages.inc.php:231
msgid "Extra parameters for iconv"
msgstr "Paramètres pour iconv"

#: libraries/config/messages.inc.php:232
msgid ""
"If enabled, phpMyAdmin continues computing multiple-statement queries even "
"if one of the queries failed"
msgstr ""
"Si activé, phpMyAdmin continue le traitement des requêtes multi-énoncés même "
"en cas d'échec de l'un des énoncés."

#: libraries/config/messages.inc.php:233
msgid "Ignore multiple statement errors"
msgstr "Ignorer les erreurs dans les requêtes multi-énoncés"

#: libraries/config/messages.inc.php:234
msgid ""
"Allow interrupt of import in case script detects it is close to time limit. "
"This might be good way to import large files, however it can break "
"transactions."
msgstr ""
"Permettre l'interruption de l'importation si la limite de temps est sur le "
"point d'être atteinte. Ceci pourrait aider à importer des fichiers "
"volumineux, au détriment du respect des transactions."

#: libraries/config/messages.inc.php:235
msgid "Partial import: allow interrupt"
msgstr "Permettre l'interruption lors de l'importation"

#: libraries/config/messages.inc.php:240 libraries/config/messages.inc.php:247
#: libraries/import/csv.php:26 libraries/import/ldi.php:39
msgid "Do not abort on INSERT error"
msgstr "Ne pas arrêter l'importation lors d'une erreur d'énoncé INSERT"

#: libraries/config/messages.inc.php:241 libraries/config/messages.inc.php:249
#: libraries/import/csv.php:25 libraries/import/ldi.php:38
msgid "Replace table data with file"
msgstr "Remplacer les données de la table avec le fichier"

#: libraries/config/messages.inc.php:243
msgid ""
"Default format; be aware that this list depends on location (database, "
"table) and only SQL is always available"
msgstr ""
"Format par défaut; soyez conscient que cette liste dépend du contexte (base "
"de données, table) et que seul SQL est toujours disponible"

#: libraries/config/messages.inc.php:244
msgid "Format of imported file"
msgstr "Format du fichier d'importation"

#: libraries/config/messages.inc.php:248 libraries/import/ldi.php:45
msgid "Use LOCAL keyword"
msgstr "Utiliser l'option LOCAL"

#: libraries/config/messages.inc.php:251 libraries/config/messages.inc.php:259
#: libraries/config/messages.inc.php:260
msgid "Column names in first row"
msgstr "Noms de colonnes en première ligne"

#: libraries/config/messages.inc.php:252 libraries/import/ods.php:27
msgid "Do not import empty rows"
msgstr "Ne pas importer les lignes vides"

#: libraries/config/messages.inc.php:253
msgid "Import currencies ($5.00 to 5.00)"
msgstr "Importer les valeurs de monnaie ($5.00 devient 5.00)"

#: libraries/config/messages.inc.php:254
msgid "Import percentages as proper decimals (12.00% to .12)"
msgstr "Importer les pourcentages en tant que décimales (12.00% devient .12)"

#: libraries/config/messages.inc.php:255
msgid "Number of queries to skip from start"
msgstr "Nombre de requêtes à sauter à partir du début"

#: libraries/config/messages.inc.php:256
msgid "Partial import: skip queries"
msgstr "Nombre de requêtes à ignorer"

#: libraries/config/messages.inc.php:258
msgid "Do not use AUTO_INCREMENT for zero values"
msgstr "Ne pas utiliser AUTO_INCREMENT pour la valeur zéro"

#: libraries/config/messages.inc.php:261
msgid "Initial state for sliders"
msgstr "Valeur initiale des zones de glissement"

#: libraries/config/messages.inc.php:262
msgid "How many rows can be inserted at one time"
msgstr "Le nombre de lignes qui peuvent être insérées à la fois."

#: libraries/config/messages.inc.php:263
msgid "Number of inserted rows"
msgstr "Nombre de lignes à insérer"

#: libraries/config/messages.inc.php:264
msgid "Target for quick access icon"
msgstr "Cible de l'icône d'accès rapide"

#: libraries/config/messages.inc.php:265
msgid "Show logo in left frame"
msgstr "Montrer le logo dans le panneau de navigation"

#: libraries/config/messages.inc.php:266
msgid "Display logo"
msgstr "Affichage du logo"

#: libraries/config/messages.inc.php:267
msgid "Display server choice at the top of the left frame"
msgstr "Montrer le choix de serveurs au haut du panneau de navigation"

#: libraries/config/messages.inc.php:268
msgid "Display servers selection"
msgstr "Affiche la liste des serveurs"

#: libraries/config/messages.inc.php:269
msgid "Minimum number of tables to display the table filter box"
msgstr "Nombre minimum de tables pour afficher la boîte de filtre de table"

#: libraries/config/messages.inc.php:270
msgid "String that separates databases into different tree levels"
msgstr "Chaîne qui sépare les noms de bases de données en niveaux"

#: libraries/config/messages.inc.php:271
msgid "Database tree separator"
msgstr "Séparateur pour l'arborescence des bases de données"

#: libraries/config/messages.inc.php:272
msgid ""
"Only light version; display databases in a tree (determined by the separator "
"defined below)"
msgstr ""
"En affichage léger; afficher les bases de données en arborescence (déterminé "
"par le séparateur défini plus bas)"

#: libraries/config/messages.inc.php:273
msgid "Display databases in a tree"
msgstr "Montre les bases de données dans une arborescence"

#: libraries/config/messages.inc.php:274
msgid "Disable this if you want to see all databases at once"
msgstr ""
"Désactiver ceci si vous désirez voir toutes les bases de données d'un seul "
"coup dans le panneau de navigation"

#: libraries/config/messages.inc.php:275
msgid "Use light version"
msgstr "Active l'affichage léger"

#: libraries/config/messages.inc.php:276
msgid "Maximum table tree depth"
msgstr "Nombre de niveaux pour l'arborescence des tables"

#: libraries/config/messages.inc.php:277
msgid "String that separates tables into different tree levels"
msgstr "Chaîne qui sépare les noms de table en niveaux"

#: libraries/config/messages.inc.php:278
msgid "Table tree separator"
msgstr "Séparateur pour l'arborescence des noms de tables"

#: libraries/config/messages.inc.php:279
msgid "URL where logo in the navigation frame will point to"
msgstr "L'URL vers lequel le logo dans le panneau de navigation pointera"

#: libraries/config/messages.inc.php:280
msgid "Logo link URL"
msgstr "URL du lien sous le logo"

#: libraries/config/messages.inc.php:281
msgid ""
"Open the linked page in the main window ([kbd]main[/kbd]) or in a new one "
"([kbd]new[/kbd])"
msgstr ""
"Pour la fenêtre principale, ([kbd]main[/kbd]) ou dans une nouvelle fenêtre, "
"([kbd]new[/kbd])"

#: libraries/config/messages.inc.php:282
msgid "Logo link target"
msgstr "Fenêtre-cible pour la page ouverte lors d'un clic sur le logo"

#: libraries/config/messages.inc.php:283
msgid "Highlight server under the mouse cursor"
msgstr "Faire ressortir le nom du serveur dans le panneau de navigation"

#: libraries/config/messages.inc.php:284
msgid "Enable highlighting"
msgstr "Active la surbrillance"

#: libraries/config/messages.inc.php:285
msgid "Use less graphically intense tabs"
msgstr "Utiliser des onglets moins intenses graphiquement"

#: libraries/config/messages.inc.php:286
msgid "Light tabs"
msgstr "Onglets légers"

#: libraries/config/messages.inc.php:287
msgid ""
"Maximum number of characters shown in any non-numeric column on browse view"
msgstr ""
"Nombre maximum de caractères affichés dans toute colonne non numérique en "
"mode Afficher"

#: libraries/config/messages.inc.php:288
msgid "Limit column characters"
msgstr "Limiter le nombre de caractères dans la colonne"

#: libraries/config/messages.inc.php:289
msgid ""
"If TRUE, logout deletes cookies for all servers; when set to FALSE, logout "
"only occurs for the current server. Setting this to FALSE makes it easy to "
"forget to log out from other servers when connected to multiple servers."
msgstr ""
"Si TRUE, la déconnexion se produit pour tous les serveurs; si FALSE, on se "
"déconnecte seulement du serveur courant."

#: libraries/config/messages.inc.php:290
msgid "Delete all cookies on logout"
msgstr "Détruire tous les cookies à la déconnexion"

#: libraries/config/messages.inc.php:291
msgid ""
"Define whether the previous login should be recalled or not in cookie "
"authentication mode"
msgstr ""
"Sur le panneau de connexion du mode cookie, le nom du précédent utilisateur "
"devrait-il apparaître?"

#: libraries/config/messages.inc.php:292
msgid "Recall user name"
msgstr "Se souvenir du nom d'utilisateur"

#: libraries/config/messages.inc.php:293
msgid ""
"Defines how long (in seconds) a login cookie should be stored in browser. "
"The default of 0 means that it will be kept for the existing session only, "
"and will be deleted as soon as you close the browser window. This is "
"recommended for non-trusted environments."
msgstr ""
"Définit pendant combien de temps (en secondes) le cookie de connexion sera "
"conservé dans le fureteur. La valeur par défaut de 0 signifie qu'il ne sera "
"conservé que pour la session; ceci est recommandé si l'environnement n'est "
"pas digne de confiance."

#: libraries/config/messages.inc.php:294
msgid "Login cookie store"
msgstr "Stockage du cookie"

#: libraries/config/messages.inc.php:295
msgid "Define how long (in seconds) a login cookie is valid"
msgstr ""
"Définit pendant combien de temps (en secondes) la connexion demeure valide"

#: libraries/config/messages.inc.php:296
msgid "Login cookie validity"
msgstr "Durée de validité de la connexion en mode cookie"

#: libraries/config/messages.inc.php:297
msgid "Double size of textarea for LONGTEXT columns"
msgstr "Doubler la taille de la zone de texte pour les colonnes LONGTEXT"

#: libraries/config/messages.inc.php:298
msgid "Bigger textarea for LONGTEXT"
msgstr "Zone de texte plus grande pour LONGTEXT"

#: libraries/config/messages.inc.php:299
msgid "Use icons on main page"
msgstr "Utiliser des icônes sur la page principale"

#: libraries/config/messages.inc.php:300
msgid "Maximum number of characters used when a SQL query is displayed"
msgstr "Nombre maximum de caractères quand une requête SQL est affichée"

#: libraries/config/messages.inc.php:301
msgid "Maximum displayed SQL length"
msgstr "Taille maximum des requêtes SQL affichées"

#: libraries/config/messages.inc.php:302 libraries/config/messages.inc.php:307
#: libraries/config/messages.inc.php:335
msgid "Users cannot set a higher value"
msgstr "Les utilisateurs ne peuvent choisir une plus grande valeur"

#: libraries/config/messages.inc.php:303
msgid "Maximum number of databases displayed in left frame and database list"
msgstr ""
"Nombre maximum de bases de données affichées dans le panneau de gauche et la "
"liste des bases"

#: libraries/config/messages.inc.php:304
msgid "Maximum databases"
msgstr "Nombre maximum de bases de données"

#: libraries/config/messages.inc.php:305
msgid ""
"Number of rows displayed when browsing a result set. If the result set "
"contains more rows, &quot;Previous&quot; and &quot;Next&quot; links will be "
"shown."
msgstr ""
"Nombre de colonnes affich&eacute;es lors de la navigation sur un ensemble de "
"r&eacute;sultats. Si le nombre des colonnes est sup&eacute;rieur, des liens "
"&laquo;&nbsp;Suivant&nbsp;&raquo; et &laquo;&nbsp;Pr&eacute;c&eacute;"
"dent&nbsp;&raquo; seront affich&eacute;s."

#: libraries/config/messages.inc.php:306
msgid "Maximum number of rows to display"
msgstr "Nombre maximum de lignes à afficher"

#: libraries/config/messages.inc.php:308
msgid "Maximum number of tables displayed in table list"
msgstr "Nombre maximum de tables affichées dans la liste des tables"

#: libraries/config/messages.inc.php:309
msgid "Maximum tables"
msgstr "Nombre maximum de tables"

#: libraries/config/messages.inc.php:310
msgid ""
"Disable the default warning that is displayed if mcrypt is missing for "
"cookie authentication"
msgstr ""
"Désactive l'avertissement par défaut qui est affiché si mcrypt est manquant "
"pour l'authentification par cookie."

#: libraries/config/messages.inc.php:311
msgid "mcrypt warning"
msgstr "avertissement mcrypt"

#: libraries/config/messages.inc.php:312
msgid ""
"The number of bytes a script is allowed to allocate, eg. [kbd]32M[/kbd] "
"([kbd]0[/kbd] for no limit)"
msgstr ""
"Le nombre d'octets qu'un script peut allouer, par exemple [kbd]32M[/kbd] "
"([kbd]0[/kbd] signifie illimité)"

#: libraries/config/messages.inc.php:313
msgid "Memory limit"
msgstr "Limite mémoire"

#: libraries/config/messages.inc.php:314
msgid "These are Edit, Inline edit, Copy and Delete links"
msgstr "Il s'agit des liens Modifier, Éditer en place, Copier et Effacer"

#: libraries/config/messages.inc.php:315
msgid "Show table row links on left side"
msgstr "Montrer les liens des lignes de données du côté gauche"

#: libraries/config/messages.inc.php:316
msgid "Show table row links on right side"
msgstr "Montrer les liens des lignes de données du côté droit"

#: libraries/config/messages.inc.php:317
msgid "Use natural order for sorting table and database names"
msgstr ""
"Utiliser l'ordre naturel pour trier les noms de tables et de bases de données"

#: libraries/config/messages.inc.php:318
msgid "Natural order"
msgstr "Ordre naturel"

#: libraries/config/messages.inc.php:319 libraries/config/messages.inc.php:329
msgid "Use only icons, only text or both"
msgstr "Afficher seulement des icônes, seulement du texte ou les deux"

#: libraries/config/messages.inc.php:320
msgid "Iconic navigation bar"
msgstr "Apparence de la barre de navigation"

#: libraries/config/messages.inc.php:321
msgid "use GZip output buffering for increased speed in HTTP transfers"
msgstr "sert à augmenter la vitesse des transferts HTTP"

#: libraries/config/messages.inc.php:322
msgid "GZip output buffering"
msgstr "Tampon de sortie GZip"

#: libraries/config/messages.inc.php:323
msgid ""
"[kbd]SMART[/kbd] - i.e. descending order for columns of type TIME, DATE, "
"DATETIME and TIMESTAMP, ascending order otherwise"
msgstr ""
"[kbd]SMART[/kbd] signifie un ordre décroissant pour les colonnes TIME, DATE, "
"DATETIME et TIMESTAMP, et croissant pour les autres"

#: libraries/config/messages.inc.php:324
msgid "Default sorting order"
msgstr "Ordre de tri par défaut"

#: libraries/config/messages.inc.php:325
msgid "Use persistent connections to MySQL databases"
msgstr "...au serveur MySQL"

#: libraries/config/messages.inc.php:326
msgid "Persistent connections"
msgstr "Connexions persistentes"

#: libraries/config/messages.inc.php:327
msgid ""
"Disable the default warning that is displayed on the database details "
"Structure page if any of the required tables for the phpMyAdmin "
"configuration storage could not be found"
msgstr ""
"Désactiver l'avertissement affiché sur la page Structure de bases de données "
"si l'une des tables du stockage de configurations phpMyAdmin est manquante"

#: libraries/config/messages.inc.php:328
msgid "Missing phpMyAdmin configuration storage tables"
msgstr "Tables manquantes pour le stockage de configurations phpMyAdmin"

#: libraries/config/messages.inc.php:330
msgid "Iconic table operations"
msgstr "Icônes pour les actions sur les tables"

#: libraries/config/messages.inc.php:331
msgid "Disallow BLOB and BINARY columns from editing"
msgstr "Empêche l'édition des colonnes BLOB et BINARY"

#: libraries/config/messages.inc.php:332
msgid "Protect binary columns"
msgstr "Protéger les colonnes avec contenu binaire"

#: libraries/config/messages.inc.php:333
msgid ""
"Enable if you want DB-based query history (requires phpMyAdmin configuration "
"storage). If disabled, this utilizes JS-routines to display query history "
"(lost by window close)."
msgstr ""
"Activer si vous désirez un historique permanent (nécessite le stockage de "
"configurations phpMyAdmin). Si désactivé, utilise Javascript pour afficher "
"un historique temporaire (sera perdu à la fermeture de la fenêtre)."

#: libraries/config/messages.inc.php:334
msgid "Permanent query history"
msgstr "Historique permanent des requêtes"

#: libraries/config/messages.inc.php:336
msgid "How many queries are kept in history"
msgstr "Le nombre de requêtes à conserver dans l'historique"

#: libraries/config/messages.inc.php:337
msgid "Query history length"
msgstr "Taille de l'historique"

#: libraries/config/messages.inc.php:338
msgid "Tab displayed when opening a new query window"
msgstr "L'onglet affiché à l'ouverture d'une fenêtre de requêtes."

#: libraries/config/messages.inc.php:339
msgid "Default query window tab"
msgstr "Onglet par défaut pour fenêtre de requêtes"

#: libraries/config/messages.inc.php:340
msgid "Query window height (in pixels)"
msgstr "Hauteur de la fenêtre de requêtes (en pixels)"

#: libraries/config/messages.inc.php:341
msgid "Query window height"
msgstr "Hauteur de la fenêtre de requêtes"

#: libraries/config/messages.inc.php:342
msgid "Query window width (in pixels)"
msgstr "Largeur de la fenêtre de requêtes (en pixels)"

#: libraries/config/messages.inc.php:343
msgid "Query window width"
msgstr "Largeur de la fenêtre de requêtes"

#: libraries/config/messages.inc.php:344
msgid "Select which functions will be used for character set conversion"
msgstr ""
"Détermine quelles fonctions seront utilisées pour effectuer la conversion "
"des caractères"

#: libraries/config/messages.inc.php:345
msgid "Recoding engine"
msgstr "Moteur de conversion"

#: libraries/config/messages.inc.php:346
msgid "Repeat the headers every X cells, [kbd]0[/kbd] deactivates this feature"
msgstr "Répète les en-têtes toutes les X cellules, [kbd]0[/kbd] désactive ceci"

#: libraries/config/messages.inc.php:347
msgid "Repeat headers"
msgstr "Répéter les en-têtes"

#: libraries/config/messages.inc.php:348
msgid "Show help button instead of Documentation text"
msgstr "Affiche un bouton d'aide au lieu du message Documentation"

#: libraries/config/messages.inc.php:349
msgid "Show help button"
msgstr "Afficher un bouton d'aide"

#: libraries/config/messages.inc.php:351
msgid "Directory where exports can be saved on server"
msgstr ""
"Répertoire où les exportations peuvent être sauvegardées sur le serveur"

#: libraries/config/messages.inc.php:352
msgid "Save directory"
msgstr "Répertoire de sauvegarde"

#: libraries/config/messages.inc.php:353
msgid "Leave blank if not used"
msgstr "Laisser vide si non utilisé"

#: libraries/config/messages.inc.php:354
msgid "Host authorization order"
msgstr "Ordre d'autorisation des serveurs"

#: libraries/config/messages.inc.php:355
msgid "Leave blank for defaults"
msgstr "Laisser vide pour la valeur par défaut"

#: libraries/config/messages.inc.php:356
msgid "Host authorization rules"
msgstr "Règles d'autorisation des serveurs"

#: libraries/config/messages.inc.php:357
msgid "Allow logins without a password"
msgstr "Permettre les connexions sans fournir de mot de passe"

#: libraries/config/messages.inc.php:358
msgid "Allow root login"
msgstr "Permettre une connexion à root"

#: libraries/config/messages.inc.php:359
msgid "HTTP Basic Auth Realm name to display when doing HTTP Auth"
msgstr ""
"Domaine de protection à afficher lors d'une authentification HTTP Basic"

#: libraries/config/messages.inc.php:360
msgid "HTTP Realm"
msgstr "Domaine de protection HTTP"

#: libraries/config/messages.inc.php:361
msgid ""
"The path for the config file for [a@http://swekey.com]SweKey hardware "
"authentication[/a] (not located in your document root; suggested: /etc/"
"swekey.conf)"
msgstr ""
"Le chemin du fichier de configuration pour [a@http://swekey.com]"
"l'authentification matérielle Swekey[/a] (ne pas placer sous la racine des "
"documents; suggestion : /etc/swekey.conf)"

#: libraries/config/messages.inc.php:362
msgid "SweKey config file"
msgstr "Fichier de configuration SweKey"

#: libraries/config/messages.inc.php:363
msgid "Authentication method to use"
msgstr "Type d'authentification"

#: libraries/config/messages.inc.php:364 setup/frames/index.inc.php:126
msgid "Authentication type"
msgstr "Type d'authentification"

#: libraries/config/messages.inc.php:365
msgid ""
"Leave blank for no [a@http://wiki.phpmyadmin.net/pma/bookmark]bookmark[/a] "
"support, suggested: [kbd]pma_bookmark[/kbd]"
msgstr ""
"Laisser vider pour désactiver le support des [a@http://wiki.phpmyadmin.net/"
"pma/bookmark]signets[/a], suggéré : [kbd]pma_bookmark[/kbd]"

#: libraries/config/messages.inc.php:366
msgid "Bookmark table"
msgstr "Table pour signets"

#: libraries/config/messages.inc.php:367
msgid ""
"Leave blank for no column comments/mime types, suggested: [kbd]"
"pma_column_info[/kbd]"
msgstr ""
"Laisser vider pour désactiver les commentaires sur les colonnes et les types "
"MIME; suggéré : [kbd]pma_column_info[/kbd]"

#: libraries/config/messages.inc.php:368
msgid "Column information table"
msgstr "Table pour informations sur les colonnes"

#: libraries/config/messages.inc.php:369
msgid "Compress connection to MySQL server"
msgstr "Comprime la connexion au serveur MySQL"

#: libraries/config/messages.inc.php:370
msgid "Compress connection"
msgstr "Utiliser le mode compression sur la connexion"

#: libraries/config/messages.inc.php:371
msgid "How to connect to server, keep [kbd]tcp[/kbd] if unsure"
msgstr ""
"Comment se connecter au serveur, utilisez [kbd]tcp[/kbd] si vous êtes dans "
"le doute"

#: libraries/config/messages.inc.php:372
msgid "Connection type"
msgstr "Type de connexion"

#: libraries/config/messages.inc.php:373
msgid "Control user password"
msgstr "Mot de passe de l'utilisateur de contrôle"

#: libraries/config/messages.inc.php:374
msgid ""
"A special MySQL user configured with limited permissions, more information "
"available on [a@http://wiki.phpmyadmin.net/pma/controluser]wiki[/a]"
msgstr ""
"Un compte MySQL spécial avec des permissions limitées, voir [a@http://wiki."
"phpmyadmin.net/pma/controluser] notre wiki[/a]"

#: libraries/config/messages.inc.php:375
msgid "Control user"
msgstr "Utilisateur de contrôle"

#: libraries/config/messages.inc.php:376
msgid "Count tables when showing database list"
msgstr "Comptage du nombre de tables en montrant la liste des bases de données"

#: libraries/config/messages.inc.php:377
msgid "Count tables"
msgstr "Comptage des tables"

#: libraries/config/messages.inc.php:378
msgid ""
"Leave blank for no Designer support, suggested: [kbd]pma_designer_coords[/"
"kbd]"
msgstr ""
"Laisser vider pour désactiver, suggéré : [kbd]pma_designer_coords[/kbd]"

#: libraries/config/messages.inc.php:379
msgid "Designer table"
msgstr "Table pour la fonctionnalité Concepteur"

#: libraries/config/messages.inc.php:380
msgid ""
"More information on [a@http://sf.net/support/tracker.php?aid=1849494]PMA bug "
"tracker[/a] and [a@http://bugs.mysql.com/19588]MySQL Bugs[/a]"
msgstr ""
"Voir [a@http://sf.net/support/tracker.php?aid=1849494]ce bogue phpMyAdmin[/"
"a] et [a@http://bugs.mysql.com/19588]ce bogue MySQL[/a]"

#: libraries/config/messages.inc.php:381
msgid "Disable use of INFORMATION_SCHEMA"
msgstr "Empêcher l'accès à INFORMATION_SCHEMA"

#: libraries/config/messages.inc.php:382
msgid "What PHP extension to use; you should use mysqli if supported"
msgstr "Quelle extension PHP utiliser; vous devriez choisir mysqli si possible"

#: libraries/config/messages.inc.php:383
msgid "PHP extension to use"
msgstr "Extension PHP"

#: libraries/config/messages.inc.php:384
msgid "Hide databases matching regular expression (PCRE)"
msgstr "Masquer les bases dont le nom correspond à l'expression (PCRE)"

#: libraries/config/messages.inc.php:385
msgid "Hide databases"
msgstr "Masquer les bases de données"

#: libraries/config/messages.inc.php:386
msgid ""
"Leave blank for no SQL query history support, suggested: [kbd]pma_history[/"
"kbd]"
msgstr ""
"Laisser vider pour désactiver l'historique des requêtes SQL, suggéré : [kbd]"
"pma_history[/kbd]"

#: libraries/config/messages.inc.php:387
msgid "SQL query history table"
msgstr "Tables pour historique des requêtes SQL"

#: libraries/config/messages.inc.php:388
msgid "Hostname where MySQL server is running"
msgstr "Le nom du serveur sur lequel MySQL est en exécution."

#: libraries/config/messages.inc.php:389
msgid "Server hostname"
msgstr "Nom du serveur"

#: libraries/config/messages.inc.php:390
msgid "Logout URL"
msgstr "URL pour quitter"

#: libraries/config/messages.inc.php:391
msgid "Try to connect without password"
msgstr "Essayer de se connecter sans mot de passe"

#: libraries/config/messages.inc.php:392
msgid "Connect without password"
msgstr "Connexion sans mot de passe"

#: libraries/config/messages.inc.php:393
msgid ""
"You can use MySQL wildcard characters (% and _), escape them if you want to "
"use their literal instances, i.e. use [kbd]'my\\_db'[/kbd] and not "
"[kbd]'my_db'[/kbd]. Using this option you can sort database list, just enter "
"their names in order and use [kbd]*[/kbd] at the end to show the rest in "
"alphabetical order."
msgstr ""
"Vous pouvez utiliser ces caractères passepartout MySQL (% et _), avec un "
"caractère d'échappement si vous les employez de manière littérale, par "
"exemple «ma\\_base» et non «ma_base». Ainsi vous pouvez trier la liste des "
"bases de données en entrant leurs noms et en utilisant [kbd]*[/kbd] en fin "
"de liste pour montrer le reste des noms de base de données en ordre "
"alphabétique."

#: libraries/config/messages.inc.php:394
msgid "Show only listed databases"
msgstr "Restreindre la liste des bases de données"

#: libraries/config/messages.inc.php:395 libraries/config/messages.inc.php:432
msgid "Leave empty if not using config auth"
msgstr ""
"Laisser vide si vous n'utilisez pas la méthode d'authentification config"

#: libraries/config/messages.inc.php:396
msgid "Password for config auth"
msgstr "Mot de passe pour méthode config"

#: libraries/config/messages.inc.php:397
msgid ""
"Leave blank for no PDF schema support, suggested: [kbd]pma_pdf_pages[/kbd]"
msgstr ""
"Laisser vider pour désactiver le support des schémas en PDF, suggéré : [kbd]"
"pma_pdf_pages[/kbd]"

#: libraries/config/messages.inc.php:398
msgid "PDF schema: pages table"
msgstr "Table pour décrire les schémas en PDF"

#: libraries/config/messages.inc.php:399
msgid ""
"Database used for relations, bookmarks, and PDF features. See [a@http://wiki."
"phpmyadmin.net/pma/pmadb]pmadb[/a] for complete information. Leave blank for "
"no support. Suggested: [kbd]phpmyadmin[/kbd]"
msgstr ""
"La base utilisée pour les fonctionnalités relationnelles, signets et PDF. "
"Voir [a@http://wiki.phpmyadmin.net/pma/pmadb]pmadb[/a]. Laisser vider pour "
"désactiver. Suggéré : [kbd]phpmyadmin[/kbd]"

#: libraries/config/messages.inc.php:400
msgid "Database name"
msgstr "Nom de base de données"

#: libraries/config/messages.inc.php:401
msgid "Port on which MySQL server is listening, leave empty for default"
msgstr ""
"Port sur lequel MySQL est en écoute, laisser vide pour utiliser la valeur "
"par défaut"

#: libraries/config/messages.inc.php:402
msgid "Server port"
msgstr "Port"

#: libraries/config/messages.inc.php:403
msgid ""
"Leave blank for no [a@http://wiki.phpmyadmin.net/pma/relation]relation-links"
"[/a] support, suggested: [kbd]pma_relation[/kbd]"
msgstr ""
"Laisser vider pour désactiver le support [a@http://wiki.phpmyadmin.net/pma/"
"relation]relationnel[/a], suggéré : [kbd]pma_relation[/kbd]"

#: libraries/config/messages.inc.php:404
msgid "Relation table"
msgstr "Table relationnelle"

#: libraries/config/messages.inc.php:405
msgid "SQL command to fetch available databases"
msgstr "La commande SQL à utiliser pour acquérir la liste des bases de données"

#: libraries/config/messages.inc.php:406
msgid "SHOW DATABASES command"
msgstr "Commande SHOW DATABASES"

#: libraries/config/messages.inc.php:407
msgid ""
"See [a@http://wiki.phpmyadmin.net/pma/auth_types#signon]authentication types"
"[/a] for an example"
msgstr ""
"Voir [a@http://wiki.phpmyadmin.net/pma/auth_types#signon]authentication types"
"[/a] pour un exemple"

#: libraries/config/messages.inc.php:408
msgid "Signon session name"
msgstr "Nom de session pour méthode signon"

#: libraries/config/messages.inc.php:409
msgid "Signon URL"
msgstr "URL pour connexion"

#: libraries/config/messages.inc.php:410
msgid "Socket on which MySQL server is listening, leave empty for default"
msgstr ""
"Interface de connexion du serveur MySQL, laisser vide pour utiliser la "
"valeur par défaut"

#: libraries/config/messages.inc.php:411
msgid "Server socket"
msgstr "Interface de connexion socket"

#: libraries/config/messages.inc.php:412
msgid "Enable SSL for connection to MySQL server"
msgstr "Utiliser SSL pour la connexion au serveur MySQL"

#: libraries/config/messages.inc.php:413
msgid "Use SSL"
msgstr "Utiliser SSL"

#: libraries/config/messages.inc.php:414
msgid ""
"Leave blank for no PDF schema support, suggested: [kbd]pma_table_coords[/kbd]"
msgstr "Laisser vider pour désactiver, suggéré : [kbd]pma_table_coords[/kbd]"

#: libraries/config/messages.inc.php:415
msgid "PDF schema: table coordinates"
msgstr "Table pour coordonnées du schéma en PDF"

#: libraries/config/messages.inc.php:416
msgid ""
"Table to describe the display columns, leave blank for no support; "
"suggested: [kbd]pma_table_info[/kbd]"
msgstr ""
"Sert à définir les colonnes descriptives, laisser vide pour désactiver; "
"suggéré : [kbd]pma_table_info[/kbd]"

#: libraries/config/messages.inc.php:417
msgid "Display columns table"
msgstr "Table pour colonnes descriptives"

#: libraries/config/messages.inc.php:418
msgid ""
"Whether a DROP DATABASE IF EXISTS statement will be added as first line to "
"the log when creating a database."
msgstr ""
"Définit si un énoncé DROP DATABASE IF EXISTS sera ajouté en première ligne "
"du journal lors de la création d'une base de données."

#: libraries/config/messages.inc.php:419
msgid "Add DROP DATABASE"
msgstr "Ajouter DROP DATABASE"

#: libraries/config/messages.inc.php:420
msgid ""
"Whether a DROP TABLE IF EXISTS statement will be added as first line to the "
"log when creating a table."
msgstr ""
"Définit si un énoncé DROP TABLE IF EXISTS sera ajouté en première ligne du "
"journal lors de la création d'une table."

#: libraries/config/messages.inc.php:421
msgid "Add DROP TABLE"
msgstr "Ajouter DROP TABLE"

#: libraries/config/messages.inc.php:422
msgid ""
"Whether a DROP VIEW IF EXISTS statement will be added as first line to the "
"log when creating a view."
msgstr ""
"Définit si un énoncé DROP VIEW IF EXISTS sera ajoutée en première ligne dans "
"le journal lors de la création de la vue."

#: libraries/config/messages.inc.php:423
msgid "Add DROP VIEW"
msgstr "Ajouter DROP VIEW"

#: libraries/config/messages.inc.php:424
msgid "Defines the list of statements the auto-creation uses for new versions."
msgstr ""
"Définit la liste des énoncés que le mécanisme d'auto-création utilise pour "
"les nouvelles versions."

#: libraries/config/messages.inc.php:425
msgid "Statements to track"
msgstr "Énoncés à suivre"

#: libraries/config/messages.inc.php:426
msgid ""
"Leave blank for no SQL query tracking support, suggested: [kbd]pma_tracking[/"
"kbd]"
msgstr ""
"Laisser vider pour désactiver le suivi des changements SQL, valeur "
"suggérée : [kbd]pma_tracking[/kbd]"

#: libraries/config/messages.inc.php:427
msgid "SQL query tracking table"
msgstr "Table pour le suivi des changements SQL"

#: libraries/config/messages.inc.php:428
msgid ""
"Whether the tracking mechanism creates versions for tables and views "
"automatically."
msgstr ""
"Définit si le mécanisme de suivi crée automatiquement des versions pour les "
"tables et les vues."

#: libraries/config/messages.inc.php:429
msgid "Automatically create versions"
msgstr "Création automatique de versions"

#: libraries/config/messages.inc.php:430
msgid ""
"Leave blank for no user preferences storage in database, suggested: [kbd]"
"pma_config[/kbd]"
msgstr ""
"Laisser vider pour désactiver les préférences utilisateur, valeur suggérée : "
"[kbd]pma_config[/kbd]"

#: libraries/config/messages.inc.php:431
msgid "User preferences storage table"
msgstr "Table de stockage des préférences utilisateur"

#: libraries/config/messages.inc.php:433
msgid "User for config auth"
msgstr "Utilisateur pour méthode config"

#: libraries/config/messages.inc.php:434
msgid ""
"Disable if you know that your pma_* tables are up to date. This prevents "
"compatibility checks and thereby increases performance"
msgstr ""
"Désactiver si vous savez que vos tables pma_* sont à jour. Ceci contourne "
"une vérification et améliore la performance"

#: libraries/config/messages.inc.php:435
msgid "Verbose check"
msgstr "Vérification détaillée"

#: libraries/config/messages.inc.php:436
msgid ""
"A user-friendly description of this server. Leave blank to display the "
"hostname instead."
msgstr ""
"Une description conviviale de ce serveur. Laisser vide pour utiliser à la "
"place le nom du serveur."

#: libraries/config/messages.inc.php:437
msgid "Verbose name of this server"
msgstr "Nom à afficher pour ce serveur"

#: libraries/config/messages.inc.php:438
msgid "Whether a user should be displayed a &quot;show all (rows)&quot; button"
msgstr "Devrait-on afficher un bouton «Tout afficher»"

#: libraries/config/messages.inc.php:439
msgid "Allow to display all the rows"
msgstr "Permettre l'affichage de toutes les lignes"

#: libraries/config/messages.inc.php:440
msgid ""
"Please note that enabling this has no effect with [kbd]config[/kbd] "
"authentication mode because the password is hard coded in the configuration "
"file; this does not limit the ability to execute the same command directly"
msgstr ""
"N'a aucun effet si on utilise le mode d'authentification [kbd]config[/kbd]; "
"cependant on peut exécuter un changement de mot de passe manuellement avec "
"la commande appropriée"

#: libraries/config/messages.inc.php:441
msgid "Show password change form"
msgstr "Afficher le dialogue de changement de mot de passe"

#: libraries/config/messages.inc.php:442
msgid "Show create database form"
msgstr "Afficher le formulaire de création de base de données"

#: libraries/config/messages.inc.php:443
msgid ""
"Defines whether or not type fields should be initially displayed in edit/"
"insert mode"
msgstr ""
"Définit si les champs des types de données MySQL doivent être affichés en "
"mode modification/insertion."

#: libraries/config/messages.inc.php:444
msgid "Show field types"
msgstr "Montrer les champs de type de données"

#: libraries/config/messages.inc.php:445
msgid "Display the function fields in edit/insert mode"
msgstr "En insertion/édition, montrer la colonne contenant les fonctions"

#: libraries/config/messages.inc.php:446
msgid "Show function fields"
msgstr "Montrer les fonctions"

#: libraries/config/messages.inc.php:447
msgid ""
"Shows link to [a@http://php.net/manual/function.phpinfo.php]phpinfo()[/a] "
"output"
msgstr ""
"Montre un lien vers le résultat de [a@http://php.net/manual/function.phpinfo."
"php]phpinfo()[/a]"

#: libraries/config/messages.inc.php:448
msgid "Show phpinfo() link"
msgstr "Afficher un lien vers phpinfo()"

#: libraries/config/messages.inc.php:449
msgid "Show detailed MySQL server information"
msgstr "Afficher les informations détaillées sur le serveur MySQL"

#: libraries/config/messages.inc.php:450
msgid "Defines whether SQL queries generated by phpMyAdmin should be displayed"
msgstr ""
"Détermine si les requêtes SQL générées par phpMyAdmin devraient être "
"affichées"

#: libraries/config/messages.inc.php:451
msgid "Show SQL queries"
msgstr "Afficher les requêtes SQL"

#: libraries/config/messages.inc.php:452
msgid "Allow to display database and table statistics (eg. space usage)"
msgstr ""
"Affiche les statistiques sur les bases de données et les tables (espace "
"utilisé)"

#: libraries/config/messages.inc.php:453
msgid "Show statistics"
msgstr "Afficher les statistiques"

#: libraries/config/messages.inc.php:454
msgid ""
"If tooltips are enabled and a database comment is set, this will flip the "
"comment and the real name"
msgstr "Inverse l'affichage du nom et des commentaires"

#: libraries/config/messages.inc.php:455
msgid "Display database comment instead of its name"
msgstr ""
"Affiche le commentaire décrivant la base de données, au lieu de son nom"

#: libraries/config/messages.inc.php:456
msgid ""
"When setting this to [kbd]nested[/kbd], the alias of the table name is only "
"used to split/nest the tables according to the $cfg"
"['LeftFrameTableSeparator'] directive, so only the folder is called like the "
"alias, the table name itself stays unchanged"
msgstr ""
"Si défini à [kbd]nested[/kbd], l'alias du nom de table ne sert qu'à "
"subdiviser les tables selon $cfg['LeftFrameTableSeparator']"

#: libraries/config/messages.inc.php:457
msgid "Display table comment instead of its name"
msgstr "Affiche le commentaire de table au lieu de son nom"

#: libraries/config/messages.inc.php:458
msgid "Display table comments in tooltips"
msgstr "Affichage des commentaires de table en infobulle"

#: libraries/config/messages.inc.php:459
msgid ""
"Mark used tables and make it possible to show databases with locked tables"
msgstr ""
"Marque les tables utilisées et rend possible l'affichage des bases de "
"données comportant des tables verrouillées"

#: libraries/config/messages.inc.php:460
msgid "Skip locked tables"
msgstr "Saute les tables verrouillées"

#: libraries/config/messages.inc.php:465
msgid "Requires SQL Validator to be enabled"
msgstr "Requiert que le validateur SQL soit activé"

#: libraries/config/messages.inc.php:467
#: libraries/display_change_password.lib.php:40
#: libraries/replication_gui.lib.php:61 libraries/replication_gui.lib.php:62
#: libraries/replication_gui.lib.php:337 libraries/replication_gui.lib.php:341
#: libraries/replication_gui.lib.php:351 server_privileges.php:778
#: server_privileges.php:782 server_privileges.php:793
#: server_privileges.php:1608 server_synchronize.php:1190
msgid "Password"
msgstr "Mot de passe"

#: libraries/config/messages.inc.php:468
msgid ""
"[strong]Warning:[/strong] requires PHP SOAP extension or PEAR SOAP to be "
"installed"
msgstr ""
"[strong]Avis:[/strong] l'extension PHP SOAP ou le module PEAR SOAP doit être "
"installé"

#: libraries/config/messages.inc.php:469
msgid "Enable SQL Validator"
msgstr "Activer le validateur SQL"

#: libraries/config/messages.inc.php:470
msgid ""
"If you have a custom username, specify it here (defaults to [kbd]anonymous[/"
"kbd])"
msgstr ""
"Si vous avez un code d'utilisateur, indiquez-le ici ([kbd]anonymous[/kbd] "
"par défaut)"

#: libraries/config/messages.inc.php:471 tbl_tracking.php:454
#: tbl_tracking.php:511
msgid "Username"
msgstr "Utilisateur"

#: libraries/config/messages.inc.php:472
msgid ""
"Suggest a database name on the &quot;Create Database&quot; form (if "
"possible) or keep the text field empty"
msgstr ""
"...dans le dialogue de création de base, si possible, sinon laisser le champ "
"vide"

#: libraries/config/messages.inc.php:473
msgid "Suggest new database name"
msgstr "Suggérer un nom de nouvelle base de données"

#: libraries/config/messages.inc.php:474
msgid "A warning is displayed on the main page if Suhosin is detected"
msgstr ""
"Un avertissement est affiché sur la page principale si Suhosin est détecté"

#: libraries/config/messages.inc.php:475
msgid "Suhosin warning"
msgstr "Avertissement Suhosin"

#: libraries/config/messages.inc.php:476
msgid ""
"Textarea size (columns) in edit mode, this value will be emphasized for SQL "
"query textareas (*2) and for query window (*1.25)"
msgstr ""
"Taille des zones de texte (colonnes) en mode édition, cette valeur sera "
"augmentée pour les zones SQL (*2) et la fenêtre de requêtes (*1.25)"

#: libraries/config/messages.inc.php:477
msgid "Textarea columns"
msgstr "Taille horizontale pour une zone de texte"

#: libraries/config/messages.inc.php:478
msgid ""
"Textarea size (rows) in edit mode, this value will be emphasized for SQL "
"query textareas (*2) and for query window (*1.25)"
msgstr ""
"Taille des zones de texte (lignes) en mode édition, cette valeur sera "
"augmentée pour les zones SQL (*2) et la fenêtre de requêtes (*1.25)"

#: libraries/config/messages.inc.php:479
msgid "Textarea rows"
msgstr "Taille verticale pour une zone de texte"

#: libraries/config/messages.inc.php:480
msgid "Title of browser window when a database is selected"
msgstr ""
"Titre de la fenêtre de navigateur quand une base de données est choisie"

#: libraries/config/messages.inc.php:482
msgid "Title of browser window when nothing is selected"
msgstr "Titre de la fenêtre de navigateur quand rien n'est choisi"

#: libraries/config/messages.inc.php:483
msgid "Default title"
msgstr "Titre par défaut"

#: libraries/config/messages.inc.php:484
msgid "Title of browser window when a server is selected"
msgstr "Titre de la fenêtre du navigateur quand un serveur est choisi"

#: libraries/config/messages.inc.php:486
msgid "Title of browser window when a table is selected"
msgstr "Titre de la fenêtre du navigateur quand une table est choisie"

#: libraries/config/messages.inc.php:488
msgid ""
"Input proxies as [kbd]IP: trusted HTTP header[/kbd]. The following example "
"specifies that phpMyAdmin should trust a HTTP_X_FORWARDED_FOR (X-Forwarded-"
"For) header coming from the proxy 1.2.3.4:[br][kbd]1.2.3.4: "
"HTTP_X_FORWARDED_FOR[/kbd]"
msgstr ""
"Format des définitions : [kbd]IP: en-tête[/kbd]. Dans cet exemple, "
"phpMyAdmin devrait faire confiance si l'en-tête HTTP_X_FORWARDED_FOR (X-"
"Forwarded-For) provient du serveur 1.2.3.4:[br][kbd]1.2.3.4: "
"HTTP_X_FORWARDED_FOR[/kbd]"

#: libraries/config/messages.inc.php:489
msgid "List of trusted proxies for IP allow/deny"
msgstr "Liste des serveurs mandataires de confiance en vue de IP allow/deny"

#: libraries/config/messages.inc.php:490
msgid "Directory on server where you can upload files for import"
msgstr ""
"Répertoire sur le serveur, dans lequel vous téléchargez des fichiers en vue "
"de les importer"

#: libraries/config/messages.inc.php:491
msgid "Upload directory"
msgstr "Répertoire de téléchargement"

#: libraries/config/messages.inc.php:492
msgid "Allow for searching inside the entire database"
msgstr "Permet la recherche dans la base de données au complet"

#: libraries/config/messages.inc.php:493
msgid "Use database search"
msgstr "Permet une recherche dans toute la base de données"

#: libraries/config/messages.inc.php:494
msgid ""
"When disabled, users cannot set any of the options below, regardless of the "
"checkbox on the right"
msgstr ""
"Si désactivé, les utilisateurs ne peuvent régler aucune des options ci-bas, "
"peu importe la case à cocher à droite"

#: libraries/config/messages.inc.php:495
msgid "Enable the Developer tab in settings"
msgstr "Active le menu Développeur dans les paramètres"

#: libraries/config/messages.inc.php:496
msgid ""
"Show affected rows of each statement on multiple-statement queries. See "
"libraries/import.lib.php for defaults on how many queries a statement may "
"contain."
msgstr ""
"Montre le nombre de lignes affectées par chaque énoncé. Voir libraries/"
"import.lib.php pour le nombre d'énoncés qu'une requête peut comporter."

#: libraries/config/messages.inc.php:497
msgid "Verbose multiple statements"
msgstr "Détails pour les requêtes multi-énoncés"

#: libraries/config/messages.inc.php:498 setup/frames/index.inc.php:241
msgid "Check for latest version"
msgstr "Vérifier la présence d'une nouvelle version"

#: libraries/config/messages.inc.php:499
msgid "Enables check for latest version on main phpMyAdmin page"
msgstr "Active la vérification de version sur la page principale"

#: libraries/config/messages.inc.php:500 setup/lib/index.lib.php:118
#: setup/lib/index.lib.php:125 setup/lib/index.lib.php:142
#: setup/lib/index.lib.php:149 setup/lib/index.lib.php:157
#: setup/lib/index.lib.php:161 setup/lib/index.lib.php:164
#: setup/lib/index.lib.php:200
msgid "Version check"
msgstr "Vérification de version"

#: libraries/config/messages.inc.php:501
msgid ""
"Enable [a@http://en.wikipedia.org/wiki/ZIP_(file_format)]ZIP[/a] compression "
"for import and export operations"
msgstr ""
"Active la compression [a@http://en.wikipedia.org/wiki/ZIP_(file_format)]ZIP[/"
"a] pour les opérations d'importation et d'exportation"

#: libraries/config/messages.inc.php:502
msgid "ZIP"
msgstr "ZIP"

#: libraries/config/setup.forms.php:41
msgid "Config authentication"
msgstr "Mode d'authentification « config »"

#: libraries/config/setup.forms.php:45
msgid "Cookie authentication"
msgstr "Mode d'authentification « cookie »"

#: libraries/config/setup.forms.php:48
msgid "HTTP authentication"
msgstr "Mode d'authentification « HTTP »"

#: libraries/config/setup.forms.php:51
msgid "Signon authentication"
msgstr "Mode d'authentification « signon »"

#: libraries/config/setup.forms.php:240
#: libraries/config/user_preferences.forms.php:144 libraries/import/ldi.php:34
msgid "CSV using LOAD DATA"
msgstr "CSV via LOAD DATA"

#: libraries/config/setup.forms.php:249 libraries/config/setup.forms.php:343
#: libraries/config/user_preferences.forms.php:152
#: libraries/config/user_preferences.forms.php:245 libraries/export/xls.php:17
#: libraries/import/xls.php:20
msgid "Excel 97-2003 XLS Workbook"
msgstr "Excel 97-2003 XLS Workbook"

#: libraries/config/setup.forms.php:252 libraries/config/setup.forms.php:347
#: libraries/config/user_preferences.forms.php:155
#: libraries/config/user_preferences.forms.php:249
#: libraries/export/xlsx.php:17 libraries/import/xlsx.php:20
msgid "Excel 2007 XLSX Workbook"
msgstr "Excel 2007 XLSX Workbook"

#: libraries/config/setup.forms.php:255 libraries/config/setup.forms.php:356
#: libraries/config/user_preferences.forms.php:158
#: libraries/config/user_preferences.forms.php:258 libraries/export/ods.php:17
#: libraries/import/ods.php:22
msgid "Open Document Spreadsheet"
msgstr "Open Document Spreadsheet"

#: libraries/config/setup.forms.php:262
#: libraries/config/user_preferences.forms.php:165
msgid "Quick"
msgstr "Rapide"

#: libraries/config/setup.forms.php:266
#: libraries/config/user_preferences.forms.php:169
msgid "Custom"
msgstr "Personnalisé"

#: libraries/config/setup.forms.php:287
#: libraries/config/user_preferences.forms.php:189
msgid "Database export options"
msgstr "Options d'exportation des bases de données"

#: libraries/config/setup.forms.php:320
#: libraries/config/user_preferences.forms.php:222
#: libraries/export/excel.php:17
msgid "CSV for MS Excel"
msgstr "CSV pour MS Excel"

#: libraries/config/setup.forms.php:351
#: libraries/config/user_preferences.forms.php:253
#: libraries/export/htmlword.php:17
msgid "Microsoft Word 2000"
msgstr "Microsoft Word 2000"

#: libraries/config/setup.forms.php:360
#: libraries/config/user_preferences.forms.php:262 libraries/export/odt.php:21
msgid "Open Document Text"
msgstr "Texte Open Document"

#: libraries/config/validate.lib.php:202 libraries/config/validate.lib.php:209
msgid "Could not connect to MySQL server"
msgstr "Connexion au serveur MySQL impossible"

#: libraries/config/validate.lib.php:234
msgid "Empty username while using config authentication method"
msgstr ""
"Le code d'utilisateur est vide alors que vous utilisez la méthode config"

#: libraries/config/validate.lib.php:238
msgid "Empty signon session name while using signon authentication method"
msgstr "Le nom de session signon est vide"

#: libraries/config/validate.lib.php:242
msgid "Empty signon URL while using signon authentication method"
msgstr "L'URL de signon est vide"

#: libraries/config/validate.lib.php:276
msgid "Empty phpMyAdmin control user while using pmadb"
msgstr "Le controluser est vide"

#: libraries/config/validate.lib.php:280
msgid "Empty phpMyAdmin control user password while using pmadb"
msgstr "Le controlpass est vide"

#: libraries/config/validate.lib.php:367
#, php-format
msgid "Incorrect IP address: %s"
msgstr "Adresse IP incorrecte : %s"

#. l10n: Language to use for PHP documentation, please use only languages which do exist in official documentation.
#: libraries/core.lib.php:264
msgctxt "PHP documentation language"
msgid "en"
msgstr "fr"

#: libraries/core.lib.php:278
#, php-format
msgid "The %s extension is missing. Please check your PHP configuration."
msgstr "Il manque l'extension %s. Veuillez vérifier votre configuration PHP."

#: libraries/db_events.inc.php:14 libraries/db_events.inc.php:16
#: libraries/export/sql.php:493
msgid "Events"
msgstr "Événements"

#: libraries/db_events.inc.php:24 libraries/db_routines.inc.php:35
#: libraries/display_create_table.lib.php:51 libraries/tbl_triggers.lib.php:26
#: setup/frames/index.inc.php:125
msgid "Name"
msgstr "Nom"

#: libraries/db_links.inc.php:42 libraries/db_links.inc.php:43
#: libraries/db_links.inc.php:44
msgid "Database seems to be empty!"
msgstr "La base de données semble vide !"

#: libraries/db_links.inc.php:66 libraries/relation.lib.php:143
#: libraries/tbl_links.inc.php:90
msgid "Tracking"
msgstr "Suivi"

#: libraries/db_links.inc.php:71
msgid "Query"
msgstr "Requête"

#: libraries/db_links.inc.php:76 libraries/relation.lib.php:139
msgid "Designer"
msgstr "Concepteur"

#: libraries/db_links.inc.php:93 libraries/server_links.inc.php:64
#: server_privileges.php:119 server_privileges.php:1802
#: server_privileges.php:2152 test/theme.php:116
msgid "Privileges"
msgstr "Privilèges"

#: libraries/db_routines.inc.php:24 libraries/db_routines.inc.php:26
msgid "Routines"
msgstr "Procédures stockées"

#: libraries/db_routines.inc.php:37
msgid "Return type"
msgstr "Type retourné"

#: libraries/db_structure.lib.php:48 libraries/display_tbl.lib.php:1923
msgid ""
"May be approximate. See [a@./Documentation.html#faq3_11@Documentation]FAQ "
"3.11[/a]"
msgstr ""
"Peut être approximatif. Voir [a@./Documentation.html#faq3_11@Documentation]"
"FAQ 3.11[/a]"

#: libraries/dbi/mysql.dbi.lib.php:111 libraries/dbi/mysqli.dbi.lib.php:122
msgid "Connection for controluser as defined in your configuration failed."
msgstr ""
"La connexion au controluser tel que défini dans votre configuration a échoué."

#: libraries/dbi/mysql.dbi.lib.php:361 libraries/dbi/mysql.dbi.lib.php:363
#: libraries/dbi/mysqli.dbi.lib.php:417
msgid "The server is not responding"
msgstr "Le serveur ne répond pas"

#: libraries/dbi/mysql.dbi.lib.php:361 libraries/dbi/mysqli.dbi.lib.php:417
msgid "(or the local MySQL server's socket is not correctly configured)"
msgstr ""
"(ou l'interface de connexion vers le serveur MySQL local n'est pas "
"correctement configurée)"

#: libraries/dbi/mysql.dbi.lib.php:370 tbl_structure.php:703
msgid "Details..."
msgstr "Détails..."

#: libraries/display_change_password.lib.php:29 main.php:94
#: user_password.php:119 user_password.php:137
msgid "Change password"
msgstr "Modifier le mot de passe"

#: libraries/display_change_password.lib.php:34
#: libraries/replication_gui.lib.php:347 server_privileges.php:789
msgid "No Password"
msgstr "Aucun mot de passe"

#: libraries/display_change_password.lib.php:45
#: libraries/replication_gui.lib.php:355 libraries/replication_gui.lib.php:358
#: server_privileges.php:797 server_privileges.php:800
msgid "Re-type"
msgstr "Entrer à nouveau"

#: libraries/display_change_password.lib.php:51
msgid "Password Hashing"
msgstr "Hachage du mot de passe"

#: libraries/display_change_password.lib.php:65
msgid "MySQL 4.0 compatible"
msgstr "Compatible MySQL 4.0"

#: libraries/display_create_database.lib.php:21
#: libraries/display_create_database.lib.php:39
msgid "Create new database"
msgstr "Créer une base de données"

#: libraries/display_create_database.lib.php:33
msgid "Create"
msgstr "Créer"

#: libraries/display_create_database.lib.php:43 server_privileges.php:121
#: server_privileges.php:1493 server_replication.php:33
msgid "No Privileges"
msgstr "Aucun privilège"

#: libraries/display_create_table.lib.php:46
#, php-format
msgid "Create table on database %s"
msgstr "Créer une nouvelle table sur la base %s"

#: libraries/display_create_table.lib.php:55
msgid "Number of columns"
msgstr "Nombre de colonnes"

#: libraries/display_export.lib.php:35
msgid "Could not load export plugins, please check your installation!"
msgstr "Erreur lors du chargement des modules d'exportation !"

#: libraries/display_export.lib.php:87
msgid "Exporting databases from the current server"
msgstr "Exportation des bases de données depuis le serveur courant"

#: libraries/display_export.lib.php:89
#, php-format
msgid "Exporting tables from \"%s\" database"
msgstr "Exportation des tables depuis la base de données «%s»"

#: libraries/display_export.lib.php:91
#, php-format
msgid "Exporting rows from \"%s\" table"
msgstr "Exportation des lignes de la table «%s»"

#: libraries/display_export.lib.php:97
msgid "Export Method:"
msgstr "Méthode d'exportation:"

#: libraries/display_export.lib.php:113
msgid "Quick - display only the minimal options"
msgstr "Rapide - n'afficher qu'un minimum d'options"

#: libraries/display_export.lib.php:129
msgid "Custom - display all possible options"
msgstr "Personnalisée - afficher toutes les options possibles"

#: libraries/display_export.lib.php:137
msgid "Database(s):"
msgstr "Base(s) de données"

#: libraries/display_export.lib.php:139
msgid "Table(s):"
msgstr "Table(s)"

#: libraries/display_export.lib.php:149
msgid "Rows:"
msgstr "Lignes:"

#: libraries/display_export.lib.php:157
msgid "Dump some row(s)"
msgstr "Exporter quelques lignes"

#: libraries/display_export.lib.php:159
msgid "Number of rows:"
msgstr "Nombre de lignes"

#: libraries/display_export.lib.php:162
msgid "Row to begin at:"
msgstr "Ligne de début:"

#: libraries/display_export.lib.php:173
msgid "Dump all rows"
msgstr "Exporter toutes les lignes"

#: libraries/display_export.lib.php:181 libraries/display_export.lib.php:202
msgid "Output:"
msgstr "Sortie:"

#: libraries/display_export.lib.php:188 libraries/display_export.lib.php:214
#, php-format
msgid "Save on server in the directory <b>%s</b>"
msgstr "Sauvegarder sur le serveur dans le répertoire <b>%s</b>"

#: libraries/display_export.lib.php:206
msgid "Save output to a file"
msgstr "Diriger la sortie vers un fichier"

#: libraries/display_export.lib.php:227
msgid "File name template:"
msgstr "Modèle de nom de fichier:"

#: libraries/display_export.lib.php:229
msgid "@SERVER@ will become the server name"
msgstr "@SERVER@ sera remplacé par le nom du serveur"

#: libraries/display_export.lib.php:231
msgid ", @DATABASE@ will become the database name"
msgstr ", @DATABASE@ sera remplacé par le nom de la base de données"

#: libraries/display_export.lib.php:233
msgid ", @TABLE@ will become the table name"
msgstr ", @TABLE@ sera remplacé par le nom de la table"

#: libraries/display_export.lib.php:237
#, php-format
msgid ""
"This value is interpreted using %1$sstrftime%2$s, so you can use time "
"formatting strings. Additionally the following transformations will happen: %"
"3$s. Other text will be kept as is. See the %4$sFAQ%5$s for details."
msgstr ""
"Cette valeur est interprétée avec %1$sstrftime%2$s, vous pouvez donc "
"utiliser des chaînes de format d'heure. Ces transformations additionnelles "
"vont se produire: %3$s. Tout autre texte sera conservé tel quel. Se référer "
"au %4$sFAQ%5$s pour les détails."

#: libraries/display_export.lib.php:275
msgid "use this for future exports"
msgstr "utiliser ceci pour les futures exportations"

#: libraries/display_export.lib.php:281 libraries/display_import.lib.php:188
#: libraries/display_import.lib.php:201 libraries/sql_query_form.lib.php:517
msgid "Character set of the file:"
msgstr "Jeu de caractères du fichier : "

#: libraries/display_export.lib.php:309
msgid "Compression:"
msgstr "Compression:"

#: libraries/display_export.lib.php:311 libraries/display_tbl.lib.php:512
#: libraries/export/sql.php:945 libraries/tbl_properties.inc.php:578
#: pmd_general.php:510 server_privileges.php:1955 server_processlist.php:96
msgid "None"
msgstr "Aucune"

#: libraries/display_export.lib.php:313
msgid "zipped"
msgstr "«zippé »"

#: libraries/display_export.lib.php:315
msgid "gzipped"
msgstr " «gzippé »"

#: libraries/display_export.lib.php:317
msgid "bzipped"
msgstr " «bzippé »"

#: libraries/display_export.lib.php:326
msgid "View output as text"
msgstr "Afficher les résultats"

#: libraries/display_export.lib.php:331 libraries/display_import.lib.php:244
#: libraries/export/codegen.php:37
msgid "Format:"
msgstr "Format:"

#: libraries/display_export.lib.php:336
msgid "Format-specific options:"
msgstr "Options spécifiques au format:"

#: libraries/display_export.lib.php:337
msgid ""
"Scroll down to fill in the options for the selected format and ignore the "
"options for other formats."
msgstr ""
"Faites défiler la page pour compléter les options du format choisi et "
"ignorez les options des autres formats."

#: libraries/display_export.lib.php:345 libraries/display_import.lib.php:260
msgid "Encoding Conversion:"
msgstr "Conversion de l'encodage:"

#: libraries/display_import.lib.php:66
msgid ""
"The file being uploaded is probably larger than the maximum allowed size or "
"this is a known bug in webkit based (Safari, Google Chrome, Arora etc.) "
"browsers."
msgstr ""
"Le fichier téléchargé est probablement plus grand que le maximum alloué, ou "
"bien il s'agit d'une anomalie connue dans les navigateurs basés sur webkit "
"(Safari, Google Chrome, Arora, etc)."

#: libraries/display_import.lib.php:76
msgid "The file is being processed, please be patient."
msgstr "Le fichier est en traitement, veuillez patienter."

#: libraries/display_import.lib.php:98
msgid ""
"Please be patient, the file is being uploaded. Details about the upload are "
"not available."
msgstr ""
"Veuillez patienter, le fichier est téléchargé. Les détails sur le chargement "
"ne sont pas disponibles."

#: libraries/display_import.lib.php:129
msgid "Importing into the current server"
msgstr "Importation dans le serveur actuel"

#: libraries/display_import.lib.php:131
#, php-format
msgid "Importing into the database \"%s\""
msgstr "Importation dans la base de données «%s»"

#: libraries/display_import.lib.php:133
#, php-format
msgid "Importing into the table \"%s\""
msgstr "Importation dans la table «%s»"

#: libraries/display_import.lib.php:139
msgid "File to Import:"
msgstr "Fichier à importer:"

#: libraries/display_import.lib.php:156
#, php-format
msgid "File may be compressed (%s) or uncompressed."
msgstr "Le fichier peut être comprimé (%s) ou non."

#: libraries/display_import.lib.php:158
msgid ""
"A compressed file's name must end in <b>.[format].[compression]</b>. "
"Example: <b>.sql.zip</b>"
msgstr ""
"Le nom du fichier comprimé doit se terminer par <b>.[format].[compression]</"
"b>. Exemple: <b>.sql.zip</b>"

#: libraries/display_import.lib.php:178
msgid "File uploads are not allowed on this server."
msgstr "Les téléchargements vers ce serveur ne sont pas permis."

#: libraries/display_import.lib.php:208
msgid "Partial Import:"
msgstr "Importation partielle:"

#: libraries/display_import.lib.php:214
#, php-format
msgid ""
"Previous import timed out, after resubmitting will continue from position %d."
msgstr ""
"L'importation précédente a échoué en raison du temps; retransmettez et le "
"traitement reprendra à la position %d."

#: libraries/display_import.lib.php:221
msgid ""
"Allow the interruption of an import in case the script detects it is close "
"to the PHP timeout limit. <i>(This might be good way to import large files, "
"however it can break transactions.)</i>"
msgstr ""
"Permettre l'interruption de l'importation si la limite de temps configurée "
"dans PHP est sur le point d'être atteinte. <i>(Ceci pourrait aider à "
"importer des fichiers volumineux, au détriment du respect des transactions.)"
"</i>"

#: libraries/display_import.lib.php:228
msgid "Number of rows to skip, starting from the first row:"
msgstr "Nombre de lignes à ignorer à partir de la première ligne:"

#: libraries/display_import.lib.php:250
msgid "Format-Specific Options:"
msgstr "Options spécifiques au format:"

#: libraries/display_select_lang.lib.php:44
#: libraries/display_select_lang.lib.php:45 setup/frames/index.inc.php:71
msgid "Language"
msgstr "Langue"

#: libraries/display_tbl.lib.php:386
#, php-format
msgid "%d is not valid row number."
msgstr "%d n'est pas un numéro de ligne valable."

#: libraries/display_tbl.lib.php:392
msgid "row(s) starting from row #"
msgstr "ligne(s) à partir de la ligne n°"

#: libraries/display_tbl.lib.php:397
msgid "horizontal"
msgstr "horizontal"

#: libraries/display_tbl.lib.php:398
msgid "horizontal (rotated headers)"
msgstr "horizontal (en-têtes pivotés)"

#: libraries/display_tbl.lib.php:399
msgid "vertical"
msgstr "vertical"

#: libraries/display_tbl.lib.php:405
#, php-format
msgid "in %s mode and repeat headers after %s cells"
msgstr "en mode %s et répéter les en-têtes à chaque groupe de %s"

#: libraries/display_tbl.lib.php:494
msgid "Sort by key"
msgstr "Trier sur l'index"

#: libraries/display_tbl.lib.php:541 libraries/export/codegen.php:40
#: libraries/export/csv.php:31 libraries/export/excel.php:36
#: libraries/export/htmlword.php:32 libraries/export/json.php:26
#: libraries/export/latex.php:34 libraries/export/mediawiki.php:23
#: libraries/export/ods.php:28 libraries/export/odt.php:26
#: libraries/export/pdf.php:28 libraries/export/php_array.php:27
#: libraries/export/sql.php:55 libraries/export/texytext.php:30
#: libraries/export/xls.php:28 libraries/export/xlsx.php:28
#: libraries/export/xml.php:25 libraries/export/yaml.php:29
#: libraries/import.lib.php:1145 libraries/import.lib.php:1167
#: libraries/import/csv.php:32 libraries/import/docsql.php:34
#: libraries/import/ldi.php:48 libraries/import/ods.php:32
#: libraries/import/sql.php:19 libraries/import/xls.php:27
#: libraries/import/xlsx.php:27 libraries/import/xml.php:25 tbl_select.php:230
#: tbl_structure.php:848
msgid "Options"
msgstr "Options"

#: libraries/display_tbl.lib.php:546 libraries/display_tbl.lib.php:556
msgid "Partial texts"
msgstr "Textes réduits"

#: libraries/display_tbl.lib.php:547 libraries/display_tbl.lib.php:560
msgid "Full texts"
msgstr "Textes complets"

#: libraries/display_tbl.lib.php:573
msgid "Relational key"
msgstr "Relations : clés"

#: libraries/display_tbl.lib.php:574
msgid "Relational display column"
msgstr "Relations : colonnes descriptives"

#: libraries/display_tbl.lib.php:581
msgid "Show binary contents"
msgstr "Montrer le contenu binaire"

#: libraries/display_tbl.lib.php:583
msgid "Show BLOB contents"
msgstr "Montrer le contenu BLOB"

#: libraries/display_tbl.lib.php:593 libraries/relation.lib.php:123
#: libraries/tbl_properties.inc.php:142 transformation_overview.php:46
msgid "Browser transformation"
msgstr "Transformation"

#: libraries/display_tbl.lib.php:1188
msgid "Copy"
msgstr "Copier"

#: libraries/display_tbl.lib.php:1203 libraries/display_tbl.lib.php:1215
msgid "The row has been deleted"
msgstr "La ligne a été effacée"

#: libraries/display_tbl.lib.php:1242 libraries/display_tbl.lib.php:2153
#: server_processlist.php:92
msgid "Kill"
msgstr "Supprimer"

#: libraries/display_tbl.lib.php:2027
msgid "in query"
msgstr "dans la requête"

#: libraries/display_tbl.lib.php:2045
msgid "Showing rows"
msgstr "Affichage des lignes"

#: libraries/display_tbl.lib.php:2055
msgid "total"
msgstr "total"

#: libraries/display_tbl.lib.php:2063 sql.php:628
#, php-format
msgid "Query took %01.4f sec"
msgstr "Traitement en %01.4f sec"

#: libraries/display_tbl.lib.php:2186 querywindow.php:114 querywindow.php:118
#: querywindow.php:121 tbl_structure.php:150 tbl_structure.php:563
msgid "Change"
msgstr "Modifier"

#: libraries/display_tbl.lib.php:2259
msgid "Query results operations"
msgstr "Opérations sur les résultats de la requête"

#: libraries/display_tbl.lib.php:2287
msgid "Print view (with full texts)"
msgstr "Version imprimable (avec textes complets)"

#: libraries/display_tbl.lib.php:2331 tbl_chart.php:81
msgid "Display chart"
msgstr "Afficher le graphique"

#: libraries/display_tbl.lib.php:2350
msgid "Create view"
msgstr "Créer une vue"

#: libraries/display_tbl.lib.php:2465
msgid "Link not found"
msgstr "Lien absent"

#: libraries/engines/bdb.lib.php:20 main.php:208
msgid "Version information"
msgstr "Version"

#: libraries/engines/innodb.lib.php:22
msgid "Data home directory"
msgstr "Répertoire des données"

#: libraries/engines/innodb.lib.php:23
msgid "The common part of the directory path for all InnoDB data files."
msgstr "Le chemin du répertoire pour tous les fichiers de données InnoDB."

#: libraries/engines/innodb.lib.php:26
msgid "Data files"
msgstr "Fichiers de données"

#: libraries/engines/innodb.lib.php:29
msgid "Autoextend increment"
msgstr "Auto-croissant: taille de l'incrément"

#: libraries/engines/innodb.lib.php:30
msgid ""
" The increment size for extending the size of an autoextending tablespace "
"when it becomes full."
msgstr ""
"La valeur de l'incrément lors de l'agrandissement du fichier auto-croissant "
"lorsqu'il devient plein."

#: libraries/engines/innodb.lib.php:34
msgid "Buffer pool size"
msgstr "Taille de la mémoire-tampon"

#: libraries/engines/innodb.lib.php:35
msgid ""
"The size of the memory buffer InnoDB uses to cache data and indexes of its "
"tables."
msgstr ""
"La taille de la mémoire-tampon utilisée par InnoDB pour les opérations "
"d'antémoire sur les données et les index."

#: libraries/engines/innodb.lib.php:134
msgid "Buffer Pool"
msgstr "Mémoire-tampon"

#: libraries/engines/innodb.lib.php:135 server_status.php:432
msgid "InnoDB Status"
msgstr "État InnoDB"

#: libraries/engines/innodb.lib.php:163
msgid "Buffer Pool Usage"
msgstr "Utilisation de la mémoire-tampon"

#: libraries/engines/innodb.lib.php:171
msgid "pages"
msgstr "pages"

#: libraries/engines/innodb.lib.php:180
msgid "Free pages"
msgstr "Pages libres"

#: libraries/engines/innodb.lib.php:186
msgid "Dirty pages"
msgstr "Pages modifiées"

#: libraries/engines/innodb.lib.php:192
msgid "Pages containing data"
msgstr "Pages contenant des données"

#: libraries/engines/innodb.lib.php:198
msgid "Pages to be flushed"
msgstr "Pages devant être vidées"

#: libraries/engines/innodb.lib.php:204
msgid "Busy pages"
msgstr "Pages occupées"

#: libraries/engines/innodb.lib.php:213
msgid "Latched pages"
msgstr "Pages verrouillées"

#: libraries/engines/innodb.lib.php:224
msgid "Buffer Pool Activity"
msgstr "Activité de la mémoire-tampon"

#: libraries/engines/innodb.lib.php:228
msgid "Read requests"
msgstr "Requêtes de lecture"

#: libraries/engines/innodb.lib.php:234
msgid "Write requests"
msgstr "Requêtes d'écriture"

#: libraries/engines/innodb.lib.php:240
msgid "Read misses"
msgstr "Lectures non-satisfaites"

#: libraries/engines/innodb.lib.php:246
msgid "Write waits"
msgstr "Nombre d'attentes d'écriture"

#: libraries/engines/innodb.lib.php:252
msgid "Read misses in %"
msgstr "Lectures non-satisfaites en %"

#: libraries/engines/innodb.lib.php:260
msgid "Write waits in %"
msgstr "Nombre d'attentes d'écriture en %"

#: libraries/engines/myisam.lib.php:22
msgid "Data pointer size"
msgstr "Taille du pointeur de données"

#: libraries/engines/myisam.lib.php:23
msgid ""
"The default pointer size in bytes, to be used by CREATE TABLE for MyISAM "
"tables when no MAX_ROWS option is specified."
msgstr ""
"La taille en octets du pointeur qui servira lors d'un CREATE TABLE sur une "
"table MyISAM si aucune option MAX_ROWS n'est indiquée."

#: libraries/engines/myisam.lib.php:27
msgid "Automatic recovery mode"
msgstr "Mode de recouvrement automatique"

#: libraries/engines/myisam.lib.php:28
msgid ""
"The mode for automatic recovery of crashed MyISAM tables, as set via the --"
"myisam-recover server startup option."
msgstr ""
"Le mode de recouvrement automatique en cas de tables MyISAM en mauvais état, "
"tel que réglé via l'option --myisam-recover au départ du serveur."

#: libraries/engines/myisam.lib.php:31
msgid "Maximum size for temporary sort files"
msgstr "Taille maximum pour les fichiers de tri temporaires"

#: libraries/engines/myisam.lib.php:32
msgid ""
"The maximum size of the temporary file MySQL is allowed to use while re-"
"creating a MyISAM index (during REPAIR TABLE, ALTER TABLE, or LOAD DATA "
"INFILE)."
msgstr ""
"La taille maximum du fichier temporaire qu'il est permis à MySQL d'allouer "
"pour recréer un index MyISAM (durant un REPAIR TABLE, ALTER TABLE ou LOAD "
"DATA INFILE)."

#: libraries/engines/myisam.lib.php:36
msgid "Maximum size for temporary files on index creation"
msgstr ""
"La taille maximum pour les fichiers temporaires utilisés lors de la création "
"d'index"

#: libraries/engines/myisam.lib.php:37
msgid ""
"If the temporary file used for fast MyISAM index creation would be larger "
"than using the key cache by the amount specified here, prefer the key cache "
"method."
msgstr ""
"Si le fichier temporaire utilisé pour la création rapide des index MyISAM "
"devrait s'avérer plus volumineux que d'employer la cache des clés (la "
"différence étant spécifiée ici), utiliser la méthode de cache des clés."

#: libraries/engines/myisam.lib.php:41
msgid "Repair threads"
msgstr "Nombre de fils d'exécution pour la réparation"

#: libraries/engines/myisam.lib.php:42
msgid ""
"If this value is greater than 1, MyISAM table indexes are created in "
"parallel (each index in its own thread) during the repair by sorting process."
msgstr ""
"Si cette valeur est plus grande que 1, les index de tables MyISAM sont créés "
"en parallèle (chaque index dans son propre fil d'exécution) lors d'une "
"réparation."

#: libraries/engines/myisam.lib.php:46
msgid "Sort buffer size"
msgstr "Taille de la mémoire tampon"

#: libraries/engines/myisam.lib.php:47
msgid ""
"The buffer that is allocated when sorting MyISAM indexes during a REPAIR "
"TABLE or when creating indexes with CREATE INDEX or ALTER TABLE."
msgstr ""
"La mémoire tampon qui est allouée pour trier les index MyISAM durant une "
"opération REPAIR TABLE ou pour créer les index lors d'un CREATE INDEX ou "
"ALTER TABLE."

#: libraries/engines/pbms.lib.php:30
msgid "Garbage Threshold"
msgstr "Seuil des informations parasites"

#: libraries/engines/pbms.lib.php:31
msgid "The percentage of garbage in a repository file before it is compacted."
msgstr ""
"Le pourcentage d'information parasites dans un journal de données au-delà "
"duquel il est comprimé."

#: libraries/engines/pbms.lib.php:35 libraries/replication_gui.lib.php:69
#: server_synchronize.php:1178
msgid "Port"
msgstr "Port"

#: libraries/engines/pbms.lib.php:36
msgid ""
"The port for the PBMS stream-based communications. Setting this value to 0 "
"will disable HTTP communication with the daemon."
msgstr ""
"Le port de communication PBMS. La valeur 0 désactivera la communication HTTP "
"avec le serveur."

#: libraries/engines/pbms.lib.php:40
msgid "Repository Threshold"
msgstr "Seuil du dépôt"

#: libraries/engines/pbms.lib.php:41
msgid ""
"The maximum size of a BLOB repository file. You may use Kb, MB or GB to "
"indicate the unit of the value. A value in bytes is assumed when no unit is "
"specified."
msgstr ""
"La taille maximale d'un fichier de dépôt BLOB. Vous pouvez utiliser Kb, MB "
"ou GB pour indiquer l'unité de la valeur. Une valeur en octets est assumée "
"si aucune unité n'est spécifiée."

#: libraries/engines/pbms.lib.php:45
msgid "Temp Blob Timeout"
msgstr "Temps limite du Blob temporaire"

#: libraries/engines/pbms.lib.php:46
msgid ""
"The timeout, in seconds, for temporary BLOBs. Uploaded BLOB data is removed "
"after this time, unless they are referenced by a record in the database."
msgstr ""
"Le délai d'expiration, en secondes, pour les BLOBs temporaires. Les données "
"du BLOB téléversé sont effacées après ce délai, à moins qu'elles ne soient "
"référencées par un enregistrement de la base de données."

#: libraries/engines/pbms.lib.php:50
msgid "Temp Log Threshold"
msgstr "Seuil du journal temporaire"

#: libraries/engines/pbms.lib.php:51
msgid ""
"The maximum size of a temporary BLOB log file. You may use Kb, MB or GB to "
"indicate the unit of the value. A value in bytes is assumed when no unit is "
"specified."
msgstr ""
"La taille maximum d'un fichier journal BLOB temporaire. Vous pouvez utiliser "
"Kb, MB ou GB pour indiquer l'unité de valeur. Une valeur en octets est "
"assumée si aucune unité n'est spécifiée."

#: libraries/engines/pbms.lib.php:55
msgid "Max Keep Alive"
msgstr "Durée de vie maximum"

#: libraries/engines/pbms.lib.php:56
msgid ""
"The timeout for inactive connection with the keep-alive flag set. After this "
"time the connection will be closed. The time-out is in milliseconds (1/1000)."
msgstr ""
"Le délai d'expiration pour une connexion inactive comportant le réglage keep-"
"alive actif. Après ce délai la connexion sera fermée. Le délai est en "
"millisecondes (1/1000)."

#: libraries/engines/pbms.lib.php:60
msgid "Metadata Headers"
msgstr "En-têtes de méta-données"

#: libraries/engines/pbms.lib.php:61
msgid ""
"A \":\" delimited list of metadata headers to be used to initialize the "
"pbms_metadata_header table when a database is created."
msgstr ""
"Une liste d'en-têtes de méta-données délimitée par des «.», qui servira à "
"initialiser la table pbms_metadata_header quand une base de données est "
"créée."

#: libraries/engines/pbms.lib.php:94
#, php-format
msgid ""
"Documentation and further information about PBMS can be found on %sThe "
"PrimeBase Media Streaming home page%s."
msgstr ""
"La documentation de PBMS et des informations additionnelles sont disponibles "
"sur %sle site de PrimeBase Media Streaming%s."

#: libraries/engines/pbms.lib.php:96 libraries/engines/pbxt.lib.php:127
msgid "Related Links"
msgstr "Liens connexes"

#: libraries/engines/pbms.lib.php:98
msgid "The PrimeBase Media Streaming Blog by Barry Leslie"
msgstr "Le blogue PrimeBase Media Streaming par Barry Leslie"

#: libraries/engines/pbms.lib.php:99
msgid "PrimeBase XT Home Page"
msgstr "Le site de PrimeBase XT"

#: libraries/engines/pbxt.lib.php:22
msgid "Index cache size"
msgstr "Taille du cache d'index"

#: libraries/engines/pbxt.lib.php:23
msgid ""
"This is the amount of memory allocated to the index cache. Default value is "
"32MB. The memory allocated here is used only for caching index pages."
msgstr ""
"La quantité de mémoire allouée au cache des index. La valeur par défaut est "
"de 32 Mio. La mémoire allouée ici est utilisée pour le cache des pages "
"d'index."

#: libraries/engines/pbxt.lib.php:27
msgid "Record cache size"
msgstr "Taille du cache des enregistrements"

#: libraries/engines/pbxt.lib.php:28
msgid ""
"This is the amount of memory allocated to the record cache used to cache "
"table data. The default value is 32MB. This memory is used to cache changes "
"to the handle data (.xtd) and row pointer (.xtr) files."
msgstr ""
"La quantité de mémoire allouée au cache des enregistrements. La valeur par "
"défaut est de 32 Mio. Cette mémoire est utilisée pour le cache des "
"changements aux fichiers de données (.xtd) et pointeurs (.xtr)."

#: libraries/engines/pbxt.lib.php:32
msgid "Log cache size"
msgstr "Taille du cache du journal"

#: libraries/engines/pbxt.lib.php:33
msgid ""
"The amount of memory allocated to the transaction log cache used to cache on "
"transaction log data. The default is 16MB."
msgstr ""
"La quantité de mémoire allouée au cache du journal des transactions. La "
"valeur par défaut est de 16 Mio."

#: libraries/engines/pbxt.lib.php:37
msgid "Log file threshold"
msgstr "Seuil du fichier journal"

#: libraries/engines/pbxt.lib.php:38
msgid ""
"The size of a transaction log before rollover, and a new log is created. The "
"default value is 16MB."
msgstr ""
"La taille d'un journal de transactions au-delà de laquelle un nouveau "
"journal est créé. La valeur par défaut est de 16 Mio."

#: libraries/engines/pbxt.lib.php:42
msgid "Transaction buffer size"
msgstr "Taille du tampon des transactions"

#: libraries/engines/pbxt.lib.php:43
msgid ""
"The size of the global transaction log buffer (the engine allocates 2 "
"buffers of this size). The default is 1MB."
msgstr ""
"La taille du tampon du journal global des transactions (deux tampons sont "
"alloués). La valeur par défaut est de 1 Mio."

#: libraries/engines/pbxt.lib.php:47
msgid "Checkpoint frequency"
msgstr "Fréquence des points de contrôle"

#: libraries/engines/pbxt.lib.php:48
msgid ""
"The amount of data written to the transaction log before a checkpoint is "
"performed. The default value is 24MB."
msgstr ""
"La quantité de données écrite au journal de transactions avant un point de "
"contrôle. La valeur par défaut est de 24 Mio."

#: libraries/engines/pbxt.lib.php:52
msgid "Data log threshold"
msgstr "Seuil du journal des données"

#: libraries/engines/pbxt.lib.php:53
msgid ""
"The maximum size of a data log file. The default value is 64MB. PBXT can "
"create a maximum of 32000 data logs, which are used by all tables. So the "
"value of this variable can be increased to increase the total amount of data "
"that can be stored in the database."
msgstr ""
"La taille maximale d'un fichier journal de données. Sa valeur par défaut est "
"de 64 Mio. PBXT peut créer un maximum de 32000 journaux de données, utilisés "
"par toutes les tables. Par conséquent cette variable peut être augmentée "
"pour augmenter la quantité totale de données pouvant être stockée dans la "
"base de données."

#: libraries/engines/pbxt.lib.php:57
msgid "Garbage threshold"
msgstr "Seuil des informations parasites"

#: libraries/engines/pbxt.lib.php:58
msgid ""
"The percentage of garbage in a data log file before it is compacted. This is "
"a value between 1 and 99. The default is 50."
msgstr ""
"Le pourcentage d'information parasites dans un journal de données au-delà "
"duquel il est comprimé. Il s'agit d'une valeur entre 1 et 99. La valeur par "
"défaut est 50."

#: libraries/engines/pbxt.lib.php:62
msgid "Log buffer size"
msgstr "Taille du tampon du journal"

#: libraries/engines/pbxt.lib.php:63
msgid ""
"The size of the buffer used when writing a data log. The default is 256MB. "
"The engine allocates one buffer per thread, but only if the thread is "
"required to write a data log."
msgstr ""
"La taille du tampon utilisé lors de l'écriture du journal. La valeur par "
"défaut est de 256 Mio. Le moteur alloue un tampon par fil, seulement si le "
"fil doit écrire dans un journal."

#: libraries/engines/pbxt.lib.php:67
msgid "Data file grow size"
msgstr "Taille de l'augmentation du fichier des données"

#: libraries/engines/pbxt.lib.php:68
msgid "The grow size of the handle data (.xtd) files."
msgstr ""
"La taille de l'augmentation des fichiers pointeurs d'enregistrements (.xtd)."

#: libraries/engines/pbxt.lib.php:72
msgid "Row file grow size"
msgstr "Taille d'augmentation du fichier des enregistrements"

#: libraries/engines/pbxt.lib.php:73
msgid "The grow size of the row pointer (.xtr) files."
msgstr ""
"La taille de l'augmentation des fichiers pointeurs d'enregistrements (.xtr)."

#: libraries/engines/pbxt.lib.php:77
msgid "Log file count"
msgstr "Nombre de fichiers journal"

#: libraries/engines/pbxt.lib.php:78
msgid ""
"This is the number of transaction log files (pbxt/system/xlog*.xt) the "
"system will maintain. If the number of logs exceeds this value then old logs "
"will be deleted, otherwise they are renamed and given the next highest "
"number."
msgstr ""
"Le nombre de journaux de transactions (pbxt/system/xlog*.xt) conservés par "
"le système. Si le nombre de journaux dépasse cette valeur, les journaux les "
"plus anciens sont détruits, sinon ils sont renommés."

#: libraries/engines/pbxt.lib.php:125
#, php-format
msgid ""
"Documentation and further information about PBXT can be found on the %"
"sPrimeBase XT Home Page%s."
msgstr ""
"La documentation de PBXT et des informations additionnelles sont disponibles "
"sur %sle site de PrimeBase XT%s."

#: libraries/engines/pbxt.lib.php:129
msgid "The PrimeBase XT Blog by Paul McCullagh"
msgstr "Le blogue de PrimeBase XT par Paul McCullagh"

#: libraries/engines/pbxt.lib.php:130
msgid "The PrimeBase Media Streaming (PBMS) home page"
msgstr "Le site PrimeBase Media Streaming (PBMS)"

#: libraries/export/csv.php:21 libraries/import/csv.php:27
msgid "Columns separated with:"
msgstr "Colonnes séparées par :"

#: libraries/export/csv.php:22 libraries/import/csv.php:28
msgid "Columns enclosed with:"
msgstr "Colonnes entourées par :"

#: libraries/export/csv.php:23 libraries/import/csv.php:29
msgid "Columns escaped with:"
msgstr "Caractère d'échappement :"

#: libraries/export/csv.php:24 libraries/import/csv.php:30
msgid "Lines terminated with:"
msgstr "Lignes terminées par :"

#: libraries/export/csv.php:25 libraries/export/excel.php:22
#: libraries/export/htmlword.php:28 libraries/export/latex.php:79
#: libraries/export/ods.php:23 libraries/export/odt.php:59
#: libraries/export/xls.php:23 libraries/export/xlsx.php:23
msgid "Replace NULL with:"
msgstr "Remplacer NULL par :"

#: libraries/export/csv.php:26 libraries/export/excel.php:23
msgid "Remove carriage return/line feed characters within columns"
msgstr "Enlève les caractères de fin de ligne à l'intérieur des colonnes"

#: libraries/export/excel.php:32
msgid "Excel edition:"
msgstr "Version d'Excel :"

#: libraries/export/htmlword.php:27 libraries/export/latex.php:69
#: libraries/export/odt.php:55 libraries/export/sql.php:132
#: libraries/export/texytext.php:25 libraries/export/xml.php:45
msgid "Data dump options"
msgstr "Options d'exportation"

#: libraries/export/htmlword.php:135 libraries/export/odt.php:175
#: libraries/export/sql.php:1043 libraries/export/texytext.php:123
msgid "Dumping data for table"
msgstr "Contenu de la table"

#: libraries/export/htmlword.php:188 libraries/export/odt.php:245
#: libraries/export/sql.php:862 libraries/export/texytext.php:170
msgid "Table structure for table"
msgstr "Structure de la table"

#: libraries/export/latex.php:13
msgid "Content of table @TABLE@"
msgstr "Contenu de la table @TABLE@"

#: libraries/export/latex.php:14
msgid "(continued)"
msgstr "(suite)"

#: libraries/export/latex.php:15
msgid "Structure of table @TABLE@"
msgstr "Structure de la table @TABLE@"

#: libraries/export/latex.php:47 libraries/export/odt.php:39
#: libraries/export/sql.php:87
msgid "Object creation options"
msgstr "Options de création d'objets"

#: libraries/export/latex.php:51 libraries/export/latex.php:75
msgid "Table caption (continued)"
msgstr "Sous-titre de la table (suite)"

#: libraries/export/latex.php:56 libraries/export/odt.php:42
#: libraries/export/sql.php:40
msgid "Display foreign key relationships"
msgstr "Afficher les relations de clés étrangères"

#: libraries/export/latex.php:59 libraries/export/odt.php:45
msgid "Display comments"
msgstr "Afficher les commentaires"

#: libraries/export/latex.php:62 libraries/export/odt.php:48
#: libraries/export/sql.php:44
msgid "Display MIME types"
msgstr "Afficher les types MIME"

#: libraries/export/latex.php:139 libraries/export/sql.php:341
#: libraries/export/xml.php:105 libraries/header_printview.inc.php:56
#: libraries/replication_gui.lib.php:65 libraries/replication_gui.lib.php:176
#: libraries/replication_gui.lib.php:271 libraries/replication_gui.lib.php:274
#: libraries/replication_gui.lib.php:331 server_privileges.php:713
#: server_privileges.php:716 server_privileges.php:772
#: server_privileges.php:1607 server_privileges.php:2150
#: server_processlist.php:67
msgid "Host"
msgstr "Client"

#: libraries/export/latex.php:144 libraries/export/sql.php:342
#: libraries/export/xml.php:110 libraries/header_printview.inc.php:58
msgid "Generation Time"
msgstr "Généré le "

#: libraries/export/latex.php:145 libraries/export/sql.php:344
#: libraries/export/xml.php:111 main.php:162
msgid "Server version"
msgstr "Version du serveur"

#: libraries/export/latex.php:146 libraries/export/sql.php:345
#: libraries/export/xml.php:112
msgid "PHP Version"
msgstr "Version de PHP"

#: libraries/export/mediawiki.php:15
msgid "MediaWiki Table"
msgstr "Tableau MediaWiki"

#: libraries/export/pdf.php:17
msgid "PDF"
msgstr "PDF"

#: libraries/export/pdf.php:23
msgid "(Generates a report containing the data of a single table)"
msgstr "(Génère un rapport contenant les données d'une seule table)"

#: libraries/export/pdf.php:24
msgid "Report title:"
msgstr "Titre du rapport :"

#: libraries/export/php_array.php:16
msgid "PHP array"
msgstr "Tableau PHP"

#: libraries/export/sql.php:33
msgid ""
"Display comments <i>(includes info such as export timestamp, PHP version, "
"and server version)</i>"
msgstr ""
"Afficher les commentaires <i>(incluant les informations telles que "
"l'horodatage d'exportation, la version de PHP et la version du serveur)</i>"

#: libraries/export/sql.php:35
msgid "Additional custom header comment (\\n splits lines):"
msgstr "Commentaires mis en en-tête (séparer les lignes par «\\» suivi de «n») :"

#: libraries/export/sql.php:37
msgid ""
"Include a timestamp of when databases were created, last updated, and last "
"checked"
msgstr ""
"Inclut un horodatage de création, mise à jour et dernière vérification des "
"bases de données"

#: libraries/export/sql.php:65
msgid ""
"Database system or older MySQL server to maximize output compatibility with:"
msgstr ""
"Maximiser la compatibilité avec un système de base de données ou un ancien "
"serveur MySQL:"

#: libraries/export/sql.php:72 libraries/export/sql.php:105
#: libraries/export/sql.php:107
#, php-format
msgid "Add %s statement"
msgstr "Ajouter un énoncé %s"

#: libraries/export/sql.php:91
msgid "Add statements:"
msgstr "Ajouter les énoncés :"

#: libraries/export/sql.php:111
msgid "<code>CREATE TABLE</code> options:"
msgstr "Options pour <code>CREATE TABLE</code> :"

#: libraries/export/sql.php:123
msgid ""
"Enclose table and field names with backquotes <i>(Protects field and table "
"names formed with special characters or keywords)</i>"
msgstr ""
"Entourer les noms des tables et des colonnes par des guillemets obliques <i>"
"(Protège les noms de tables et de colonnes comportant des caractères "
"spéciaux ou des mots réservés)</i>"

#: libraries/export/sql.php:136
msgid "Instead of <code>INSERT</code> statements, use:"
msgstr "Au lieu d'énoncés <code>INSERT</code>, utiliser :"

#: libraries/export/sql.php:138
msgid "<code>INSERT DELAYED</code> statements"
msgstr "Énoncés <code>INSERT DELAYED</code>"

#: libraries/export/sql.php:140
msgid "<code>INSERT IGNORE</code> statements"
msgstr "Énoncés <code>INSERT IGNORE</code>"

#: libraries/export/sql.php:147
msgid "Function to use when dumping data:"
msgstr "Fonction à utiliser lors de l'exportation des données :"

#: libraries/export/sql.php:151
msgid "Syntax to use when inserting data:"
msgstr "Syntaxe à utiliser lors de l'insertion de données :"

#: libraries/export/sql.php:154
msgid ""
"include column names in every <code>INSERT</code> statement <br /> &nbsp; "
"&nbsp; &nbsp; Example: <code>INSERT INTO tbl_name (col_A,col_B,col_C) VALUES "
"(1,2,3)</code>"
msgstr ""
"inclure les noms de colonnes dans chaque énoncé <code>INSERT</code><br /> "
"&nbsp; &nbsp; &nbsp; Par exemple: <code>INSERT INTO tbl_name (col_A,col_B,"
"col_C) VALUES (1,2,3)</code>"

#: libraries/export/sql.php:155
msgid ""
"insert multiple rows in every <code>INSERT</code> statement<br /> &nbsp; "
"&nbsp; &nbsp; Example: <code>INSERT INTO tbl_name VALUES (1,2,3), (4,5,6), "
"(7,8,9)</code>"
msgstr ""
"insérer des lignes multiples avec chaque énoncé <code>INSERT</code><br /> "
"&nbsp; &nbsp; &nbsp; Par exemple : <code>INSERT INTO tbl_name VALUES "
"(1,2,3), (4,5,6), (7,8,9)</code>"

#: libraries/export/sql.php:156
msgid ""
"both of the above<br /> &nbsp; &nbsp; &nbsp; Example: <code>INSERT INTO "
"tbl_name (col_A,col_B) VALUES (1,2,3), (4,5,6), (7,8,9)</code>"
msgstr ""
"les deux modes ci-dessus<br /> &nbsp; &nbsp; &nbsp; Par exemple : "
"<code>INSERT INTO tbl_name (col_A,col_B) VALUES (1,2,3), (4,5,6), (7,8,9)</"
"code>"

#: libraries/export/sql.php:157
msgid ""
"neither of the above<br /> &nbsp; &nbsp; &nbsp; Example: <code>INSERT INTO "
"tbl_name VALUES (1,2,3)</code>"
msgstr ""
"aucun des modes ci-dessus <br /> &nbsp; &nbsp; &nbsp; Par exemple : "
"<code>INSERT INTO tbl_name VALUES (1,2,3)</code>"

#: libraries/export/sql.php:167
msgid ""
"Dump binary columns in hexadecimal notation <i>(for example, \"abc\" becomes "
"0x616263)</i>"
msgstr ""
"Exporter les colonnes binaires en format hexadécimal <i>(par exemple, «abc» "
"devient 0x616263)</i>"

#: libraries/export/sql.php:171
msgid ""
"Dump TIMESTAMP columns in UTC <i>(enables TIMESTAMP columns to be dumped and "
"reloaded between servers in different time zones)</i>"
msgstr ""
"Exporter les colonnes TIMESTAMP en UTC <i>(permet les colonnes TIMESTAMP "
"d'être exportées et importées entre des serveurs de zones horaires "
"différentes)</i>"

#: libraries/export/sql.php:209 libraries/export/xml.php:34
msgid "Procedures"
msgstr "Procédures"

#: libraries/export/sql.php:223 libraries/export/xml.php:32
msgid "Functions"
msgstr "Fonctions"

#: libraries/export/sql.php:695
msgid "Constraints for dumped tables"
msgstr "Contraintes pour les tables exportées"

#: libraries/export/sql.php:704
msgid "Constraints for table"
msgstr "Contraintes pour la table"

#: libraries/export/sql.php:804
msgid "MIME TYPES FOR TABLE"
msgstr "TYPES MIME POUR LA TABLE"

#: libraries/export/sql.php:816
msgid "RELATIONS FOR TABLE"
msgstr "RELATIONS POUR LA TABLE"

#: libraries/export/sql.php:873 libraries/export/xml.php:38
#: libraries/tbl_triggers.lib.php:18
msgid "Triggers"
msgstr "Déclencheurs"

#: libraries/export/sql.php:885
msgid "Structure for view"
msgstr "Structure de la vue"

#: libraries/export/sql.php:894
msgid "Stand-in structure for view"
msgstr "Doublure de structure pour la vue"

#: libraries/export/xml.php:17 libraries/import/xml.php:21
msgid "XML"
msgstr "XML"

#: libraries/export/xml.php:30
msgid "Object creation options (all are recommended)"
msgstr "Options de création d'objets (toutes sont recommandées)"

#: libraries/export/xml.php:40
msgid "Views"
msgstr "Vues"

#: libraries/export/xml.php:47
msgid "Export contents"
msgstr "Exporter le contenu"

#: libraries/footer.inc.php:188 libraries/footer.inc.php:191
#: libraries/footer.inc.php:194
msgid "Open new phpMyAdmin window"
msgstr "Ouvrir une nouvelle fenêtre phpMyAdmin"

#: libraries/header_printview.inc.php:49 libraries/header_printview.inc.php:54
msgid "SQL result"
msgstr "Résultat de la requête SQL"

#: libraries/header_printview.inc.php:59
msgid "Generated by"
msgstr "Généré par"

#: libraries/import.lib.php:153 sql.php:624 tbl_change.php:179
#: tbl_get_field.php:34
msgid "MySQL returned an empty result set (i.e. zero rows)."
msgstr "MySQL a retourné un résultat vide (aucune ligne)."

#: libraries/import.lib.php:1141
msgid ""
"The following structures have either been created or altered. Here you can:"
msgstr ""
"Les structures suivanates ont été créées ou modifiées. Ici vous pouvez :"

#: libraries/import.lib.php:1142
msgid "View a structure`s contents by clicking on its name"
msgstr "Consulter le contenu d'une structure en cliquant sur son nom"

#: libraries/import.lib.php:1143
msgid ""
"Change any of its settings by clicking the corresponding \"Options\" link"
msgstr ""
"Modifiez l'un des paramètres en cliquant le lien «Options» correspondant"

#: libraries/import.lib.php:1144
msgid "Edit its structure by following the \"Structure\" link"
msgstr "Modifier sa structure via le lien «Structure»"

#: libraries/import.lib.php:1147
msgid "Go to database"
msgstr "Aller à la base de données"

#: libraries/import.lib.php:1150 libraries/import.lib.php:1174
msgid "settings"
msgstr "paramètres"

#: libraries/import.lib.php:1169
msgid "Go to table"
msgstr "Aller à la table"

#: libraries/import.lib.php:1178
msgid "Go to view"
msgstr "Aller à la vue"

#: libraries/import/csv.php:37 libraries/import/ods.php:26
#: libraries/import/xls.php:24 libraries/import/xlsx.php:24
msgid ""
"The first line of the file contains the table column names <i>(if this is "
"unchecked, the first line will become part of the data)</i>"
msgstr ""
"La première ligne du fichier contient le nom des colonnes de la table <i>(si "
"ceci n'est pas coché, la première ligne fait partie des données)</i>"

#: libraries/import/csv.php:39
msgid ""
"If the data in each row of the file is not in the same order as in the "
"database, list the corresponding column names here. Column names must be "
"separated by commas and not enclosed in quotations."
msgstr ""
"Si les données de chaque ligne du fichier ne sont pas dans le même ordre que "
"dans la base de données, listez ici les noms de colonnes correspondantes. "
"Les noms de colonnes doivent être séparées par une virgule et non entourées "
"de guillemets."

#: libraries/import/csv.php:41
msgid "Column names: "
msgstr "Nom des colonnes :"

#: libraries/import/csv.php:61 libraries/import/csv.php:74
#: libraries/import/csv.php:79 libraries/import/csv.php:84
#, php-format
msgid "Invalid parameter for CSV import: %s"
msgstr "Paramètres invalides pour l'importation CSV: %s"

#: libraries/import/csv.php:131
#, php-format
msgid ""
"Invalid column (%s) specified! Ensure that columns names are spelled "
"correctly, separated by commas, and not enclosed in quotes."
msgstr ""
"Colonne %s invalide! Assurez-vous que les noms de colonnes sont "
"orthographiés correctement, séparés par des virgules et non entourés de "
"guillemets. "

#: libraries/import/csv.php:189 libraries/import/csv.php:436
#, php-format
msgid "Invalid format of CSV input on line %d."
msgstr "Format invalide pour les données CSV à la ligne %d."

#: libraries/import/csv.php:324
#, php-format
msgid "Invalid column count in CSV input on line %d."
msgstr "Nombre de colonnes invalide dans les données CSV à la ligne %d."

#: libraries/import/docsql.php:27
msgid "DocSQL"
msgstr "DocSQL"

#: libraries/import/docsql.php:31 libraries/tbl_properties.inc.php:617
#: server_synchronize.php:427 server_synchronize.php:870
msgid "Table name"
msgstr "Nom de la table"

#: libraries/import/ldi.php:44 libraries/schema/User_Schema.class.php:316
#: view_create.php:147
msgid "Column names"
msgstr "Nom des colonnes"

#: libraries/import/ldi.php:56
msgid "This plugin does not support compressed imports!"
msgstr "Ce greffon ne supporte pas les importations en format comprimé !"

#: libraries/import/ods.php:28
msgid "Import percentages as proper decimals <i>(ex. 12.00% to .12)</i>"
msgstr ""
"Importer les pourcentages en tant que décimales <i>(12.00% devient .12)</i>"

#: libraries/import/ods.php:29
msgid "Import currencies <i>(ex. $5.00 to 5.00)</i>"
msgstr "Importer les valeurs de monnaie <i>($5.00 devient 5.00)</i>"

#: libraries/import/sql.php:32
msgid "SQL compatibility mode:"
msgstr "Mode de compatibilité SQL :"

#: libraries/import/sql.php:42
msgid "Do not use <code>AUTO_INCREMENT</code> for zero values"
msgstr "Ne pas utiliser <code>AUTO_INCREMENT</code> pour la valeur zéro"

#: libraries/import/xml.php:74 libraries/import/xml.php:130
msgid ""
"The XML file specified was either malformed or incomplete. Please correct "
"the issue and try again."
msgstr ""
"Le fichier XML spécifié était mal formé ou incomplet. Veuillez le corriger "
"et essayer à nouveau."

#: libraries/kanji-encoding.lib.php:142
msgctxt "None encoding conversion"
msgid "None"
msgstr "Aucune"

#. l10n: This is currently used only in Japanese locales
#: libraries/kanji-encoding.lib.php:148
msgid "Convert to Kana"
msgstr "Conversion en kana"

#: libraries/mult_submits.inc.php:249
#| msgid "Fr"
msgid "From"
msgstr "Depuis"

#: libraries/mult_submits.inc.php:252
msgid "To"
msgstr "Vers"

#: libraries/mult_submits.inc.php:257 libraries/mult_submits.inc.php:271
#: libraries/sql_query_form.lib.php:440
msgid "Submit"
msgstr "Exécuter"

#: libraries/mult_submits.inc.php:263
msgid "Add table prefix"
msgstr "Ajouter un préfixe de table"

#: libraries/mult_submits.inc.php:266
#| msgid "Add index"
msgid "Add prefix"
msgstr "Ajouter un préfixe"

#: libraries/mult_submits.inc.php:477 tbl_replace.php:331
msgid "No change"
msgstr "Pas de modifications"

#: libraries/mysql_charsets.lib.php:116
msgid "Charset"
msgstr "Jeu de caractères"

#: libraries/mysql_charsets.lib.php:212 libraries/mysql_charsets.lib.php:413
#: tbl_change.php:552
msgid "Binary"
msgstr "Binaire"

#: libraries/mysql_charsets.lib.php:224
msgid "Bulgarian"
msgstr "Bulgare"

#: libraries/mysql_charsets.lib.php:228 libraries/mysql_charsets.lib.php:353
msgid "Simplified Chinese"
msgstr "Chinois simplifié"

#: libraries/mysql_charsets.lib.php:230 libraries/mysql_charsets.lib.php:373
msgid "Traditional Chinese"
msgstr "Chinois traditionnel"

#: libraries/mysql_charsets.lib.php:234 libraries/mysql_charsets.lib.php:420
msgid "case-insensitive"
msgstr "insensible à la casse"

#: libraries/mysql_charsets.lib.php:237 libraries/mysql_charsets.lib.php:422
msgid "case-sensitive"
msgstr "sensible à la casse"

#: libraries/mysql_charsets.lib.php:240
msgid "Croatian"
msgstr "Croate"

#: libraries/mysql_charsets.lib.php:243
msgid "Czech"
msgstr "Tchèque"

#: libraries/mysql_charsets.lib.php:246
msgid "Danish"
msgstr "Danois"

#: libraries/mysql_charsets.lib.php:249
msgid "English"
msgstr "Anglais"

#: libraries/mysql_charsets.lib.php:252
msgid "Esperanto"
msgstr "Espéranto"

#: libraries/mysql_charsets.lib.php:255
msgid "Estonian"
msgstr "Estonien"

#: libraries/mysql_charsets.lib.php:258 libraries/mysql_charsets.lib.php:261
msgid "German"
msgstr "Allemand"

#: libraries/mysql_charsets.lib.php:258
msgid "dictionary"
msgstr "dictionnaire"

#: libraries/mysql_charsets.lib.php:261
msgid "phone book"
msgstr "annuaire téléphonique"

#: libraries/mysql_charsets.lib.php:264
msgid "Hungarian"
msgstr "Hongrois"

#: libraries/mysql_charsets.lib.php:267
msgid "Icelandic"
msgstr "Islandais"

#: libraries/mysql_charsets.lib.php:270 libraries/mysql_charsets.lib.php:360
msgid "Japanese"
msgstr "Japonais"

#: libraries/mysql_charsets.lib.php:273
msgid "Latvian"
msgstr "Letton"

#: libraries/mysql_charsets.lib.php:276
msgid "Lithuanian"
msgstr "Lituanien"

#: libraries/mysql_charsets.lib.php:279 libraries/mysql_charsets.lib.php:382
msgid "Korean"
msgstr "Coréen"

#: libraries/mysql_charsets.lib.php:282
msgid "Persian"
msgstr "Perse"

#: libraries/mysql_charsets.lib.php:285
msgid "Polish"
msgstr "Polonais"

#: libraries/mysql_charsets.lib.php:288 libraries/mysql_charsets.lib.php:336
msgid "West European"
msgstr "Europe de l'ouest"

#: libraries/mysql_charsets.lib.php:291
msgid "Romanian"
msgstr "Roumain"

#: libraries/mysql_charsets.lib.php:294
msgid "Slovak"
msgstr "Slovaque"

#: libraries/mysql_charsets.lib.php:297
msgid "Slovenian"
msgstr "Slovène"

#: libraries/mysql_charsets.lib.php:300
msgid "Spanish"
msgstr "Espagnol"

#: libraries/mysql_charsets.lib.php:303
msgid "Traditional Spanish"
msgstr "Espagnol traditionnel"

#: libraries/mysql_charsets.lib.php:306 libraries/mysql_charsets.lib.php:403
msgid "Swedish"
msgstr "Suédois"

#: libraries/mysql_charsets.lib.php:309 libraries/mysql_charsets.lib.php:406
msgid "Thai"
msgstr "Thaï"

#: libraries/mysql_charsets.lib.php:312 libraries/mysql_charsets.lib.php:400
msgid "Turkish"
msgstr "Turc"

#: libraries/mysql_charsets.lib.php:315 libraries/mysql_charsets.lib.php:397
msgid "Ukrainian"
msgstr "Ukrainien"

#: libraries/mysql_charsets.lib.php:318 libraries/mysql_charsets.lib.php:327
msgid "Unicode"
msgstr "Unicode"

#: libraries/mysql_charsets.lib.php:318 libraries/mysql_charsets.lib.php:327
#: libraries/mysql_charsets.lib.php:336 libraries/mysql_charsets.lib.php:343
#: libraries/mysql_charsets.lib.php:365 libraries/mysql_charsets.lib.php:376
msgid "multilingual"
msgstr "multilingue"

#: libraries/mysql_charsets.lib.php:343
msgid "Central European"
msgstr "Europe centrale"

#: libraries/mysql_charsets.lib.php:348
msgid "Russian"
msgstr "Russe"

#: libraries/mysql_charsets.lib.php:365
msgid "Baltic"
msgstr "Baltique"

#: libraries/mysql_charsets.lib.php:370
msgid "Armenian"
msgstr "Arménien"

#: libraries/mysql_charsets.lib.php:376
msgid "Cyrillic"
msgstr "Cyrillique"

#: libraries/mysql_charsets.lib.php:379
msgid "Arabic"
msgstr "Arabe"

#: libraries/mysql_charsets.lib.php:385
msgid "Hebrew"
msgstr "Hébreu"

#: libraries/mysql_charsets.lib.php:388
msgid "Georgian"
msgstr "Géorgien"

#: libraries/mysql_charsets.lib.php:391
msgid "Greek"
msgstr "Grec"

#: libraries/mysql_charsets.lib.php:394
msgid "Czech-Slovak"
msgstr "Tchèque-slovaque"

#: libraries/mysql_charsets.lib.php:409 libraries/mysql_charsets.lib.php:416
msgid "unknown"
msgstr "inconnu"

#: libraries/navigation_header.inc.php:57
#: libraries/navigation_header.inc.php:60
#: libraries/navigation_header.inc.php:61
msgid "Home"
msgstr "Accueil"

#: libraries/navigation_header.inc.php:70
#: libraries/navigation_header.inc.php:73
#: libraries/navigation_header.inc.php:74
msgid "Log out"
msgstr "Quitter"

#: libraries/navigation_header.inc.php:111
#: libraries/navigation_header.inc.php:112
#: libraries/navigation_header.inc.php:114
msgid "Reload navigation frame"
msgstr "Actualiser"

#: libraries/plugin_interface.lib.php:336
msgid "This format has no options"
msgstr "Ce format ne comporte pas d'options"

#: libraries/relation.lib.php:83
msgid "not OK"
msgstr "en erreur"

#: libraries/relation.lib.php:88
msgid "Enabled"
msgstr "Activé"

#: libraries/relation.lib.php:95 libraries/relation.lib.php:107
#: pmd_relation_new.php:68
msgid "General relation features"
msgstr "Fonctions relationnelles"

#: libraries/relation.lib.php:111
msgid "Display Features"
msgstr "Affichage infobulle"

#: libraries/relation.lib.php:117
msgid "Creation of PDFs"
msgstr "Génération de schémas en PDF"

#: libraries/relation.lib.php:121
msgid "Displaying Column Comments"
msgstr "Commentaires de colonnes"

#: libraries/relation.lib.php:126
msgid ""
"Please see the documentation on how to update your column_comments table"
msgstr ""
"La documentation indique comment mettre à jour votre table column_comments"

#: libraries/relation.lib.php:131 libraries/sql_query_form.lib.php:411
msgid "Bookmarked SQL query"
msgstr "Requêtes SQL en signets"

#: libraries/relation.lib.php:135 querywindow.php:98 querywindow.php:205
msgid "SQL history"
msgstr "Historique SQL"

#: libraries/relation.lib.php:147
msgid "User preferences"
msgstr "Préférences de l'utilisateur"

#: libraries/relation.lib.php:151
msgid "Quick steps to setup advanced features:"
msgstr "Guide rapide de configuration des fonctions avancées :"

#: libraries/relation.lib.php:153
msgid ""
"Create the needed tables with the <code>script/create_tables.sql</code>."
msgstr ""
"Créez les tables requises au moyen de <code>script/create_tables.sql</code>."

#: libraries/relation.lib.php:154
msgid "Create a pma user and give access to these tables."
msgstr "Créez un utilisateur pma et donnez-lui accès à ces tables."

#: libraries/relation.lib.php:155
msgid ""
"Enable advanced features in configuration file (<code>config.inc.php</"
"code>), for example by starting from <code>config.sample.inc.php</code>."
msgstr ""
"Activez les fonctions avancées dans le fichier de configuration "
"(<code>config.inc.php</code>), en vous basant par exemple sur <code>config."
"sample.inc.php</code>."

#: libraries/relation.lib.php:156
msgid "Re-login to phpMyAdmin to load the updated configuration file."
msgstr ""
"Reconnectez-vous à phpMyAdmin afin d'utiliser le fichier de configuration "
"modifié."

#: libraries/relation.lib.php:1175
msgid "no description"
msgstr "pas de description"

#: libraries/replication_gui.lib.php:53
msgid "Slave configuration"
msgstr "Configuration de l'esclave"

#: libraries/replication_gui.lib.php:53 server_replication.php:353
msgid "Change or reconfigure master server"
msgstr "Changer ou reconfigurer le serveur maître"

#: libraries/replication_gui.lib.php:54
msgid ""
"Make sure, you have unique server-id in your configuration file (my.cnf). If "
"not, please add the following line into [mysqld] section:"
msgstr ""
"Assurez-vous d'avoir un server-id unique dans votre fichier de configuration "
"(my.cnf). Sinon, veuillez ajouter la ligne suivante dans la section "
"[mysqld] :"

#: libraries/replication_gui.lib.php:57 libraries/replication_gui.lib.php:58
#: libraries/replication_gui.lib.php:251 libraries/replication_gui.lib.php:254
#: libraries/replication_gui.lib.php:261 server_privileges.php:693
#: server_privileges.php:696 server_privileges.php:703
#: server_synchronize.php:1186
msgid "User name"
msgstr "Nom d'utilisateur"

#: libraries/replication_gui.lib.php:105
msgid "Master status"
msgstr "État du maître"

#: libraries/replication_gui.lib.php:107
msgid "Slave status"
msgstr "État de l'esclave"

#: libraries/replication_gui.lib.php:116 libraries/sql_query_form.lib.php:423
#: server_status.php:774 server_variables.php:57
msgid "Variable"
msgstr "Variable"

#: libraries/replication_gui.lib.php:117 pmd_general.php:476
#: pmd_general.php:535 pmd_general.php:658 pmd_general.php:775
#: server_status.php:775 tbl_change.php:325 tbl_printview.php:367
#: tbl_select.php:116 tbl_structure.php:824
msgid "Value"
msgstr "Valeur"

#: libraries/replication_gui.lib.php:175 server_binlog.php:202
msgid "Server ID"
msgstr "ID du serveur"

#: libraries/replication_gui.lib.php:194
msgid ""
"Only slaves started with the --report-host=host_name option are visible in "
"this list."
msgstr ""
"Seuls les esclaves démarrés avec l'option --report-host=host_name sont "
"visibles sur cette liste."

#: libraries/replication_gui.lib.php:242 server_replication.php:192
msgid "Add slave replication user"
msgstr "Ajouter un utilisateur pour la réplication vers l'esclave"

#: libraries/replication_gui.lib.php:256 server_privileges.php:698
msgid "Any user"
msgstr "Tout utilisateur"

#: libraries/replication_gui.lib.php:257 libraries/replication_gui.lib.php:325
#: libraries/replication_gui.lib.php:348 server_privileges.php:699
#: server_privileges.php:766 server_privileges.php:790
#: server_privileges.php:2008 server_privileges.php:2038
msgid "Use text field"
msgstr "Entrez une valeur"

#: libraries/replication_gui.lib.php:304 server_privileges.php:746
msgid "Any host"
msgstr "Tout client"

#: libraries/replication_gui.lib.php:308 server_privileges.php:750
msgid "Local"
msgstr "Local"

#: libraries/replication_gui.lib.php:314 server_privileges.php:755
msgid "This Host"
msgstr "Ce serveur"

#: libraries/replication_gui.lib.php:320 server_privileges.php:761
msgid "Use Host Table"
msgstr "Utiliser la table Host"

#: libraries/replication_gui.lib.php:333 server_privileges.php:774
msgid ""
"When Host table is used, this field is ignored and values stored in Host "
"table are used instead."
msgstr ""
"Quand la table Host est utilisée, ce champ est ignoré et les valeurs de la "
"table Host sont utilisées à la place."

#: libraries/replication_gui.lib.php:362
msgid "Generate Password"
msgstr "Générer un mot de passe"

#: libraries/schema/Dia_Relation_Schema.class.php:227
#: libraries/schema/Eps_Relation_Schema.class.php:400
#: libraries/schema/Pdf_Relation_Schema.class.php:489
#: libraries/schema/Svg_Relation_Schema.class.php:369
#: libraries/schema/Visio_Relation_Schema.class.php:213
#, php-format
msgid "The %s table doesn't exist!"
msgstr "La table %s n'existe pas !"

#: libraries/schema/Dia_Relation_Schema.class.php:253
#: libraries/schema/Eps_Relation_Schema.class.php:441
#: libraries/schema/Pdf_Relation_Schema.class.php:523
#: libraries/schema/Svg_Relation_Schema.class.php:411
#: libraries/schema/Visio_Relation_Schema.class.php:255
#, php-format
msgid "Please configure the coordinates for table %s"
msgstr "Les coordonnées de la table %s n'ont pas été configurées"

#: libraries/schema/Eps_Relation_Schema.class.php:751
#: libraries/schema/Pdf_Relation_Schema.class.php:851
#: libraries/schema/Svg_Relation_Schema.class.php:737
#: libraries/schema/Visio_Relation_Schema.class.php:502
#, php-format
msgid "Schema of the %s database - Page %s"
msgstr "Schéma de la base %s - Page %s"

#: libraries/schema/Export_Relation_Schema.class.php:174
msgid "This page does not contain any tables!"
msgstr "Cette page ne contient aucune table!"

#: libraries/schema/Export_Relation_Schema.class.php:207
msgid "SCHEMA ERROR: "
msgstr "Erreur de schéma : "

#: libraries/schema/Pdf_Relation_Schema.class.php:877
#: libraries/schema/Pdf_Relation_Schema.class.php:1116
msgid "Relational schema"
msgstr "Schéma relationnel"

#: libraries/schema/Pdf_Relation_Schema.class.php:1091
msgid "Table of contents"
msgstr "Table des matières"

#: libraries/schema/Pdf_Relation_Schema.class.php:1241
#: libraries/schema/Pdf_Relation_Schema.class.php:1262
#: libraries/tbl_properties.inc.php:107 tbl_printview.php:141
#: tbl_structure.php:201
msgid "Attributes"
msgstr "Attributs"

#: libraries/schema/Pdf_Relation_Schema.class.php:1244
#: libraries/schema/Pdf_Relation_Schema.class.php:1265 tbl_printview.php:144
#: tbl_structure.php:204 tbl_tracking.php:271
msgid "Extra"
msgstr "Extra"

#: libraries/schema/User_Schema.class.php:93
msgid "Create a page"
msgstr "Créer une page"

#: libraries/schema/User_Schema.class.php:99
msgid "Page name"
msgstr "Nom de la page"

#: libraries/schema/User_Schema.class.php:103
msgid "Automatic layout based on"
msgstr "Mise en page automatique"

#: libraries/schema/User_Schema.class.php:106
msgid "Internal relations"
msgstr "Relations internes"

#: libraries/schema/User_Schema.class.php:116
msgid "FOREIGN KEY"
msgstr "FOREIGN KEY"

#: libraries/schema/User_Schema.class.php:148
msgid "Please choose a page to edit"
msgstr "Page à éditer"

#: libraries/schema/User_Schema.class.php:153
msgid "Select page"
msgstr "Choisissez la page"

#: libraries/schema/User_Schema.class.php:211
msgid "Select Tables"
msgstr "Choisissez les tables"

#: libraries/schema/User_Schema.class.php:346
msgid "Display relational schema"
msgstr "Afficher le schéma relationnel"

#: libraries/schema/User_Schema.class.php:356
msgid "Select Export Relational Type"
msgstr "Choisissez le type d'exportation des relations"

#: libraries/schema/User_Schema.class.php:377
msgid "Show grid"
msgstr "Grille"

#: libraries/schema/User_Schema.class.php:379
msgid "Show color"
msgstr "Couleurs"

#: libraries/schema/User_Schema.class.php:381
msgid "Show dimension of tables"
msgstr "Dimension des tables"

#: libraries/schema/User_Schema.class.php:384
msgid "Display all tables with the same width"
msgstr "Afficher toutes les tables avec une largeur identique"

#: libraries/schema/User_Schema.class.php:389
msgid "Only show keys"
msgstr "Ne montrer que les clés"

#: libraries/schema/User_Schema.class.php:391
msgid "Landscape"
msgstr "Paysage"

#: libraries/schema/User_Schema.class.php:392
msgid "Portrait"
msgstr "Portrait"

#: libraries/schema/User_Schema.class.php:394
msgid "Orientation"
msgstr "Orientation"

#: libraries/schema/User_Schema.class.php:407
msgid "Paper size"
msgstr "Taille du papier"

#: libraries/schema/User_Schema.class.php:444
msgid ""
"The current page has references to tables that no longer exist. Would you "
"like to delete those references?"
msgstr ""
"Cette page fait référence à des tables qui n'existent plus. Voulez-vous "
"effacer ces références ?"

#: libraries/schema/User_Schema.class.php:469
msgid "Toggle scratchboard"
msgstr "Éditeur visuel"

#. l10n: Text direction, use either ltr or rtl
#: libraries/select_lang.lib.php:485
msgid "ltr"
msgstr "ltr"

#: libraries/select_lang.lib.php:490 libraries/select_lang.lib.php:496
#: libraries/select_lang.lib.php:502
#, php-format
msgid "Unknown language: %1$s."
msgstr "Langue inconnue: %1$s."

#: libraries/select_server.lib.php:38 libraries/select_server.lib.php:44
msgid "Current Server"
msgstr "Serveur actuel"

#: libraries/server_links.inc.php:55 server_binlog.php:96
#: server_status.php:378 test/theme.php:120
msgid "Binary log"
msgstr "Log binaire"

#: libraries/server_links.inc.php:59 server_processlist.php:21
msgid "Processes"
msgstr "Processus"

#: libraries/server_links.inc.php:77 server_engines.php:125
#: server_engines.php:129 server_status.php:430 test/theme.php:104
msgid "Variables"
msgstr "Variables"

#: libraries/server_links.inc.php:81 test/theme.php:108
msgid "Charsets"
msgstr "Jeux de caractères"

#: libraries/server_links.inc.php:85 test/theme.php:112
msgid "Engines"
msgstr "Moteurs"

#: libraries/server_links.inc.php:95 server_synchronize.php:1091
#: server_synchronize.php:1099
msgid "Synchronize"
msgstr "Synchroniser"

#: libraries/server_links.inc.php:99
msgid "Settings"
msgstr "Paramètres"

#: libraries/server_synchronize.lib.php:1337 server_synchronize.php:1115
msgid "Source database"
msgstr "Base de données source"

#: libraries/server_synchronize.lib.php:1339
#: libraries/server_synchronize.lib.php:1362
msgid "Current server"
msgstr "Serveur actuel"

#: libraries/server_synchronize.lib.php:1341
#: libraries/server_synchronize.lib.php:1364
msgid "Remote server"
msgstr "Serveur distant"

#: libraries/server_synchronize.lib.php:1344
msgid "Difference"
msgstr "Différence"

#: libraries/server_synchronize.lib.php:1360 server_synchronize.php:1117
msgid "Target database"
msgstr "Base de données cible"

#: libraries/sql_query_form.lib.php:224
#, php-format
msgid "Run SQL query/queries on server %s"
msgstr "Exécuter une ou des requêtes SQL sur le serveur %s"

#: libraries/sql_query_form.lib.php:241 libraries/sql_query_form.lib.php:265
#, php-format
msgid "Run SQL query/queries on database %s"
msgstr "Exécuter une ou des requêtes SQL sur la base %s"

#: libraries/sql_query_form.lib.php:297 navigation.php:276
#: setup/frames/index.inc.php:231
msgid "Clear"
msgstr "Vider"

#: libraries/sql_query_form.lib.php:302
msgid "Columns"
msgstr "Colonnes"

#: libraries/sql_query_form.lib.php:337 sql.php:923 sql.php:924 sql.php:941
msgid "Bookmark this SQL query"
msgstr "Conserver cette requête SQL dans les signets"

#: libraries/sql_query_form.lib.php:344 sql.php:935
msgid "Let every user access this bookmark"
msgstr "Signet visible pour les autres utilisateurs"

#: libraries/sql_query_form.lib.php:350
msgid "Replace existing bookmark of same name"
msgstr "Remplacer un signet existant du même nom"

#: libraries/sql_query_form.lib.php:366
msgid "Do not overwrite this query from outside the window"
msgstr "Ne pas écraser cette requête depuis une autre fenêtre"

#: libraries/sql_query_form.lib.php:373
msgid "Delimiter"
msgstr "Délimiteur"

#: libraries/sql_query_form.lib.php:381
msgid " Show this query here again "
msgstr "Afficher à nouveau la requête après exécution"

#: libraries/sql_query_form.lib.php:444
msgid "View only"
msgstr "Voir uniquement"

#: libraries/sql_query_form.lib.php:492 prefs_manage.php:241
msgid "Location of the text file"
msgstr "Emplacement du fichier texte"

#: libraries/sql_query_form.lib.php:504 tbl_change.php:965
msgid "web server upload directory"
msgstr "répertoire de transfert du serveur web"

#: libraries/sqlparser.lib.php:134
msgid ""
"There seems to be an error in your SQL query. The MySQL server error output "
"below, if there is any, may also help you in diagnosing the problem"
msgstr ""
"Il semble qu'il y ait une erreur dans votre requête SQL. Le message ci-bas "
"peut vous aider à en trouver la cause."

#: libraries/sqlparser.lib.php:169
msgid ""
"There is a chance that you may have found a bug in the SQL parser. Please "
"examine your query closely, and check that the quotes are correct and not "
"mis-matched. Other possible failure causes may be that you are uploading a "
"file with binary outside of a quoted text area. You can also try your query "
"on the MySQL command line interface. The MySQL server error output below, if "
"there is any, may also help you in diagnosing the problem. If you still have "
"problems or if the parser fails where the command line interface succeeds, "
"please reduce your SQL query input to the single query that causes problems, "
"and submit a bug report with the data chunk in the CUT section below:"
msgstr ""
"Il semble que vous ayez trouvé une anomalie dans l'analyseur syntaxique SQL. "
"Veuillez examiner votre requête attentivement et vérifier que vos "
"apostrophes sont conformes. Il se pourrait aussi que vous ayez chargé un "
"fichier dont le contenu binaire n'est pas entre apostrophes. Si vous avez "
"accès à MySQL via son interface de commande en mode ligne, vous pouvez y "
"essayer votre requête. Le message d'erreur présenté plus bas pourrait vous "
"indiquer la source du problème. En dernier recours, veuillez trouver la plus "
"courte requête possible qui cause le problème, et soumettre un rapport "
"d'anomalie en incluant la section à couper : "

#: libraries/sqlparser.lib.php:171
msgid "BEGIN CUT"
msgstr "Début de la section à couper"

#: libraries/sqlparser.lib.php:173
msgid "END CUT"
msgstr "Fin de la section à couper"

#: libraries/sqlparser.lib.php:175
msgid "BEGIN RAW"
msgstr "Début des informations sur l'anomalie"

#: libraries/sqlparser.lib.php:179
msgid "END RAW"
msgstr "Fin des informations sur l'anomalie"

#: libraries/sqlparser.lib.php:364
msgid "Automatically appended backtick to the end of query!"
msgstr "Un guillemet oblique a été ajouté à la fin de la requête!"

#: libraries/sqlparser.lib.php:367
msgid "Unclosed quote"
msgstr "Apostrophe non fermé"

#: libraries/sqlparser.lib.php:519
msgid "Invalid Identifer"
msgstr "Identificateur invalide"

#: libraries/sqlparser.lib.php:636
msgid "Unknown Punctuation String"
msgstr "Ponctuation invalide"

#: libraries/sqlvalidator.lib.php:67
#, php-format
msgid ""
"The SQL validator could not be initialized. Please check if you have "
"installed the necessary PHP extensions as described in the %sdocumentation%s."
msgstr ""
"Le validateur SQL n'a pas pu être initialisé. Vérifiez que les extensions "
"PHP nécessaires ont bien été installées tel que décrit dans la %"
"sdocumentation%s."

#: libraries/tbl_links.inc.php:106 libraries/tbl_links.inc.php:107
msgid "Table seems to be empty!"
msgstr "La table semble vide !"

#: libraries/tbl_links.inc.php:115
#, php-format
msgid "Tracking of %s.%s is activated."
msgstr "Le suivi de %s.%s est activé."

#: libraries/tbl_properties.inc.php:104
msgid "Length/Values"
msgstr "Taille/Valeurs*"

#: libraries/tbl_properties.inc.php:104
msgid ""
"If column type is \"enum\" or \"set\", please enter the values using this "
"format: 'a','b','c'...<br />If you ever need to put a backslash (\"\\\") or "
"a single quote (\"'\") amongst those values, precede it with a backslash "
"(for example '\\\\xyz' or 'a\\'b')."
msgstr ""
"Les différentes valeurs des colonnes de type enum/set sont à spécifier sous "
"la forme 'a','b','c'...<br />Pour utiliser un antislash(\"\\\") ou une "
"apostrophe (\"'\") dans l'une de ces valeurs, faites-le précéder d'un "
"antislash (par exemple '\\\\xyz' ou 'a\\'b')."

#: libraries/tbl_properties.inc.php:105
msgid ""
"For default values, please enter just a single value, without backslash "
"escaping or quotes, using this format: a"
msgstr ""
"Pour les valeurs par défaut, veuillez n'entrer qu'une seule valeur, sans "
"caractère d'échappement ou apostrophes, sous la forme: a"

#: libraries/tbl_properties.inc.php:115 libraries/tbl_properties.inc.php:528
#: tbl_printview.php:323 tbl_structure.php:154 tbl_structure.php:158
#: tbl_structure.php:568 tbl_structure.php:768
msgid "Index"
msgstr "Index"

#: libraries/tbl_properties.inc.php:135
#, php-format
msgid ""
"For a list of available transformation options and their MIME type "
"transformations, click on %stransformation descriptions%s"
msgstr ""
"La %sdescription des transformations%s explique les transformations "
"possibles en fonction des types MIME"

#: libraries/tbl_properties.inc.php:143
msgid "Transformation options"
msgstr "Options de transformation"

#: libraries/tbl_properties.inc.php:144
msgid ""
"Please enter the values for transformation options using this format: 'a', "
"100, b,'c'...<br />If you ever need to put a backslash (\"\\\") or a single "
"quote (\"'\") amongst those values, precede it with a backslash (for example "
"'\\\\xyz' or 'a\\'b')."
msgstr ""
"Veuillez entrer les valeurs des options de transformation en suivant ce "
"format: 'a', 100, b,'c'...<br />Si vous devez entrer un caractère (\"\\\") "
"ou une apostrophe (\"'\") parmi ces valeurs, faites-le précéder du caractère "
"d'échappement, par exemple '\\\\xyz' or 'a\\'b')."

#: libraries/tbl_properties.inc.php:371
msgid "ENUM or SET data too long?"
msgstr "Données trop longues pour ENUM ou SET?"

#: libraries/tbl_properties.inc.php:373
msgid "Get more editing space"
msgstr "Obtenir plus d'espace d'édition"

#: libraries/tbl_properties.inc.php:396
msgctxt "for default"
msgid "None"
msgstr "Aucune"

#: libraries/tbl_properties.inc.php:397
msgid "As defined:"
msgstr "Tel que défini :"

#: libraries/tbl_properties.inc.php:516 tbl_structure.php:153
#: tbl_structure.php:157 tbl_structure.php:566
msgid "Primary"
msgstr "Primaire"

#: libraries/tbl_properties.inc.php:534 tbl_structure.php:156
#: tbl_structure.php:160 tbl_structure.php:572
msgid "Fulltext"
msgstr "Texte entier"

#: libraries/tbl_properties.inc.php:583 transformation_overview.php:57
#, php-format
msgid ""
"No description is available for this transformation.<br />Please ask the "
"author what %s does."
msgstr ""
"Aucune description n'est disponible pour cette transformation.<br />Veuillez "
"demander à son auteur, des détails sur %s."

#: libraries/tbl_properties.inc.php:727 server_engines.php:56
#: tbl_operations.php:370
msgid "Storage Engine"
msgstr "Moteur de stockage"

#: libraries/tbl_properties.inc.php:756
msgid "PARTITION definition"
msgstr "Définition de PARTITION"

#: libraries/tbl_properties.inc.php:780 tbl_structure.php:636
#, php-format
msgid "Add %s column(s)"
msgstr "Ajouter %s colonne(s)"

#: libraries/tbl_properties.inc.php:784 tbl_structure.php:630
msgid "You have to add at least one column."
msgstr "Vous devez ajouter au moins une colonne."

#: libraries/tbl_properties.inc.php:796
msgid "+ Add a new value"
msgstr "+ Ajouter une valeur"

#: libraries/tbl_triggers.lib.php:28
msgid "Event"
msgstr "Événement"

#: libraries/transformations/application_octetstream__download.inc.php:9
msgid ""
"Displays a link to download the binary data of the column. You can use the "
"first option to specify the filename, or use the second option as the name "
"of a column which contains the filename. If you use the second option, you "
"need to set the first option to the empty string."
msgstr ""
"Affiche un lien pour télécharger le contenu binaire d'une colonne. La "
"première option est le nom du fichier binaire; la seconde option est le nom "
"de la colonne contenant le nom du fichier. Si vous utilisez la seconde "
"option, veuillez laisser la première option vide."

#: libraries/transformations/application_octetstream__hex.inc.php:9
msgid ""
"Displays hexadecimal representation of data. Optional first parameter "
"specifies how often space will be added (defaults to 2 nibbles)."
msgstr ""
"Affiche une représentation hexadécimale des données. Le premier paramètre "
"est optionnel et spécifie à quel intervalle un espace sera ajouté (par "
"défaut, à chaque 2 nibbles)."

#: libraries/transformations/image_jpeg__inline.inc.php:9
#: libraries/transformations/image_png__inline.inc.php:9
msgid ""
"Displays a clickable thumbnail. The options are the maximum width and height "
"in pixels. The original aspect ratio is preserved."
msgstr ""
"Affiche une image timbre-poste cliquable. Les options sont: largeur,hauteur "
"en pixels. Le rapport original de l'image est préservé."

#: libraries/transformations/image_jpeg__link.inc.php:9
msgid "Displays a link to download this image."
msgstr "Affiche un lien vers cette image."

#: libraries/transformations/text_plain__dateformat.inc.php:9
msgid ""
"Displays a TIME, TIMESTAMP, DATETIME or numeric unix timestamp column as "
"formatted date. The first option is the offset (in hours) which will be "
"added to the timestamp (Default: 0). Use second option to specify a "
"different date/time format string. Third option determines whether you want "
"to see local date or UTC one (use \"local\" or \"utc\" strings) for that. "
"According to that, date format has different value - for \"local\" see the "
"documentation for PHP's strftime() function and for \"utc\" it is done using "
"gmdate() function."
msgstr ""
"Affiche une colonne TIME, TIMESTAMP, DATETIME ou une colonne numérique "
"contenant une valeur TIMESTAMP UNIX en tant que date formatée. La première "
"option est le décalage (en heures) à ajouter (par défaut, 0). La seconde "
"option sert à indiquer le format de date ou d'heure. La troisième option "
"détermine si vous voulez la date locale («local») ou UTC («utc»). Pour le "
"format «local», le second paramètre utilise le format de la fonction PHP "
"strftime() et pour le format «utc», il utilise la fonction gmdate()."

#: libraries/transformations/text_plain__external.inc.php:9
msgid ""
"LINUX ONLY: Launches an external application and feeds it the column data "
"via standard input. Returns the standard output of the application. The "
"default is Tidy, to pretty-print HTML code. For security reasons, you have "
"to manually edit the file libraries/transformations/text_plain__external.inc."
"php and list the tools you want to make available. The first option is then "
"the number of the program you want to use and the second option is the "
"parameters for the program. The third option, if set to 1, will convert the "
"output using htmlspecialchars() (Default 1). The fourth option, if set to 1, "
"will prevent wrapping and ensure that the output appears all on one line "
"(Default 1)."
msgstr ""
"(Linux seulement) Exécute un programme externe et lui envoie le contenu de "
"la colonne via l'entrée standard. Puis capture la sortie standard de ce "
"programme externe. Le programme par défaut est Tidy, pour un affichage "
"embelli du code HTML. Pour des raisons de sécurité, vous devez éditer le "
"script libraries/transformations/text_plain__external.inc.php et y insérer "
"les noms de programme externe possibles. La première option est le numéro du "
"programme que vous voulez utiliser, la seconde option contient les "
"paramètres pour ce programme. En troisième option, une valeur de 1 va "
"convertir le résultat avec la fonction htmlspecialchars() (par défaut, 1). "
"En option 4, une valeur de 1 va ajouter NOWRAP à la cellule affichée (par "
"défaut, 1)."

#: libraries/transformations/text_plain__formatted.inc.php:9
msgid ""
"Displays the contents of the column as-is, without running it through "
"htmlspecialchars(). That is, the column is assumed to contain valid HTML."
msgstr ""
"Préserve le contenu original de la colonne, sans ajout de caractères "
"d'échappement avec la fonction htmlspecialchars(). Donc il est assumé que la "
"colonne contient du HTML valide."

#: libraries/transformations/text_plain__imagelink.inc.php:9
msgid ""
"Displays an image and a link; the column contains the filename. The first "
"option is a URL prefix like \"http://www.example.com/\". The second and "
"third options are the width and the height in pixels."
msgstr ""
"Affiche une image et un lien, la colonne contient le nom du fichier. La "
"première option est un préfixe URL tel que «http://www.example.com/». La "
"seconde option est la largeur en pixels et la troisième option est la "
"hauteur en pixels."

#: libraries/transformations/text_plain__link.inc.php:9
msgid ""
"Displays a link; the column contains the filename. The first option is a URL "
"prefix like \"http://www.example.com/\". The second option is a title for "
"the link."
msgstr ""
"Affiche un lien, la colonne contient le nom du fichier; en première option, "
"un préfixe URL comme «http://www.example.com/», en seconde option, un titre "
"pour le lien."

#: libraries/transformations/text_plain__longToIpv4.inc.php:9
msgid ""
"Converts an (IPv4) Internet network address into a string in Internet "
"standard dotted format."
msgstr ""
"Convertit une adresse réseau Internet (IPv4) en une chaîne formée de nombres "
"séparés par des points."

#: libraries/transformations/text_plain__sql.inc.php:9
msgid "Formats text as SQL query with syntax highlighting."
msgstr ""
"Affiche le texte comme une requête SQL avec embellissement de la syntaxe."

#: libraries/transformations/text_plain__substr.inc.php:9
msgid ""
"Displays a part of a string. The first option is the number of characters to "
"skip from the beginning of the string (Default 0). The second option is the "
"number of characters to return (Default: until end of string). The third "
"option is the string to append and/or prepend when truncation occurs "
"(Default: \"...\")."
msgstr ""
"N'affiche qu'une partie du champ. En première option, la position de départ "
"(par défaut, 0). En seconde option, le nombre de caractères à afficher (par "
"défaut, le reste). En troisième option, des caractères à afficher à la fin "
"du texte (par défaut: «...»)."

#: libraries/user_preferences.inc.php:32
msgid "Manage your settings"
msgstr "Gérer vos paramètres"

#: libraries/user_preferences.inc.php:47 prefs_manage.php:291
msgid "Configuration has been saved"
msgstr "La configuration a été sauvegardée"

#: libraries/user_preferences.inc.php:68
#, php-format
msgid ""
"Your preferences will be saved for current session only. Storing them "
"permanently requires %sphpMyAdmin configuration storage%s."
msgstr ""
"Vos préférences seront sauvegardées pour la session courante seulement. Un "
"stockage permanent requiert l'installation de  %sstockage de configurations "
"phpMyAdmin%s."

#: libraries/user_preferences.lib.php:142
msgid "Could not save configuration"
msgstr "Impossible de sauvegarder la configuration"

#: libraries/user_preferences.lib.php:309
msgid ""
"Your browser has phpMyAdmin configuration for this domain. Would you like to "
"import it for current session?"
msgstr ""
"Votre navigateur contient une configuration phpMyAdmin pour ce domaine. "
"Voulez-vous l'importer dans la session courante?"

#: libraries/zip_extension.lib.php:25
msgid "No files found inside ZIP archive!"
msgstr "Aucun fichier présent dans l'archive ZIP !"

#: libraries/zip_extension.lib.php:48 libraries/zip_extension.lib.php:50
#: libraries/zip_extension.lib.php:65
msgid "Error in ZIP archive:"
msgstr "Erreur rencontrée dans l'archive ZIP :"

#: main.php:65
msgid "General Settings"
msgstr "Paramètres généraux"

#: main.php:103
msgid "MySQL connection collation"
msgstr "Interclassement pour la connexion MySQL"

#: main.php:119
msgid "Appearance Settings"
msgstr "Paramètres d'affichage"

#: main.php:146 prefs_manage.php:274
msgid "More settings"
msgstr "Plus de paramètres"

#: main.php:163
msgid "Protocol version"
msgstr "Version du protocole"

#: main.php:165 server_privileges.php:1452 server_privileges.php:1606
#: server_privileges.php:1730 server_privileges.php:2149
#: server_processlist.php:66
msgid "User"
msgstr "Utilisateur"

#: main.php:169
msgid "MySQL charset"
msgstr "Jeu de caractères pour MySQL"

#: main.php:181
msgid "Web server"
msgstr "Serveur web"

#: main.php:187
msgid "MySQL client version"
msgstr "Version du client MySQL"

#: main.php:189
msgid "PHP extension"
msgstr "Extension PHP"

#: main.php:195
msgid "Show PHP information"
msgstr "Afficher les informations relatives à PHP"

#: main.php:210
msgid "Wiki"
msgstr "Wiki"

#: main.php:213
msgid "Official Homepage"
msgstr "Site officiel"

#: main.php:214
msgid "Contribute"
msgstr "Contribuer"

#: main.php:215
msgid "Get support"
msgstr "Obtenir de l'aide"

#: main.php:216
msgid "List of changes"
msgstr "Liste des changements"

#: main.php:240
msgid ""
"Your configuration file contains settings (root with no password) that "
"correspond to the default MySQL privileged account. Your MySQL server is "
"running with this default, is open to intrusion, and you really should fix "
"this security hole by setting a password for user 'root'."
msgstr ""
"Votre fichier de configuration fait référence à l'utilisateur «root » sans "
"mot de passe, ce qui correspond à la valeur par défaut de MySQL. Votre "
"serveur MySQL est donc ouvert aux intrusions, et vous devriez corriger ce "
"problème de sécurité."

#: main.php:248
msgid ""
"You have enabled mbstring.func_overload in your PHP configuration. This "
"option is incompatible with phpMyAdmin and might cause some data to be "
"corrupted!"
msgstr ""
"Vous avez activé mbstring.func_overload dans votre configuration PHP. Cette "
"option est incompatible avec phpMyAdmin et peut nuire au traitement des "
"données !"

#: main.php:256
msgid ""
"The mbstring PHP extension was not found and you seem to be using a "
"multibyte charset. Without the mbstring extension phpMyAdmin is unable to "
"split strings correctly and it may result in unexpected results."
msgstr ""
"L'extension PHP mbstring n'a pu être localisée et il semble que vous "
"utilisiez un jeu de caractères multi-octets. Sans cette extension, "
"phpMyAdmin est incapable de gérer correctement les caractères et il peut en "
"résulter des problèmes."

#: main.php:264
msgid ""
"Your PHP parameter [a@http://php.net/manual/en/session.configuration.php#ini."
"session.gc-maxlifetime@]session.gc_maxlifetime[/a] is lower that cookie "
"validity configured in phpMyAdmin, because of this, your login will expire "
"sooner than configured in phpMyAdmin."
msgstr ""
"La valeur du paramètre PHP [a@http://php.net/manual/fr/session.configuration."
"php#ini.session.gc-maxlifetime@]session.gc_maxlifetime[/a] est plus petite "
"que la durée du cookie configurée dans phpMyAdmin; donc, votre session de "
"travail expirera plus tôt."

#: main.php:271
msgid ""
"Login cookie store is lower than cookie validity configured in phpMyAdmin, "
"because of this, your login will expire sooner than configured in phpMyAdmin."
msgstr ""
"La valeur du paramètre LoginCookieStore est plus petite que la valeur de "
"LoginCookieValidity; donc, votre session de travail expirera plus tôt que la "
"valeur configurée dans phpMyAdmin."

#: main.php:279
msgid "The configuration file now needs a secret passphrase (blowfish_secret)."
msgstr ""
"Vous devez ajouter dans le fichier de configuration une phrase de passe "
"secrète (blowfish_secret)."

#: main.php:287
msgid ""
"Directory [code]config[/code], which is used by the setup script, still "
"exists in your phpMyAdmin directory. You should remove it once phpMyAdmin "
"has been configured."
msgstr ""
"Le répertoire [code]config[/code], utilisé par le script setup, est encore "
"présent dans votre répertoire phpMyAdmin. Vous devriez le supprimer quand "
"vous aurez terminé la configuration de phpMyAdmin."

#: main.php:296
#, php-format
msgid ""
"The phpMyAdmin configuration storage is not completely configured, some "
"extended features have been deactivated. To find out why click %shere%s."
msgstr ""
"Le stockage de configurations phpMyAdmin n'est pas complètement configuré, "
"certaines fonctionnalités ont été désactivée. Pour en connaître la raison, "
"cliquez %sici%s."

#: main.php:311
msgid ""
"Javascript support is missing or disabled in your browser, some phpMyAdmin "
"functionality will be missing. For example navigation frame will not refresh "
"automatically."
msgstr ""
"Javascript est désactivé ou manquant dans votre fureteur, certaines "
"fonctions de phpMyAdmin seront manquantes. Par exemple le cadre de "
"navigation ne sera pas mis à jour automatiquement."

#: main.php:326
#, php-format
msgid ""
"Your PHP MySQL library version %s differs from your MySQL server version %s. "
"This may cause unpredictable behavior."
msgstr ""
"La version de votre bibliothèque MySQL (%s) de PHP diffère de la version de "
"votre serveur MySQL (%s). Ceci peut occasionner un comportement imprévisible."

#: main.php:338
#, php-format
msgid ""
"Server running with Suhosin. Please refer to %sdocumentation%s for possible "
"issues."
msgstr ""
"Ce serveur utilise Suhosin. Veuillez vous référer à la %sdocumentation%s "
"pour en connaître les conséquences possibles."

#: navigation.php:187 server_databases.php:267 server_synchronize.php:1206
msgid "No databases"
msgstr "Aucune base de données"

#: navigation.php:277
msgid "Filter"
msgstr "Filtre"

#: navigation.php:277
msgid "filter tables by name"
msgstr "filtrer par nom de table"

#: navigation.php:308 navigation.php:309
msgctxt "short form"
msgid "Create table"
msgstr "Nouvelle table"

#: navigation.php:314 navigation.php:486
msgid "Please select a database"
msgstr "Choisissez une base de données"

#: pmd_general.php:74
msgid "Show/Hide left menu"
msgstr "Montrer/cacher le menu de gauche"

#: pmd_general.php:78
msgid "Save position"
msgstr "Sauvegarder la position"

#: pmd_general.php:81 server_synchronize.php:428 server_synchronize.php:871
msgid "Create table"
msgstr "Nouvelle table"

#: pmd_general.php:84 pmd_general.php:352
msgid "Create relation"
msgstr "Nouvelle relation"

#: pmd_general.php:90
msgid "Reload"
msgstr "Recharger"

#: pmd_general.php:93
msgid "Help"
msgstr "Aide"

#: pmd_general.php:97
msgid "Angular links"
msgstr "Liens angulaires"

#: pmd_general.php:97
msgid "Direct links"
msgstr "Liens directs"

#: pmd_general.php:101
msgid "Snap to grid"
msgstr "Accrocher à la grille"

#: pmd_general.php:105
msgid "Small/Big All"
msgstr "Agrandir/réduire tout"

#: pmd_general.php:109
msgid "Toggle small/big"
msgstr "Bascule agrandir/réduire"

#: pmd_general.php:114 pmd_pdf.php:80
msgid "Import/Export coordinates for PDF schema"
msgstr "Importer/Exporter les coordonnées pour le schéma PDF"

#: pmd_general.php:120
msgid "Build Query"
msgstr "Construire la requête"

#: pmd_general.php:125
msgid "Move Menu"
msgstr "Déplacer le menu"

#: pmd_general.php:137
msgid "Hide/Show all"
msgstr "Cacher/montrer tout"

#: pmd_general.php:141
msgid "Hide/Show Tables with no relation"
msgstr "Cacher/montrer les tables sans liens"

#: pmd_general.php:181
msgid "Number of tables"
msgstr "Nombre de tables"

#: pmd_general.php:418
msgid "Delete relation"
msgstr "Effacer la relation"

#: pmd_general.php:460 pmd_general.php:519
msgid "Relation operator"
msgstr "Opérateur de relation"

#: pmd_general.php:470 pmd_general.php:529 pmd_general.php:652
#: pmd_general.php:769
msgid "Except"
msgstr "Sauf"

#: pmd_general.php:476 pmd_general.php:535 pmd_general.php:658
#: pmd_general.php:775
msgid "subquery"
msgstr "sous-requête"

#: pmd_general.php:480 pmd_general.php:576
msgid "Rename to"
msgstr "Renommer en"

#: pmd_general.php:482 pmd_general.php:581
msgid "New name"
msgstr "Nouveau nom"

#: pmd_general.php:485 pmd_general.php:700
msgid "Aggregate"
msgstr "Regroupement"

#: pmd_general.php:487 pmd_general.php:507 pmd_general.php:629
#: pmd_general.php:642 pmd_general.php:705 pmd_general.php:759
#: tbl_select.php:115
msgid "Operator"
msgstr "Opérateur"

#: pmd_general.php:810
msgid "Active options"
msgstr "Options actives"

#: pmd_help.php:26
msgid "To select relation, click :"
msgstr "Pour sélectionner un lien, cliquez : "

#: pmd_help.php:28
msgid ""
"The display column is shown in pink. To set/unset a column as the display "
"column, click the \"Choose column to display\" icon, then click on the "
"appropriate column name."
msgstr ""
"La colonne descriptive est montrée en rose. Pour indiquer qu'une colonne est "
"ou n'est plus la colonne descriptive, cliquer l'icône «Colonne descriptive», "
"puis cliquer sur le nom de colonne approprié."

#: pmd_pdf.php:34
msgid "Page has been created"
msgstr "La page a été créée"

#: pmd_pdf.php:37
msgid "Page creation failed"
msgstr "Échec de création de page"

#: pmd_pdf.php:89
msgid "Page"
msgstr "Page"

#: pmd_pdf.php:99
msgid "Import from selected page"
msgstr "Importer depuis la page sélectionnée"

#: pmd_pdf.php:100
msgid "Export to selected page"
msgstr "Exporter vers la page sélectionnée"

#: pmd_pdf.php:102
msgid "Create a page and export to it"
msgstr "Créer une page et y exporter"

#: pmd_pdf.php:111
msgid "New page name: "
msgstr "Nom de la nouvelle page : "

#: pmd_pdf.php:114
msgid "Export/Import to scale"
msgstr "Exporter/Importer à l'échelle"

#: pmd_pdf.php:119
msgid "recommended"
msgstr "recommandé"

#: pmd_relation_new.php:29
msgid "Error: relation already exists."
msgstr "Erreur: relation déjà existante."

#: pmd_relation_new.php:61 pmd_relation_new.php:86
msgid "Error: Relation not added."
msgstr "Erreur: relation non ajoutée."

#: pmd_relation_new.php:62
msgid "FOREIGN KEY relation added"
msgstr "Relation de type FOREIGN KEY ajoutée"

#: pmd_relation_new.php:84
msgid "Internal relation added"
msgstr "Relation interne ajoutée"

#: pmd_relation_upd.php:55
msgid "Relation deleted"
msgstr "Relation supprimée"

#: pmd_save_pos.php:44
msgid "Error saving coordinates for Designer."
msgstr "Erreur lors de la sauvegarde des coordonnées Concepteur."

#: pmd_save_pos.php:52
msgid "Modifications have been saved"
msgstr "Les modifications ont été sauvegardées"

#: prefs_forms.php:78
msgid "Cannot save settings, submitted form contains errors"
msgstr ""
"Le formulaire soumis contient des erreurs, impossible de sauvegarder les "
"paramètres"

#: prefs_manage.php:80
msgid "Could not import configuration"
msgstr "Erreur d'importation de la configuration"

#: prefs_manage.php:112
msgid "Configuration contains incorrect data for some fields."
msgstr ""
"La configuration contient des valeurs incorrectes pour certains champs."

#: prefs_manage.php:128
msgid "Do you want to import remaining settings?"
msgstr "Voulez-vous importer les autres paramètres?"

#: prefs_manage.php:225 prefs_manage.php:251
msgid "Saved on: @DATE@"
msgstr "Sauvegardé le : @DATE@"

#: prefs_manage.php:239
msgid "Import from file"
msgstr "Importer depuis le fichier"

#: prefs_manage.php:245
msgid "Import from browser's storage"
msgstr "Importer depuis le stockage du navigateur"

#: prefs_manage.php:248
msgid "Settings will be imported from your browser's local storage."
msgstr ""
"Les paramètres seront importés depuis le stockage local de votre navigateur."

#: prefs_manage.php:254
msgid "You have no saved settings!"
msgstr "Vous n'avez pas sauvegardé les paramètres!"

#: prefs_manage.php:258 prefs_manage.php:312
msgid "This feature is not supported by your web browser"
msgstr "Cette fonction n'est pas supportée par votre navigateur"

#: prefs_manage.php:263
msgid "Merge with current configuration"
msgstr "Fusionner avec la configuration courante"

#: prefs_manage.php:277
#, php-format
msgid ""
"You can set more settings by modifying config.inc.php, eg. by using %sSetup "
"script%s."
msgstr ""
"Vous pouvez régler d'autres paramètres en modifiant config.inc.php, par "
"exemple au moyen du %sscript d'installation%s."

#: prefs_manage.php:302
msgid "Save to browser's storage"
msgstr "Sauvegarder dans l'espace de stockage du navigateur"

#: prefs_manage.php:306
msgid "Settings will be saved in your browser's local storage."
msgstr ""
"Les paramètres seront sauvegardés dans l'espace de stockage de votre "
"navigateur."

#: prefs_manage.php:308
msgid "Existing settings will be overwritten!"
msgstr "Les paramètres existants seront écrasés!"

#: prefs_manage.php:323
msgid "You can reset all your settings and restore them to default values."
msgstr "Vous pouvez ramener tous vos paramètres à leur valeur par défaut."

#: querywindow.php:93
msgid "Import files"
msgstr "Importe les fichiers"

#: querywindow.php:104
msgid "All"
msgstr "Tout"

#: schema_edit.php:45 schema_edit.php:51 schema_edit.php:57 schema_edit.php:62
#, php-format
msgid "<b>%s</b> table not found or not set in %s"
msgstr "La table <b>%s</b> est absente ou non définie dans %s"

#: schema_export.php:45
msgid "File doesn't exist"
msgstr "Le fichier n'existe pas"

#: server_binlog.php:106
msgid "Select binary log to view"
msgstr "Sélectionnez le log binaire à consulter"

#: server_binlog.php:122 server_status.php:387
msgid "Files"
msgstr "Fichiers"

#: server_binlog.php:169 server_binlog.php:171 server_processlist.php:58
#: server_processlist.php:60
msgid "Truncate Shown Queries"
msgstr "Afficher les requêtes tronquées"

#: server_binlog.php:177 server_binlog.php:179 server_processlist.php:58
#: server_processlist.php:60
msgid "Show Full Queries"
msgstr "Afficher les requêtes complètes"

#: server_binlog.php:199
msgid "Log name"
msgstr "Nom du journal binaire"

#: server_binlog.php:200
msgid "Position"
msgstr "Position"

#: server_binlog.php:201
msgid "Event type"
msgstr "Type d'évènement"

#: server_binlog.php:203
msgid "Original position"
msgstr "Position d'origine"

#: server_binlog.php:204
msgid "Information"
msgstr "Information"

#: server_collations.php:39
msgid "Character Sets and Collations"
msgstr "Jeux de caractères et interclassement"

#: server_databases.php:64
msgid "No databases selected."
msgstr "Aucune base de données n'a été sélectionnée."

#: server_databases.php:75
#, php-format
msgid "%s databases have been dropped successfully."
msgstr "%s bases de données ont été supprimées."

#: server_databases.php:100
msgid "Databases statistics"
msgstr "Statistiques sur les bases de données"

#: server_databases.php:173 server_replication.php:179
#: server_replication.php:207
msgid "Master replication"
msgstr "Réplication maître"

#: server_databases.php:175 server_replication.php:246
msgid "Slave replication"
msgstr "Réplication esclave"

#: server_databases.php:258 server_databases.php:259
msgid "Enable Statistics"
msgstr "Activer les statistiques"

#: server_databases.php:261
msgid ""
"Note: Enabling the database statistics here might cause heavy traffic "
"between the web server and the MySQL server."
msgstr ""
"Note: L'activation des statistiques peut causer un trafic important entre le "
"serveur web et le serveur MySQL."

#: server_engines.php:47
msgid "Storage Engines"
msgstr "Moteurs de stockage"

#: server_export.php:20
msgid "View dump (schema) of databases"
msgstr "Schéma et/ou contenu des bases de données"

#: server_privileges.php:32 server_privileges.php:276
msgid "Includes all privileges except GRANT."
msgstr "Tous les privilèges sauf GRANT."

#: server_privileges.php:33 server_privileges.php:202
#: server_privileges.php:529
msgid "Allows altering the structure of existing tables."
msgstr "Permission de modifier la structure des tables existantes."

#: server_privileges.php:34 server_privileges.php:218
#: server_privileges.php:535
msgid "Allows altering and dropping stored routines."
msgstr "Permission de modifier et de supprimer des procédures stockées."

#: server_privileges.php:35 server_privileges.php:194
#: server_privileges.php:528
msgid "Allows creating new databases and tables."
msgstr "Permission de créer des bases de données et des tables."

#: server_privileges.php:36 server_privileges.php:217
#: server_privileges.php:534
msgid "Allows creating stored routines."
msgstr "Permission de créer des procédures stockées."

#: server_privileges.php:37 server_privileges.php:528
msgid "Allows creating new tables."
msgstr "Permission de créer des tables."

#: server_privileges.php:38 server_privileges.php:205
#: server_privileges.php:532
msgid "Allows creating temporary tables."
msgstr "Permission de créer des tables temporaires."

#: server_privileges.php:39 server_privileges.php:219
#: server_privileges.php:568
msgid "Allows creating, dropping and renaming user accounts."
msgstr "Permission de créer, supprimer et renommer des comptes utilisateurs."

#: server_privileges.php:40 server_privileges.php:209
#: server_privileges.php:213 server_privileges.php:540
#: server_privileges.php:544
msgid "Allows creating new views."
msgstr "Permission de créer des vues."

#: server_privileges.php:41 server_privileges.php:193
#: server_privileges.php:520
msgid "Allows deleting data."
msgstr "Permission de détruire des données."

#: server_privileges.php:42 server_privileges.php:195
#: server_privileges.php:531
msgid "Allows dropping databases and tables."
msgstr "Permission d'effacer des bases de données et des tables."

#: server_privileges.php:43 server_privileges.php:531
msgid "Allows dropping tables."
msgstr "Permission d'effacer des tables."

#: server_privileges.php:44 server_privileges.php:210
#: server_privileges.php:548
msgid "Allows to set up events for the event scheduler"
msgstr ""
"Permission de mettre en place des événements pour le programmateur "
"d'événements"

#: server_privileges.php:45 server_privileges.php:220
#: server_privileges.php:536
msgid "Allows executing stored routines."
msgstr "Permission d'exécuter des procédures stockées."

#: server_privileges.php:46 server_privileges.php:199
#: server_privileges.php:523
msgid "Allows importing data from and exporting data into files."
msgstr ""
"Permission d'importer et d'exporter des données à partir de / dans des "
"fichiers."

#: server_privileges.php:47 server_privileges.php:554
msgid ""
"Allows adding users and privileges without reloading the privilege tables."
msgstr ""
"Permission d'ajouter des utilisateurs et des privilèges sans avoir besoin de "
"recharger les privilèges."

#: server_privileges.php:48 server_privileges.php:201
#: server_privileges.php:530
msgid "Allows creating and dropping indexes."
msgstr "Permission de créer et d'effacer des index."

#: server_privileges.php:49 server_privileges.php:191
#: server_privileges.php:454 server_privileges.php:518
msgid "Allows inserting and replacing data."
msgstr "Permission d'ajouter et de remplacer des données."

#: server_privileges.php:50 server_privileges.php:206
#: server_privileges.php:563
msgid "Allows locking tables for the current thread."
msgstr ""
"Permission de verrouiller des enregistrements dans le fil courant (unité "
"d'exécution)."

#: server_privileges.php:51 server_privileges.php:628
#: server_privileges.php:630
msgid "Limits the number of new connections the user may open per hour."
msgstr ""
"Limite du nombre de nouvelles connexions qu'un utilisateur peut démarrer, "
"par heure."

#: server_privileges.php:52 server_privileges.php:616
#: server_privileges.php:618
msgid "Limits the number of queries the user may send to the server per hour."
msgstr ""
"Limite du nombre de requêtes qu'un utilisateur peut envoyer au serveur, par "
"heure."

#: server_privileges.php:53 server_privileges.php:622
#: server_privileges.php:624
msgid ""
"Limits the number of commands that change any table or database the user may "
"execute per hour."
msgstr ""
"Limite du nombre de commandes changeant une table ou base de données, qu'un "
"utilisateur peut exécuter, par heure."

#: server_privileges.php:54 server_privileges.php:634
#: server_privileges.php:636
msgid "Limits the number of simultaneous connections the user may have."
msgstr ""
"Limite le nombre de connexions simultanées autorisées pour un utilisateur."

#: server_privileges.php:55 server_privileges.php:198
#: server_privileges.php:558
msgid "Allows viewing processes of all users"
msgstr "Permission de voir les processus de tous les utilisateurs"

#: server_privileges.php:56 server_privileges.php:200
#: server_privileges.php:460 server_privileges.php:564
msgid "Has no effect in this MySQL version."
msgstr "Non effectif dans cette version de MySQL."

#: server_privileges.php:57 server_privileges.php:196
#: server_privileges.php:559
msgid "Allows reloading server settings and flushing the server's caches."
msgstr ""
"Permission de recharger les paramètres du serveur, et de vidanger la mémoire "
"cache."

#: server_privileges.php:58 server_privileges.php:208
#: server_privileges.php:566
msgid "Allows the user to ask where the slaves / masters are."
msgstr ""
"Permission de demander où sont les maîtres et les esclaves (système de "
"duplication)."

#: server_privileges.php:59 server_privileges.php:207
#: server_privileges.php:567
msgid "Needed for the replication slaves."
msgstr "Nécessaire pour les esclaves (système de duplication)."

#: server_privileges.php:60 server_privileges.php:190
#: server_privileges.php:451 server_privileges.php:517
msgid "Allows reading data."
msgstr "Permission de lire des données."

#: server_privileges.php:61 server_privileges.php:203
#: server_privileges.php:561
msgid "Gives access to the complete list of databases."
msgstr "Permission de voir la liste complète des noms de bases de données."

#: server_privileges.php:62 server_privileges.php:214
#: server_privileges.php:216 server_privileges.php:533
msgid "Allows performing SHOW CREATE VIEW queries."
msgstr "Permission d'exécuter SHOW CREATE VIEW."

#: server_privileges.php:63 server_privileges.php:197
#: server_privileges.php:560
msgid "Allows shutting down the server."
msgstr "Permission d'arrêter le serveur."

#: server_privileges.php:64 server_privileges.php:204
#: server_privileges.php:557
msgid ""
"Allows connecting, even if maximum number of connections is reached; "
"required for most administrative operations like setting global variables or "
"killing threads of other users."
msgstr ""
"Permission de se connecter, même si le nombre maximal de connexions permises "
"a été atteint; ceci est requis pour la plupart des opérations de type "
"administratif, par exemple les changements de variables globales ou la "
"destruction de processus."

#: server_privileges.php:65 server_privileges.php:211
#: server_privileges.php:549
msgid "Allows creating and dropping triggers"
msgstr "Permission de créer et de supprimer des déclencheurs"

#: server_privileges.php:66 server_privileges.php:192
#: server_privileges.php:457 server_privileges.php:519
msgid "Allows changing data."
msgstr "Permission de changer des données."

#: server_privileges.php:67 server_privileges.php:270
msgid "No privileges."
msgstr "Pas de privilèges."

#: server_privileges.php:312 server_privileges.php:313
msgctxt "None privileges"
msgid "None"
msgstr "Aucun"

#: server_privileges.php:443 server_privileges.php:580
#: server_privileges.php:1798 server_privileges.php:1804
msgid "Table-specific privileges"
msgstr "Privilèges spécifiques à une table"

#: server_privileges.php:444 server_privileges.php:588
#: server_privileges.php:1610
msgid " Note: MySQL privilege names are expressed in English "
msgstr " Veuillez noter que les noms de privilèges sont exprimés en anglais"

#: server_privileges.php:513
msgid "Administration"
msgstr "Administration"

#: server_privileges.php:577 server_privileges.php:1609
msgid "Global privileges"
msgstr "Privilèges globaux"

#: server_privileges.php:579 server_privileges.php:1798
msgid "Database-specific privileges"
msgstr "Privilèges spécifiques à une base de données"

#: server_privileges.php:612
msgid "Resource limits"
msgstr "Limites de ressources"

#: server_privileges.php:613
msgid "Note: Setting these options to 0 (zero) removes the limit."
msgstr "Note: Une valeur de 0 (zero) enlève la limite."

#: server_privileges.php:690
msgid "Login Information"
msgstr "Information pour la connexion"

#: server_privileges.php:784
msgid "Do not change the password"
msgstr "Conserver le mot de passe"

#: server_privileges.php:817 server_privileges.php:2286
msgid "No user found."
msgstr "Aucun utilisateur n'a été trouvé."

#: server_privileges.php:861
#, php-format
msgid "The user %s already exists!"
msgstr "L'utilisateur %s existe déjà !"

#: server_privileges.php:945
msgid "You have added a new user."
msgstr "Vous avez ajouté un utilisateur."

#: server_privileges.php:1176
#, php-format
msgid "You have updated the privileges for %s."
msgstr "Vous avez modifié les privilèges pour %s."

#: server_privileges.php:1200
#, php-format
msgid "You have revoked the privileges for %s"
msgstr "Vous avez révoqué les privilèges pour %s"

#: server_privileges.php:1236
#, php-format
msgid "The password for %s was changed successfully."
msgstr "Le mot de passe de %s a été changé."

#: server_privileges.php:1256
#, php-format
msgid "Deleting %s"
msgstr "Destruction de %s"

#: server_privileges.php:1270
msgid "No users selected for deleting!"
msgstr "Aucun utilisateur n'a été choisi en vue de le détruire !"

#: server_privileges.php:1273
msgid "Reloading the privileges"
msgstr "Chargement des privilèges en cours"

#: server_privileges.php:1291
msgid "The selected users have been deleted successfully."
msgstr "Les utilisateurs sélectionnés ont été effacés."

#: server_privileges.php:1326
msgid "The privileges were reloaded successfully."
msgstr "Les privilèges ont été rechargés."

#: server_privileges.php:1337 server_privileges.php:1729
msgid "Edit Privileges"
msgstr "Changer les privilèges"

#: server_privileges.php:1346
msgid "Revoke"
msgstr "Révoquer"

#: server_privileges.php:1373 server_privileges.php:1630
#: server_privileges.php:2243
msgid "Any"
msgstr "N'importe quel"

#: server_privileges.php:1470
msgid "User overview"
msgstr "Vue d'ensemble des utilisateurs"

#: server_privileges.php:1611 server_privileges.php:1803
#: server_privileges.php:2153
msgid "Grant"
msgstr " «Grant »"

#: server_privileges.php:1679 server_privileges.php:1703
#: server_privileges.php:2108 server_privileges.php:2297
msgid "Add a new User"
msgstr "Ajouter un utilisateur"

#: server_privileges.php:1684
msgid "Remove selected users"
msgstr "Effacer les utilisateurs sélectionnés"

#: server_privileges.php:1687
msgid "Revoke all active privileges from the users and delete them afterwards."
msgstr "Effacer tous les privilèges de ces utilisateurs, puis les effacer."

#: server_privileges.php:1688 server_privileges.php:1689
#: server_privileges.php:1690
msgid "Drop the databases that have the same names as the users."
msgstr ""
"Supprimer les bases de données portant le même nom que les utilisateurs."

#: server_privileges.php:1711
#, php-format
msgid ""
"Note: phpMyAdmin gets the users' privileges directly from MySQL's privilege "
"tables. The content of these tables may differ from the privileges the "
"server uses, if they have been changed manually. In this case, you should %"
"sreload the privileges%s before you continue."
msgstr ""
"Note: phpMyAdmin obtient la liste des privilèges directement à partir des "
"tables MySQL. Le contenu de ces tables peut être différent des privilèges "
"effectifs, si des changements manuels ont été apportés. Dans ce cas, vous "
"devriez %srecharger les privilèges%s avant de continuer."

#: server_privileges.php:1764
msgid "The selected user was not found in the privilege table."
msgstr "L'utilisateur choisi n'existe pas dans la table des privilèges."

#: server_privileges.php:1804
msgid "Column-specific privileges"
msgstr "Privilèges de colonnes"

#: server_privileges.php:2005
msgid "Add privileges on the following database"
msgstr "Ajouter des privilèges sur cette base de données"

#: server_privileges.php:2023
msgid "Wildcards % and _ should be escaped with a \\ to use them literally"
msgstr "Préfixer avec \\ les passepartouts _ et % pour un usage littéral"

#: server_privileges.php:2026
msgid "Add privileges on the following table"
msgstr "Ajouter des privilèges sur cette table"

#: server_privileges.php:2083
msgid "Change Login Information / Copy User"
msgstr "Changement des informations de connexion / Copie d'utilisateur"

#: server_privileges.php:2086
msgid "Create a new user with the same privileges and ..."
msgstr "Créer un nouvel utilisateur avec les mêmes privilèges et ..."

#: server_privileges.php:2088
msgid "... keep the old one."
msgstr "... conserver intact l'ancien utilisateur."

#: server_privileges.php:2089
msgid " ... delete the old one from the user tables."
msgstr " ... supprimer l'ancien utilisateur."

#: server_privileges.php:2090
msgid ""
" ... revoke all active privileges from the old one and delete it afterwards."
msgstr ""
" ... effacer tous les privilèges de l'ancien utilisateur, puis l'effacer."

#: server_privileges.php:2091
msgid ""
" ... delete the old one from the user tables and reload the privileges "
"afterwards."
msgstr ""
" ... supprimer l'ancien utilisateur, puis recharger les privilèges au "
"serveur."

#: server_privileges.php:2114
msgid "Database for user"
msgstr "Base de données pour cet utilisateur"

#: server_privileges.php:2118
msgctxt "Create none database for user"
msgid "None"
msgstr "Aucune"

#: server_privileges.php:2119
msgid "Create database with same name and grant all privileges"
msgstr ""
"Créer une base portant son nom et donner à cet utilisateur tous les "
"privilèges sur cette base"

#: server_privileges.php:2120
msgid "Grant all privileges on wildcard name (username\\_%)"
msgstr "Donner les privilèges passepartout (utilisateur\\_%)"

#: server_privileges.php:2123
#, php-format
msgid "Grant all privileges on database &quot;%s&quot;"
msgstr "Donner tous les privilèges sur la base de données &quot;%s&quot;"

#: server_privileges.php:2146
#, php-format
msgid "Users having access to &quot;%s&quot;"
msgstr "Utilisateurs ayant accès à &quot;%s&quot;"

#: server_privileges.php:2254
msgid "global"
msgstr "global"

#: server_privileges.php:2256
msgid "database-specific"
msgstr "spécifique à cette base de données"

#: server_privileges.php:2258
msgid "wildcard"
msgstr "passepartout"

#: server_processlist.php:29
#, php-format
msgid "Thread %s was successfully killed."
msgstr "Le processus %s a été éliminé."

#: server_processlist.php:31
#, php-format
msgid ""
"phpMyAdmin was unable to kill thread %s. It probably has already been closed."
msgstr ""
"phpMyAdmin n'a pu éliminer le processus %s. Il était probablement déjà fermé."

#: server_processlist.php:65
msgid "ID"
msgstr "ID"

#: server_replication.php:49
msgid "Unknown error"
msgstr "Erreur inconnue"

#: server_replication.php:56
#, php-format
msgid "Unable to connect to master %s."
msgstr "Connexion impossible sur le maître %s."

#: server_replication.php:63
msgid ""
"Unable to read master log position. Possible privilege problem on master."
msgstr ""
"Impossible de lire la position du journal sur le maître. Possible problème "
"de privilège sur le maître."

#: server_replication.php:69
msgid "Unable to change master"
msgstr "Impossible de changer le maître"

#: server_replication.php:72
#, fuzzy, php-format
#| msgid "Master server changed succesfully to %s"
msgid "Master server changed successfully to %s"
msgstr "Le serveur maître est maintenant %s"

#: server_replication.php:180
msgid "This server is configured as master in a replication process."
msgstr "Ce serveur est un serveur maître dans le processus de réplication."

#: server_replication.php:182 server_status.php:407
msgid "Show master status"
msgstr "Montrer l'état du maître"

#: server_replication.php:185
msgid "Show connected slaves"
msgstr "Montrer les esclaves connectés"

#: server_replication.php:208
#, php-format
msgid ""
"This server is not configured as master in a replication process. Would you "
"like to <a href=\"%s\">configure</a> it?"
msgstr ""
"Ce serveur n'est pas configuré comme maître dans un processus de "
"réplication. Désirez-vous le <a href=\"%s\">configurer</a> ?"

#: server_replication.php:215
msgid "Master configuration"
msgstr "Configuration du maître"

#: server_replication.php:216
msgid ""
"This server is not configured as master server in a replication process. You "
"can choose from either replicating all databases and ignoring certain "
"(useful if you want to replicate majority of databases) or you can choose to "
"ignore all databases by default and allow only certain databases to be "
"replicated. Please select the mode:"
msgstr ""
"Ce serveur n'est pas configuré comme maître dans un processus de "
"réplication. Vous pouvez soit répliquer toutes les bases tout en ignorant "
"certaines d'entre elles (utile si la majorité des bases doivent être "
"répliquées) soit ignorer toutes les bases en demandant que certaines d'entre "
"elles soient répliquées. Veuillez choisir le mode :"

#: server_replication.php:219
msgid "Replicate all databases; Ignore:"
msgstr "Répliquer toutes les bases de données; Ignorer :"

#: server_replication.php:220
msgid "Ignore all databases; Replicate:"
msgstr "Ignorer toutes les bases de données; Répliquer :"

#: server_replication.php:223
msgid "Please select databases:"
msgstr "Sélectionnez les bases de données : "

#: server_replication.php:226
msgid ""
"Now, add the following lines at the end of [mysqld] section in your my.cnf "
"and please restart the MySQL server afterwards."
msgstr ""
"Maintenant, ajoutez les lignes suivantes à la fin de votre fichier my.cnf "
"puis redémarrez le serveur MySQL."

#: server_replication.php:228
msgid ""
"Once you restarted MySQL server, please click on Go button. Afterwards, you "
"should see a message informing you, that this server <b>is</b> configured as "
"master"
msgstr ""
"Quand le serveur MySQL est redémarré, veuillez cliquer sur Exécuter. Par la "
"suite vous devriez voir un message vous informant que ce serveur est "
"configuré comme maître."

#: server_replication.php:291
msgid "Slave SQL Thread not running!"
msgstr "Le fil d'exécution SQL ne tourne pas sur le serveur esclave !"

#: server_replication.php:294
msgid "Slave IO Thread not running!"
msgstr "Le fil d'exécution IO ne tourne pas sur le serveur esclave !"

#: server_replication.php:303
msgid ""
"Server is configured as slave in a replication process. Would you like to:"
msgstr ""
"Le serveur est configuré comme esclave dans un processus de réplication. "
"Voudriez-vous :"

#: server_replication.php:306
msgid "See slave status table"
msgstr "Montrer l'état de l'esclave"

#: server_replication.php:309
msgid "Synchronize databases with master"
msgstr "Synchroniser les bases de données avec le serveur maître"

#: server_replication.php:320
msgid "Control slave:"
msgstr "Contrôler le serveur esclave : "

#: server_replication.php:323
msgid "Full start"
msgstr "Démarrer complètement"

#: server_replication.php:323
msgid "Full stop"
msgstr "Arrêter complètement"

#: server_replication.php:324
msgid "Reset slave"
msgstr "Réinitialiser l'esclave"

#: server_replication.php:326
msgid "Start SQL Thread only"
msgstr "Démarrer seulement le fil d'exécution SQL"

#: server_replication.php:328
msgid "Stop SQL Thread only"
msgstr "Arrêter seulement le fil d'exécution SQL"

#: server_replication.php:331
msgid "Start IO Thread only"
msgstr "Démarrer seulement le fil d'exécution des entrées-sorties"

#: server_replication.php:333
msgid "Stop IO Thread only"
msgstr "Arrêter seulement le fil d'exécution des entrées-sorties"

#: server_replication.php:338
msgid "Error management:"
msgstr "Gestion des erreurs : "

#: server_replication.php:340
msgid "Skipping errors might lead into unsynchronized master and slave!"
msgstr ""
"Ignorer les erreurs peut mener à une désynchronisation entre les serveurs "
"maître et esclave !"

#: server_replication.php:342
msgid "Skip current error"
msgstr "Ignorer l'erreur courante"

#: server_replication.php:343
msgid "Skip next"
msgstr "Ignorer les prochaines"

#: server_replication.php:346
msgid "errors."
msgstr "erreurs."

#: server_replication.php:361
#, php-format
msgid ""
"This server is not configured as slave in a replication process. Would you "
"like to <a href=\"%s\">configure</a> it?"
msgstr ""
"Ce serveur n'est pas configuré comme esclave dans un processus de "
"réplication. Désirez-vous le <a href=\"%s\">configurer</a> ?"

#: server_status.php:46
msgid ""
"The number of transactions that used the temporary binary log cache but that "
"exceeded the value of binlog_cache_size and used a temporary file to store "
"statements from the transaction."
msgstr ""
"Le nombre de transactions qui ont utilisé la cache temporaire du log binaire "
"mais qui ont excédé la valeur de binlog_cache_size et ont utilisé un fichier "
"temporaire pour stocker les énoncés de la transaction."

#: server_status.php:47
msgid "The number of transactions that used the temporary binary log cache."
msgstr ""
"Le nombre de transactions qui ont utilisé la cache temporaire du log binaire."

#: server_status.php:48
msgid ""
"The number of temporary tables on disk created automatically by the server "
"while executing statements. If Created_tmp_disk_tables is big, you may want "
"to increase the tmp_table_size  value to cause temporary tables to be memory-"
"based instead of disk-based."
msgstr ""
"Le nombre de tables temporaires sur disque créées automatiquement par le "
"serveur lors de l'exécution d'énoncés. Si la valeur du paramètre "
"Created_tmp_disk_tables est trop grande, augmentez la valeur de "
"tmp_table_size afin que les tables temporaires soient maintenues en mémoire "
"au lieu d'être sur disque."

#: server_status.php:49
msgid "How many temporary files mysqld has created."
msgstr "Le nombre de fichiers temporaires créés par mysqld."

#: server_status.php:50
msgid ""
"The number of in-memory temporary tables created automatically by the server "
"while executing statements."
msgstr ""
"Le nombre de tables temporaires en mémoire créées automatiquement par le "
"serveur lors de l'exécution d'énoncés."

#: server_status.php:51
msgid ""
"The number of rows written with INSERT DELAYED for which some error occurred "
"(probably duplicate key)."
msgstr ""
"Le nombre de lignes écrites avec INSERT DELAYED pour lesquels une erreur est "
"survenue (probablement un doublon sur la clé)."

#: server_status.php:52
msgid ""
"The number of INSERT DELAYED handler threads in use. Every different table "
"on which one uses INSERT DELAYED gets its own thread."
msgstr ""
"Le nombre de fils d'exécution utilisés pour INSERT DELAYED. Un fil est "
"utilisé pour chacune des tables sur lesquelles un INSERT DELAYED a lieu."

#: server_status.php:53
msgid "The number of INSERT DELAYED rows written."
msgstr "Le nombre de lignes écrites via INSERT DELAYED."

#: server_status.php:54
msgid "The number of executed FLUSH statements."
msgstr "Le nombre de commandes FLUSH exécutées."

#: server_status.php:55
msgid "The number of internal COMMIT statements."
msgstr "Le nombre de commandes COMMIT internes."

#: server_status.php:56
msgid "The number of times a row was deleted from a table."
msgstr "Le nombre de fois qu'une ligne a été supprimée d'une table."

#: server_status.php:57
msgid ""
"The MySQL server can ask the NDB Cluster storage engine if it knows about a "
"table with a given name. This is called discovery. Handler_discover "
"indicates the number of time tables have been discovered."
msgstr ""
"Le serveur MySQL peut demander au moteur de données NDB Cluster s'il connaît "
"une table portant un certain nom. Ceci est appelé &quot;découverte&quot;. Ce "
"paramètre indique le nombre de fois que des tables ont été découvertes."

#: server_status.php:58
msgid ""
"The number of times the first entry was read from an index. If this is high, "
"it suggests that the server is doing a lot of full index scans; for example, "
"SELECT col1 FROM foo, assuming that col1 is indexed."
msgstr ""
"Le nombre de fois que la première entrée a été lue depuis un index. Si c'est "
"élevé, ceci suggère que le serveur effectue beaucoup de parcours complets "
"d'un index; par exemple, SELECT col1 FROM foo, en assumant que col1 est une "
"colonne indexée."

#: server_status.php:59
msgid ""
"The number of requests to read a row based on a key. If this is high, it is "
"a good indication that your queries and tables are properly indexed."
msgstr ""
"Le nombre de requêtes pour lire une ligne via une clé. Si élevé, c'est une "
"bonne indication que vos tables sont correctement indexées."

#: server_status.php:60
msgid ""
"The number of requests to read the next row in key order. This is "
"incremented if you are querying an index column with a range constraint or "
"if you are doing an index scan."
msgstr ""
"Le nombre de requêtes de lecture de la prochaine ligne, en ordre de clé. "
"Ceci est augmenté si vous interrogez une colonne indexée avec un critère de "
"fourchette ou si vous parcourez l'index."

#: server_status.php:61
msgid ""
"The number of requests to read the previous row in key order. This read "
"method is mainly used to optimize ORDER BY ... DESC."
msgstr ""
"Le nombre de requêtes de lecture de la ligne précédente, en ordre de clé. "
"Utilisé surtout pour optimiser ORDER BY ... DESC."

#: server_status.php:62
msgid ""
"The number of requests to read a row based on a fixed position. This is high "
"if you are doing a lot of queries that require sorting of the result. You "
"probably have a lot of queries that require MySQL to scan whole tables or "
"you have joins that don't use keys properly."
msgstr ""
"Le nombre de requêtes de lecture d'une ligne basée sur une position fixe. Ce "
"nombre est élevé si vous faites de nombreuses requêtes qui nécessitent de "
"trier les résultats. Vous avez probablement un grand nombre de requêtes qui "
"demandent à MySQL de parcourir des tables en entier, ou vous avez des "
"jointures qui n'utilisent pas correctement les clés."

#: server_status.php:63
msgid ""
"The number of requests to read the next row in the data file. This is high "
"if you are doing a lot of table scans. Generally this suggests that your "
"tables are not properly indexed or that your queries are not written to take "
"advantage of the indexes you have."
msgstr ""
"Le nombre de requêtes de lecture de la prochaine ligne dans le fichier. "
"Élevé si vous faites plusieurs parcours de tables. Ceci suggère que vos "
"tables ne sont pas correctement indexées ou que vos requêtes ne sont pas "
"écrites de façon à tirer parti des index que vous avez définis."

#: server_status.php:64
msgid "The number of internal ROLLBACK statements."
msgstr "Le nombre d'énoncés ROLLBACK internes."

#: server_status.php:65
msgid "The number of requests to update a row in a table."
msgstr "Le nombre de requêtes de mise à jour de lignes dans une table."

#: server_status.php:66
msgid "The number of requests to insert a row in a table."
msgstr "Le nombre de requêtes d'insertion de lignes dans une table."

#: server_status.php:67
msgid "The number of pages containing data (dirty or clean)."
msgstr "Le nombre de pages contenant des données."

#: server_status.php:68
msgid "The number of pages currently dirty."
msgstr "Le nombre de pages contenant des données «dirty»."

#: server_status.php:69
msgid "The number of buffer pool pages that have been requested to be flushed."
msgstr "Le nombre de pages de mémoire-tampon qui ont été effacées."

#: server_status.php:70
msgid "The number of free pages."
msgstr "Le nombre de pages libres."

#: server_status.php:71
msgid ""
"The number of latched pages in InnoDB buffer pool. These are pages currently "
"being read or written or that can't be flushed or removed for some other "
"reason."
msgstr ""
"Le nombre de pages dans la réserve InnoDB. Ce sont des pages actuellement en "
"train d'être lues ou écrites, ou qui ne peuvent être supprimées pour une "
"autre raison."

#: server_status.php:72
msgid ""
"The number of pages busy because they have been allocated for administrative "
"overhead such as row locks or the adaptive hash index. This value can also "
"be calculated as Innodb_buffer_pool_pages_total - "
"Innodb_buffer_pool_pages_free - Innodb_buffer_pool_pages_data."
msgstr ""
"Le nombre de pages occupées car elles ont été déallouées en raison de "
"verrous sur les enregistrements. Cette valeur peut également être calculée "
"comme suit: Innodb_buffer_pool_pages_total - Innodb_buffer_pool_pages_free - "
"Innodb_buffer_pool_pages_data."

#: server_status.php:73
msgid "Total size of buffer pool, in pages."
msgstr "Taille totale de la réserve, en pages."

#: server_status.php:74
msgid ""
"The number of \"random\" read-aheads InnoDB initiated. This happens when a "
"query is to scan a large portion of a table but in random order."
msgstr ""
"Le nombre de lectures «discontinues» effectuées par InnoDB. Ceci survient "
"lorsqu'une requête doit balayer une large portion de table en ordre "
"discontinu."

#: server_status.php:75
msgid ""
"The number of sequential read-aheads InnoDB initiated. This happens when "
"InnoDB does a sequential full table scan."
msgstr ""
"Le nombre de lectures séquentielles effectuées par InnoDB. Ceci survient "
"quand InnoDB fait un parcours séquentiel intégral de la table."

#: server_status.php:76
msgid "The number of logical read requests InnoDB has done."
msgstr "Le nombre de requêtes de lectures logiques effectuées par InnoDB."

#: server_status.php:77
msgid ""
"The number of logical reads that InnoDB could not satisfy from buffer pool "
"and had to do a single-page read."
msgstr ""
"Le nombre de lectures que InnoDB n'a pu faire à partir de la réserve, menant "
"à une lecture directe d'une page."

#: server_status.php:78
msgid ""
"Normally, writes to the InnoDB buffer pool happen in the background. "
"However, if it's necessary to read or create a page and no clean pages are "
"available, it's necessary to wait for pages to be flushed first. This "
"counter counts instances of these waits. If the buffer pool size was set "
"properly, this value should be small."
msgstr ""
"Normalement, l'écriture dans la réserve InnoDB se passe en arrière-plan. "
"Cependant, s'il est nécessaire de lire ou de créer une page et qu'aucune "
"page n'est disponible, InnoDB doit attendre que des pages soient libérées. "
"Ceci compte le nombre de fois qu'une telle attente a été nécessaire. Si la "
"taille de la réserve est adéquate, cette valeur devrait être petite."

#: server_status.php:79
msgid "The number writes done to the InnoDB buffer pool."
msgstr "Le nombre d'écritures faites dans la réserve InnoDB."

#: server_status.php:80
msgid "The number of fsync() operations so far."
msgstr "Le nombre d'opérations fsync() faites jusqu'à présent."

#: server_status.php:81
msgid "The current number of pending fsync() operations."
msgstr "Le nombre d'opérations fsync() actuellement en attente."

#: server_status.php:82
msgid "The current number of pending reads."
msgstr "Le nombre actuel de lectures en attente."

#: server_status.php:83
msgid "The current number of pending writes."
msgstr "Le nombre actuel d'écritures en attente."

#: server_status.php:84
msgid "The amount of data read so far, in bytes."
msgstr "La quantité d'octets lus jusqu'à présent."

#: server_status.php:85
msgid "The total number of data reads."
msgstr "Le nombre total de lectures de données."

#: server_status.php:86
msgid "The total number of data writes."
msgstr "Le nombre total d'écritures de données."

#: server_status.php:87
msgid "The amount of data written so far, in bytes."
msgstr "La quantité d'octets écrits jusqu'à présent."

#: server_status.php:88
msgid "The number of pages that have been written for doublewrite operations."
msgstr "Le nombre de pages utilisées pour des opérations «doublewrite»."

#: server_status.php:89
msgid "The number of doublewrite operations that have been performed."
msgstr "Le nombre d'opérations «doublewrite» effectuées."

#: server_status.php:90
msgid ""
"The number of waits we had because log buffer was too small and we had to "
"wait for it to be flushed before continuing."
msgstr ""
"Le nombre d'attentes en raison d'un tampon du fichier témoin trop petit; il "
"fallait attendre qu'il se libère avant de continuer."

#: server_status.php:91
msgid "The number of log write requests."
msgstr "Le nombre de requêtes d'écritures sur le fichier témoin."

#: server_status.php:92
msgid "The number of physical writes to the log file."
msgstr "Le nombre d'écritures physiques au fichier témoin."

#: server_status.php:93
msgid "The number of fsync() writes done to the log file."
msgstr "Le nombre d'écritures fsync() sur le fichier témoin."

#: server_status.php:94
msgid "The number of pending log file fsyncs."
msgstr "Le nombre de synchronisations (fsync) du fichier témoin en attente."

#: server_status.php:95
msgid "Pending log file writes."
msgstr "Le nombre d'écritures du fichier témoin en attente."

#: server_status.php:96
msgid "The number of bytes written to the log file."
msgstr "Le nombre d'octets écrits sur le fichier témoin."

#: server_status.php:97
msgid "The number of pages created."
msgstr "Le nombre de pages créées."

#: server_status.php:98
msgid ""
"The compiled-in InnoDB page size (default 16KB). Many values are counted in "
"pages; the page size allows them to be easily converted to bytes."
msgstr ""
"La taille de page InnoDB telle que compilée (16 Ko par défaut). Plusieurs "
"valeurs sont comptées par page; la taille de page leur permet d'être "
"facilement converties en octets."

#: server_status.php:99
msgid "The number of pages read."
msgstr "Le nombre de pages lues."

#: server_status.php:100
msgid "The number of pages written."
msgstr "Le nombre de pages écrites."

#: server_status.php:101
msgid "The number of row locks currently being waited for."
msgstr "Le nombre de verrous d'enregistrements actuellement en attente."

#: server_status.php:102
msgid "The average time to acquire a row lock, in milliseconds."
msgstr "Le temps d'attente moyen pour acquérir un verrou, en millisecondes."

#: server_status.php:103
msgid "The total time spent in acquiring row locks, in milliseconds."
msgstr "Le temps total utilisé pour acquérir un verrou, en millisecondes."

#: server_status.php:104
msgid "The maximum time to acquire a row lock, in milliseconds."
msgstr "Le temps d'attente maximum pour acquérir un verrou, en millisecondes."

#: server_status.php:105
msgid "The number of times a row lock had to be waited for."
msgstr "Le nombre de fois qu'on a dû attendre pour un verrou."

#: server_status.php:106
msgid "The number of rows deleted from InnoDB tables."
msgstr "Le nombre de lignes supprimées des tables InnoDB."

#: server_status.php:107
msgid "The number of rows inserted in InnoDB tables."
msgstr "Le nombre de lignes insérées dans des tables InnoDB."

#: server_status.php:108
msgid "The number of rows read from InnoDB tables."
msgstr "Le nombre de lignes lues dans des tables InnoDB."

#: server_status.php:109
msgid "The number of rows updated in InnoDB tables."
msgstr "Le nombre de lignes mises à jour dans des tables InnoDB."

#: server_status.php:110
msgid ""
"The number of key blocks in the key cache that have changed but haven't yet "
"been flushed to disk. It used to be known as Not_flushed_key_blocks."
msgstr ""
"Le nombre de blocs de clés dans la cache de clés qui ont été modifiés mais "
"pas encore transférés sur disque. Anciennement connu sous le nom "
"Not_flushed_key_blocks."

#: server_status.php:111
msgid ""
"The number of unused blocks in the key cache. You can use this value to "
"determine how much of the key cache is in use."
msgstr ""
"Le nombre de blocs inutilisés dans la cache de clés. Vous pouvez utiliser "
"cette valeur pour déterminer la proportion de la cache de clés qui est "
"utilisée."

#: server_status.php:112
msgid ""
"The number of used blocks in the key cache. This value is a high-water mark "
"that indicates the maximum number of blocks that have ever been in use at "
"one time."
msgstr ""
"Le nombre maximum de blocs utilisés dans le cache. Il s'agit de la valeur "
"maximum du nombre de blocs qui ont été utilisés en même temps dans le cache "
"de clés."

#: server_status.php:113
msgid "The number of requests to read a key block from the cache."
msgstr "Le nombre de requêtes de lecture d'un bloc de clés depuis la cache."

#: server_status.php:114
msgid ""
"The number of physical reads of a key block from disk. If Key_reads is big, "
"then your key_buffer_size value is probably too small. The cache miss rate "
"can be calculated as Key_reads/Key_read_requests."
msgstr ""
"Le nombre de lectures physiques d'un bloc de clés depuis le disque. Si cette "
"valeur est élevée, la taille de votre mémoire tampon de clés est trop "
"petite. Le taux d'échec de la cache peut être calculé par Key reads/Key read "
"requests."

#: server_status.php:115
msgid "The number of requests to write a key block to the cache."
msgstr "Le nombre de requêtes en vue d'écrire un bloc de clé dans la cache."

#: server_status.php:116
msgid "The number of physical writes of a key block to disk."
msgstr "Le nombre d'écritures physiques d'un bloc de clés vers le disque."

#: server_status.php:117
msgid ""
"The total cost of the last compiled query as computed by the query "
"optimizer. Useful for comparing the cost of different query plans for the "
"same query. The default value of 0 means that no query has been compiled yet."
msgstr ""
"Le coût total de la dernière requête compilée, tel que calculé par "
"l'optimiseur de requêtes. Utile pour comparer le coût de diverses stratégies "
"pour une même requête. La valeur de 0 indique qu'aucune requête n'a encore "
"été compilée."

#: server_status.php:118
msgid "The number of rows waiting to be written in INSERT DELAYED queues."
msgstr "Le nombre de lignes en attente d'écriture (INSERT DELAYED)."

#: server_status.php:119
msgid ""
"The number of tables that have been opened. If opened tables is big, your "
"table cache value is probably too small."
msgstr ""
"Le nombre tables qui ont été ouvertes. Si trop élevé, votre cache de table "
"est probablement trop petite."

#: server_status.php:120
msgid "The number of files that are open."
msgstr "Le nombre de fichiers qui sont ouverts."

#: server_status.php:121
msgid "The number of streams that are open (used mainly for logging)."
msgstr "Le nombre de flux de données qui sont ouverts."

#: server_status.php:122
msgid "The number of tables that are open."
msgstr "Le nombre de tables qui sont ouvertes."

#: server_status.php:123
msgid "The number of free memory blocks in query cache."
msgstr "Le nombre de blocs de mémoire libre dans la cache de requêtes."

#: server_status.php:124
msgid "The amount of free memory for query cache."
msgstr "La quantité de mémoire libre dans la cache de requêtes."

#: server_status.php:125
msgid "The number of cache hits."
msgstr "Le nombre de succès dans la cache."

#: server_status.php:126
msgid "The number of queries added to the cache."
msgstr "Le nombre de requêtes ajoutées à la cache."

#: server_status.php:127
msgid ""
"The number of queries that have been removed from the cache to free up "
"memory for caching new queries. This information can help you tune the query "
"cache size. The query cache uses a least recently used (LRU) strategy to "
"decide which queries to remove from the cache."
msgstr ""
"Le nombre de requêtes qui ont été retirées de la cache pour libérer de la "
"mémoire afin de mettre en cache de nouvelles requêtes. Peut être utilisé "
"afin de peaufiner la taille de la cache. La stratégie utilisée pour "
"déterminer quelles requêtes seront retirées est LRU (least recently used)."

#: server_status.php:128
msgid ""
"The number of non-cached queries (not cachable, or not cached due to the "
"query_cache_type setting)."
msgstr ""
"Le nombre de requêtes non en cache (impossible à placer en cache, ou non "
"cachée en raison du paramètre query_cache_type)."

#: server_status.php:129
msgid "The number of queries registered in the cache."
msgstr "Le nombre de requêtes enregistrées dans la cache."

#: server_status.php:130
msgid "The total number of blocks in the query cache."
msgstr "Le nombre total de blocs dans la cache de requêtes."

#: server_status.php:131
msgctxt "$strShowStatusReset"
msgid "Reset"
msgstr "Réinitialiser"

#: server_status.php:132
msgid "The status of failsafe replication (not yet implemented)."
msgstr "L'état de la réplication sans échec (pas encore implantée)."

#: server_status.php:133
msgid ""
"The number of joins that do not use indexes. If this value is not 0, you "
"should carefully check the indexes of your tables."
msgstr ""
"Le nombre de jointures qui n'ont pas utilisé d'index. Si cette valeur est "
"supérieure à 0, vérifiez soigneusement les indexes de vos tables."

#: server_status.php:134
msgid "The number of joins that used a range search on a reference table."
msgstr ""
"Le nombre de jointures qui ont utilisé une recherche par plage sur une table "
"de référence."

#: server_status.php:135
msgid ""
"The number of joins without keys that check for key usage after each row. "
"(If this is not 0, you should carefully check the indexes of your tables.)"
msgstr ""
"Le nombre de jointures sans clés qui vérifient l'utilisation de clé à chaque "
"ligne. (Si ceci est supérieur à 0, vérifiez soigneusement les indexes de vos "
"tables.)"

#: server_status.php:136
msgid ""
"The number of joins that used ranges on the first table. (It's normally not "
"critical even if this is big.)"
msgstr ""
"Le nombre de jointures qui ont utilisé des plages sur la première table. "
"(Normalement non critique même si cette valeur est élevée.)"

#: server_status.php:137
msgid "The number of joins that did a full scan of the first table."
msgstr ""
"Le nombre de jointures qui ont nécessité le parcours complet de la première "
"table."

#: server_status.php:138
msgid "The number of temporary tables currently open by the slave SQL thread."
msgstr ""
"Le nombre de tables temporaires actuellement ouvertes par le fil d'exécution "
"SQL de l'esclave."

#: server_status.php:139
msgid ""
"Total (since startup) number of times the replication slave SQL thread has "
"retried transactions."
msgstr ""
"Nombre de fois (depuis le démarrage) que le fil d'exécution SQL de l'esclave "
"a envoyé à nouveau des transactions."

#: server_status.php:140
msgid "This is ON if this server is a slave that is connected to a master."
msgstr "Ceci est à ON si ce serveur est un esclave connecté à un maître."

#: server_status.php:141
msgid ""
"The number of threads that have taken more than slow_launch_time seconds to "
"create."
msgstr ""
"Le nombre de fils d'exécution dont le temps de création a excédé "
"slow_launch_time secondes."

#: server_status.php:142
msgid ""
"The number of queries that have taken more than long_query_time seconds."
msgstr ""
"Le nombre de requêtes dont le temps d'exécution a excédé long_query_time "
"secondes."

#: server_status.php:143
msgid ""
"The number of merge passes the sort algorithm has had to do. If this value "
"is large, you should consider increasing the value of the sort_buffer_size "
"system variable."
msgstr ""
"Le nombre d'opérations de fusion effectuées par l'algorithme de tri. Si ce "
"nombre est élevé, augmentez la valeur du paramètre sort_buffer_size."

#: server_status.php:144
msgid "The number of sorts that were done with ranges."
msgstr "Le nombre de tri effectués avec des plages."

#: server_status.php:145
msgid "The number of sorted rows."
msgstr "Le nombre de lignes triées."

#: server_status.php:146
msgid "The number of sorts that were done by scanning the table."
msgstr "Le nombre de tri effectués via un parcours de la table."

#: server_status.php:147
msgid "The number of times that a table lock was acquired immediately."
msgstr "Le nombre de fois qu'un verrou de table a été acquis immédiatement."

#: server_status.php:148
msgid ""
"The number of times that a table lock could not be acquired immediately and "
"a wait was needed. If this is high, and you have performance problems, you "
"should first optimize your queries, and then either split your table or "
"tables or use replication."
msgstr ""
"Le nombre de fois qu'un verrou de table n'a pu être acquis immédiatement, "
"induisant un temps d'attente. Si ce nombre est élevé et que vous éprouvez "
"des problèmes de performance, commencez par optimiser vos requêtes, puis "
"subdivisez vos tables ou encore utiliser la réplication."

#: server_status.php:149
msgid ""
"The number of threads in the thread cache. The cache hit rate can be "
"calculated as Threads_created/Connections. If this value is red you should "
"raise your thread_cache_size."
msgstr ""
"Le nombre de fils dans la cache des fils d'exécution. Le taux peut être "
"calculé via Nombre de fils / connexion. Si cette valeur est en rouge, vous "
"devriez augmenter la taille de cette cache."

#: server_status.php:150
msgid "The number of currently open connections."
msgstr "Le nombre de connexions ouvertes actuellement."

#: server_status.php:151
msgid ""
"The number of threads created to handle connections. If Threads_created is "
"big, you may want to increase the thread_cache_size value. (Normally this "
"doesn't give a notable performance improvement if you have a good thread "
"implementation.)"
msgstr ""
"Le nombre de fils d'exécution créés afin de gérer les connexions. Si ce "
"nombre est trop grand, vous pourriez augmenter la valeur du paramètre "
"thread_cache_size. (Normalement, ceci ne procure pas une amélioration "
"perceptible de la performance si votre serveur gère correctement les fils "
"d'exécution.)"

#: server_status.php:152
msgid "The number of threads that are not sleeping."
msgstr "Le nombre de fils d'exécution non suspendus."

#: server_status.php:163
msgid "Runtime Information"
msgstr "Informations sur le serveur"

#: server_status.php:375
msgid "Handler"
msgstr "Gestionnaire"

#: server_status.php:376
msgid "Query cache"
msgstr "Cache des requêtes"

#: server_status.php:377
msgid "Threads"
msgstr "Fils d'exécution"

#: server_status.php:379
msgid "Temporary data"
msgstr "Données temporaires"

#: server_status.php:380
msgid "Delayed inserts"
msgstr "Insertions avec délais"

#: server_status.php:381
msgid "Key cache"
msgstr "Cache des clés"

#: server_status.php:382
msgid "Joins"
msgstr "Jointures"

#: server_status.php:384
msgid "Sorting"
msgstr "Mécanisme de tri"

#: server_status.php:386
msgid "Transaction coordinator"
msgstr "Coordonnateur des transactions"

#: server_status.php:397
msgid "Flush (close) all tables"
msgstr "Fermer toutes les tables"

#: server_status.php:399
msgid "Show open tables"
msgstr "Montrer les tables ouvertes"

#: server_status.php:404
msgid "Show slave hosts"
msgstr "Montrer les serveurs esclaves"

#: server_status.php:410
msgid "Show slave status"
msgstr "Montrer l'état des serveurs esclaves"

#: server_status.php:415
msgid "Flush query cache"
msgstr "Vider la cache des requêtes"

#: server_status.php:420
msgid "Show processes"
msgstr "Afficher les processus"

#: server_status.php:470
msgctxt "for Show status"
msgid "Reset"
msgstr "Réinitialiser"

#: server_status.php:476
#, php-format
msgid "This MySQL server has been running for %s. It started up on %s."
msgstr "Ce serveur MySQL fonctionne depuis %s. Il a démarré le %s."

#: server_status.php:486
msgid ""
"This MySQL server works as <b>master</b> and <b>slave</b> in <b>replication</"
"b> process."
msgstr ""
"Ce serveur est un serveur <b>maître</b> et <b>esclave</b> dans le processus "
"de réplication."

#: server_status.php:488
msgid "This MySQL server works as <b>master</b> in <b>replication</b> process."
msgstr ""
"Ce serveur est un serveur <b>maître</b> dans le processus de <b>réplication</"
"b>."

#: server_status.php:490
msgid "This MySQL server works as <b>slave</b> in <b>replication</b> process."
msgstr ""
"Ce serveur est un serveur <b>esclave</b> dans le processus de "
"<b>réplication</b>."

#: server_status.php:492
msgid ""
"For further information about replication status on the server, please visit "
"the <a href=#replication>replication section</a>."
msgstr ""
"Pour plus d'information sur l'état de la réplication sur ce serveur, "
"consultez la <a href=#replication>section de réplication</a>."

#: server_status.php:509
msgid ""
"<b>Server traffic</b>: These tables show the network traffic statistics of "
"this MySQL server since its startup."
msgstr ""
"<b>Statistiques sur le trafic</b>: Ce tableau indique le trafic réseau "
"observé sur ce serveur MySQL depuis son démarrage."

#: server_status.php:514
msgid "Traffic"
msgstr "Trafic"

#: server_status.php:514
msgid ""
"On a busy server, the byte counters may overrun, so those statistics as "
"reported by the MySQL server may be incorrect."
msgstr ""
"Sur un serveur surchargé, la capacité des compteurs d'octets peut être "
"dépassée, auquel cas les statistiques rapportées par MySQL peuvent être "
"inexactes."

#: server_status.php:515 server_status.php:560 server_status.php:625
#: server_status.php:686
msgid "per hour"
msgstr "par heure"

#: server_status.php:520
msgid "Received"
msgstr "Reçu"

#: server_status.php:530
msgid "Sent"
msgstr "Envoyé"

#: server_status.php:559
msgid "Connections"
msgstr "Connexions"

#: server_status.php:566
msgid "max. concurrent connections"
msgstr "max. de connexions simultanées"

#: server_status.php:573
msgid "Failed attempts"
msgstr "Tentatives échouées"

#: server_status.php:587
msgid "Aborted"
msgstr "Arrêts prématurés"

#: server_status.php:616
#, php-format
msgid ""
"<b>Query statistics</b>: Since its startup, %s queries have been sent to the "
"server."
msgstr ""
"<b>Statistiques sur les requêtes</b>: Depuis son démarrage, %s requêtes ont "
"été envoyées au serveur."

#: server_status.php:626
msgid "per minute"
msgstr "par minute"

#: server_status.php:627
msgid "per second"
msgstr "par seconde"

#: server_status.php:685
msgid "Query type"
msgstr "Type de requête"

#: server_status.php:725 server_status.php:726
msgid "Show query chart"
msgstr "Afficher le graphique des requêtes"

#: server_status.php:727
msgid "Note: Generating the query chart can take a long time."
msgstr ""
"Remarque : la génération du graphique des requêtes peut prendre un certain "
"temps."

#: server_status.php:872
msgid "Replication status"
msgstr "État de la réplication"

#: server_synchronize.php:92
msgid "Could not connect to the source"
msgstr "Connexion à la source impossible"

#: server_synchronize.php:95
msgid "Could not connect to the target"
msgstr "Connexion à la cible impossible"

#: server_synchronize.php:120 server_synchronize.php:123 tbl_create.php:76
#: tbl_get_field.php:19
#, php-format
msgid "'%s' database does not exist."
msgstr "La base de données «%s» n'existe pas."

#: server_synchronize.php:263
msgid "Structure Synchronization"
msgstr "Synchronisation de structure"

#: server_synchronize.php:270
msgid "Data Synchronization"
msgstr "Synchronisation des données"

#: server_synchronize.php:399 server_synchronize.php:838
msgid "not present"
msgstr "non présent"

#: server_synchronize.php:423 server_synchronize.php:866
msgid "Structure Difference"
msgstr "Différence dans la structure"

#: server_synchronize.php:424 server_synchronize.php:867
msgid "Data Difference"
msgstr "Différence dans les données"

#: server_synchronize.php:429 server_synchronize.php:872
msgid "Add column(s)"
msgstr "Ajouter des colonnes"

#: server_synchronize.php:430 server_synchronize.php:873
msgid "Remove column(s)"
msgstr "Supprimer des colonnes"

#: server_synchronize.php:431 server_synchronize.php:874
msgid "Alter column(s)"
msgstr "Modifier des colonnes"

#: server_synchronize.php:432 server_synchronize.php:875
msgid "Remove index(s)"
msgstr "Supprimer des index"

#: server_synchronize.php:433 server_synchronize.php:876
msgid "Apply index(s)"
msgstr "Appliquer des index"

#: server_synchronize.php:434 server_synchronize.php:877
msgid "Update row(s)"
msgstr "Modifier des lignes"

#: server_synchronize.php:435 server_synchronize.php:878
msgid "Insert row(s)"
msgstr "Insérer des lignes"

#: server_synchronize.php:445 server_synchronize.php:889
msgid "Would you like to delete all the previous rows from target tables?"
msgstr "Voulez-vous supprimer toutes les lignes des tables cible ?"

#: server_synchronize.php:448 server_synchronize.php:893
msgid "Apply Selected Changes"
msgstr "Appliquer les changements sélectionnés"

#: server_synchronize.php:450 server_synchronize.php:895
msgid "Synchronize Databases"
msgstr "Synchroniser les bases de données"

#: server_synchronize.php:463
msgid "Selected target tables have been synchronized with source tables."
msgstr "Les tables sélectionnées ont été synchronisées."

#: server_synchronize.php:941
msgid "Target database has been synchronized with source database"
msgstr "La base cible a été synchronizée avec la base source"

#: server_synchronize.php:1002
msgid "The following queries have been executed:"
msgstr "Ces requêtes ont été exécutées :"

#: server_synchronize.php:1130
msgid "Enter manually"
msgstr "Saisir manuellement"

#: server_synchronize.php:1138
msgid "Current connection"
msgstr "Connexion actuelle"

#: server_synchronize.php:1167
#, php-format
msgid "Configuration: %s"
msgstr "Configuration : %s"

#: server_synchronize.php:1182
msgid "Socket"
msgstr "Interface de connexion (socket)"

#: server_synchronize.php:1228
msgid ""
"Target database will be completely synchronized with source database. Source "
"database will remain unchanged."
msgstr ""
"La base de données cible sera complètement synchronisée avec la base source. "
"La base source ne sera pas modifiée."

#: server_variables.php:39
msgid "Server variables and settings"
msgstr "Variables et paramètres du serveur"

#: server_variables.php:60
msgid "Session value"
msgstr "Valeur pour la session"

#: server_variables.php:60 server_variables.php:99
msgid "Global value"
msgstr "Valeur globale"

#: setup/frames/config.inc.php:38 setup/frames/index.inc.php:225
msgid "Download"
msgstr "Télécharger"

#: setup/frames/index.inc.php:49
msgid "Cannot load or save configuration"
msgstr "Impossible de charger ou sauvegarder la configuration"

#: setup/frames/index.inc.php:50
msgid ""
"Please create web server writable folder [em]config[/em] in phpMyAdmin top "
"level directory as described in [a@Documentation.html#setup_script]"
"documentation[/a]. Otherwise you will be only able to download or display it."
msgstr ""
"Veuillez créer le répertoire [em]config[/em] accessible en écriture tel que "
"décrit dans la [a@Documentation.html#setup_script]documentation[/a]. Sinon "
"vous ne pourrez que télécharger ou afficher la configuration."

#: setup/frames/index.inc.php:57
msgid ""
"You are not using a secure connection; all data (including potentially "
"sensitive information, like passwords) is transferred unencrypted!"
msgstr ""
"Votre connexion n'est pas sécurisée; toutes les données sont transférées non-"
"encryptées !"

#: setup/frames/index.inc.php:60
#, php-format
msgid ""
"If your server is also configured to accept HTTPS requests follow [a@%s]this "
"link[/a] to use a secure connection."
msgstr ""
"Si votre serveur accepte les requêtes HTTPS, utilisez une [a@%s]connexion "
"sécurisée[/a]."

#: setup/frames/index.inc.php:64
msgid "Insecure connection"
msgstr "Connexion non sécurisée"

#: setup/frames/index.inc.php:92
#| msgid "Configuration storage"
msgid "Configuration saved."
msgstr "Configuration sauvegardée."

#: setup/frames/index.inc.php:93
msgid ""
"Configuration saved to file config/config.inc.php in phpMyAdmin top level "
"directory, copy it to top level one and delete directory config to use it."
msgstr ""
"La configuration a été sauvegardée dans le fichier config/config.inc.php, "
"copiez ce fichier au répertoire racine de phpMyAdmin et effacez le "
"répertoire config afin de rendre ce fichier de configuration effectif."

#: setup/frames/index.inc.php:100 setup/frames/menu.inc.php:15
msgid "Overview"
msgstr "Survol"

#: setup/frames/index.inc.php:108
msgid "Show hidden messages (#MSG_COUNT)"
msgstr "Afficher les messages cachés (#MSG_COUNT)"

#: setup/frames/index.inc.php:148
msgid "There are no configured servers"
msgstr "Aucun serveur n'est configuré"

#: setup/frames/index.inc.php:156
msgid "New server"
msgstr "Nouveau serveur"

#: setup/frames/index.inc.php:185
msgid "Default language"
msgstr "Langue par défaut"

#: setup/frames/index.inc.php:195
msgid "let the user choose"
msgstr "laisser l'utilisateur choisir"

#: setup/frames/index.inc.php:206
msgid "- none -"
msgstr "- aucun -"

#: setup/frames/index.inc.php:209
msgid "Default server"
msgstr "Serveur par défaut"

#: setup/frames/index.inc.php:219
msgid "End of line"
msgstr "Fin de ligne"

#: setup/frames/index.inc.php:224
msgid "Display"
msgstr "Afficher"

#: setup/frames/index.inc.php:228
msgid "Load"
msgstr "Charger"

#: setup/frames/index.inc.php:239
msgid "phpMyAdmin homepage"
msgstr "Site de phpMyAdmin"

#: setup/frames/index.inc.php:240
msgid "Donate"
msgstr "Faire un don"

#: setup/frames/servers.inc.php:28
msgid "Edit server"
msgstr "Modifier serveur"

#: setup/frames/servers.inc.php:37
msgid "Add a new server"
msgstr "Ajouter un serveur"

#: setup/lib/form_processing.lib.php:42
msgid "Warning"
msgstr "Avertissement"

#: setup/lib/form_processing.lib.php:43
msgid "Submitted form contains errors"
msgstr "Le formulaire soumis contient des erreurs"

#: setup/lib/form_processing.lib.php:44
msgid "Try to revert erroneous fields to their default values"
msgstr "Tenter de ramener les champs en erreur à leur valeur par défaut"

#: setup/lib/form_processing.lib.php:47
msgid "Ignore errors"
msgstr "Ignorer les erreurs"

#: setup/lib/form_processing.lib.php:49
msgid "Show form"
msgstr "Afficher le formulaire"

#: setup/lib/index.lib.php:119
msgid ""
"Neither URL wrapper nor CURL is available. Version check is not possible."
msgstr ""
"Ni CURL ni URL wrapper ne sont disponibles; impossible de chercher une "
"nouvelle version."

#: setup/lib/index.lib.php:126
msgid ""
"Reading of version failed. Maybe you're offline or the upgrade server does "
"not respond."
msgstr "Échec lors de la vérification de version."

#: setup/lib/index.lib.php:143
msgid "Got invalid version string from server"
msgstr "Un numéro de version invalide a été reçu du serveur."

#: setup/lib/index.lib.php:150
msgid "Unparsable version string"
msgstr "Analyse impossible du numéro de version."

#: setup/lib/index.lib.php:162
#, php-format
msgid ""
"You are using Git version, run [kbd]git pull[/kbd] :-)[br]The latest stable "
"version is %s, released on %s."
msgstr ""
"Vous utilisez une version phpMyAdmin obtenue grâce à git, faites [kbd]git "
"pull[/kbd] :-)[br]La dernière version stable est %s, publiée le %s."

#: setup/lib/index.lib.php:165
msgid "No newer stable version is available"
msgstr "Aucune version stable plus récente n'est disponible"

#: setup/lib/index.lib.php:250
#, php-format
msgid ""
"This %soption%s should be disabled as it allows attackers to bruteforce "
"login to any MySQL server. If you feel this is necessary, use %strusted "
"proxies list%s. However, IP-based protection may not be reliable if your IP "
"belongs to an ISP where thousands of users, including you, are connected to."
msgstr ""
"Cette %soption%s ne devrait pas être activée car elle permet à un attaquant "
"de tenter de forcer l'entrée sur tout serveur MySQL. Si vous en avez "
"réellement besoin, utilisez la %sliste des serveurs mandataires de confiance%"
"s."

#: setup/lib/index.lib.php:252
msgid ""
"You didn't have blowfish secret set and have enabled cookie authentication, "
"so a key was automatically generated for you. It is used to encrypt cookies; "
"you don't need to remember it."
msgstr ""
"Vous n'aviez pas configuré un secret Blowfish et utilisez l'authentification "
"cookie , alors une clé secrète a été générée pour vous. Elle sert à "
"encrypter les cookies, vous n'avez pas à vous en souvenir."

#: setup/lib/index.lib.php:253
#, php-format
msgid ""
"%sBzip2 compression and decompression%s requires functions (%s) which are "
"unavailable on this system."
msgstr ""
"La %scompression et décompression Bzip2%s requièrent des fonctions (%s) non "
"disponibles sur ce serveur."

#: setup/lib/index.lib.php:255
msgid ""
"This value should be double checked to ensure that this directory is neither "
"world accessible nor readable or writable by other users on your server."
msgstr ""
"Assurez-vous que ce répertoire n'est pas accessible par les autres "
"utilisateurs."

#: setup/lib/index.lib.php:256
#, php-format
msgid "This %soption%s should be enabled if your web server supports it."
msgstr "Cette %soption%s devrait être activée si votre serveur web le permet."

#: setup/lib/index.lib.php:258
#, php-format
msgid ""
"%sGZip compression and decompression%s requires functions (%s) which are "
"unavailable on this system."
msgstr ""
"La %scompression et décompression GZip%s requièrent des fonctions (%s) non "
"disponibles sur ce serveur."

#: setup/lib/index.lib.php:260
#, php-format
msgid ""
"%sLogin cookie validity%s greater than 1440 seconds may cause random session "
"invalidation if %ssession.gc_maxlifetime%s is lower than its value "
"(currently %d)."
msgstr ""
"Le paramètre %sLogin cookie validity%s avec une valeur de plus de 1440 "
"secondes peut causer des interruptions de la session de travail si le "
"paramètre %ssession.gc_maxlifetime%s a une plus petite valeur (actuellement %"
"d)."

#: setup/lib/index.lib.php:262
#, php-format
msgid ""
"%sLogin cookie validity%s should be set to 1800 seconds (30 minutes) at "
"most. Values larger than 1800 may pose a security risk such as impersonation."
msgstr ""
"Le paramètre %s]Login cookie validity%s devrait contenir une valeur d'au "
"plus 1800 secondes (30 minutes). Une valeur plus grande que 1800 pose un "
"risque."

#: setup/lib/index.lib.php:264
#, php-format
msgid ""
"If using cookie authentication and %sLogin cookie store%s is not 0, %sLogin "
"cookie validity%s must be set to a value less or equal to it."
msgstr ""
"Si vous utilisez l'authentification cookie et que le paramètre %sLogin "
"cookie store%s n'a pas une valeur de 0, le paramètre %sLogin cookie validity%"
"s doit avoir une valeur plus petite ou égale à celui-ci."

#: setup/lib/index.lib.php:266
#, php-format
msgid ""
"If you feel this is necessary, use additional protection settings - %shost "
"authentication%s settings and %strusted proxies list%s. However, IP-based "
"protection may not be reliable if your IP belongs to an ISP where thousands "
"of users, including you, are connected to."
msgstr ""
"Si vous l'estimez nécessaire, utilisez des paramètres de protection - %"
"sauthentification du serveur%s et %sserveurs mandataires de confiance%s. "
"Cependant, la protection par adresse IP peut ne pas être fiable si votre IP "
"appartient à un fournisseur via lequel des milliers d'utilisateurs, vous y "
"compris, sont connectés."

#: setup/lib/index.lib.php:268
#, php-format
msgid ""
"You set the [kbd]config[/kbd] authentication type and included username and "
"password for auto-login, which is not a desirable option for live hosts. "
"Anyone who knows or guesses your phpMyAdmin URL can directly access your "
"phpMyAdmin panel. Set %sauthentication type%s to [kbd]cookie[/kbd] or [kbd]"
"http[/kbd]."
msgstr ""
"La méthode d'authentification [kbd]config[/kbd] permet une connexion "
"automatique, ce qui n'est pas souhaitable dans un environnement réel. Toute "
"personne qui connaît l'URL d'accès peut entrer dans votre phpMyAdmin. Il est "
"suggéré de régler votre %stype d'authentification%s à [kbd]cookie[/kbd] ou "
"[kbd]http[/kbd]."

#: setup/lib/index.lib.php:270
#, php-format
msgid ""
"%sZip compression%s requires functions (%s) which are unavailable on this "
"system."
msgstr ""
"La %scompression Zip%s requiert des fonctions (%s) non disponibles sur ce "
"serveur."

#: setup/lib/index.lib.php:272
#, php-format
msgid ""
"%sZip decompression%s requires functions (%s) which are unavailable on this "
"system."
msgstr ""
"La %sdécompression Zip%s requiert des fonctions (%s) non disponibles sur ce "
"serveur."

#: setup/lib/index.lib.php:296
msgid "You should use SSL connections if your web server supports it."
msgstr "Vous devriez utiliser des connexions SSL si votre serveur le permet."

#: setup/lib/index.lib.php:306
msgid "You should use mysqli for performance reasons."
msgstr "Il est recommandé d'utiliser mysqli pour des raisons de performance."

#: setup/lib/index.lib.php:331
msgid "You allow for connecting to the server without a password."
msgstr "Vous permettez les connexions au serveur sans mot de passe."

#: setup/lib/index.lib.php:351
msgid "Key is too short, it should have at least 8 characters."
msgstr "La clé doit avoir un minimum de 8 caractères."

#: setup/lib/index.lib.php:358
msgid "Key should contain letters, numbers [em]and[/em] special characters."
msgstr ""
"La clé devrait contenir des lettres, des nombres [em]et[/em] des caractères "
"spéciaux."

#: sql.php:87 tbl_change.php:253 tbl_select.php:26 tbl_select.php:27
#: tbl_select.php:30 tbl_select.php:33
msgid "Browse foreign values"
msgstr "Afficher les valeurs de la table liée"

#: sql.php:163
#, php-format
msgid "Using bookmark \"%s\" as default browse query."
msgstr "Le signet «%s» a été utilisé comme requête par défaut."

#: sql.php:600 tbl_replace.php:387
#, php-format
msgid "Inserted row id: %1$d"
msgstr "Identifiant de la ligne insérée : %1$d"

#: sql.php:617
msgid "Showing as PHP code"
msgstr "Affichage du code PHP"

#: sql.php:620 tbl_replace.php:361
msgid "Showing SQL query"
msgstr "Affichage de la requête SQL"

#: sql.php:622
msgid "Validated SQL"
msgstr "SQL validé"

#: sql.php:897
#, php-format
msgid "Problems with indexes of table `%s`"
msgstr "Il y a des problèmes avec les index de la table `%s`"

#: sql.php:929
msgid "Label"
msgstr "Intitulé"

#: tbl_addfield.php:185 tbl_alter.php:99 tbl_indexes.php:97
#, php-format
msgid "Table %1$s has been altered successfully"
msgstr "La table %1$s a été modifiée avec succès."

#: tbl_change.php:283 tbl_change.php:321
msgid "Function"
msgstr "Fonction"

#: tbl_change.php:758
msgid " Because of its length,<br /> this column might not be editable "
msgstr ""
"Il est possible que cette colonne<br />ne soit pas éditable<br />en raison "
"de sa longueur"

#: tbl_change.php:875
msgid "Remove BLOB Repository Reference"
msgstr "Supprimer les références au dépôt BLOB"

#: tbl_change.php:881
msgid "Binary - do not edit"
msgstr "Binaire - ne pas éditer"

#: tbl_change.php:929
msgid "Upload to BLOB repository"
msgstr "Télécharger vers le dépôt BLOB"

#: tbl_change.php:1058
msgid "Insert as new row"
msgstr "Sauvegarder une nouvelle ligne"

#: tbl_change.php:1059
msgid "Insert as new row and ignore errors"
msgstr "Sauvegarder une nouvelle ligne en ignorant les erreurs"

#: tbl_change.php:1060
msgid "Show insert query"
msgstr "Afficher l'énoncé d'insertion"

#: tbl_change.php:1071
msgid "and then"
msgstr "et ensuite"

#: tbl_change.php:1075
msgid "Go back to previous page"
msgstr "Retourner à la page précédente"

#: tbl_change.php:1076
msgid "Insert another new row"
msgstr "Insérer une nouvelle ligne"

#: tbl_change.php:1080
msgid "Go back to this page"
msgstr "Demeurer sur cette page"

#: tbl_change.php:1088
msgid "Edit next row"
msgstr "Modifier la ligne suivante"

#: tbl_change.php:1099
msgid ""
"Use TAB key to move from value to value, or CTRL+arrows to move anywhere"
msgstr ""
"Utilisez la tabulation pour aller d'une valeur à l'autre, ou CTRL+flèches "
"pour aller n'importe où"

#: tbl_change.php:1137
#, php-format
msgid "Continue insertion with %s rows"
msgstr "Continuer l'insertion avec %s lignes"

#: tbl_chart.php:56
msgid "Chart generated successfully."
msgstr "Le graphique a été généré."

#: tbl_chart.php:59
msgid ""
"The result of this query can't be used for a chart. See [a@./Documentation."
"html#faq6_29@Documentation]FAQ 6.29[/a]"
msgstr ""
"Les résultats de cette requête ne peuvent servir à produire un graphique. "
"Voir le [a@./Documentation.html#faq6_29@Documentation]FAQ 6.29[/a]"

#: tbl_chart.php:90
msgid "Width"
msgstr "Largeur"

#: tbl_chart.php:94
msgid "Height"
msgstr "Hauteur"

#: tbl_chart.php:98
msgid "Title"
msgstr "Titre"

#: tbl_chart.php:103
msgid "X Axis label"
msgstr "Étiquette pour l'axe des X"

#: tbl_chart.php:107
msgid "Y Axis label"
msgstr "Étiquette pour l'axe des Y"

#: tbl_chart.php:112
msgid "Area margins"
msgstr "Marges pour la zone"

#: tbl_chart.php:122
msgid "Legend margins"
msgstr "Marges pour la légende"

#: tbl_chart.php:134
msgid "Bar"
msgstr "Barre"

#: tbl_chart.php:135
msgid "Line"
msgstr "Ligne"

#: tbl_chart.php:136
msgid "Radar"
msgstr "Radar"

#: tbl_chart.php:138
msgid "Pie"
msgstr "Tarte"

#: tbl_chart.php:144
msgid "Bar type"
msgstr "Type de barre"

#: tbl_chart.php:146
msgid "Stacked"
msgstr "En piles"

#: tbl_chart.php:147
msgid "Multi"
msgstr "Multi"

#: tbl_chart.php:152
msgid "Continuous image"
msgstr "Image continue"

#: tbl_chart.php:155
msgid ""
"For compatibility reasons the chart image is segmented by default, select "
"this to draw the whole chart in one image."
msgstr ""
"Pour des raisons de compatibilité le graphique est segmenté, sélectionnez "
"ceci pour afficher le graphique complet en une seule image."

#: tbl_chart.php:166
msgid ""
"When drawing a radar chart all values are normalized to a range [0..10]."
msgstr ""
"Dans un graphique radar toutes les valeurs sont normalisées dans une plage "
"[0..10]."

#: tbl_chart.php:173
msgid ""
"Note that not every result table can be put to the chart. See <a href=\"./"
"Documentation.html#faq6_29\" target=\"Documentation\">FAQ 6.29</a>"
msgstr ""
"Toute table de résultats ne peut être affichée en graphique. Voir le <a href="
"\"./Documentation.html#faq6_29\" target=\"Documentation\">FAQ 6.29</a>"

#: tbl_chart.php:181
msgid "Redraw"
msgstr "Dessiner à nouveau"

#: tbl_create.php:56
#, php-format
msgid "Table %s already exists!"
msgstr "La table %s existe déjà !"

#: tbl_create.php:242
#, php-format
msgid "Table %1$s has been created."
msgstr "La table %1$s a été créée."

#: tbl_export.php:24
msgid "View dump (schema) of table"
msgstr "<b>Afficher le schéma</b> de la table"

#: tbl_indexes.php:66
msgid "The name of the primary key must be \"PRIMARY\"!"
msgstr "Le nom d'une clé primaire doit être «PRIMARY»!"

#: tbl_indexes.php:74
msgid "Can't rename index to PRIMARY!"
msgstr "La clé ne peut être renommée PRIMARY!"

#: tbl_indexes.php:90
msgid "No index parts defined!"
msgstr "Aucune colonne n'a été définie pour cet index!"

#: tbl_indexes.php:158
msgid "Create a new index"
msgstr "Créer un nouvel index"

#: tbl_indexes.php:160
msgid "Modify an index"
msgstr "Modifier un index"

#: tbl_indexes.php:166
msgid "Index name:"
msgstr "Nom de l'index :"

#: tbl_indexes.php:172
msgid "Index type:"
msgstr "Type d'index :"

#: tbl_indexes.php:182
msgid ""
"(\"PRIMARY\" <b>must</b> be the name of and <b>only of</b> a primary key!)"
msgstr "(«PRIMARY» <b>doit et ne peut être</b> que le nom d'une clé primaire!)"

#: tbl_indexes.php:249
#, php-format
msgid "Add to index &nbsp;%s&nbsp;column(s)"
msgstr "Ajouter à l'index&nbsp;%s&nbsp;colonne(s)"

#: tbl_indexes.php:254 tbl_structure.php:684 tbl_structure.php:695
msgid "Column count has to be larger than zero."
msgstr "Le nombre de champs doit être plus grand que zéro."

#: tbl_move_copy.php:44
msgid "Can't move table to same one!"
msgstr "On ne peut déplacer la table sur elle-même!"

#: tbl_move_copy.php:46
msgid "Can't copy table to same one!"
msgstr "On ne peut copier la table sur elle-même!"

#: tbl_move_copy.php:54
#, php-format
msgid "Table %s has been moved to %s."
msgstr "La table %s a été déplacée vers %s."

#: tbl_move_copy.php:56
#, php-format
msgid "Table %s has been copied to %s."
msgstr "La table %s a été copiée vers %s."

#: tbl_move_copy.php:74
msgid "The table name is empty!"
msgstr "Le nom de la table est vide"

#: tbl_operations.php:264
msgid "Alter table order by"
msgstr "<b>Ordonner</b> la table par"

#: tbl_operations.php:273
msgid "(singly)"
msgstr "(à refaire après insertions/destructions)"

#: tbl_operations.php:293
msgid "Move table to (database<b>.</b>table):"
msgstr "Déplacer la table vers (base<b>.</b>table) : "

#: tbl_operations.php:351
msgid "Table options"
msgstr "<b>Options</b> pour cette table"

#: tbl_operations.php:355
msgid "Rename table to"
msgstr "Changer le nom de la table pour"

#: tbl_operations.php:531
msgid "Copy table to (database<b>.</b>table):"
msgstr "Copier la table vers (base<b>.</b>table) :"

#: tbl_operations.php:578
msgid "Switch to copied table"
msgstr "Aller à la table copiée"

#: tbl_operations.php:590
msgid "Table maintenance"
msgstr "<b>Maintenance</b> de la table"

#: tbl_operations.php:614
msgid "Defragment table"
msgstr "Défragmenter la table"

#: tbl_operations.php:662
#, php-format
msgid "Table %s has been flushed"
msgstr "La table %s a été rechargée"

#: tbl_operations.php:668
msgid "Flush the table (FLUSH)"
msgstr "Recharger la table (FLUSH)"

#: tbl_operations.php:677
msgid "Delete data or table"
msgstr "Supprimer les données ou la table"

#: tbl_operations.php:692
msgid "Empty the table (TRUNCATE)"
msgstr "Vider la table (TRUNCATE)"

#: tbl_operations.php:712
msgid "Delete the table (DROP)"
msgstr "Supprimer la table (DROP)"

#: tbl_operations.php:733
msgid "Partition maintenance"
msgstr "Gestion des partitions"

#: tbl_operations.php:741
#, php-format
msgid "Partition %s"
msgstr "Partition %s"

#: tbl_operations.php:744
msgid "Analyze"
msgstr "Analyser"

#: tbl_operations.php:745
msgid "Check"
msgstr "Vérifier"

#: tbl_operations.php:746
msgid "Optimize"
msgstr "Optimiser"

#: tbl_operations.php:747
msgid "Rebuild"
msgstr "Reconstruire"

#: tbl_operations.php:748
msgid "Repair"
msgstr "Réparer"

#: tbl_operations.php:760
msgid "Remove partitioning"
msgstr "Supprimer le partitionnement"

#: tbl_operations.php:786
msgid "Check referential integrity:"
msgstr "Vérifier l'intégrité référentielle"

#: tbl_printview.php:72
msgid "Show tables"
msgstr "Afficher les tables"

#: tbl_printview.php:307 tbl_structure.php:751
msgid "Space usage"
msgstr "Espace utilisé"

#: tbl_printview.php:311 tbl_structure.php:755
msgid "Usage"
msgstr "Espace"

#: tbl_printview.php:338 tbl_structure.php:782
msgid "Effective"
msgstr "Effectif"

#: tbl_printview.php:363 tbl_structure.php:820
msgid "Row Statistics"
msgstr "Statistiques"

#: tbl_printview.php:366 tbl_structure.php:823
msgid "Statements"
msgstr "Information"

#: tbl_printview.php:377 tbl_structure.php:835
msgid "static"
msgstr "statique"

#: tbl_printview.php:379 tbl_structure.php:837
msgid "dynamic"
msgstr "dynamique"

#: tbl_printview.php:401 tbl_structure.php:880
msgid "Row length"
msgstr "Longueur enr."

#: tbl_printview.php:411 tbl_structure.php:888
msgid " Row size "
msgstr " Taille enr. "

#: tbl_relation.php:276
#, php-format
msgid "Error creating foreign key on %1$s (check data types)"
msgstr ""
"Erreur lors de la création de la clé étrangère sur %1$s (vérifiez le type "
"des colonnes)"

#: tbl_relation.php:402
msgid "Internal relation"
msgstr "Relation interne"

#: tbl_relation.php:404
msgid ""
"An internal relation is not necessary when a corresponding FOREIGN KEY "
"relation exists."
msgstr ""
"Une relation interne n'est pas nécessaire lorsqu'une clé correspondante de "
"type FOREIGN KEY existe"

#: tbl_relation.php:410
msgid "Foreign key constraint"
msgstr "Contrainte de clé étrangère"

#: tbl_row_action.php:28
msgid "No rows selected"
msgstr "Aucune ligne n'a été sélectionnée"

#: tbl_select.php:109
msgid "Do a \"query by example\" (wildcard: \"%\")"
msgstr "Recherche «par valeur» (passepartout: «% ») "

#: tbl_select.php:233
msgid "Select columns (at least one):"
msgstr "Choisir les colonnes (au moins une)"

#: tbl_select.php:251
msgid "Add search conditions (body of the \"where\" clause):"
msgstr "Critères de recherche (pour l'énoncé «where») :"

#: tbl_select.php:258
msgid "Number of rows per page"
msgstr "Nombre de lignes par page"

#: tbl_select.php:264
msgid "Display order:"
msgstr "Ordre d'affichage :"

#: tbl_structure.php:161 tbl_structure.php:165
msgid "Browse distinct values"
msgstr "Affiche les valeurs distinctes"

#: tbl_structure.php:166 tbl_structure.php:167
msgid "Add primary key"
msgstr "Ajouter une clé primaire"

#: tbl_structure.php:168 tbl_structure.php:169
msgid "Add index"
msgstr "Ajouter un index"

#: tbl_structure.php:170 tbl_structure.php:171
msgid "Add unique index"
msgstr "Ajouter un index unique"

#: tbl_structure.php:172 tbl_structure.php:173
msgid "Add FULLTEXT index"
msgstr "Ajouter un index FULLTEXT"

#: tbl_structure.php:385
msgctxt "None for default"
msgid "None"
msgstr "Aucune"

#: tbl_structure.php:398
#, php-format
msgid "Column %s has been dropped"
msgstr "La colonne %s a été effacée"

#: tbl_structure.php:409 tbl_structure.php:483
#, php-format
msgid "A primary key has been added on %s"
msgstr "Une clé primaire a été ajoutée sur %s"

#: tbl_structure.php:424 tbl_structure.php:439 tbl_structure.php:454
#: tbl_structure.php:496 tbl_structure.php:509 tbl_structure.php:522
#, php-format
msgid "An index has been added on %s"
msgstr "Un index a été ajouté sur %s"

#: tbl_structure.php:471
msgid "Show more actions"
msgstr "Montrer d'autres actions"

#: tbl_structure.php:600 tbl_structure.php:602
msgid "Relation view"
msgstr "Gestion des relations"

#: tbl_structure.php:609 tbl_structure.php:611
msgid "Propose table structure"
msgstr "Suggérer des optimisations quant à la structure de la table"

#: tbl_structure.php:634
msgid "Add column"
msgstr "Ajouter une colonne"

#: tbl_structure.php:648
msgid "At End of Table"
msgstr "En fin de table"

#: tbl_structure.php:649
msgid "At Beginning of Table"
msgstr "En début de table"

#: tbl_structure.php:650
#, php-format
msgid "After %s"
msgstr "Après %s"

#: tbl_structure.php:689
#, php-format
msgid "Create an index on &nbsp;%s&nbsp;columns"
msgstr "Créer un index sur &nbsp;%s&nbsp;colonnes"

#: tbl_structure.php:851
msgid "partitioned"
msgstr "partitionné"

#: tbl_tracking.php:109
#, php-format
msgid "Tracking report for table `%s`"
msgstr "Rapport de suivi pour la table `%s`"

#: tbl_tracking.php:182
#, php-format
msgid "Version %s is created, tracking for %s.%s is activated."
msgstr "Version %s créée, le suivi pour %s.%s est activé."

#: tbl_tracking.php:190
#, php-format
msgid "Tracking for %s.%s , version %s is deactivated."
msgstr "Le suivi pour %s.%s , version %s est désactivé."

#: tbl_tracking.php:198
#, php-format
msgid "Tracking for %s.%s , version %s is activated."
msgstr "Le suivi pour %s.%s , version %s est activé."

#: tbl_tracking.php:208
msgid "SQL statements executed."
msgstr "Énoncés SQL exécutés."

#: tbl_tracking.php:214
msgid ""
"You can execute the dump by creating and using a temporary database. Please "
"ensure that you have the privileges to do so."
msgstr ""
"Vous pouvez exécuter cette exportation en créant une base de données "
"temporaire. Veuillez vous assurer que vous avez les privilèges appropriés à "
"cette opération."

#: tbl_tracking.php:215
msgid "Comment out these two lines if you do not need them."
msgstr "Enlevez les deux lignes suivantes si elles sont inutiles."

#: tbl_tracking.php:224
msgid "SQL statements exported. Please copy the dump or execute it."
msgstr "Énoncés SQL exportés. Vous pouvez copier le fichier ou l'exécuter."

#: tbl_tracking.php:255
#, php-format
msgid "Version %s snapshot (SQL code)"
msgstr "Instantané de la version %s (code SQL)"

#: tbl_tracking.php:382
#| msgid "Track these data definition statements:"
<<<<<<< HEAD
msgid "Tracking data definition successfully deleted"
msgstr "Suivre les énoncés de définition de données suivants :"
=======
msgid "Tracking data definition succesfully deleted"
msgstr "Le suivi des définitions de données a été effacé avec succès"
>>>>>>> 41977600

#: tbl_tracking.php:384 tbl_tracking.php:401
#| msgid "Gather errors"
msgid "Query error"
msgstr "Erreur de requête"

#: tbl_tracking.php:399
#| msgid "Track these data manipulation statements:"
<<<<<<< HEAD
msgid "Tracking data manipulation successfully deleted"
msgstr "Suivre les énoncés de manipulation de données suivants :"
=======
msgid "Tracking data manipulation succesfully deleted"
msgstr "Le suivi des manipulations de données a été effacé avec succès"
>>>>>>> 41977600

#: tbl_tracking.php:411
msgid "Tracking statements"
msgstr "Suivi des énoncés"

#: tbl_tracking.php:427 tbl_tracking.php:555
#, php-format
msgid "Show %s with dates from %s to %s by user %s %s"
msgstr "Montrer %s depuis le %s jusqu'au %s par l'utilisateur %s %s"

#: tbl_tracking.php:432
#| msgid "Delete tracking data for this table"
msgid "Delete tracking data row from report"
msgstr "Supprimer du rapport le suivi des données"

#: tbl_tracking.php:443
#| msgid "No databases"
msgid "No data"
msgstr "Aucune donnée"

#: tbl_tracking.php:453 tbl_tracking.php:510
msgid "Date"
msgstr "Date"

#: tbl_tracking.php:455
msgid "Data definition statement"
msgstr "Énoncé de définition de données"

#: tbl_tracking.php:512
msgid "Data manipulation statement"
msgstr "Énoncé de manipulation de données"

#: tbl_tracking.php:558
msgid "SQL dump (file download)"
msgstr "Exportation SQL (télécharger)"

#: tbl_tracking.php:559
msgid "SQL dump"
msgstr "Exportation SQL"

#: tbl_tracking.php:560
msgid "This option will replace your table and contained data."
msgstr "Cette option remplacera votre table et son contenu."

#: tbl_tracking.php:560
msgid "SQL execution"
msgstr "Exécution SQL"

#: tbl_tracking.php:572
#, php-format
msgid "Export as %s"
msgstr "Exporter en tant que %s"

#: tbl_tracking.php:612
msgid "Show versions"
msgstr "Montrer les versions"

#: tbl_tracking.php:644
msgid "Version"
msgstr "Version"

#: tbl_tracking.php:692
#, php-format
msgid "Deactivate tracking for %s.%s"
msgstr "Désactiver le suivi de %s.%s"

#: tbl_tracking.php:694
msgid "Deactivate now"
msgstr "Désactiver maintenant"

#: tbl_tracking.php:705
#, php-format
msgid "Activate tracking for %s.%s"
msgstr "Activer le suivi de %s.%s"

#: tbl_tracking.php:707
msgid "Activate now"
msgstr "Activer maintenant"

#: tbl_tracking.php:720
#, php-format
msgid "Create version %s of %s.%s"
msgstr "Créer la version %s de %s.%s"

#: tbl_tracking.php:724
msgid "Track these data definition statements:"
msgstr "Suivre les énoncés de définition de données suivants :"

#: tbl_tracking.php:732
msgid "Track these data manipulation statements:"
msgstr "Suivre les énoncés de manipulation de données suivants :"

#: tbl_tracking.php:740
msgid "Create version"
msgstr "Créer une version"

#: themes.php:31
#, php-format
msgid ""
"No themes support; please check your configuration and/or your themes in "
"directory %s."
msgstr ""
"Les thèmes ne sont pas supportés, veuillez vérifier votre configuration et/"
"ou vos thèmes dans le répertoire %s."

#: themes.php:41
msgid "Get more themes!"
msgstr "Obtenez d'autres thèmes!"

#: transformation_overview.php:24
msgid "Available MIME types"
msgstr "Types MIME disponibles"

#: transformation_overview.php:37
msgid ""
"MIME types printed in italics do not have a separate transformation function"
msgstr ""
"Les types MIME affichées en italiques ne possèdent pas de fonctions de "
"transformation."

#: transformation_overview.php:42
msgid "Available transformations"
msgstr "Transformations disponibles"

#: transformation_overview.php:47
msgctxt "for MIME transformation"
msgid "Description"
msgstr "Description"

#: user_password.php:48
msgid "You don't have sufficient privileges to be here right now!"
msgstr "Vous n'êtes pas autorisé à accéder à cette page"

#: user_password.php:110
msgid "The profile has been updated."
msgstr "Le profil a été modifié."

#: view_create.php:141
msgid "VIEW name"
msgstr "Nom de la vue"

#: view_operations.php:91
msgid "Rename view to"
msgstr "Changer le nom de la vue pour"

#~ msgid "Background color"
#~ msgstr "Couleur d'arrière-plan"

#~ msgid "Choose..."
#~ msgstr "Choisissez..."

#~ msgid "Delete the matches for the "
#~ msgstr "Supprimer de la table %s les occurences?"

#~ msgid "Show left delete link"
#~ msgstr "Montrer à gauche le lien d'effacement"

#~ msgid "Show right delete link"
#~ msgstr "Montrer à droite le lien d'effacement"

#~ msgid "Mailing lists"
#~ msgstr "Listes de courriel"<|MERGE_RESOLUTION|>--- conflicted
+++ resolved
@@ -3,13 +3,8 @@
 msgstr ""
 "Project-Id-Version: phpMyAdmin 3.5.0-dev\n"
 "Report-Msgid-Bugs-To: phpmyadmin-devel@lists.sourceforge.net\n"
-<<<<<<< HEAD
 "POT-Creation-Date: 2011-05-16 10:31-0400\n"
-"PO-Revision-Date: 2011-02-10 19:23+0200\n"
-=======
-"POT-Creation-Date: 2011-05-15 13:41-0400\n"
 "PO-Revision-Date: 2011-05-16 16:51+0200\n"
->>>>>>> 41977600
 "Last-Translator: Marc Delisle <marc@infomarc.info>\n"
 "Language-Team: french <fr@li.org>\n"
 "Language: fr\n"
@@ -10063,14 +10058,8 @@
 msgstr "Instantané de la version %s (code SQL)"
 
 #: tbl_tracking.php:382
-#| msgid "Track these data definition statements:"
-<<<<<<< HEAD
-msgid "Tracking data definition successfully deleted"
-msgstr "Suivre les énoncés de définition de données suivants :"
-=======
 msgid "Tracking data definition succesfully deleted"
 msgstr "Le suivi des définitions de données a été effacé avec succès"
->>>>>>> 41977600
 
 #: tbl_tracking.php:384 tbl_tracking.php:401
 #| msgid "Gather errors"
@@ -10078,14 +10067,8 @@
 msgstr "Erreur de requête"
 
 #: tbl_tracking.php:399
-#| msgid "Track these data manipulation statements:"
-<<<<<<< HEAD
-msgid "Tracking data manipulation successfully deleted"
-msgstr "Suivre les énoncés de manipulation de données suivants :"
-=======
 msgid "Tracking data manipulation succesfully deleted"
 msgstr "Le suivi des manipulations de données a été effacé avec succès"
->>>>>>> 41977600
 
 #: tbl_tracking.php:411
 msgid "Tracking statements"
