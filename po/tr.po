--- conflicted
+++ resolved
@@ -3,13 +3,8 @@
 msgstr ""
 "Project-Id-Version: phpMyAdmin 3.5.0-dev\n"
 "Report-Msgid-Bugs-To: phpmyadmin-devel@lists.sourceforge.net\n"
-<<<<<<< HEAD
 "POT-Creation-Date: 2011-07-14 09:21-0400\n"
-"PO-Revision-Date: 2011-07-07 19:23+0200\n"
-=======
-"POT-Creation-Date: 2011-07-13 14:48+0200\n"
 "PO-Revision-Date: 2011-07-13 18:06+0200\n"
->>>>>>> 8754b9d2
 "Last-Translator: Burak Yavuz <hitowerdigit@hotmail.com>\n"
 "Language-Team: turkish <tr@li.org>\n"
 "MIME-Version: 1.0\n"
@@ -2219,12 +2214,7 @@
 msgid "The %s functionality is affected by a known bug, see %s"
 msgstr "%s işlevselliği bilinen bir hata tarafından zarar görmüş, bakınız %s"
 
-<<<<<<< HEAD
 #: libraries/common.lib.php:2447
-#, fuzzy
-=======
-#: libraries/common.lib.php:2456
->>>>>>> 8754b9d2
 #| msgid "Click to select"
 msgid "Click to toggle"
 msgstr "Değiştirmek için tıklayın"
@@ -6550,12 +6540,7 @@
 msgid "Generate Password"
 msgstr "Parola Üret"
 
-<<<<<<< HEAD
 #: libraries/rte/rte_events.lib.php:58
-#, fuzzy
-=======
-#: libraries/rte/rte_events.lib.php:24
->>>>>>> 8754b9d2
 #| msgid "Add an event"
 msgid "Add event"
 msgstr "Olay ekle"
@@ -6565,34 +6550,19 @@
 msgid "Export of event %s"
 msgstr "%s olayını dışa aktarma"
 
-<<<<<<< HEAD
 #: libraries/rte/rte_events.lib.php:61
-#, fuzzy
-=======
-#: libraries/rte/rte_events.lib.php:27
->>>>>>> 8754b9d2
 #| msgid "Event"
 msgid "event"
 msgstr "olay"
 
-<<<<<<< HEAD
 #: libraries/rte/rte_events.lib.php:62
 #, fuzzy
 #| msgid "You do not have the necessary privileges to create a new routine"
 msgid "You do not have the necessary privileges to create an event"
-msgstr "Yeni bir yordam oluşturmak için gerekli izinlere sahip değilsiniz"
-
-#: libraries/rte/rte_events.lib.php:63
-#, fuzzy, php-format
-=======
-#: libraries/rte/rte_events.lib.php:28
-#| msgid "You do not have the necessary privileges to create a new routine"
-msgid "You do not have the necessary privileges to create a new event"
 msgstr "Yeni bir olay oluşturmak için gerekli izinlere sahip değilsiniz"
 
 #: libraries/rte/rte_events.lib.php:29
 #, php-format
->>>>>>> 8754b9d2
 #| msgid "No event with name %s found in database %s"
 msgid "No event with name %1$s found in database %2$s"
 msgstr "%2$s veritabanında %1$s adıyla olay bulunamadı"
@@ -6613,12 +6583,7 @@
 msgid "The following query has failed: \"%s\""
 msgstr "Aşağıdaki sorgu başarısız oldu: \"%s\""
 
-<<<<<<< HEAD
 #: libraries/rte/rte_events.lib.php:140
-#, fuzzy
-=======
-#: libraries/rte/rte_events.lib.php:105
->>>>>>> 8754b9d2
 #| msgid "Sorry, we failed to restore the dropped routine."
 msgid "Sorry, we failed to restore the dropped event."
 msgstr "Üzgünüm, kaldırılmış olayı geri yükleme başarısız oldu."
@@ -6628,24 +6593,14 @@
 msgid "The backed up query was:"
 msgstr "Yedeklenmiş sorgu:"
 
-<<<<<<< HEAD
 #: libraries/rte/rte_events.lib.php:145
-#, fuzzy, php-format
-=======
-#: libraries/rte/rte_events.lib.php:110
-#, php-format
->>>>>>> 8754b9d2
+#, php-format
 #| msgid "Routine %1$s has been modified."
 msgid "Event %1$s has been modified."
 msgstr "Olay %1$s değiştirildi."
 
-<<<<<<< HEAD
 #: libraries/rte/rte_events.lib.php:157
-#, fuzzy, php-format
-=======
-#: libraries/rte/rte_events.lib.php:122
-#, php-format
->>>>>>> 8754b9d2
+#, php-format
 #| msgid "Table %1$s has been created."
 msgid "Event %1$s has been created."
 msgstr "Olay %1$s oluşturuldu."
@@ -6655,22 +6610,12 @@
 msgid "<b>One or more errors have occured while processing your request:</b>"
 msgstr "<b>İsteğiniz işlenirken bir ya da daha fazla hata meydana geldi:</b>"
 
-<<<<<<< HEAD
 #: libraries/rte/rte_events.lib.php:205
-#, fuzzy
-=======
-#: libraries/rte/rte_events.lib.php:170
->>>>>>> 8754b9d2
 #| msgid "Create view"
 msgid "Create event"
 msgstr "Olay oluştur"
 
-<<<<<<< HEAD
 #: libraries/rte/rte_events.lib.php:209
-#, fuzzy
-=======
-#: libraries/rte/rte_events.lib.php:174
->>>>>>> 8754b9d2
 #| msgid "Edit server"
 msgid "Edit event"
 msgstr "Olay düzenle"
@@ -6687,12 +6632,7 @@
 msgid "Details"
 msgstr "Ayrıntılar"
 
-<<<<<<< HEAD
 #: libraries/rte/rte_events.lib.php:398
-#, fuzzy
-=======
-#: libraries/rte/rte_events.lib.php:363
->>>>>>> 8754b9d2
 #| msgid "Event type"
 msgid "Event name"
 msgstr "Olay adı"
@@ -6706,32 +6646,17 @@
 msgid "Change to %s"
 msgstr "%s'a değiştir"
 
-<<<<<<< HEAD
 #: libraries/rte/rte_events.lib.php:446
-#, fuzzy
-=======
-#: libraries/rte/rte_events.lib.php:411
->>>>>>> 8754b9d2
 #| msgid "Execute"
 msgid "Execute at"
 msgstr "Çalıştır"
 
-<<<<<<< HEAD
 #: libraries/rte/rte_events.lib.php:454
-#, fuzzy
-=======
-#: libraries/rte/rte_events.lib.php:419
->>>>>>> 8754b9d2
 #| msgid "Execute"
 msgid "Execute every"
 msgstr "Çalıştır; her"
 
-<<<<<<< HEAD
 #: libraries/rte/rte_events.lib.php:473
-#, fuzzy
-=======
-#: libraries/rte/rte_events.lib.php:438
->>>>>>> 8754b9d2
 #| msgid "Startup"
 msgid "Start"
 msgstr "Başlama"
@@ -6741,12 +6666,7 @@
 msgid "Definition"
 msgstr "Tanım"
 
-<<<<<<< HEAD
 #: libraries/rte/rte_events.lib.php:495
-#, fuzzy
-=======
-#: libraries/rte/rte_events.lib.php:460
->>>>>>> 8754b9d2
 #| msgid "complete inserts"
 msgid "On completion preserve"
 msgstr "Tamamlamada koruma"
@@ -6762,52 +6682,27 @@
 msgid "The definer must be in the \"username@hostname\" format"
 msgstr "Tanımlayıcı \"kullanıcıadı@anamakineadı\" biçiminde olmak zorundadır"
 
-<<<<<<< HEAD
 #: libraries/rte/rte_events.lib.php:549
-#, fuzzy
-=======
-#: libraries/rte/rte_events.lib.php:514
->>>>>>> 8754b9d2
 #| msgid "You must provide a routine name"
 msgid "You must provide an event name"
 msgstr "Bir olay adı vermek zorundasınız"
 
-<<<<<<< HEAD
 #: libraries/rte/rte_events.lib.php:561
-#, fuzzy
-=======
-#: libraries/rte/rte_events.lib.php:526
->>>>>>> 8754b9d2
 #| msgid "You must provide a name and a type for each routine parameter."
 msgid "You must provide a valid interval value for the event."
 msgstr "Her olay için geçerli aralık değeri vermek zorundasınız."
 
-<<<<<<< HEAD
 #: libraries/rte/rte_events.lib.php:573
-#, fuzzy
-=======
-#: libraries/rte/rte_events.lib.php:538
->>>>>>> 8754b9d2
 #| msgid "You must provide a routine definition."
 msgid "You must provide a valid execution time for the event."
 msgstr "Olay için geçerli bir çalıştırma zamanı vermek zorundasınız."
 
-<<<<<<< HEAD
 #: libraries/rte/rte_events.lib.php:577
-#, fuzzy
-=======
-#: libraries/rte/rte_events.lib.php:542
->>>>>>> 8754b9d2
 #| msgid "You must provide a name and a type for each routine parameter."
 msgid "You must provide a valid type for the event."
 msgstr "Olay için geçerli bir tür vermek zorundasınız."
 
-<<<<<<< HEAD
 #: libraries/rte/rte_events.lib.php:596
-#, fuzzy
-=======
-#: libraries/rte/rte_events.lib.php:561
->>>>>>> 8754b9d2
 #| msgid "You must provide a routine definition."
 msgid "You must provide an event definition."
 msgstr "Bir olay tanımı vermek zorundasınız."
@@ -6852,12 +6747,7 @@
 msgid "Export of routine %s"
 msgstr "%s yordamını dışa aktarma"
 
-<<<<<<< HEAD
 #: libraries/rte/rte_routines.lib.php:46
-#, fuzzy
-=======
-#: libraries/rte/rte_routines.lib.php:27
->>>>>>> 8754b9d2
 #| msgid "Routines"
 msgid "routine"
 msgstr "yordam"
@@ -6986,12 +6876,7 @@
 msgid "You must provide a name and a type for each routine parameter."
 msgstr "Her yordam parametresi için bir ad ve bir tür vermek zorundasınız."
 
-<<<<<<< HEAD
 #: libraries/rte/rte_routines.lib.php:1126
-#, fuzzy
-=======
-#: libraries/rte/rte_routines.lib.php:1121
->>>>>>> 8754b9d2
 #| msgid "You must provide a name and a type for each routine parameter."
 msgid "You must provide a valid return type for the routine."
 msgstr "Yordam için geçerli bir dönüş türü vermek zorundasınız."
@@ -7026,12 +6911,7 @@
 msgid "Function"
 msgstr "İşlev"
 
-<<<<<<< HEAD
 #: libraries/rte/rte_triggers.lib.php:39
-#, fuzzy
-=======
-#: libraries/rte/rte_triggers.lib.php:24
->>>>>>> 8754b9d2
 #| msgid "Add a trigger"
 msgid "Add trigger"
 msgstr "Tetikleyici ekle"
@@ -7041,34 +6921,19 @@
 msgid "Export of trigger %s"
 msgstr "%s tetikleyicisini dışa aktarma"
 
-<<<<<<< HEAD
 #: libraries/rte/rte_triggers.lib.php:42
-#, fuzzy
-=======
-#: libraries/rte/rte_triggers.lib.php:27
->>>>>>> 8754b9d2
 #| msgid "Triggers"
 msgid "trigger"
 msgstr "tetikleyici"
 
-<<<<<<< HEAD
 #: libraries/rte/rte_triggers.lib.php:43
 #, fuzzy
 #| msgid "You do not have the necessary privileges to create a new routine"
 msgid "You do not have the necessary privileges to create a trigger"
-msgstr "Yeni bir yordam oluşturmak için gerekli izinlere sahip değilsiniz"
-
-#: libraries/rte/rte_triggers.lib.php:44
-#, fuzzy, php-format
-=======
-#: libraries/rte/rte_triggers.lib.php:28
-#| msgid "You do not have the necessary privileges to create a new routine"
-msgid "You do not have the necessary privileges to create a new trigger"
 msgstr "Yeni bir tetikleyici oluşturmak için gerekli izinlere sahip değilsiniz"
 
 #: libraries/rte/rte_triggers.lib.php:29
 #, php-format
->>>>>>> 8754b9d2
 #| msgid "No routine with name %1$s found in database %2$s"
 msgid "No trigger with name %1$s found in database %2$s"
 msgstr "%2$s veritabanında %1$s adıyla tetikleyici bulunamadı"
@@ -7077,114 +6942,59 @@
 msgid "There are no triggers to display."
 msgstr "Görüntülemek için tetikleyiciler yok."
 
-<<<<<<< HEAD
 #: libraries/rte/rte_triggers.lib.php:113
-#, fuzzy
-=======
-#: libraries/rte/rte_triggers.lib.php:97
->>>>>>> 8754b9d2
 #| msgid "Sorry, we failed to restore the dropped routine."
 msgid "Sorry, we failed to restore the dropped trigger."
 msgstr "Üzgünüm, kaldırılmış tetikleyiciyi geri yükleme başarısız oldu."
 
-<<<<<<< HEAD
 #: libraries/rte/rte_triggers.lib.php:118
-#, fuzzy, php-format
-=======
-#: libraries/rte/rte_triggers.lib.php:102
-#, php-format
->>>>>>> 8754b9d2
+#, php-format
 #| msgid "Routine %1$s has been modified."
 msgid "Trigger %1$s has been modified."
 msgstr "Tetikleyici %1$s değiştirildi."
 
-<<<<<<< HEAD
 #: libraries/rte/rte_triggers.lib.php:130
-#, fuzzy, php-format
-=======
-#: libraries/rte/rte_triggers.lib.php:114
-#, php-format
->>>>>>> 8754b9d2
+#, php-format
 #| msgid "Table %1$s has been created."
 msgid "Trigger %1$s has been created."
 msgstr "Tetikleyici %1$s oluşturuldu."
 
-<<<<<<< HEAD
 #: libraries/rte/rte_triggers.lib.php:181
-#, fuzzy
-=======
-#: libraries/rte/rte_triggers.lib.php:165
->>>>>>> 8754b9d2
 #| msgid "Create view"
 msgid "Create trigger"
 msgstr "Tetikleyici oluştur"
 
-<<<<<<< HEAD
 #: libraries/rte/rte_triggers.lib.php:185
-#, fuzzy
-=======
-#: libraries/rte/rte_triggers.lib.php:169
->>>>>>> 8754b9d2
 #| msgid "Add a trigger"
 msgid "Edit trigger"
 msgstr "Tetikleyiciyi düzenle"
 
-<<<<<<< HEAD
 #: libraries/rte/rte_triggers.lib.php:325
-#, fuzzy
-=======
-#: libraries/rte/rte_triggers.lib.php:309
->>>>>>> 8754b9d2
 #| msgid "Triggers"
 msgid "Trigger name"
 msgstr "Tetikleyici adı"
 
-<<<<<<< HEAD
 #: libraries/rte/rte_triggers.lib.php:423
-#, fuzzy
-=======
-#: libraries/rte/rte_triggers.lib.php:407
->>>>>>> 8754b9d2
 #| msgid "You must provide a routine name"
 msgid "You must provide a trigger name"
 msgstr "Bir tetikleyici adı vermek zorundasınız"
 
-<<<<<<< HEAD
 #: libraries/rte/rte_triggers.lib.php:428
-#, fuzzy
-=======
-#: libraries/rte/rte_triggers.lib.php:412
->>>>>>> 8754b9d2
 #| msgid "You must provide a routine name"
 msgid "You must provide a valid timing for the trigger"
 msgstr "Tetikleyici için geçerli bir zamanlama vermek zorundasınız"
 
-<<<<<<< HEAD
 #: libraries/rte/rte_triggers.lib.php:433
-#, fuzzy
-=======
-#: libraries/rte/rte_triggers.lib.php:417
->>>>>>> 8754b9d2
 #| msgid "You must provide a name and a type for each routine parameter."
 msgid "You must provide a valid event for the trigger"
 msgstr "Tetikleyici için geçerli bir olay vermek zorundasınız"
 
-<<<<<<< HEAD
 #: libraries/rte/rte_triggers.lib.php:439
-#, fuzzy
-=======
-#: libraries/rte/rte_triggers.lib.php:423
->>>>>>> 8754b9d2
 #| msgid "You must provide a routine name"
 msgid "You must provide a valid table name"
 msgstr "Geçerli bir tablo adı vermek zorundasınız"
 
-<<<<<<< HEAD
 #: libraries/rte/rte_triggers.lib.php:445
-#, fuzzy
-=======
-#: libraries/rte/rte_triggers.lib.php:429
->>>>>>> 8754b9d2
 #| msgid "You must provide a routine definition."
 msgid "You must provide a trigger definition."
 msgstr "Bir tetikleyici tanımı vermek zorundasınız."
