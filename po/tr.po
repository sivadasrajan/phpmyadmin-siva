# Automatically generated <>, 2010.
msgid ""
msgstr ""
"Project-Id-Version: phpMyAdmin 4.0.0-dev\n"
"Report-Msgid-Bugs-To: phpmyadmin-devel@lists.sourceforge.net\n"
<<<<<<< HEAD
"POT-Creation-Date: 2012-04-26 12:37-0400\n"
"PO-Revision-Date: 2012-04-26 10:27+0200\n"
=======
"POT-Creation-Date: 2012-04-26 10:44+0200\n"
"PO-Revision-Date: 2012-04-26 16:11+0200\n"
>>>>>>> 597593c8
"Last-Translator: Burak Yavuz <hitowerdigit@hotmail.com>\n"
"Language-Team: turkish <tr@li.org>\n"
"MIME-Version: 1.0\n"
"Content-Type: text/plain; charset=UTF-8\n"
"Content-Transfer-Encoding: 8bit\n"
"Language: tr\n"
"Plural-Forms: nplurals=1; plural=0;\n"
"X-Generator: Weblate 0.10\n"

#: browse_foreigners.php:35 browse_foreigners.php:53 js/messages.php:357
#: libraries/display_tbl.lib.php:362 server_privileges.php:1825
msgid "Show all"
msgstr "Tümünü göster"

#: browse_foreigners.php:70 libraries/PDF.class.php:46
#: libraries/common.lib.php:2481
#: libraries/schema/Pdf_Relation_Schema.class.php:1145
#: libraries/schema/Pdf_Relation_Schema.class.php:1169
#: libraries/schema/User_Schema.class.php:399
#: libraries/select_lang.lib.php:506
msgid "Page number:"
msgstr "Sayfa numarası:"

#: browse_foreigners.php:150
msgid ""
"The target browser window could not be updated. Maybe you have closed the "
"parent window, or your browser's security settings are configured to block "
"cross-window updates."
msgstr ""
"Hedef tarayıcı penceresi güncellenemedi. Belki ana pencereyi kapatmış "
"olabilirsiniz ya da tarayıcınızın güvenlik ayarları pencereler arası "
"güncellemeleri engellemek için yapılandırılmıştır."

#: browse_foreigners.php:172 libraries/common.lib.php:3162
#: libraries/common.lib.php:3169 libraries/common.lib.php:3395
#: libraries/common.lib.php:3396 libraries/db_links.inc.php:60
#: libraries/tbl_links.inc.php:68
msgid "Search"
msgstr "Ara"

#: browse_foreigners.php:175 db_operations.php:409 db_operations.php:449
#: db_operations.php:562 db_operations.php:591 db_search.php:352
#: gis_data_editor.php:314 js/messages.php:231
#: libraries/auth/cookie.auth.lib.php:264 libraries/core.lib.php:530
#: libraries/display_change_password.lib.php:72
#: libraries/display_create_table.lib.php:61
#: libraries/display_export.lib.php:364 libraries/display_import.lib.php:312
#: libraries/display_tbl.lib.php:707 libraries/replication_gui.lib.php:76
#: libraries/replication_gui.lib.php:375 libraries/rte/rte_events.lib.php:493
#: libraries/rte/rte_routines.lib.php:969
#: libraries/rte/rte_routines.lib.php:1456
#: libraries/rte/rte_triggers.lib.php:373
#: libraries/schema/User_Schema.class.php:150
#: libraries/schema/User_Schema.class.php:207
#: libraries/schema/User_Schema.class.php:449
#: libraries/schema/User_Schema.class.php:490
#: libraries/sql_query_form.lib.php:362 libraries/sql_query_form.lib.php:417
#: libraries/sql_query_form.lib.php:472 libraries/tbl_properties.inc.php:611
#: pmd_pdf.php:125 prefs_manage.php:271 prefs_manage.php:322
#: server_binlog.php:109 server_privileges.php:843 server_privileges.php:1959
#: server_privileges.php:2323 server_privileges.php:2370
#: server_privileges.php:2402 server_replication.php:265
#: server_replication.php:349 server_replication.php:380
#: server_synchronize.php:1390 tbl_change.php:366 tbl_change.php:1112
#: tbl_indexes.php:289 tbl_operations.php:292 tbl_operations.php:329
#: tbl_operations.php:534 tbl_operations.php:597 tbl_operations.php:800
#: tbl_select.php:237 tbl_structure.php:685 tbl_structure.php:722
#: tbl_tracking.php:454 tbl_tracking.php:596 tbl_zoom_select.php:307
#: view_create.php:185 view_operations.php:99
msgid "Go"
msgstr "Git"

#: browse_foreigners.php:190 browse_foreigners.php:194
#: libraries/Index.class.php:457 tbl_tracking.php:340
msgid "Keyname"
msgstr "Anahtar adı"

#: browse_foreigners.php:191 browse_foreigners.php:193
#: server_collations.php:45 server_collations.php:57 server_engines.php:48
#: server_plugins.php:134 server_status.php:1503
msgid "Description"
msgstr "Açıklama"

#: browse_foreigners.php:271 browse_foreigners.php:280
#: browse_foreigners.php:292 browse_foreigners.php:300
msgid "Use this value"
msgstr "Bu değeri kullan"

#: changelog.php:32 license.php:28
#, php-format
msgid ""
"The %s file is not available on this system, please visit www.phpmyadmin.net "
"for more information."
msgstr ""
"%s dosyası bu sistemde mevcut değil, lütfen daha fazla bilgi için www."
"phpmyadmin.net adresini ziyaret edin."

#: db_create.php:74
#, php-format
msgid "Database %1$s has been created."
msgstr "Veritabanı %1$s oluşturuldu."

#: db_datadict.php:49 db_operations.php:401
msgid "Database comment: "
msgstr "Veritabanı yorumu: "

#: db_datadict.php:154 libraries/schema/Pdf_Relation_Schema.class.php:1282
#: libraries/tbl_properties.inc.php:698 tbl_operations.php:374
#: tbl_printview.php:125
msgid "Table comments"
msgstr "Tablo yorumları"

#: db_datadict.php:163 db_qbe.php:199 libraries/Index.class.php:461
#: libraries/export/htmlword.php:194 libraries/export/htmlword.php:314
#: libraries/export/latex.php:394 libraries/export/odt.php:259
#: libraries/export/odt.php:387 libraries/export/texytext.php:195
#: libraries/export/texytext.php:313 libraries/export/texytext.php:390
#: libraries/schema/Pdf_Relation_Schema.class.php:1308
#: libraries/schema/Pdf_Relation_Schema.class.php:1329
#: libraries/tbl_properties.inc.php:272 libraries/tbl_select.lib.php:86
#: tbl_change.php:332 tbl_indexes.php:214 tbl_printview.php:137
#: tbl_relation.php:411 tbl_tracking.php:278 tbl_tracking.php:344
#: tbl_zoom_select.php:424
msgid "Column"
msgstr "Sütun"

#: db_datadict.php:164 db_printview.php:103 libraries/Index.class.php:458
#: libraries/db_structure.lib.php:46 libraries/export/htmlword.php:195
#: libraries/export/htmlword.php:315 libraries/export/latex.php:395
#: libraries/export/odt.php:262 libraries/export/odt.php:390
#: libraries/export/texytext.php:196 libraries/export/texytext.php:314
#: libraries/rte/rte_list.lib.php:54 libraries/rte/rte_list.lib.php:80
#: libraries/rte/rte_routines.lib.php:835
#: libraries/rte/rte_routines.lib.php:860
#: libraries/rte/rte_routines.lib.php:1374
#: libraries/schema/Pdf_Relation_Schema.class.php:1309
#: libraries/schema/Pdf_Relation_Schema.class.php:1330
#: libraries/tbl_properties.inc.php:86 libraries/tbl_select.lib.php:87
#: server_privileges.php:2416 tbl_change.php:311 tbl_change.php:344
#: tbl_printview.php:138 tbl_printview.php:273 tbl_structure.php:204
#: tbl_structure.php:782 tbl_tracking.php:279 tbl_tracking.php:341
msgid "Type"
msgstr "Türü"

#: db_datadict.php:166 libraries/Index.class.php:464
#: libraries/export/htmlword.php:196 libraries/export/htmlword.php:316
#: libraries/export/latex.php:396 libraries/export/odt.php:265
#: libraries/export/odt.php:393 libraries/export/texytext.php:197
#: libraries/export/texytext.php:315
#: libraries/schema/Pdf_Relation_Schema.class.php:1311
#: libraries/schema/Pdf_Relation_Schema.class.php:1332
#: libraries/tbl_properties.inc.php:95 tbl_change.php:359
#: tbl_printview.php:139 tbl_structure.php:207 tbl_tracking.php:281
#: tbl_tracking.php:347 tbl_zoom_select.php:425
msgid "Null"
msgstr "Boş"

#: db_datadict.php:167 db_structure.php:637 libraries/export/htmlword.php:197
#: libraries/export/htmlword.php:317 libraries/export/latex.php:397
#: libraries/export/odt.php:268 libraries/export/odt.php:396
#: libraries/export/texytext.php:198 libraries/export/texytext.php:316
#: libraries/schema/Pdf_Relation_Schema.class.php:1312
#: libraries/schema/Pdf_Relation_Schema.class.php:1333
#: libraries/tbl_properties.inc.php:92 tbl_printview.php:140
#: tbl_structure.php:208 tbl_tracking.php:282
msgid "Default"
msgstr "Varsayılan"

#: db_datadict.php:171 libraries/export/htmlword.php:319
#: libraries/export/latex.php:399 libraries/export/odt.php:400
#: libraries/export/texytext.php:318
#: libraries/schema/Pdf_Relation_Schema.class.php:1314
#: libraries/schema/Pdf_Relation_Schema.class.php:1335 tbl_printview.php:143
msgid "Links to"
msgstr "Bağlantı verilen:"

#: db_datadict.php:173 db_printview.php:109
#: libraries/config/messages.inc.php:98 libraries/config/messages.inc.php:113
#: libraries/config/messages.inc.php:135 libraries/export/htmlword.php:322
#: libraries/export/latex.php:402 libraries/export/odt.php:405
#: libraries/export/texytext.php:321
#: libraries/schema/Pdf_Relation_Schema.class.php:1325
#: libraries/schema/Pdf_Relation_Schema.class.php:1336
#: libraries/tbl_properties.inc.php:115 tbl_printview.php:145
msgid "Comments"
msgstr "Yorumlar"

#: db_datadict.php:235 js/messages.php:251 libraries/Index.class.php:359
#: libraries/Index.class.php:386 libraries/Index.class.php:704
#: libraries/config.values.php:45 libraries/config.values.php:51
#: libraries/config/FormDisplay.tpl.php:230 libraries/export/htmlword.php:229
#: libraries/export/htmlword.php:360 libraries/export/latex.php:460
#: libraries/export/odt.php:299 libraries/export/odt.php:444
#: libraries/export/texytext.php:228 libraries/export/texytext.php:357
#: libraries/mult_submits.inc.php:327
#: libraries/schema/Pdf_Relation_Schema.class.php:1360
#: libraries/user_preferences.lib.php:287 prefs_manage.php:132
#: server_privileges.php:1599 server_privileges.php:1609
#: server_privileges.php:1883 server_privileges.php:1894
#: server_privileges.php:2235 server_privileges.php:2240
#: server_privileges.php:2533 sql.php:325 sql.php:389 tbl_printview.php:191
#: tbl_structure.php:333 tbl_tracking.php:302 tbl_tracking.php:357
#: tbl_tracking.php:362
msgid "No"
msgstr "Hayır"

#: db_datadict.php:235 js/messages.php:250 libraries/Index.class.php:360
#: libraries/Index.class.php:385 libraries/Index.class.php:704
#: libraries/config.values.php:45 libraries/config.values.php:51
#: libraries/config/FormDisplay.tpl.php:230 libraries/export/htmlword.php:229
#: libraries/export/htmlword.php:360 libraries/export/latex.php:460
#: libraries/export/odt.php:299 libraries/export/odt.php:444
#: libraries/export/texytext.php:228 libraries/export/texytext.php:357
#: libraries/mult_submits.inc.php:68 libraries/mult_submits.inc.php:100
#: libraries/mult_submits.inc.php:109 libraries/mult_submits.inc.php:114
#: libraries/mult_submits.inc.php:119 libraries/mult_submits.inc.php:124
#: libraries/mult_submits.inc.php:289 libraries/mult_submits.inc.php:302
#: libraries/mult_submits.inc.php:326 libraries/mult_submits.inc.php:333
#: libraries/schema/Pdf_Relation_Schema.class.php:1360
#: libraries/user_preferences.lib.php:287 prefs_manage.php:131
#: server_databases.php:102 server_databases.php:109
#: server_privileges.php:1597 server_privileges.php:1607
#: server_privileges.php:1880 server_privileges.php:1894
#: server_privileges.php:2235 server_privileges.php:2238
#: server_privileges.php:2533 sql.php:388 tbl_printview.php:191
#: tbl_structure.php:41 tbl_structure.php:333 tbl_tracking.php:302
#: tbl_tracking.php:355 tbl_tracking.php:360
msgid "Yes"
msgstr "Evet"

#: db_export.php:26
msgid "View dump (schema) of database"
msgstr "Veritabanının dökümünü (şemasını) göster"

#: db_export.php:30 db_printview.php:94 db_qbe.php:104 db_tracking.php:47
#: export.php:374 navigation.php:287
msgid "No tables found in database."
msgstr "Veritabanında tablo bulunamadı."

#: db_export.php:40 db_search.php:334 server_export.php:26
msgid "Select All"
msgstr "Tümünü Seç"

#: db_export.php:42 db_search.php:337 server_export.php:28
msgid "Unselect All"
msgstr "Tüm Seçimi Kaldır"

#: db_operations.php:59 tbl_create.php:22
msgid "The database name is empty!"
msgstr "Veritabanı adı boş!"

#: db_operations.php:311
#, php-format
msgid "Database %1$s has been renamed to %2$s"
msgstr "%1$s veritabanı %2$s olarak yeniden adlandırıldı"

#: db_operations.php:315
#, php-format
msgid "Database %1$s has been copied to %2$s"
msgstr "%1$s veritabanı %2$s veritabanına kopyalandı"

#: db_operations.php:443
msgid "Rename database to"
msgstr "Veritabanını şuna yeniden adlandır"

#: db_operations.php:470
msgid "Remove database"
msgstr "Veritabanını kaldır"

#: db_operations.php:482
#, php-format
msgid "Database %s has been dropped."
msgstr "%s veritabanı kaldırıldı."

#: db_operations.php:487
msgid "Drop the database (DROP)"
msgstr "Veritabanını kaldır (DROP)"

#: db_operations.php:516
msgid "Copy database to"
msgstr "Veritabanını şuraya kopyala:"

#: db_operations.php:523 tbl_operations.php:563 tbl_tracking.php:447
msgid "Structure only"
msgstr "Sadece yapı"

#: db_operations.php:524 tbl_operations.php:564 tbl_tracking.php:449
msgid "Structure and data"
msgstr "Yapı ve veri"

#: db_operations.php:525 tbl_operations.php:565 tbl_tracking.php:448
msgid "Data only"
msgstr "Sadece veri"

#: db_operations.php:533
msgid "CREATE DATABASE before copying"
msgstr "Kopyalamadan önce VERİTABANI OLUŞTUR"

#: db_operations.php:536 libraries/config/messages.inc.php:130
#: libraries/config/messages.inc.php:131 libraries/config/messages.inc.php:133
#: libraries/config/messages.inc.php:139 tbl_operations.php:571
#, php-format
msgid "Add %s"
msgstr "%s ekle"

#: db_operations.php:540 libraries/config/messages.inc.php:123
#: tbl_operations.php:326 tbl_operations.php:573
msgid "Add AUTO_INCREMENT value"
msgstr "AUTO_INCREMENT değeri ekle"

#: db_operations.php:544 tbl_operations.php:580
msgid "Add constraints"
msgstr "Kısıtlamaları ekle"

#: db_operations.php:559
msgid "Switch to copied database"
msgstr "Kopyalanmış veritabanına geç"

#: db_operations.php:582 libraries/Index.class.php:463
#: libraries/build_html_for_db.lib.php:20 libraries/db_structure.lib.php:48
#: libraries/mysql_charsets.lib.php:113 libraries/tbl_properties.inc.php:93
#: libraries/tbl_properties.inc.php:704 libraries/tbl_select.lib.php:88
#: server_collations.php:44 server_collations.php:56 tbl_operations.php:390
#: tbl_structure.php:205 tbl_structure.php:887 tbl_tracking.php:280
#: tbl_tracking.php:346
msgid "Collation"
msgstr "Karşılaştırma"

#: db_operations.php:599
#, php-format
msgid ""
"The phpMyAdmin configuration storage has been deactivated. To find out why "
"click %shere%s."
msgstr ""
"phpMyAdmin yapılandırma depolaması devre dışı bırakıldı. Nedenini öğrenmek "
"için %sburaya%s tıklayın."

#: db_operations.php:633
msgid "Edit or export relational schema"
msgstr "Bağlantılı şemayı dışa aktar veya düzenle"

#: db_printview.php:101 db_tracking.php:85 db_tracking.php:193
#: libraries/config/messages.inc.php:515 libraries/db_structure.lib.php:32
#: libraries/export/pdf.php:98 libraries/export/xml.php:360
#: libraries/header.inc.php:169 libraries/rte/rte_list.lib.php:65
#: libraries/rte/rte_triggers.lib.php:310
#: libraries/schema/User_Schema.class.php:275 server_privileges.php:2010
#: server_privileges.php:2068 server_privileges.php:2337
#: server_synchronize.php:450 server_synchronize.php:962 tbl_tracking.php:676
msgid "Table"
msgstr "Tablo"

#: db_printview.php:102 libraries/Table.class.php:308
#: libraries/build_html_for_db.lib.php:31 libraries/db_structure.lib.php:42
#: libraries/header_printview.inc.php:64 libraries/import.lib.php:151
#: navigation.php:593 navigation.php:615 tbl_printview.php:354
#: tbl_structure.php:451 tbl_structure.php:525 tbl_structure.php:897
msgid "Rows"
msgstr "Satır"

#: db_printview.php:106 libraries/db_structure.lib.php:53 tbl_indexes.php:215
msgid "Size"
msgstr "Boyut"

#: db_printview.php:160 db_structure.php:592 libraries/export/sql.php:806
msgid "in use"
msgstr "kullanımda"

#: db_printview.php:186 libraries/db_info.inc.php:77
#: libraries/db_structure.lib.php:60 libraries/export/sql.php:758
#: libraries/schema/Pdf_Relation_Schema.class.php:1287 tbl_printview.php:394
#: tbl_structure.php:929
msgid "Creation"
msgstr "Oluşturma"

#: db_printview.php:195 libraries/db_info.inc.php:82
#: libraries/db_structure.lib.php:65 libraries/export/sql.php:763
#: libraries/schema/Pdf_Relation_Schema.class.php:1292 tbl_printview.php:404
#: tbl_structure.php:937
msgid "Last update"
msgstr "Son güncellenme"

#: db_printview.php:204 libraries/db_info.inc.php:87
#: libraries/db_structure.lib.php:70 libraries/export/sql.php:768
#: libraries/schema/Pdf_Relation_Schema.class.php:1297 tbl_printview.php:414
#: tbl_structure.php:945
msgid "Last check"
msgstr "Son kontrol"

#: db_printview.php:221 db_structure.php:613
#, php-format
msgid "%s table"
msgid_plural "%s tables"
msgstr[0] "%s tablo"

#: db_qbe.php:41
msgid "You have to choose at least one column to display"
msgstr "Görüntülemek için en az bir sütun seçmelisiniz"

#: db_qbe.php:189
#, php-format
msgid "Switch to %svisual builder%s"
msgstr "%sGörsel yaratıcı'ya%s geç"

#: db_qbe.php:225 libraries/db_structure.lib.php:106
#: libraries/display_tbl.lib.php:1014
msgid "Sort"
msgstr "Sırala"

#: db_qbe.php:234 db_qbe.php:269 libraries/db_structure.lib.php:113
#: libraries/db_structure.lib.php:122 libraries/display_tbl.lib.php:569
#: libraries/display_tbl.lib.php:970 libraries/display_tbl.lib.php:973
#: server_databases.php:193 server_databases.php:210 tbl_operations.php:287
#: tbl_select.php:224
msgid "Ascending"
msgstr "Küçükten Büyüğe"

#: db_qbe.php:235 db_qbe.php:277 libraries/db_structure.lib.php:114
#: libraries/db_structure.lib.php:123 libraries/display_tbl.lib.php:574
#: libraries/display_tbl.lib.php:969 libraries/display_tbl.lib.php:974
#: server_databases.php:193 server_databases.php:210 tbl_operations.php:288
#: tbl_select.php:225
msgid "Descending"
msgstr "Büyükten Küçüğe"

#: db_qbe.php:290 db_tracking.php:91 libraries/display_tbl.lib.php:430
#: tbl_change.php:289 tbl_tracking.php:681
msgid "Show"
msgstr "Göster"

#: db_qbe.php:326
msgid "Criteria"
msgstr "Kriter"

#: db_qbe.php:380 db_qbe.php:462 db_qbe.php:554 db_qbe.php:585
msgid "Ins"
msgstr "Ins"

#: db_qbe.php:384 db_qbe.php:466 db_qbe.php:551 db_qbe.php:582
msgid "And"
msgstr "Ve"

#: db_qbe.php:393 db_qbe.php:474 db_qbe.php:556 db_qbe.php:587
msgid "Del"
msgstr "Del"

#: db_qbe.php:397 db_qbe.php:478 db_qbe.php:549 db_qbe.php:580
#: server_privileges.php:484 tbl_change.php:939 tbl_indexes.php:284
#: tbl_select.php:198
msgid "Or"
msgstr "Veya"

#: db_qbe.php:534
msgid "Modify"
msgstr "Değiştir"

#: db_qbe.php:609
msgid "Add/Delete criteria rows"
msgstr "Kriter satırı Ekle/Sil"

#: db_qbe.php:621
msgid "Add/Delete columns"
msgstr "Sütun Ekle/Sil"

#: db_qbe.php:634 db_qbe.php:657
msgid "Update Query"
msgstr "Sorguyu Güncelle"

#: db_qbe.php:640
msgid "Use Tables"
msgstr "Tabloları kullan"

#: db_qbe.php:663
#, php-format
msgid "SQL query on database <b>%s</b>:"
msgstr "<b>%s</b> veritabanındaki SQL sorgusu:"

#: db_qbe.php:956 libraries/common.lib.php:1264
msgid "Submit Query"
msgstr "Sorguyu Gönder"

#: db_search.php:31 libraries/auth/config.auth.lib.php:78
#: libraries/auth/config.auth.lib.php:99
#: libraries/auth/cookie.auth.lib.php:609 libraries/auth/http.auth.lib.php:52
#: libraries/auth/signon.auth.lib.php:238
msgid "Access denied"
msgstr "Erişim engellendi"

#: db_search.php:43 db_search.php:301
msgid "at least one of the words"
msgstr "kelimelerin en azından biri"

#: db_search.php:44 db_search.php:302
msgid "all words"
msgstr "tüm kelimeler"

#: db_search.php:45 db_search.php:303
msgid "the exact phrase"
msgstr "kesin ifade"

#: db_search.php:46 db_search.php:304
msgid "as regular expression"
msgstr "kurallı ifade olarak"

#: db_search.php:216
#, php-format
msgid "Search results for \"<i>%s</i>\" %s:"
msgstr "\"<i>%s</i>\" %s için arama sonuçları:"

#: db_search.php:239
#, php-format
msgid "%1$s match inside table <i>%2$s</i>"
msgid_plural "%1$s matches inside table <i>%2$s</i>"
msgstr[0] "<i>%2$s</i> tablosu içerisinde %1$s benzeşme"

#: db_search.php:247 libraries/common.lib.php:3164
#: libraries/common.lib.php:3393 libraries/common.lib.php:3394
#: libraries/tbl_links.inc.php:55 tbl_structure.php:560
msgid "Browse"
msgstr "Gözat"

#: db_search.php:252
#, php-format
msgid "Delete the matches for the %s table?"
msgstr "%s tablosu için benzeşenler silinsin mi?"

#: db_search.php:252 libraries/display_tbl.lib.php:1439
#: libraries/display_tbl.lib.php:2480
#: libraries/schema/User_Schema.class.php:200
#: libraries/schema/User_Schema.class.php:276
#: libraries/schema/User_Schema.class.php:311
#: libraries/schema/User_Schema.class.php:341
#: libraries/sql_query_form.lib.php:410 pmd_general.php:436
#: setup/frames/index.inc.php:148 setup/frames/index.inc.php:245
#: tbl_tracking.php:464 tbl_tracking.php:485 tbl_tracking.php:544
msgid "Delete"
msgstr "Sil"

#: db_search.php:266
#, php-format
msgid "<b>Total:</b> <i>%s</i> match"
msgid_plural "<b>Total:</b> <i>%s</i> matches"
msgstr[0] "<b>Toplam:</b> <i>%s</i> benzeşme"

#: db_search.php:289
msgid "Search in database"
msgstr "Veritabanında ara"

#: db_search.php:292
msgid "Words or values to search for (wildcard: \"%\"):"
msgstr "Aranacak kelimeler veya değerler (joker: \"%\"):"

#: db_search.php:297
msgid "Find:"
msgstr "Bul:"

#: db_search.php:301 db_search.php:302
msgid "Words are separated by a space character (\" \")."
msgstr "Kelimeler boşlukla ayrılır (\" \")."

#: db_search.php:315
msgid "Inside tables:"
msgstr "Tablo içindekiler:"

#: db_search.php:345
msgid "Inside column:"
msgstr "İç sütun:"

#: db_structure.php:84
msgid "No tables found in database"
msgstr "Veritabanında tablolar bulunamadı"

#: db_structure.php:242 libraries/mysql_charsets.lib.php:411
#: libraries/mysql_charsets.lib.php:418
msgid "unknown"
msgstr "bilinmeyen"

#: db_structure.php:367 tbl_operations.php:719
#, php-format
msgid "Table %s has been emptied"
msgstr "%s tablosu boşaltıldı"

#: db_structure.php:384 tbl_operations.php:738
#, php-format
msgid "View %s has been dropped"
msgstr "%s görünümü kaldırıldı"

#: db_structure.php:384 tbl_operations.php:738
#, php-format
msgid "Table %s has been dropped"
msgstr "%s tablosu kaldırıldı"

#: db_structure.php:394 tbl_create.php:285
msgid "Tracking is active."
msgstr "İzleme aktif."

#: db_structure.php:399 tbl_create.php:288
msgid "Tracking is not active."
msgstr "İzleme aktif değil."

#: db_structure.php:525 libraries/display_tbl.lib.php:2363
#, php-format
msgid ""
"This view has at least this number of rows. Please refer to %sdocumentation%"
"s."
msgstr ""
"Bu görünüm en az bu satır sayısı kadar olur. Lütfen %sbelgeden%s yararlanın."

#: db_structure.php:543 db_structure.php:577 libraries/header.inc.php:169
#: libraries/tbl_info.inc.php:60 tbl_structure.php:211
msgid "View"
msgstr "Görünüm"

#: db_structure.php:620 libraries/db_structure.lib.php:35
#: libraries/server_links.inc.php:92 server_replication.php:31
#: server_replication.php:192 server_status.php:610
msgid "Replication"
msgstr "Kopya Etme"

#: db_structure.php:624
msgid "Sum"
msgstr "Toplam"

#: db_structure.php:631 libraries/StorageEngine.class.php:341
#, php-format
msgid "%s is the default storage engine on this MySQL server."
msgstr "%s bu MySQL sunucusundaki varsayılan depolama motorudur."

#: db_structure.php:679 db_structure.php:696 db_structure.php:697
#: libraries/display_tbl.lib.php:2505 libraries/display_tbl.lib.php:2510
#: libraries/mult_submits.inc.php:39 server_databases.php:296
#: server_databases.php:301 server_privileges.php:1917
#: server_privileges.php:1925 tbl_structure.php:548 tbl_structure.php:557
msgid "With selected:"
msgstr "Seçilileri:"

#: db_structure.php:682 libraries/display_tbl.lib.php:2500
#: server_databases.php:298 server_privileges.php:781
#: server_privileges.php:1920 tbl_structure.php:551
msgid "Check All"
msgstr "Tümünü Seç"

#: db_structure.php:686 libraries/display_tbl.lib.php:2501
#: libraries/replication_gui.lib.php:35 server_databases.php:300
#: server_privileges.php:784 server_privileges.php:1924 tbl_structure.php:555
msgid "Uncheck All"
msgstr "Hiçbirini Seçme"

#: db_structure.php:691
msgid "Check tables having overhead"
msgstr "Ek yükü olan tabloları kontrol et"

#: db_structure.php:699 libraries/common.lib.php:3406
#: libraries/common.lib.php:3407 libraries/config/messages.inc.php:168
#: libraries/db_links.inc.php:56 libraries/display_export.lib.php:82
#: libraries/display_tbl.lib.php:2523 libraries/display_tbl.lib.php:2664
#: libraries/server_links.inc.php:65 libraries/tbl_links.inc.php:80
#: prefs_manage.php:294 server_privileges.php:1565 server_privileges.php:1929
#: server_status.php:1632 setup/frames/menu.inc.php:22
msgid "Export"
msgstr "Dışa Aktar"

#: db_structure.php:701 db_structure.php:749
#: libraries/display_tbl.lib.php:2613 tbl_structure.php:622
msgid "Print view"
msgstr "Baskı görünümü"

#: db_structure.php:705 libraries/common.lib.php:3402
#: libraries/common.lib.php:3403
msgid "Empty"
msgstr "Boşalt"

#: db_structure.php:707 db_tracking.php:106 libraries/Index.class.php:507
#: libraries/common.lib.php:3400 libraries/common.lib.php:3401
#: server_databases.php:302 tbl_structure.php:151 tbl_structure.php:152
#: tbl_structure.php:564
msgid "Drop"
msgstr "Kaldır"

#: db_structure.php:709 tbl_operations.php:622
msgid "Check table"
msgstr "Tabloyu kontrol et"

#: db_structure.php:712 tbl_operations.php:679 tbl_structure.php:831
msgid "Optimize table"
msgstr "Tabloyu uyarla"

#: db_structure.php:714 tbl_operations.php:664
msgid "Repair table"
msgstr "Tabloyu onar"

#: db_structure.php:717 tbl_operations.php:649
msgid "Analyze table"
msgstr "Tabloyu çözümle"

#: db_structure.php:719
msgid "Add prefix to table"
msgstr "Tabloya ön ek ekle"

#: db_structure.php:721 libraries/mult_submits.inc.php:278
msgid "Replace table prefix"
msgstr "Tablo ön ekini değiştir"

#: db_structure.php:723 libraries/mult_submits.inc.php:278
msgid "Copy table with prefix"
msgstr "Tabloyu ön eki ile kopyala"

#: db_structure.php:752 libraries/schema/User_Schema.class.php:426
msgid "Data Dictionary"
msgstr "Veri sözlüğü"

#: db_tracking.php:79
msgid "Tracked tables"
msgstr "İzlenen tablolar"

#: db_tracking.php:84 libraries/config/messages.inc.php:509
#: libraries/export/htmlword.php:83 libraries/export/latex.php:156
#: libraries/export/odt.php:114 libraries/export/pdf.php:98
#: libraries/export/sql.php:609 libraries/export/texytext.php:69
#: libraries/export/xml.php:293 libraries/header.inc.php:152
#: libraries/header_printview.inc.php:59 server_databases.php:192
#: server_privileges.php:2005 server_privileges.php:2068
#: server_privileges.php:2331 server_status.php:1261
#: server_synchronize.php:1358 server_synchronize.php:1362
#: tbl_tracking.php:675
msgid "Database"
msgstr "Veritabanı"

#: db_tracking.php:86
msgid "Last version"
msgstr "Son sürüm"

#: db_tracking.php:87 tbl_tracking.php:678
msgid "Created"
msgstr "Oluşturuldu"

#: db_tracking.php:88 tbl_tracking.php:679
msgid "Updated"
msgstr "Güncellendi"

#: db_tracking.php:89 js/messages.php:185 libraries/rte/rte_events.lib.php:380
#: libraries/rte/rte_list.lib.php:78 libraries/server_links.inc.php:51
#: server_status.php:1264 sql.php:956 tbl_tracking.php:680
msgid "Status"
msgstr "Durum"

#: db_tracking.php:90 libraries/Index.class.php:455
#: libraries/db_structure.lib.php:39 libraries/rte/rte_list.lib.php:53
#: libraries/rte/rte_list.lib.php:67 libraries/rte/rte_list.lib.php:79
#: server_databases.php:227 server_privileges.php:1854
#: server_privileges.php:2072 server_privileges.php:2419 tbl_structure.php:221
msgid "Action"
msgstr "Eylem"

#: db_tracking.php:101 js/messages.php:34
msgid "Delete tracking data for this table"
msgstr "Bu tablo için izleme verisini sil"

#: db_tracking.php:123 tbl_tracking.php:632 tbl_tracking.php:690
msgid "active"
msgstr "aktif"

#: db_tracking.php:125 tbl_tracking.php:634 tbl_tracking.php:692
msgid "not active"
msgstr "aktif değil"

#: db_tracking.php:140
msgid "Versions"
msgstr "Sürümler"

#: db_tracking.php:141 tbl_tracking.php:438 tbl_tracking.php:710
msgid "Tracking report"
msgstr "İzleme raporu"

#: db_tracking.php:142 tbl_tracking.php:256 tbl_tracking.php:712
msgid "Structure snapshot"
msgstr "Yapı görüntüsü yakalama"

#: db_tracking.php:188
msgid "Untracked tables"
msgstr "İzlenmeyen tablolar"

#: db_tracking.php:207 tbl_structure.php:648
msgid "Track table"
msgstr "Tabloyu izle"

#: db_tracking.php:233
msgid "Database Log"
msgstr "Veritabanı Günlüğü"

#: export.php:39
msgid "Bad type!"
msgstr "Kötü tür!"

#: export.php:87
msgid "Selected export type has to be saved in file!"
msgstr "Seçili dışa aktarma türü dosyaya kaydedilmelidir!"

#: export.php:116
msgid "Bad parameters!"
msgstr "Kötü parametreler!"

#: export.php:177 export.php:202 export.php:673
#, php-format
msgid "Insufficient space to save the file %s."
msgstr "%s dosyasını kaydetmek için yetersiz alan."

#: export.php:327
#, php-format
msgid ""
"File %s already exists on server, change filename or check overwrite option."
msgstr ""
"%s dosyası zaten sunucuda var, dosya adını değiştirin veya üzerine yazma "
"seçeneğini işaretleyin."

#: export.php:331 export.php:335
#, php-format
msgid "The web server does not have permission to save the file %s."
msgstr "Web sunucusu %s dosyasını kaydetmek için izne sahip değil."

#: export.php:675
#, php-format
msgid "Dump has been saved to file %s."
msgstr "Döküm, %s dosyasına kaydedildi."

#: file_echo.php:21
msgid "Invalid export type"
msgstr "Geçersiz dışa aktarma türü"

#: gis_data_editor.php:85
#, php-format
msgid "Value for the column \"%s\""
msgstr "\"%s\" sütunu için değer"

#: gis_data_editor.php:114 tbl_gis_visualization.php:165
msgid "Use OpenStreetMaps as Base Layer"
msgstr "Taban Katman olarak OpenStreetMaps kullan"

#: gis_data_editor.php:134
msgid "SRID"
msgstr "SRID"

#: gis_data_editor.php:151 js/messages.php:329
#: libraries/display_tbl.lib.php:695
msgid "Geometry"
msgstr "Geometri"

#: gis_data_editor.php:171 js/messages.php:325
msgid "Point"
msgstr "Nokta"

#: gis_data_editor.php:172 gis_data_editor.php:196 gis_data_editor.php:244
#: gis_data_editor.php:296 js/messages.php:323
msgid "X"
msgstr "X"

#: gis_data_editor.php:174 gis_data_editor.php:198 gis_data_editor.php:246
#: gis_data_editor.php:298 js/messages.php:324
msgid "Y"
msgstr "Y"

#: gis_data_editor.php:194 gis_data_editor.php:242 gis_data_editor.php:294
#: js/messages.php:326
#, php-format
msgid "Point %d"
msgstr "Nokta %d"

#: gis_data_editor.php:203 gis_data_editor.php:249 gis_data_editor.php:301
#: js/messages.php:332
msgid "Add a point"
msgstr "Nokta ekle"

#: gis_data_editor.php:219 js/messages.php:327
msgid "Linestring"
msgstr "Satır dizgisi"

#: gis_data_editor.php:222 gis_data_editor.php:278 js/messages.php:331
msgid "Outer Ring"
msgstr "Dış Halka"

#: gis_data_editor.php:224 gis_data_editor.php:280 js/messages.php:330
msgid "Inner Ring"
msgstr "İç Halka"

#: gis_data_editor.php:251
msgid "Add a linestring"
msgstr "Satır dizgisi ekle"

#: gis_data_editor.php:251 gis_data_editor.php:303 js/messages.php:333
msgid "Add an inner ring"
msgstr "İç halka ekle"

#: gis_data_editor.php:265 js/messages.php:328
msgid "Polygon"
msgstr "Poligon"

#: gis_data_editor.php:305 js/messages.php:334
msgid "Add a polygon"
msgstr "Poligon ekle"

#: gis_data_editor.php:309
msgid "Add geometry"
msgstr "Geometri ekle"

#: gis_data_editor.php:316
msgid "Output"
msgstr "Çıktı"

#: gis_data_editor.php:317
msgid ""
"Chose \"GeomFromText\" from the \"Function\" column and paste the below "
"string into the \"Value\" field"
msgstr ""
"\"Function\" sütunundan \"GeomFromText\" seçin ve \"Value\" alanı içine "
"alttaki dizgiyi yapıştırın"

#: import.php:86
#, php-format
msgid ""
"You probably tried to upload too large file. Please refer to %sdocumentation%"
"s for ways to workaround this limit."
msgstr ""
"Muhtemelen çok büyük dosya göndermeyi denediniz. Lütfen bu sınıra çözüm yolu "
"bulmak için %sbelgeden%s yararlanın."

#: import.php:216 import.php:443
msgid "Showing bookmark"
msgstr "Gösterilen işaret"

#: import.php:226 import.php:439
msgid "The bookmark has been deleted."
msgstr "İşaretleme silindi."

#: import.php:315 import.php:368 libraries/File.class.php:403
#: libraries/File.class.php:486
msgid "File could not be read"
msgstr "Dosya okunamadı"

#: import.php:323 import.php:332 import.php:351 import.php:360
#: libraries/File.class.php:556 libraries/File.class.php:564
#: libraries/File.class.php:580 libraries/File.class.php:588
#, php-format
msgid ""
"You attempted to load file with unsupported compression (%s). Either support "
"for it is not implemented or disabled by your configuration."
msgstr ""
"Desteklenmeyen sıkıştırmayla (%s) dosya yüklemeyi denediniz. Ya bunun için "
"destek henüz tamamlanmadı ya da yapılandırmanız tarafından etkisizleştirildi."

#: import.php:373
msgid ""
"No data was received to import. Either no file name was submitted, or the "
"file size exceeded the maximum size permitted by your PHP configuration. See "
"[a@./Documentation.html#faq1_16@Documentation]FAQ 1.16[/a]."
msgstr ""
"İçe aktarmak için veri alınmadı. Ya gönderilen dosya adı yok ya da dosya "
"boyutu PHP yapılandırmanız tarafından izin verilen en fazla boyutu aştı. "
"[a@./Documentation.html#faq1_16@Documentation]SSS 1.16[/a]'ya bakın."

#: import.php:390
msgid ""
"Cannot convert file's character set without character set conversion library"
msgstr ""
"Karakter grubu dönüştürme kütüphanesi olmadan dosyanın karakter grubu "
"dönüştürülemez"

#: import.php:414 libraries/display_import.lib.php:23
msgid "Could not load import plugins, please check your installation!"
msgstr "İçe aktarma eklentileri yüklenemedi, lütfen kurulumunuzu kontrol edin!"

#: import.php:445 sql.php:995
#, php-format
msgid "Bookmark %s created"
msgstr "İşaretleme %s oluşturuldu"

#: import.php:451 import.php:457
#, php-format
msgid "Import has been successfully finished, %d queries executed."
msgstr "İçe aktarma başarılı olarak bitti, %d sorgu çalıştırıldı."

#: import.php:466
msgid ""
"Script timeout passed, if you want to finish import, please resubmit same "
"file and import will resume."
msgstr ""
"Betik zaman aşımı geçti, eğer içe aktarmayı bitirmek istiyorsanız, lütfen "
"aynı dosyayı yeniden gönderin ve içe aktarma devam edecektir."

#: import.php:468
msgid ""
"However on last run no data has been parsed, this usually means phpMyAdmin "
"won't be able to finish this import unless you increase php time limits."
msgstr ""
"Ancak son çalıştırmada hiç veri ayrıştırılmadı, bu genellikle, php zaman "
"sınırlarını arttırmadığınız sürece phpMyAdmin'in bu içe aktarmayı "
"biteremeyeceği anlamına gelir."

#: import.php:496 libraries/Message.class.php:177
#: libraries/display_tbl.lib.php:2400 libraries/rte/rte_routines.lib.php:1210
#: libraries/sql_query_form.lib.php:114 tbl_operations.php:237
#: tbl_relation.php:300 tbl_row_action.php:119 view_operations.php:60
msgid "Your SQL query has been executed successfully"
msgstr "SQL sorgunuz başarılı olarak çalıştırıldı"

#: import_status.php:117 libraries/common.lib.php:720
#: libraries/schema/Export_Relation_Schema.class.php:240 user_password.php:205
msgid "Back"
msgstr "Geri"

#: index.php:163
msgid "phpMyAdmin is more friendly with a <b>frames-capable</b> browser."
msgstr ""
"phpMyAdmin, <b>çerçeve-kabiliyeti</b> olan tarayıcı ile daha kullanışlıdır."

#: js/messages.php:27 libraries/import.lib.php:105 sql.php:282
msgid "\"DROP DATABASE\" statements are disabled."
msgstr "\"DROP DATABASE\" ifadesi etkisizleştirildi."

#: js/messages.php:30
#, php-format
msgid "Do you really want to execute \"%s\"?"
msgstr "\"%s\" sorgusunu çalıştırmak istediğinize emin misiniz?"

#: js/messages.php:31 libraries/mult_submits.inc.php:309 sql.php:368
msgid "You are about to DESTROY a complete database!"
msgstr "Bütün bir veritabanını YOK ETMEK üzeresiniz!"

#: js/messages.php:32
msgid "You are about to DESTROY a complete table!"
msgstr "Bütün bir tabloyu YOK ETMEK üzeresiniz!"

#: js/messages.php:33
msgid "You are about to TRUNCATE a complete table!"
msgstr "Bütün bir tabloyu KESMEK üzeresiniz!"

#: js/messages.php:35
msgid "Deleting tracking data"
msgstr "İzleme verisi siliniyor"

#: js/messages.php:36
msgid "Dropping Primary Key/Index"
msgstr "Birincil Anahtar/İndeks Kaldırılıyor"

#: js/messages.php:37
msgid "This operation could take a long time. Proceed anyway?"
msgstr "Bu işlem uzun zaman alabilir. Yine de ilerlensin mi?"

#: js/messages.php:40
msgid "Missing value in the form!"
msgstr "Formda eksik değer!"

#: js/messages.php:41
msgid "This is not a number!"
msgstr "Bu bir sayı değil!"

#: js/messages.php:42
msgid "Add Index"
msgstr "İndeksi ekle"

#: js/messages.php:43
msgid "Edit Index"
msgstr "İndeksi düzenle"

#: js/messages.php:44 tbl_indexes.php:294
#, php-format
msgid "Add %d column(s) to index"
msgstr "İndekse %d sütun ekle"

#. l10n: Default description for the y-Axis of Charts
#: js/messages.php:48
msgid "Total count"
msgstr "Toplam sayı"

#: js/messages.php:51
msgid "The host name is empty!"
msgstr "Anamakine adı boş!"

#: js/messages.php:52
msgid "The user name is empty!"
msgstr "Kullanıcı adı boş!"

#: js/messages.php:53 server_privileges.php:1432 user_password.php:102
msgid "The password is empty!"
msgstr "Parola boş!"

#: js/messages.php:54 server_privileges.php:1430 user_password.php:105
msgid "The passwords aren't the same!"
msgstr "Parolalar birbiriyle aynı değil!"

#: js/messages.php:55 server_privileges.php:1944 server_privileges.php:1968
#: server_privileges.php:2380 server_privileges.php:2574
msgid "Add user"
msgstr "Kullanıcı ekle"

#: js/messages.php:56
msgid "Reloading Privileges"
msgstr "Yetkiler Yeniden Yükleniyor"

#: js/messages.php:57
msgid "Removing Selected Users"
msgstr "Seçili Kullanıcılar Kaldırılıyor"

#: js/messages.php:58 js/messages.php:137 tbl_tracking.php:256
#: tbl_tracking.php:438
msgid "Close"
msgstr "Kapat"

#: js/messages.php:61 js/messages.php:284 libraries/Index.class.php:485
#: libraries/common.lib.php:659 libraries/common.lib.php:1240
#: libraries/common.lib.php:3404 libraries/common.lib.php:3405
#: libraries/config/messages.inc.php:491 libraries/display_tbl.lib.php:1403
#: libraries/schema/User_Schema.class.php:199 setup/frames/index.inc.php:147
msgid "Edit"
msgstr "Düzenle"

#: js/messages.php:62 server_status.php:814
msgid "Live traffic chart"
msgstr "Canlı trafik çizelgesi"

#: js/messages.php:63 server_status.php:817
msgid "Live conn./process chart"
msgstr "Canlı bağ./işlem çizelgesi"

#: js/messages.php:64 server_status.php:835
msgid "Live query chart"
msgstr "Canlı sorgu çizelgesi"

#: js/messages.php:66
msgid "Static data"
msgstr "Sabit veri"

#. l10n: Total number of queries
#: js/messages.php:68 libraries/build_html_for_db.lib.php:46
#: libraries/engines/innodb.lib.php:161 server_databases.php:255
#: server_status.php:1139 server_status.php:1208 tbl_printview.php:311
#: tbl_structure.php:819
msgid "Total"
msgstr "Toplam"

#. l10n: Other, small valued, queries
#: js/messages.php:70 server_status.php:616 server_status.php:1033
msgid "Other"
msgstr "Diğer"

#. l10n: Thousands separator
#: js/messages.php:72 libraries/common.lib.php:1494
msgid ","
msgstr ","

#. l10n: Decimal separator
#: js/messages.php:74 libraries/common.lib.php:1496
msgid "."
msgstr "."

#: js/messages.php:76
msgid "KiB sent since last refresh"
msgstr "Son yenilemeden bu yana gönderilmiş KiB"

#: js/messages.php:77
msgid "KiB received since last refresh"
msgstr "Son yenilemeden bu yana alınmış KiB"

#: js/messages.php:78
msgid "Server traffic (in KiB)"
msgstr "Sunucu trafiği (KiB olarak)"

#: js/messages.php:79
msgid "Connections since last refresh"
msgstr "Son yenilemeden bu yana bağlantılar"

#: js/messages.php:80 js/messages.php:118 server_status.php:1257
msgid "Processes"
msgstr "İşlemler"

#: js/messages.php:81
msgid "Connections / Processes"
msgstr "Bağlantılar / İşlemler"

#. l10n: Questions is the name of a MySQL Status variable
#: js/messages.php:83
msgid "Questions since last refresh"
msgstr "Son yenilemeden bu yana sorular"

#. l10n: Questions is the name of a MySQL Status variable
#: js/messages.php:85
msgid "Questions (executed statements by the server)"
msgstr "Sorular (sunucu tarafından çalıştırılan ifadeler)"

#: js/messages.php:87 server_status.php:796
msgid "Query statistics"
msgstr "Sorgu istatistikleri"

#: js/messages.php:90
msgid "Local monitor configuration incompatible"
msgstr "Yerel izleme yapılandırması uyumsuz"

#: js/messages.php:91
msgid ""
"The chart arrangement configuration in your browsers local storage is not "
"compatible anymore to the newer version of the monitor dialog. It is very "
"likely that your current configuration will not work anymore. Please reset "
"your configuration to default in the <i>Settings</i> menu."
msgstr ""
"Tarayıcınızın yerel depolamasındaki çizelge ayarlama yapılandırması, izleme "
"iletisinin en yeni sürümüyle daha fazla uyumlu değil. Şu anki yapılandırma "
"büyük olasılıkla bundan sonra çalışmayacak. Lütfen <i>Ayarlar</i> menüsünden "
"yapılandırmanızı varsayılana sıfırlayın."

#: js/messages.php:93
msgid "Query cache efficiency"
msgstr "Sorgu önbelleği verimi"

#: js/messages.php:94
msgid "Query cache usage"
msgstr "Sorgu önbelleği kullanımı"

#: js/messages.php:95
msgid "Query cache used"
msgstr "Kullanılan sorgu önbelleği"

#: js/messages.php:97
msgid "System CPU Usage"
msgstr "Sistem İşlemcisi Kullanımı"

#: js/messages.php:98
msgid "System memory"
msgstr "Sistem belleği"

#: js/messages.php:99
msgid "System swap"
msgstr "Sistem takası"

#. l10n: shortcuts for Megabyte
#: js/messages.php:100 js/messages.php:123 libraries/common.lib.php:1444
#: server_status.php:1712
msgid "MiB"
msgstr "MiB"

#. l10n: shortcuts for Kilobyte
#: js/messages.php:101 js/messages.php:122 libraries/common.lib.php:1442
#: server_status.php:1712
msgid "KiB"
msgstr "KiB"

#: js/messages.php:103
msgid "Average load"
msgstr "Ortalama yükleme"

#: js/messages.php:104
msgid "Total memory"
msgstr "Toplam bellek"

#: js/messages.php:105
msgid "Cached memory"
msgstr "Önbelleklenen bellek"

#: js/messages.php:106
msgid "Buffered memory"
msgstr "Arabelleklenen bellek"

#: js/messages.php:107
msgid "Free memory"
msgstr "Boş bellek"

#: js/messages.php:108
msgid "Used memory"
msgstr "Kullanılan bellek"

#: js/messages.php:110
msgid "Total Swap"
msgstr "Toplam Takas"

#: js/messages.php:111
msgid "Cached Swap"
msgstr "Önbelleklenen Takas"

#: js/messages.php:112
msgid "Used Swap"
msgstr "Kullanılan Takas"

#: js/messages.php:113
msgid "Free Swap"
msgstr "Serbest Takas"

#: js/messages.php:115
msgid "Bytes sent"
msgstr "Gönderilmiş bayt"

#: js/messages.php:116
msgid "Bytes received"
msgstr "Alınmış bayt"

#: js/messages.php:117 server_status.php:1162
msgid "Connections"
msgstr "Bağlantılar"

#. l10n: shortcuts for Byte
#: js/messages.php:121 libraries/common.lib.php:1440
msgid "B"
msgstr "B"

#. l10n: shortcuts for Gigabyte
#: js/messages.php:124 libraries/common.lib.php:1446
msgid "GiB"
msgstr "GiB"

#. l10n: shortcuts for Terabyte
#: js/messages.php:125 libraries/common.lib.php:1448
msgid "TiB"
msgstr "TiB"

#. l10n: shortcuts for Petabyte
#: js/messages.php:126 libraries/common.lib.php:1450
msgid "PiB"
msgstr "PiB"

#. l10n: shortcuts for Exabyte
#: js/messages.php:127 libraries/common.lib.php:1452
msgid "EiB"
msgstr "EiB"

#: js/messages.php:128
#, php-format
msgid "%d table(s)"
msgstr "%d tablo"

#. l10n: Questions is the name of a MySQL Status variable
#: js/messages.php:131
msgid "Questions"
msgstr "Sorular"

#: js/messages.php:132 server_status.php:1111
msgid "Traffic"
msgstr "Trafik"

#: js/messages.php:133 libraries/server_links.inc.php:73
#: server_status.php:1587
msgid "Settings"
msgstr "Ayarlar"

#: js/messages.php:134
msgid "Remove chart"
msgstr "Çizelgeyi kaldır"

#: js/messages.php:135
msgid "Edit title and labels"
msgstr "Etiketleri ve başlığı düzenle"

#: js/messages.php:136
msgid "Add chart to grid"
msgstr "Çizelgeyi ızgaraya ekle"

#: js/messages.php:138
msgid "Please add at least one variable to the series"
msgstr "Lütfen diziye en az bir değişken ekleyin"

#: js/messages.php:139 libraries/display_export.lib.php:323
#: libraries/display_tbl.lib.php:576 libraries/export/sql.php:1113
#: libraries/tbl_properties.inc.php:566 pmd_general.php:523
#: server_privileges.php:2221 server_status.php:1290 server_status.php:1729
#: tbl_zoom_select.php:228 tbl_zoom_select.php:272
msgid "None"
msgstr "Yok"

#: js/messages.php:140
msgid "Resume monitor"
msgstr "İzlemeye devam et"

#: js/messages.php:141
msgid "Pause monitor"
msgstr "İzlemeyi duraklat"

#: js/messages.php:143
msgid "general_log and slow_query_log are enabled."
msgstr "general_log ve slow_query_log etkin."

#: js/messages.php:144
msgid "general_log is enabled."
msgstr "general_log etkinleştirildi."

#: js/messages.php:145
msgid "slow_query_log is enabled."
msgstr "slow_query_log etkinleştirildi."

#: js/messages.php:146
msgid "slow_query_log and general_log are disabled."
msgstr "slow_query_log ve general_log etkisiz."

#: js/messages.php:147
msgid "log_output is not set to TABLE."
msgstr "log_output, TABLE olarak ayarlı değil."

#: js/messages.php:148
msgid "log_output is set to TABLE."
msgstr "log_output, TABLE olarak ayarlı."

#: js/messages.php:149
#, php-format
msgid ""
"slow_query_log is enabled, but the server logs only queries that take longer "
"than %d seconds. It is advisable to set this long_query_time 0-2 seconds, "
"depending on your system."
msgstr ""
"slow_query_log etkinleştirildi ama sunucu sadece %d saniyeden daha uzun "
"süren sorguları günlükler. Bu long_query_time'ın, sisteminize bağlı olarak 0-"
"2 saniyeye ayarlanması tavsiye edilir."

#: js/messages.php:150
#, php-format
msgid "long_query_time is set to %d second(s)."
msgstr "long_query_time %d saniyeye ayarlı."

#: js/messages.php:151
msgid ""
"Following settings will be applied globally and reset to default on server "
"restart:"
msgstr ""
"Aşağıdaki ayarlar genel olarak uygulanacak ve sunucu yeniden başlatıldığında "
"varsayılana sıfırlanacak:"

#. l10n: %s is FILE or TABLE
#: js/messages.php:153
#, php-format
msgid "Set log_output to %s"
msgstr "log_output'u %s'a ayarla"

#. l10n: Enable in this context means setting a status variable to ON
#: js/messages.php:155
#, php-format
msgid "Enable %s"
msgstr "%s etkin"

#. l10n: Disable in this context means setting a status variable to OFF
#: js/messages.php:157
#, php-format
msgid "Disable %s"
msgstr "%s etkisiz"

#. l10n: %d seconds
#: js/messages.php:159
#, php-format
msgid "Set long_query_time to %ds"
msgstr "long_query_time'ı %ds ayarla"

#: js/messages.php:160
msgid ""
"You can't change these variables. Please log in as root or contact your "
"database administrator."
msgstr ""
"Bu değişkenleri değiştiremezsiniz. Lütfen root olarak oturum açın veya "
"veritabanı yöneticinizle temasa geçin."

#: js/messages.php:161
msgid "Change settings"
msgstr "Ayarları değiştir"

#: js/messages.php:162
msgid "Current settings"
msgstr "Şu anki ayarlar"

#: js/messages.php:164 server_status.php:1677
msgid "Chart Title"
msgstr "Çizelge Başlığı"

#. l10n: As in differential values
#: js/messages.php:166
msgid "Differential"
msgstr "Ayırdedici"

#: js/messages.php:167
#, php-format
msgid "Divided by %s"
msgstr "%s tarafından bölen"

#: js/messages.php:168
msgid "Unit"
msgstr "Birim"

#: js/messages.php:170
msgid "From slow log"
msgstr "Yavaş günlükten"

#: js/messages.php:171
msgid "From general log"
msgstr "Genel günlükten"

#: js/messages.php:172
msgid "Analysing logs"
msgstr "Günlükler çözümleniyor"

#: js/messages.php:173
msgid "Analysing & loading logs. This may take a while."
msgstr "Günlükler çözümleniyor ve yükleniyor. Bu biraz zaman alabilir."

#: js/messages.php:174
msgid "Cancel request"
msgstr "İsteği iptal et"

#: js/messages.php:175
msgid ""
"This column shows the amount of identical queries that are grouped together. "
"However only the SQL query itself has been used as a grouping criteria, so "
"the other attributes of queries, such as start time, may differ."
msgstr ""
"Bu sütunlar birlikte gruplanmış özdeş sorguların miktarını gösterir. Ancak "
"sadece SQL Metnin kendisi gruplama kriteri olarak kullanılır, böylece "
"başlama zamanı gibi, sorguların diğer öznitelikleri farklı olabilir."

#: js/messages.php:176
msgid ""
"Since grouping of INSERTs queries has been selected, INSERT queries into the "
"same table are also being grouped together, disregarding of the inserted "
"data."
msgstr ""
"INSERT'lerin gruplanmasından bu yana sorgular seçilir, aynı tablo içindeki "
"INSERT sorguları, eklenen verinin hiçe sayılması, aynı zamanda birlikte "
"gruplanır."

#: js/messages.php:177
msgid "Log data loaded. Queries executed in this time span:"
msgstr "Günlük verisi yüklendi. Sorgular bu zaman aralığında çalıştırıldı:"

#: js/messages.php:179
msgid "Jump to Log table"
msgstr "Günlük tablosuna atla"

#: js/messages.php:180
msgid "No data found"
msgstr "Bulunan veri yok"

#: js/messages.php:181
msgid "Log analysed, but no data found in this time span."
msgstr "Günlük çözümlendi, ama bu zaman aralığı içinde bulunan veri yok."

#: js/messages.php:183
msgid "Analyzing..."
msgstr "Çözümleniyor..."

#: js/messages.php:184
msgid "Explain output"
msgstr "Çıktıyı açıkla"

#: js/messages.php:186 js/messages.php:519 libraries/export/htmlword.php:396
#: libraries/export/odt.php:504 libraries/export/texytext.php:393
#: libraries/rte/rte_list.lib.php:68 server_status.php:1263 sql.php:957
msgid "Time"
msgstr "Süre"

#: js/messages.php:187
msgid "Total time:"
msgstr "Toplam süre:"

#: js/messages.php:188
msgid "Profiling results"
msgstr "Sonuçların profili çıkarılıyor"

#: js/messages.php:189
msgctxt "Display format"
msgid "Table"
msgstr "Tablo"

#: js/messages.php:190
msgid "Chart"
msgstr "Çizelge"

#: js/messages.php:191
msgid "Edit chart"
msgstr "Çizelgeyi düzenle"

#: js/messages.php:192
msgid "Series"
msgstr "Dizi"

#. l10n: A collection of available filters
#: js/messages.php:195
msgid "Log table filter options"
msgstr "Günlük tablosu süzgeci seçenekleri"

#. l10n: Filter as in "Start Filtering"
#: js/messages.php:197
msgid "Filter"
msgstr "Süzgeç"

#: js/messages.php:198
msgid "Filter queries by word/regexp:"
msgstr "Kelime/düzenli ifadeye göre sorguları süz:"

#: js/messages.php:199
msgid "Group queries, ignoring variable data in WHERE clauses"
msgstr "Grup sorguları, WHERE cümleciklerindeki değişken veri yoksayılıyor"

#: js/messages.php:200
msgid "Sum of grouped rows:"
msgstr "Gruplanmış satırların toplamı:"

#: js/messages.php:201
msgid "Total:"
msgstr "Toplam:"

#: js/messages.php:203
msgid "Loading logs"
msgstr "Günlükler yükleniyor"

#: js/messages.php:204
msgid "Monitor refresh failed"
msgstr "İzleyici yenileme başarısız oldu"

#: js/messages.php:205
msgid ""
"While requesting new chart data the server returned an invalid response. "
"This is most likely because your session expired. Reloading the page and "
"reentering your credentials should help."
msgstr ""
"Yeni çizelge verisi istenirken sunucu geçersiz bir cevap döndürür. Bu büyük "
"ihtimalle oturumunuzun süresi dolduğundandır. Sayfanın yeniden yüklenmesi ve "
"tanıtımlarınızın yeniden girilmesi yardımcı olmalıdır."

#: js/messages.php:206
msgid "Reload page"
msgstr "Sayfayı yeniden yükle"

#: js/messages.php:208
msgid "Affected rows:"
msgstr "Etkilenen satırlar:"

#: js/messages.php:210
msgid "Failed parsing config file. It doesn't seem to be valid JSON code."
msgstr ""
"Yapılandırma dosyasının ayrıştırılması başarısız. Bu geçerli JSON kodu "
"görünmüyor."

#: js/messages.php:211
msgid ""
"Failed building chart grid with imported config. Resetting to default "
"config..."
msgstr ""
"İçe aktarılan yapılandırma ile çizelge çizgilerinin oluşturulması başarısız. "
"Varsayılan yapılandırmaya sıfırlanıyor..."

#: js/messages.php:212 libraries/config/messages.inc.php:174
#: libraries/db_links.inc.php:82 libraries/display_import.lib.php:171
#: libraries/server_links.inc.php:69 libraries/tbl_links.inc.php:89
#: prefs_manage.php:237 server_status.php:1632 setup/frames/menu.inc.php:21
msgid "Import"
msgstr "İçe Aktar"

#: js/messages.php:213
msgid "Import monitor configuration"
msgstr "İzleme yapılandırmasını içe aktar"

#: js/messages.php:214
msgid "Please select the file you want to import"
msgstr "Lütfen içe aktarmak istediğiniz dosyayı seçin"

#: js/messages.php:216
msgid "Analyse Query"
msgstr "Sorguyu Çözümle"

#: js/messages.php:220
msgid "Advisor system"
msgstr "Danışman sistemi"

#: js/messages.php:221
msgid "Possible performance issues"
msgstr "Olası performans sorunları"

#: js/messages.php:222
msgid "Issue"
msgstr "Sorun"

#: js/messages.php:223
msgid "Recommendation"
msgstr "Tavsiye"

#: js/messages.php:224
msgid "Rule details"
msgstr "Kural ayrıntıları"

#: js/messages.php:225
msgid "Justification"
msgstr "Gerekçe"

#: js/messages.php:226
msgid "Used variable / formula"
msgstr "Kullanılan değişken / formül"

#: js/messages.php:227
msgid "Test"
msgstr "Sınama"

#: js/messages.php:232 pmd_general.php:401 pmd_general.php:438
#: pmd_general.php:558 pmd_general.php:606 pmd_general.php:682
#: pmd_general.php:736 pmd_general.php:799 pmd_general.php:830
msgid "Cancel"
msgstr "İptal"

#: js/messages.php:235
msgid "Loading"
msgstr "Yükleniyor"

#: js/messages.php:236
msgid "Processing Request"
msgstr "İstek İşleniyor"

#: js/messages.php:237 libraries/rte/rte_export.lib.php:39
msgid "Error in Processing Request"
msgstr "İstek İşlemede Hata"

#: js/messages.php:238 server_databases.php:88
msgid "No databases selected."
msgstr "Veritabanı seçilmedi."

#: js/messages.php:239
msgid "Dropping Column"
msgstr "Sütun Kaldırılıyor"

#: js/messages.php:240
msgid "Adding Primary Key"
msgstr "Birincil Anahtar Ekleniyor"

#: js/messages.php:241 pmd_general.php:399 pmd_general.php:556
#: pmd_general.php:604 pmd_general.php:680 pmd_general.php:734
#: pmd_general.php:797
msgid "OK"
msgstr "TAMAM"

#: js/messages.php:242
msgid "Click to dismiss this notification"
msgstr "Bu bildiriyi reddetmek için tıklayın"

#: js/messages.php:245
msgid "Renaming Databases"
msgstr "Veritabanı Yeniden Adlandırılıyor"

#: js/messages.php:246
msgid "Reload Database"
msgstr "Veritabanını Yeniden Yükle"

#: js/messages.php:247
msgid "Copying Database"
msgstr "Veritabanı Kopyalanıyor"

#: js/messages.php:248
msgid "Changing Charset"
msgstr "Karakter Grubu Değiştiriliyor"

#: js/messages.php:249
msgid "Table must have at least one column"
msgstr "Tablonun en az bir sütunu olmalı"

#: js/messages.php:254
msgid "Insert Table"
msgstr "Tablo Ekle"

#: js/messages.php:255
msgid "Hide indexes"
msgstr "İndeksleri gizle"

#: js/messages.php:256
msgid "Show indexes"
msgstr "İndeksleri göster"

#: js/messages.php:257 libraries/mult_submits.inc.php:319
msgid "Foreign key check:"
msgstr "Dış anahtar kontrolü:"

#: js/messages.php:258 libraries/mult_submits.inc.php:323
msgid "(Enabled)"
msgstr "(Etkinleştirildi)"

#: js/messages.php:259 libraries/mult_submits.inc.php:323
msgid "(Disabled)"
msgstr "(Etkisizleştirildi)"

#: js/messages.php:262
msgid "Searching"
msgstr "Aranıyor"

#: js/messages.php:263
msgid "Hide search results"
msgstr "Arama sonuçlarını gizle"

#: js/messages.php:264
msgid "Show search results"
msgstr "Arama sonuçlarını göster"

#: js/messages.php:265
msgid "Browsing"
msgstr "Gözatılıyor"

#: js/messages.php:266
msgid "Deleting"
msgstr "Siliniyor"

#: js/messages.php:269
msgid "The definition of a stored function must contain a RETURN statement!"
msgstr "Depolanan işlevin tanımı RETURN ifadesi içermek zorunda!"

#: js/messages.php:272 libraries/rte/rte_routines.lib.php:689
msgid "ENUM/SET editor"
msgstr "ENUM/SET düzenleyicisi"

#: js/messages.php:273
#, php-format
msgid "Values for column %s"
msgstr "%s sütunu için değerler"

#: js/messages.php:274
msgid "Values for a new column"
msgstr "Yeni bir sütun için değerler"

#: js/messages.php:275
msgid "Enter each value in a separate field"
msgstr "Her bir değeri ayrı alana girin"

#: js/messages.php:276
#, php-format
msgid "Add %d value(s)"
msgstr "%d değer ekle"

#: js/messages.php:279
msgid ""
"Note: If the file contains multiple tables, they will be combined into one"
msgstr ""
"Not: Eğer dosya çoklu tablolar içeriyorsa, bunlar bir tane içinde "
"birleştirilecektir"

#: js/messages.php:282
msgid "Hide query box"
msgstr "Sorgu kutusunu gizle"

#: js/messages.php:283
msgid "Show query box"
msgstr "Sorgu kutusunu göster"

#: js/messages.php:285 tbl_row_action.php:21
msgid "No rows selected"
msgstr "Satır seçilmedi"

#: js/messages.php:286 libraries/display_tbl.lib.php:2514 querywindow.php:88
#: tbl_structure.php:150 tbl_structure.php:563
msgid "Change"
msgstr "Değiştir"

#: js/messages.php:287
msgid "Query execution time"
msgstr "Sorgu yürütme süresi"

#: js/messages.php:290 libraries/config/FormDisplay.tpl.php:355
#: libraries/schema/User_Schema.class.php:355
#: libraries/tbl_properties.inc.php:755 setup/frames/config.inc.php:39
#: setup/frames/index.inc.php:243 tbl_change.php:1064
#: tbl_gis_visualization.php:186 tbl_indexes.php:281 tbl_relation.php:579
msgid "Save"
msgstr "Kaydet"

#: js/messages.php:293
msgid "Hide search criteria"
msgstr "Arama kriterini gizle"

#: js/messages.php:294
msgid "Show search criteria"
msgstr "Arama kriterini göster"

#: js/messages.php:297 libraries/tbl_select.lib.php:113
msgid "Zoom Search"
msgstr "Odaklı Arama"

#: js/messages.php:299
msgid "Each point represents a data row."
msgstr "Her nokta bir veri satırını temsil eder."

#: js/messages.php:301
msgid "Hovering over a point will show its label."
msgstr "Noktanın üzerinde durmak etiketini gösterecektir."

#: js/messages.php:303
msgid "Use mousewheel to zoom in or out of the plot."
msgstr "Çizime yakınlaşmak ya da uzaklaşmak için fare tekerini kullanın."

#: js/messages.php:305
msgid "Click and drag the mouse to navigate the plot."
msgstr "Çizimde gezinmek için tıklayın ve fareyi sürükleyin."

#: js/messages.php:307
msgid "Click reset zoom link to come back to original state."
msgstr ""
"Orijinal durumuna geri gelmesi için yakınlaştırmayı sıfırla bağlantısına "
"tıklayın."

#: js/messages.php:309
msgid "Click a data point to view and possibly edit the data row."
msgstr ""
"Veri satırını mümkün olduğunca düzenlemek ve görmek için veri noktasına "
"tıklayın."

#: js/messages.php:311
msgid "The plot can be resized by dragging it along the bottom right corner."
msgstr ""
"Çizim en alt sağ köşe boyunca sürüklenerek yeniden boyutlandırılabilir."

#: js/messages.php:313
msgid "Strings are converted into integer for plotting"
msgstr "Dizgiler çizim yapmak için tamsayıya dönüştürülür"

#: js/messages.php:315
msgid "Select two columns"
msgstr "İki sütun seçin"

#: js/messages.php:316
msgid "Select two different columns"
msgstr "İki farklı sütun seçin"

#: js/messages.php:317
msgid "Query results"
msgstr "Sorgu sonuçları"

#: js/messages.php:318
msgid "Data point content"
msgstr "Veri imleci içeriği"

#: js/messages.php:321 tbl_change.php:326 tbl_indexes.php:229
#: tbl_indexes.php:256
msgid "Ignore"
msgstr "Yoksay"

#: js/messages.php:322 libraries/display_tbl.lib.php:1404
msgid "Copy"
msgstr "Kopyala"

#: js/messages.php:337
msgid "Add columns"
msgstr "Sütunları ekle"

#: js/messages.php:340
msgid "Select referenced key"
msgstr "Kaynak gösterilen anahtarı seç"

#: js/messages.php:341
msgid "Select Foreign Key"
msgstr "Dış Anahtarı seç"

#: js/messages.php:342
msgid "Please select the primary key or a unique key"
msgstr "Lütfen birincil anahtarı veya benzersiz anahtarı seçin"

#: js/messages.php:343 pmd_general.php:92 tbl_relation.php:561
msgid "Choose column to display"
msgstr "Göstermek için sütun seçin"

#: js/messages.php:344
msgid ""
"You haven't saved the changes in the layout. They will be lost if you don't "
"save them. Do you want to continue?"
msgstr ""
"Değişiklikleri yerleşime kaydetmediniz. Eğer bunları kaydetmezseniz, "
"kaybolacaklardır. Devam etmek istiyor musunuz?"

#: js/messages.php:347
msgid "Add an option for column "
msgstr "Sütun için bir seçenek ekle "

#: js/messages.php:350
msgid "Press escape to cancel editing"
msgstr "Düzenlemeyi iptal etmek için Esc tuşuna basın"

#: js/messages.php:351
msgid ""
"You have edited some data and they have not been saved. Are you sure you "
"want to leave this page before saving the data?"
msgstr ""
"Bazı verileri düzenlediniz ve kaydedilmediler. Veriyi kaydetmeden önce bu "
"sayfadan ayrılmak istediğinize emin misiniz?"

#: js/messages.php:352
msgid "Drag to reorder"
msgstr "Yen.düzenleme için sürükle"

#: js/messages.php:353
msgid "Click to sort"
msgstr "Sıralamak için tıklayın"

#: js/messages.php:354
msgid "Click to mark/unmark"
msgstr "İşaretlemek/işareti kaldırmak için tıklayın"

#: js/messages.php:355
msgid "Double-click to copy column name"
msgstr "Sütun adını kopyalamak için çift tıklayın"

#: js/messages.php:356
msgid "Click the drop-down arrow<br />to toggle column's visibility"
msgstr ""
"Sütunların görünürlüğünü değiştirmek<br />için aşağı açılır okuna tıklayın"

#: js/messages.php:358
msgid ""
"This table does not contain a unique column. Features related to the grid "
"edit, checkbox, Edit, Copy and Delete links may not work after saving."
msgstr ""
"Bu tablo benzersiz bir sütun içermiyor. Izgara düzenlemeyle ilgili "
"özellikler, Düzenle, Kopyala ve Sil bağlantıları kaydedildikten sonra "
"çalışmayabilir."

#: js/messages.php:359
msgid ""
"You can also edit most columns<br />by clicking directly on their content."
msgstr ""
"Aynı zamanda çoğu sütunu içeriğine<br />doğrudan tıklayarak "
"düzenleyebilirsiniz."

#: js/messages.php:360
msgid "Go to link"
msgstr "Bağlantıya git"

#: js/messages.php:361
msgid "Copy column name"
msgstr "Sütun adını kopyala"

#: js/messages.php:362
msgid "Right-click the column name to copy it to your clipboard."
msgstr "Sütun adını panonuza kopyalamak için sağ tuşa tıklayın."

#: js/messages.php:363
msgid "Show data row(s)"
msgstr "Veri satır(larını)nı göster"

#: js/messages.php:366
msgid "Generate password"
msgstr "Parola üret"

#: js/messages.php:367 libraries/replication_gui.lib.php:369
msgid "Generate"
msgstr "Üret"

#: js/messages.php:368
msgid "Change Password"
msgstr "Parola Değiştir"

#: js/messages.php:371 tbl_structure.php:456
msgid "More"
msgstr "Daha Fazla"

#: js/messages.php:374 setup/lib/index.lib.php:176
#, php-format
msgid ""
"A newer version of phpMyAdmin is available and you should consider "
"upgrading. The newest version is %s, released on %s."
msgstr ""
"phpMyAdmin'in yeni sürümü mevcut ve yükseltmeyi düşünmelisiniz. Yeni sürüm %"
"s, %s tarihinde yayınlandı."

#. l10n: Latest available phpMyAdmin version
#: js/messages.php:376
msgid ", latest stable version:"
msgstr ", son sağlam sürüm:"

#: js/messages.php:377
msgid "up to date"
msgstr "güncel"

#. l10n: Display text for calendar close link
#: js/messages.php:396
msgid "Done"
msgstr "Bitti"

#: js/messages.php:400
msgctxt "Previous month"
msgid "Prev"
msgstr "Önceki"

#: js/messages.php:405
msgctxt "Next month"
msgid "Next"
msgstr "Sonraki"

#. l10n: Display text for current month link in calendar
#: js/messages.php:408
msgid "Today"
msgstr "Bugün"

#: js/messages.php:412
msgid "January"
msgstr "Ocak"

#: js/messages.php:413
msgid "February"
msgstr "Şubat"

#: js/messages.php:414
msgid "March"
msgstr "Mart"

#: js/messages.php:415
msgid "April"
msgstr "Nisan"

#: js/messages.php:416
msgid "May"
msgstr "Mayıs"

#: js/messages.php:417
msgid "June"
msgstr "Haziran"

#: js/messages.php:418
msgid "July"
msgstr "Temmuz"

#: js/messages.php:419
msgid "August"
msgstr "Ağustos"

#: js/messages.php:420
msgid "September"
msgstr "Eylül"

#: js/messages.php:421
msgid "October"
msgstr "Ekim"

#: js/messages.php:422
msgid "November"
msgstr "Kasım"

#: js/messages.php:423
msgid "December"
msgstr "Aralık"

#. l10n: Short month name
#: js/messages.php:430 libraries/common.lib.php:1652
msgid "Jan"
msgstr "Oca"

#. l10n: Short month name
#: js/messages.php:432 libraries/common.lib.php:1654
msgid "Feb"
msgstr "Şub"

#. l10n: Short month name
#: js/messages.php:434 libraries/common.lib.php:1656
msgid "Mar"
msgstr "Mar"

#. l10n: Short month name
#: js/messages.php:436 libraries/common.lib.php:1658
msgid "Apr"
msgstr "Nis"

#. l10n: Short month name
#: js/messages.php:438 libraries/common.lib.php:1660
msgctxt "Short month name"
msgid "May"
msgstr "May"

#. l10n: Short month name
#: js/messages.php:440 libraries/common.lib.php:1662
msgid "Jun"
msgstr "Haz"

#. l10n: Short month name
#: js/messages.php:442 libraries/common.lib.php:1664
msgid "Jul"
msgstr "Tem"

#. l10n: Short month name
#: js/messages.php:444 libraries/common.lib.php:1666
msgid "Aug"
msgstr "Ağu"

#. l10n: Short month name
#: js/messages.php:446 libraries/common.lib.php:1668
msgid "Sep"
msgstr "Eyl"

#. l10n: Short month name
#: js/messages.php:448 libraries/common.lib.php:1670
msgid "Oct"
msgstr "Eki"

#. l10n: Short month name
#: js/messages.php:450 libraries/common.lib.php:1672
msgid "Nov"
msgstr "Kas"

#. l10n: Short month name
#: js/messages.php:452 libraries/common.lib.php:1674
msgid "Dec"
msgstr "Ara"

#: js/messages.php:458
msgid "Sunday"
msgstr "Pazar"

#: js/messages.php:459
msgid "Monday"
msgstr "Pazartesi"

#: js/messages.php:460
msgid "Tuesday"
msgstr "Salı"

#: js/messages.php:461
msgid "Wednesday"
msgstr "Çarşamba"

#: js/messages.php:462
msgid "Thursday"
msgstr "Perşembe"

#: js/messages.php:463
msgid "Friday"
msgstr "Cuma"

#: js/messages.php:464
msgid "Saturday"
msgstr "Cumartesi"

#. l10n: Short week day name
#: js/messages.php:471
msgid "Sun"
msgstr "Paz"

#. l10n: Short week day name
#: js/messages.php:473 libraries/common.lib.php:1679
msgid "Mon"
msgstr "Ptesi"

#. l10n: Short week day name
#: js/messages.php:475 libraries/common.lib.php:1681
msgid "Tue"
msgstr "Sal"

#. l10n: Short week day name
#: js/messages.php:477 libraries/common.lib.php:1683
msgid "Wed"
msgstr "Çar"

#. l10n: Short week day name
#: js/messages.php:479 libraries/common.lib.php:1685
msgid "Thu"
msgstr "Per"

#. l10n: Short week day name
#: js/messages.php:481 libraries/common.lib.php:1687
msgid "Fri"
msgstr "Cum"

#. l10n: Short week day name
#: js/messages.php:483 libraries/common.lib.php:1689
msgid "Sat"
msgstr "Ctesi"

#. l10n: Minimal week day name
#: js/messages.php:490
msgid "Su"
msgstr "Pz"

#. l10n: Minimal week day name
#: js/messages.php:492
msgid "Mo"
msgstr "Pt"

#. l10n: Minimal week day name
#: js/messages.php:494
msgid "Tu"
msgstr "Sa"

#. l10n: Minimal week day name
#: js/messages.php:496
msgid "We"
msgstr "Ça"

#. l10n: Minimal week day name
#: js/messages.php:498
msgid "Th"
msgstr "Pe"

#. l10n: Minimal week day name
#: js/messages.php:500
msgid "Fr"
msgstr "Cu"

#. l10n: Minimal week day name
#: js/messages.php:502
msgid "Sa"
msgstr "Ct"

#. l10n: Column header for week of the year in calendar
#: js/messages.php:506
msgid "Wk"
msgstr "Hs"

#. l10n: Month-year order for calendar, use either "calendar-month-year" or "calendar-year-month".
#: js/messages.php:509
msgid "calendar-month-year"
msgstr "calendar-month-year"

#. l10n: Year suffix for calendar, "none" is empty.
#: js/messages.php:511
msgctxt "Year suffix"
msgid "none"
msgstr "yok"

#: js/messages.php:520
msgid "Hour"
msgstr "Saat"

#: js/messages.php:521
msgid "Minute"
msgstr "Dakika"

#: js/messages.php:522
msgid "Second"
msgstr "Saniye"

#: libraries/Advisor.class.php:171
#, php-format
msgid "Failed formatting string for rule '%s'. PHP threw following error: %s"
msgstr ""
"'%s' kuralı için dizgi biçimlendirme başarısız. PHP aşağıdaki hatayı "
"yöneltti: %s"

#: libraries/Advisor.class.php:334 server_status.php:963
msgid "per second"
msgstr "saniye başına"

#: libraries/Advisor.class.php:337 server_status.php:958
msgid "per minute"
msgstr "dakika başına"

#: libraries/Advisor.class.php:340 server_status.php:954 server_status.php:990
#: server_status.php:1112 server_status.php:1163
msgid "per hour"
msgstr "saat başına"

#: libraries/Advisor.class.php:343
msgid "per day"
msgstr "gün başına"

#: libraries/Config.class.php:888
msgid "Remove \"./config\" directory before using phpMyAdmin!"
msgstr "phpMyAdmin'den önce kullanılan \"./config\" dizinini kaldır!"

#: libraries/Config.class.php:924
#, php-format
msgid "Existing configuration file (%s) is not readable."
msgstr "Mevcut yapılandırma dosyası (%s) okunabilir değil."

#: libraries/Config.class.php:952
msgid "Wrong permissions on configuration file, should not be world writable!"
msgstr ""
"Yapılandırma dosyasında yanlış izinler, herkesçe yazılabilir olmamalıdır!"

#: libraries/Config.class.php:1529
msgid "Font size"
msgstr "Yazı Tipi boyutu"

#: libraries/Error_Handler.class.php:62
msgid "Too many error messages, some are not displayed."
msgstr "Çok fazla hata mesajı, bazıları görüntülenmedi."

#: libraries/File.class.php:227
msgid "File was not an uploaded file."
msgstr "Dosya gönderilmiş bir dosya değil."

#: libraries/File.class.php:259
msgid "The uploaded file exceeds the upload_max_filesize directive in php.ini."
msgstr ""
"Gönderilen dosya, php.ini içindeki upload_max_filesize yönergesini aşıyor."

#: libraries/File.class.php:262
msgid ""
"The uploaded file exceeds the MAX_FILE_SIZE directive that was specified in "
"the HTML form."
msgstr ""
"Gönderilen dosya, HTML formu içinde belirlenmiş MAX_FILE_SIZE yönergesini "
"aşıyor."

#: libraries/File.class.php:265
msgid "The uploaded file was only partially uploaded."
msgstr "Gönderilen dosya sadece kısmen gönderildi."

#: libraries/File.class.php:268
msgid "Missing a temporary folder."
msgstr "Eksik geçici klasör."

#: libraries/File.class.php:271
msgid "Failed to write file to disk."
msgstr "Dosyayı diske yazma başarısız."

#: libraries/File.class.php:274
msgid "File upload stopped by extension."
msgstr "Dosya gönderme uzantısından dolayı durduruldu."

#: libraries/File.class.php:277
msgid "Unknown error in file upload."
msgstr "Dosya göndermede bilinmeyen hata oldu."

#: libraries/File.class.php:442
msgid ""
"Error moving the uploaded file, see [a@./Documentation."
"html#faq1_11@Documentation]FAQ 1.11[/a]"
msgstr ""
"Gönderilen dosyayı taşıma hatası, [a@./Documentation."
"html#faq1_11@Documentation]SSS 1.11[/a]'e bakın"

#: libraries/File.class.php:454
msgid "Error while moving uploaded file."
msgstr "Gönderilmiş dosya taşınırken hata oldu."

#: libraries/File.class.php:462
msgid "Cannot read (moved) upload file."
msgstr "Gönderilen dosya okunamıyor (taşınamadı)."

#: libraries/Index.class.php:430 tbl_relation.php:542
msgid "No index defined!"
msgstr "Tanımlı indeks yok!"

#: libraries/Index.class.php:435 libraries/Index.class.php:445
#: libraries/build_html_for_db.lib.php:41 tbl_structure.php:706
#: tbl_tracking.php:336
msgid "Indexes"
msgstr "İndeksler"

#: libraries/Index.class.php:459 libraries/tbl_properties.inc.php:479
#: tbl_structure.php:155 tbl_structure.php:160 tbl_structure.php:567
#: tbl_tracking.php:342
msgid "Unique"
msgstr "Benzersiz"

#: libraries/Index.class.php:460 tbl_tracking.php:343
msgid "Packed"
msgstr "Paketlendi"

#: libraries/Index.class.php:462 tbl_tracking.php:345
msgid "Cardinality"
msgstr "Önemlilik"

#: libraries/Index.class.php:465 libraries/rte/rte_events.lib.php:480
#: libraries/rte/rte_routines.lib.php:956 tbl_tracking.php:284
#: tbl_tracking.php:348
msgid "Comment"
msgstr "Yorum"

#: libraries/Index.class.php:491
msgid "The primary key has been dropped"
msgstr "Birincil anahtar kaldırıldı"

#: libraries/Index.class.php:495
#, php-format
msgid "Index %s has been dropped"
msgstr "%s indeksi kaldırıldı"

#: libraries/Index.class.php:598
#, php-format
msgid ""
"The indexes %1$s and %2$s seem to be equal and one of them could possibly be "
"removed."
msgstr ""
"İndeks %1$s ve %2$s eşit görünüyor ve bunlardan birinin silinmesi mümkün "
"olabilir."

#: libraries/List_Database.class.php:390 libraries/config/messages.inc.php:181
#: libraries/server_links.inc.php:43 server_databases.php:134
#: server_privileges.php:2005
msgid "Databases"
msgstr "Veritabanları"

#: libraries/Message.class.php:196 libraries/common.lib.php:625
#: libraries/core.lib.php:220 libraries/import.lib.php:141 tbl_change.php:935
#: tbl_operations.php:237 tbl_relation.php:298 view_operations.php:60
msgid "Error"
msgstr "Hata"

#: libraries/Message.class.php:249
#, php-format
msgid "%1$d row affected."
msgid_plural "%1$d rows affected."
msgstr[0] "%1$d satır etkilendi."

#: libraries/Message.class.php:266
#, php-format
msgid "%1$d row deleted."
msgid_plural "%1$d rows deleted."
msgstr[0] "%1$d satır silindi."

#: libraries/Message.class.php:283
#, php-format
msgid "%1$d row inserted."
msgid_plural "%1$d rows inserted."
msgstr[0] "%1$d satır eklendi."

#: libraries/PDF.class.php:85
msgid "Error while creating PDF:"
msgstr "PDF oluşturulurken hata:"

#: libraries/RecentTable.class.php:109
msgid "Could not save recent table"
msgstr "Son tablo kaydedilemedi"

#: libraries/RecentTable.class.php:144
msgid "Recent tables"
msgstr "Son tablolar"

#: libraries/RecentTable.class.php:151
msgid "There are no recent tables"
msgstr "Son tablolar yok"

#: libraries/StorageEngine.class.php:206
msgid ""
"There is no detailed status information available for this storage engine."
msgstr "Bu depolama motoru için ayrıntılı durum bilgisi mevcut değil."

#: libraries/StorageEngine.class.php:344
#, php-format
msgid "%s is available on this MySQL server."
msgstr "%s bu MySQL sunucusunda var."

#: libraries/StorageEngine.class.php:347
#, php-format
msgid "%s has been disabled for this MySQL server."
msgstr "%s bu MySQL sunucusu için etkisizleştirildi."

#: libraries/StorageEngine.class.php:351
#, php-format
msgid "This MySQL server does not support the %s storage engine."
msgstr "Bu MySQL sunucusu %s depolama motorunu desteklemez."

#: libraries/Table.class.php:347
msgid "unknown table status: "
msgstr "bilinmeyen tablo durumu: "

#: libraries/Table.class.php:1167
msgid "Invalid database"
msgstr "Geçersiz veritabanı"

#: libraries/Table.class.php:1181 tbl_get_field.php:27
msgid "Invalid table name"
msgstr "Geçersiz tablo adı"

#: libraries/Table.class.php:1212
#, php-format
msgid "Error renaming table %1$s to %2$s"
msgstr "%1$s tablo adını %2$s tablo adına değiştirme hatası"

#: libraries/Table.class.php:1299
#, php-format
msgid "Table %1$s has been renamed to %2$s."
msgstr "%1$s tablosu %2$s olarak yeniden adlandırıldı."

#: libraries/Table.class.php:1443
msgid "Could not save table UI preferences"
msgstr "Tablo KA tercihleri kaydedilemedi"

#: libraries/Table.class.php:1467
#, php-format
msgid ""
"Failed to cleanup table UI preferences (see $cfg['Servers'][$i]"
"['MaxTableUiprefs'] %s)"
msgstr ""
"Tablo KA tercihlerini temizleme başarısız ($cfg['Servers'][$i]"
"['MaxTableUiprefs'] %s bakın)"

#: libraries/Table.class.php:1594
#, php-format
msgid ""
"Cannot save UI property \"%s\". The changes made will not be persistent "
"after you refresh this page. Please check if the table structure has been "
"changed."
msgstr ""
"KA özelliği \"%s\" kaydedilemiyor. Yapılan değişiklikler bu sayfayı "
"yenilemenizden sonra kalıcı olmayacaktır. Eğer tablo yapısı değiştirilmişse "
"lütfen kontrol edin."

#: libraries/Theme.class.php:148
#, php-format
msgid "No valid image path for theme %s found!"
msgstr "%s teması için geçerli resim yolu bulunamadı!"

#: libraries/Theme.class.php:356
msgid "No preview available."
msgstr "Önizleme mevcut değil."

#: libraries/Theme.class.php:359
msgid "take it"
msgstr "Al"

#: libraries/Theme_Manager.class.php:113
#, php-format
msgid "Default theme %s not found!"
msgstr "Varsayılan tema %s bulunamadı!"

#: libraries/Theme_Manager.class.php:156
#, php-format
msgid "Theme %s not found!"
msgstr "%s teması bulunamadı!"

#: libraries/Theme_Manager.class.php:227
#, php-format
msgid "Theme path not found for theme %s!"
msgstr "%s teması için tema yolu bulunamadı!"

#: libraries/Theme_Manager.class.php:309 themes.php:20 themes.php:27
msgid "Theme"
msgstr "Tema"

<<<<<<< HEAD
#: libraries/Types.class.php:284
#, fuzzy
=======
#: libraries/Types.class.php:188
>>>>>>> 597593c8
#| msgid ""
#| "A very small integer. The signed range is -128 to 127. The unsigned range "
#| "is 0 to 255."
msgid ""
"A 1-byte integer, signed range is -128 to 127, unsigned range is 0 to 255"
msgstr ""
"1-bayt'lık bir tamsayı, işaretli aralığı -128'den 127'ye kadardır, işaretsiz "
"aralığı 0'dan 255'e kadardır"

<<<<<<< HEAD
#: libraries/Types.class.php:286
#, fuzzy
=======
#: libraries/Types.class.php:190
>>>>>>> 597593c8
#| msgid ""
#| "A small integer. The signed range is -32,768 to 32,767. The unsigned "
#| "range is 0 to 65,535."
msgid ""
"A 2-byte integer, signed range is -32,768 to 32,767, unsigned range is 0 to "
"65,535"
msgstr ""
"2-bayt'lık bir tamsayı, işaretli aralığı -32,768'den 32,767'ye kadardır, "
"işaretsiz aralığı 0'dan 65,535'e kadardır"

<<<<<<< HEAD
#: libraries/Types.class.php:288
#, fuzzy
=======
#: libraries/Types.class.php:192
>>>>>>> 597593c8
#| msgid ""
#| "A medium-sized integer. The signed range is -8,388,608 to 8,388,607. The "
#| "unsigned range is 0 to 16,777,215."
msgid ""
"A 3-byte integer, signed range is -8,388,608 to 8,388,607, unsigned range is "
"0 to 16,777,215"
msgstr ""
"3-bayt'lık bir tamsayı, işaretli aralığı -8,388,608'den 8,388,607'ye "
"kadardır, işaretsiz aralığı 0'dan 16,777,215'e kadardır"

<<<<<<< HEAD
#: libraries/Types.class.php:290
#, fuzzy
=======
#: libraries/Types.class.php:194
>>>>>>> 597593c8
#| msgid ""
#| "A normal-size integer. The signed range is -2,147,483,648 to "
#| "2,147,483,647. The unsigned range is 0 to 4,294,967,295."
msgid ""
"A 4-byte integer, signed range is -2,147,483,648 to 2,147,483,647, unsigned "
"range is 0 to 4,294,967,295."
msgstr ""
"4-bayt'lık bir tamsayı, işaretli aralığı -2,147,483,648'den 2,147,483,647'ye "
"kadardır, işaretsiz aralığı 0'dan 4,294,967,295'e kadardır"

<<<<<<< HEAD
#: libraries/Types.class.php:292
#, fuzzy
=======
#: libraries/Types.class.php:196
>>>>>>> 597593c8
#| msgid ""
#| "A large integer. The signed range is -9,223,372,036,854,775,808 to "
#| "9,223,372,036,854,775,807. The unsigned range is 0 to "
#| "18,446,744,073,709,551,615."
msgid ""
"An 8-byte integer, signed range is -9,223,372,036,854,775,808 to "
"9,223,372,036,854,775,807, unsigned range is 0 to 18,446,744,073,709,551,615"
msgstr ""
"8-bayt'lık bir tamsayı, işaretli aralığı -9,223,372,036,854,775,808'den "
"9,223,372,036,854,775,807'ye kadardır, işaretsiz aralığı 0'dan "
"18,446,744,073,709,551,615'e kadardır"

<<<<<<< HEAD
#: libraries/Types.class.php:294 libraries/Types.class.php:707
#, fuzzy
=======
#: libraries/Types.class.php:198 libraries/Types.class.php:291
>>>>>>> 597593c8
#| msgid ""
#| "A packed \"exact\" fixed-point number. The maximum number of digits (M) "
#| "for DECIMAL is 65. The maximum number of supported decimals (D) is 30. If "
#| "D is omitted, the default is 0. If M is omitted, the default is 10."
msgid ""
"A fixed-point number (M, D) - the maximum number of digits (M) is 65 "
"(default 10), the maximum number of decimals (D) is 30 (default 0)"
msgstr ""
"Sabit noktalı bir sayı (M, D) - rakamların (M) en fazla sayısı 65'tir, "
"ondalıkların (D) en fazla sayısı 30'dur. (varsayılan 0)"

<<<<<<< HEAD
#: libraries/Types.class.php:296
#, fuzzy
=======
#: libraries/Types.class.php:200
>>>>>>> 597593c8
#| msgid ""
#| "A small (single-precision) floating-point number. Allowable values are -"
#| "3.402823466E+38 to -1.175494351E-38, 0, and 1.175494351E-38 to "
#| "3.402823466E+38."
msgid ""
"A small floating-point number, allowable values are -3.402823466E+38 to -"
"1.175494351E-38, 0, and 1.175494351E-38 to 3.402823466E+38"
msgstr ""
<<<<<<< HEAD
"Küçük (tek duyarlıklı) kayan noktalı sayı. İzin verilebilir değerler -"
"3.402823466E+38'den -1.175494351E-38'e, 0 ve 1.175494351E-38'den 3.402823466E"
"+38'e."

#: libraries/Types.class.php:298
#, fuzzy
=======
"Küçük kayan noktalı bir sayı, izin verilebilir değerler -3.402823466E+38'den "
"-1.175494351E-38'e, 0 ve 1.175494351E-38'den 3.402823466E+38'e kadardır"

#: libraries/Types.class.php:202
>>>>>>> 597593c8
#| msgid ""
#| "A normal-size (double-precision) floating-point number. Allowable values "
#| "are -1.7976931348623157E+308 to -2.2250738585072014E-308, 0, and "
#| "2.2250738585072014E-308 to 1.7976931348623157E+308."
msgid ""
"A double-precision floating-point number, allowable values are -"
"1.7976931348623157E+308 to -2.2250738585072014E-308, 0, and "
"2.2250738585072014E-308 to 1.7976931348623157E+308"
msgstr ""
"Çift duyarlıklı kayan noktalı bir sayı, izin verilebilir değerler "
"-1.7976931348623157E+308'den -2.2250738585072014E-308'e, 0 ve "
"2.2250738585072014E-308'den 1.7976931348623157E+308'e kadardır"

#: libraries/Types.class.php:300
msgid ""
"Synonym for DOUBLE (exception: in REAL_AS_FLOAT SQL mode it is a synonym for "
"FLOAT)"
msgstr ""
"DOUBLE için eş anlamlı (istisna: REAL_AS_FLOAT SQL kipte FLOAT için eş "
"anlamlıdır)"

#: libraries/Types.class.php:302
msgid ""
"A bit-field type (M), storing M of bits per value (default is 1, maximum is "
"64)"
msgstr ""

#: libraries/Types.class.php:304
msgid ""
"A synonym for TINYINT(1), a value of zero is considered false, nonzero "
"values are considered true"
msgstr ""

#: libraries/Types.class.php:306
msgid "An alias for BIGINT UNSIGNED NOT NULL AUTO_INCREMENT UNIQUE"
msgstr ""

#: libraries/Types.class.php:308 libraries/Types.class.php:717
#, php-format
msgid "A date, supported range is '%s' to '%s'"
msgstr ""

#: libraries/Types.class.php:310 libraries/Types.class.php:719
#, php-format
msgid "A date and time combination, supported range is '%s' to '%s'"
msgstr ""

#: libraries/Types.class.php:312
msgid ""
"A timestamp, range is '1970-01-01 00:00:01' UTC to '2038-01-09 03:14:07' "
"UTC, stored as the number of seconds since the epoch ('1970-01-01 00:00:00' "
"UTC)"
msgstr ""

#: libraries/Types.class.php:314 libraries/Types.class.php:723
#, php-format
msgid "A time, range is '%s' to '%s'"
msgstr ""

#: libraries/Types.class.php:316
msgid ""
"A year in four-digit (4, default) or two-digit (2) format, the allowable "
"values are 70 (1970) to 69 (2069) or 1901 to 2155 and 0000"
msgstr ""

#: libraries/Types.class.php:318
msgid ""
"A fixed-length (0-255, default 1) string that is always right-padded with "
"spaces to the specified length when stored"
msgstr ""

#: libraries/Types.class.php:320 libraries/Types.class.php:725
#, php-format
msgid ""
"A variable-length (%s) string, the effective maximum length is subject to "
"the maximum row size"
msgstr ""

#: libraries/Types.class.php:322
msgid ""
"A TEXT column with a maximum length of 255 (2^8 - 1) characters, stored with "
"a one-byte prefix indicating the length of the value in bytes"
msgstr ""

#: libraries/Types.class.php:324 libraries/Types.class.php:727
msgid ""
"A TEXT column with a maximum length of 65,535 (2^16 - 1) characters, stored "
"with a two-byte prefix indicating the length of the value in bytes"
msgstr ""

#: libraries/Types.class.php:326
msgid ""
"A TEXT column with a maximum length of 16,777,215 (2^24 - 1) characters, "
"stored with a three-byte prefix indicating the length of the value in bytes"
msgstr ""

#: libraries/Types.class.php:328
msgid ""
"A TEXT column with a maximum length of 4,294,967,295 or 4GB (2^32 - 1) "
"characters, stored with a four-byte prefix indicating the length of the "
"value in bytes"
msgstr ""

#: libraries/Types.class.php:330
msgid ""
"Similar to the CHAR type, but stores binary byte strings rather than non-"
"binary character strings"
msgstr ""

#: libraries/Types.class.php:332
msgid ""
"Similar to the VARCHAR type, but stores binary byte strings rather than non-"
"binary character strings"
msgstr ""

#: libraries/Types.class.php:334
msgid ""
"A BLOB column with a maximum length of 255 (2^8 - 1) bytes, stored with a "
"one-byte prefix indicating the length of the value"
msgstr ""

#: libraries/Types.class.php:336
msgid ""
"A BLOB column with a maximum length of 16,777,215 (2^24 - 1) bytes, stored "
"with a three-byte prefix indicating the length of the value"
msgstr ""

#: libraries/Types.class.php:338 libraries/Types.class.php:731
msgid ""
"A BLOB column with a maximum length of 65,535 (2^16 - 1) bytes, stored with "
"a four-byte prefix indicating the length of the value"
msgstr ""

#: libraries/Types.class.php:340
msgid ""
"A BLOB column with a maximum length of 4,294,967,295 or 4GB (2^32 - 1) "
"bytes, stored with a two-byte prefix indicating the length of the value"
msgstr ""

#: libraries/Types.class.php:342
msgid ""
"An enumeration, chosen from the list of up to 65,535 values or the special "
"'' error value"
msgstr ""

#: libraries/Types.class.php:344
msgid "A single value chosen from a set of up to 64 members"
msgstr ""

#: libraries/Types.class.php:346
msgid "A type that can store a geometry of any type"
msgstr ""

#: libraries/Types.class.php:348
msgid "A point in 2-dimensional space"
msgstr ""

#: libraries/Types.class.php:350
msgid "A curve with linear interpolation between points"
msgstr ""

#: libraries/Types.class.php:352
#, fuzzy
#| msgid "Add a polygon"
msgid "A polygon"
msgstr "Poligon ekle"

#: libraries/Types.class.php:354
msgid "A collection of points"
msgstr ""

#: libraries/Types.class.php:356
msgid "A collection of curves with linear interpolation between points"
msgstr ""

#: libraries/Types.class.php:358
msgid "A collection of polygons"
msgstr ""

#: libraries/Types.class.php:360
msgid "A collection of geometry objects of any type"
msgstr ""

#: libraries/Types.class.php:703
#, fuzzy
#| msgid ""
#| "A normal-size integer. The signed range is -2,147,483,648 to "
#| "2,147,483,647. The unsigned range is 0 to 4,294,967,295."
msgid "A 4-byte integer, range is -2,147,483,648 to 2,147,483,647"
msgstr ""
"Normal boyutta bir tamsayı. İşaretli aralığı -2,147,483,648'den "
"2,147,483,647'ye dir. İşaretsiz aralığı 0'dan 4,294,967,295'e dir."

#: libraries/Types.class.php:705
#, fuzzy
#| msgid ""
#| "A large integer. The signed range is -9,223,372,036,854,775,808 to "
#| "9,223,372,036,854,775,807. The unsigned range is 0 to "
#| "18,446,744,073,709,551,615."
msgid ""
"An 8-byte integer, range is -9,223,372,036,854,775,808 to "
"9,223,372,036,854,775,807"
msgstr ""
"Büyük bir tamsayı. İşaretli aralığı -9,223,372,036,854,775,808'den "
"9,223,372,036,854,775,807'ye dir. İşaretsiz aralığı 0'dan "
"18,446,744,073,709,551,615'e dir."

#: libraries/Types.class.php:709
msgid "A system's default double-precision floating-point number"
msgstr ""

#: libraries/Types.class.php:711
#, fuzzy
#| msgid "True or false."
msgid "True or false"
msgstr "True veya false."

#: libraries/Types.class.php:713
msgid "An alias for BIGINT NOT NULL AUTO_INCREMENT UNIQUE"
msgstr ""

#: libraries/Types.class.php:715
#, fuzzy
#| msgid "Stores Universally Unique Identifiers (UUID)."
msgid "Stores a Universally Unique Identifier (UUID)"
msgstr "Evrensel Depolanan Benzersiz Tanımlayıcı (UUID)."

#: libraries/Types.class.php:721
msgid ""
"A timestamp, range is '0001-01-01 00:00:00' UTC to '9999-12-31 23:59:59' "
"UTC; TIMESTAMP(6) can store microseconds"
msgstr ""

#: libraries/Types.class.php:729
msgid ""
"A variable-length (0-65,535) string, uses binary collation for all "
"comparisons"
msgstr ""

#: libraries/Types.class.php:733
msgid "An enumeration, chosen from the list of defined values"
msgstr ""

#: libraries/auth/config.auth.lib.php:72
msgid "Cannot connect: invalid settings."
msgstr "Bağlanamıyor: geçersiz ayarlar."

#: libraries/auth/config.auth.lib.php:88
#: libraries/auth/cookie.auth.lib.php:191 libraries/auth/http.auth.lib.php:65
#, php-format
msgid "Welcome to %s"
msgstr "%s'e Hoş Geldiniz"

#: libraries/auth/config.auth.lib.php:103
#, php-format
msgid ""
"You probably did not create a configuration file. You might want to use the %"
"1$ssetup script%2$s to create one."
msgstr ""
"Muhtemelen bunun sebebi yapılandırma dosyasını oluşturmadığınız içindir. Bir "
"tane oluşturmak için %1$skur programcığı%2$s kullanmak isteyebilirsiniz."

#: libraries/auth/config.auth.lib.php:112
msgid ""
"phpMyAdmin tried to connect to the MySQL server, and the server rejected the "
"connection. You should check the host, username and password in your "
"configuration and make sure that they correspond to the information given by "
"the administrator of the MySQL server."
msgstr ""
"phpMyAdmin MySQL sunucusuna bağlanmayı denedi ama sunucu bağlantıyı "
"reddetti. Yapılandırma dosyanızdaki anamakine (host), kullanıcı adı ve "
"parolayı kontrol edin ve MySQL sunucusu yöneticisi tarafından verilen "
"bilgiye uyduğundan emin olun."

#: libraries/auth/cookie.auth.lib.php:44
msgid "Failed to use Blowfish from mcrypt!"
msgstr "mcrypt'tan Blowfish kullanmak başarısız!"

#: libraries/auth/cookie.auth.lib.php:204 libraries/header.inc.php:90
msgid "Javascript must be enabled past this point"
msgstr "Bu kısmı geçmek için Javascript etkinleştirilmiş olmalıdır"

#: libraries/auth/cookie.auth.lib.php:223
msgid "Log in"
msgstr "Oturum aç"

#: libraries/auth/cookie.auth.lib.php:230
#: libraries/auth/cookie.auth.lib.php:231
msgid "You can enter hostname/IP address and port separated by space."
msgstr ""
"Anamakine adı/IP adresi ve bağlantı noktasını boşluk bırakarak ayrı "
"girebilirsiniz."

#: libraries/auth/cookie.auth.lib.php:230
msgid "Server:"
msgstr "Sunucu:"

#: libraries/auth/cookie.auth.lib.php:235
msgid "Username:"
msgstr "Kullanıcı Adı:"

#: libraries/auth/cookie.auth.lib.php:239
msgid "Password:"
msgstr "Parola:"

#: libraries/auth/cookie.auth.lib.php:246
msgid "Server Choice"
msgstr "Sunucu Seçimi"

#: libraries/auth/cookie.auth.lib.php:292 libraries/header.inc.php:86
msgid "Cookies must be enabled past this point."
msgstr ""
"Bu kısmı geçmek için tanımlama bilgileri (cookies) etkinleştirilmiş "
"olmalıdır."

#: libraries/auth/cookie.auth.lib.php:607
#: libraries/auth/signon.auth.lib.php:236
msgid ""
"Login without a password is forbidden by configuration (see AllowNoPassword)"
msgstr ""
"Yapılandırma tarafından parolasız oturum açma yasaktır (AllowNoPassword'a "
"bakın)"

#: libraries/auth/cookie.auth.lib.php:611
#: libraries/auth/signon.auth.lib.php:240
#, php-format
msgid "No activity within %s seconds; please log in again"
msgstr "%s saniye içinde hiçbir işlem yapılmadı, lütfen yeniden oturum açın"

#: libraries/auth/cookie.auth.lib.php:621
#: libraries/auth/cookie.auth.lib.php:623
#: libraries/auth/signon.auth.lib.php:244
msgid "Cannot log in to the MySQL server"
msgstr "MySQL sunucusuna oturum açılamıyor"

#: libraries/auth/http.auth.lib.php:70
msgid "Wrong username/password. Access denied."
msgstr "Yanlış kullanıcı adı/parola girdiniz. Erişim engellendi."

#: libraries/auth/signon.auth.lib.php:89
msgid "Can not find signon authentication script:"
msgstr "Oturumu açma kimlik doğrulaması betiği bulunamıyor:"

#: libraries/auth/swekey/swekey.auth.lib.php:131
#, php-format
msgid "File %s does not contain any key id"
msgstr "%s dosyası herhangi bir anahtar kimliği içermiyor"

#: libraries/auth/swekey/swekey.auth.lib.php:173
#: libraries/auth/swekey/swekey.auth.lib.php:193
msgid "Hardware authentication failed"
msgstr "Donanım kimlik doğrulaması başarısız"

#: libraries/auth/swekey/swekey.auth.lib.php:180
msgid "No valid authentication key plugged"
msgstr "Geçerli kimlik doğrulama anahtarı takılı değil"

#: libraries/auth/swekey/swekey.auth.lib.php:213
msgid "Authenticating..."
msgstr "Kimlik doğrulanıyor..."

#: libraries/bookmark.lib.php:76
msgid "shared"
msgstr "paylaşılmış"

#: libraries/build_html_for_db.lib.php:26
#: libraries/config/messages.inc.php:187 libraries/export/xml.php:51
#: server_status.php:612
msgid "Tables"
msgstr "Tablolar"

#: libraries/build_html_for_db.lib.php:36 libraries/config/setup.forms.php:305
#: libraries/config/setup.forms.php:341 libraries/config/setup.forms.php:364
#: libraries/config/setup.forms.php:369
#: libraries/config/user_preferences.forms.php:204
#: libraries/config/user_preferences.forms.php:240
#: libraries/config/user_preferences.forms.php:263
#: libraries/config/user_preferences.forms.php:268
#: libraries/export/latex.php:212 libraries/export/sql.php:1113
#: server_privileges.php:711 server_replication.php:347 tbl_printview.php:277
#: tbl_structure.php:788
msgid "Data"
msgstr "Veri"

#: libraries/build_html_for_db.lib.php:51 libraries/db_structure.lib.php:55
#: tbl_printview.php:296 tbl_structure.php:805
msgid "Overhead"
msgstr "Ek Yük"

#: libraries/build_html_for_db.lib.php:96
msgid "Jump to database"
msgstr "Veritabanına git"

#: libraries/build_html_for_db.lib.php:133
msgid "Not replicated"
msgstr "Kopya edilmedi"

#: libraries/build_html_for_db.lib.php:139
msgid "Replicated"
msgstr "Kopya edildi"

#: libraries/build_html_for_db.lib.php:153
#, php-format
msgid "Check privileges for database &quot;%s&quot;."
msgstr "&quot;%s&quot; veritabanı için yetkileri kontrol et."

#: libraries/build_html_for_db.lib.php:156
msgid "Check Privileges"
msgstr "Yetkileri kontrol et"

#: libraries/common.inc.php:156
msgid "possible exploit"
msgstr "olası kötüye kullanma"

#: libraries/common.inc.php:165
msgid "numeric key detected"
msgstr "sayısal tuş algılandı"

#: libraries/common.inc.php:611
msgid "Failed to read configuration file"
msgstr "Yapılandırma dosyasını okuma başarısız"

#: libraries/common.inc.php:612
msgid ""
"This usually means there is a syntax error in it, please check any errors "
"shown below."
msgstr ""
"Bu genellikle bir sözdizimi hatası var anlamına gelir, lütfen aşağıda "
"gösterilen her hatayı kontrol edin."

#: libraries/common.inc.php:620
#, php-format
msgid "Could not load default configuration from: %1$s"
msgstr "Varsayılan yapılandırma bundan yüklenemedi: %1$s"

#: libraries/common.inc.php:626
msgid ""
"The [code]$cfg['PmaAbsoluteUri'][/code] directive MUST be set in your "
"configuration file!"
msgstr ""
"[code]$cfg['PmaAbsoluteUri'][/code] talimatı yapılandırma dosyanız içinde "
"AYARLANMAK zorundadır!"

#: libraries/common.inc.php:656
#, php-format
msgid "Invalid server index: %s"
msgstr "Geçersiz sunucu indeksi: %s"

#: libraries/common.inc.php:663
#, php-format
msgid "Invalid hostname for server %1$s. Please review your configuration."
msgstr ""
"%1$s sunucusu için geçersiz anamakine. Lütfen yapılandırma dosyanızı gözden "
"geçirin."

#: libraries/common.inc.php:672 libraries/config/messages.inc.php:513
#: libraries/header.inc.php:138 main.php:181 server_status.php:795
#: server_synchronize.php:1338
msgid "Server"
msgstr "Sunucu"

#: libraries/common.inc.php:860
msgid "Invalid authentication method set in configuration:"
msgstr "Yapılandırma içinde geçersiz kimlik doğrulama yöntemi ayarı:"

#: libraries/common.inc.php:978
#, php-format
msgid "You should upgrade to %s %s or later."
msgstr "%s %s veya sonrasına yükseltmelisiniz."

#: libraries/common.lib.php:195
#, php-format
msgid "Max: %s%s"
msgstr "En fazla: %s%s"

#: libraries/common.lib.php:405 libraries/common.lib.php:408
#: libraries/common.lib.php:497 libraries/config/FormDisplay.tpl.php:140
#: libraries/display_export.lib.php:238 libraries/engines/pbxt.lib.php:109
#: libraries/relation.lib.php:78 main.php:247 server_variables.php:139
msgid "Documentation"
msgstr "Belgeler"

#. l10n: Please check that translation actually exists.
#: libraries/common.lib.php:473
msgctxt "MySQL 5.5 documentation language"
msgid "en"
msgstr "en"

#. l10n: Please check that translation actually exists.
#: libraries/common.lib.php:477
msgctxt "MySQL 5.1 documentation language"
msgid "en"
msgstr "en"

#. l10n: Please check that translation actually exists.
#: libraries/common.lib.php:481
msgctxt "MySQL 5.0 documentation language"
msgid "en"
msgstr "en"

#: libraries/common.lib.php:637 libraries/header_printview.inc.php:62
#: server_status.php:599 server_status.php:1266
msgid "SQL query"
msgstr "SQL sorgusu"

#: libraries/common.lib.php:678 libraries/rte/rte_events.lib.php:103
#: libraries/rte/rte_events.lib.php:108 libraries/rte/rte_events.lib.php:118
#: libraries/rte/rte_events.lib.php:131 libraries/rte/rte_routines.lib.php:253
#: libraries/rte/rte_routines.lib.php:258
#: libraries/rte/rte_routines.lib.php:268
#: libraries/rte/rte_routines.lib.php:282
#: libraries/rte/rte_routines.lib.php:1261
#: libraries/rte/rte_triggers.lib.php:76 libraries/rte/rte_triggers.lib.php:81
#: libraries/rte/rte_triggers.lib.php:91
#: libraries/rte/rte_triggers.lib.php:104
msgid "MySQL said: "
msgstr "MySQL çıktısı: "

#: libraries/common.lib.php:1173
msgid "Failed to connect to SQL validator!"
msgstr "SQL onaylayıcısına bağlanma başarısız oldu!"

#: libraries/common.lib.php:1214 libraries/config/messages.inc.php:492
msgid "Explain SQL"
msgstr "SQL'i açıkla"

#: libraries/common.lib.php:1218
msgid "Skip Explain SQL"
msgstr "SQL Açıklamasını atla"

#: libraries/common.lib.php:1253
msgid "Without PHP Code"
msgstr "PHP Kodsuz"

#: libraries/common.lib.php:1256 libraries/config/messages.inc.php:494
msgid "Create PHP Code"
msgstr "PHP Kodu oluştur"

#: libraries/common.lib.php:1276 libraries/config/messages.inc.php:493
#: server_status.php:806 server_status.php:828 server_status.php:848
msgid "Refresh"
msgstr "Yenile"

#: libraries/common.lib.php:1286
msgid "Skip Validate SQL"
msgstr "SQL Onaylamayı atla"

#: libraries/common.lib.php:1289 libraries/config/messages.inc.php:496
msgid "Validate SQL"
msgstr "SQL'i onayla"

#: libraries/common.lib.php:1348
msgid "Inline edit of this query"
msgstr "Bu sorguyu sıralı düzenle"

#: libraries/common.lib.php:1350
msgctxt "Inline edit query"
msgid "Inline"
msgstr "Sıralı"

#: libraries/common.lib.php:1416 sql.php:952
msgid "Profiling"
msgstr "Profil çıkart"

#. l10n: Short week day name
#: libraries/common.lib.php:1677
msgctxt "Short week day name"
msgid "Sun"
msgstr "Paz"

#. l10n: See http://www.php.net/manual/en/function.strftime.php
#: libraries/common.lib.php:1693
#: libraries/transformations/text_plain__dateformat.inc.php:37
msgid "%B %d, %Y at %I:%M %p"
msgstr "%d %B %Y, %H:%M:%S"

#: libraries/common.lib.php:2026
#, php-format
msgid "%s days, %s hours, %s minutes and %s seconds"
msgstr "%s gün, %s saat, %s dakika ve %s saniye"

#: libraries/common.lib.php:2115
msgid "Missing parameter:"
msgstr "Eksik parametreler:"

#: libraries/common.lib.php:2490 libraries/common.lib.php:2493
#: libraries/display_tbl.lib.php:309
msgctxt "First page"
msgid "Begin"
msgstr "Başlangıç"

#: libraries/common.lib.php:2491 libraries/common.lib.php:2494
#: libraries/display_tbl.lib.php:310 server_binlog.php:135
#: server_binlog.php:137
msgctxt "Previous page"
msgid "Previous"
msgstr "Önceki"

#: libraries/common.lib.php:2521 libraries/common.lib.php:2524
#: libraries/display_tbl.lib.php:376 server_binlog.php:170
#: server_binlog.php:172
msgctxt "Next page"
msgid "Next"
msgstr "Sonraki"

#: libraries/common.lib.php:2522 libraries/common.lib.php:2525
#: libraries/display_tbl.lib.php:393
msgctxt "Last page"
msgid "End"
msgstr "Son"

#: libraries/common.lib.php:2592
#, php-format
msgid "Jump to database &quot;%s&quot;."
msgstr "&quot;%s&quot; veritabanına git."

#: libraries/common.lib.php:2612
#, php-format
msgid "The %s functionality is affected by a known bug, see %s"
msgstr "%s işlevselliği bilinen bir hata tarafından zarar görmüş, bakınız %s"

#: libraries/common.lib.php:2764
msgid "Click to toggle"
msgstr "Değiştirmek için tıklayın"

#: libraries/common.lib.php:3160 libraries/common.lib.php:3167
#: libraries/common.lib.php:3399 libraries/config/setup.forms.php:296
#: libraries/config/setup.forms.php:333 libraries/config/setup.forms.php:359
#: libraries/config/user_preferences.forms.php:195
#: libraries/config/user_preferences.forms.php:232
#: libraries/config/user_preferences.forms.php:258
#: libraries/db_links.inc.php:48 libraries/export/latex.php:371
#: libraries/import.lib.php:1160 libraries/tbl_links.inc.php:61
#: libraries/tbl_properties.inc.php:627 pmd_general.php:155
#: server_privileges.php:711 server_replication.php:346 tbl_tracking.php:274
msgid "Structure"
msgstr "Yapı"

#: libraries/common.lib.php:3161 libraries/common.lib.php:3168
#: libraries/config/messages.inc.php:218 libraries/db_links.inc.php:53
#: libraries/export/sql.php:25 libraries/import/sql.php:18
#: libraries/server_links.inc.php:47 libraries/tbl_links.inc.php:65
#: querywindow.php:65
msgid "SQL"
msgstr "SQL"

#: libraries/common.lib.php:3163 libraries/common.lib.php:3397
#: libraries/common.lib.php:3398 libraries/sql_query_form.lib.php:289
#: libraries/sql_query_form.lib.php:292 libraries/tbl_links.inc.php:74
msgid "Insert"
msgstr "Ekle"

#: libraries/common.lib.php:3170 libraries/db_links.inc.php:85
#: libraries/tbl_links.inc.php:93 libraries/tbl_links.inc.php:114
#: view_operations.php:87
msgid "Operations"
msgstr "İşlemler"

#: libraries/common.lib.php:3325 libraries/sql_query_form.lib.php:442
#: prefs_manage.php:247
msgid "Browse your computer:"
msgstr "Bilgisayarınıza gözat:"

#: libraries/common.lib.php:3347
#, php-format
msgid "Select from the web server upload directory <b>%s</b>:"
msgstr "Web sunucusu gönderme dizininden <b>%s</b> seçin:"

#: libraries/common.lib.php:3371 libraries/sql_query_form.lib.php:451
#: tbl_change.php:936
msgid "The directory you set for upload work cannot be reached"
msgstr "Gönderme işi için ayarladığınız dizine ulaşılamıyor"

#: libraries/common.lib.php:3380
msgid "There are no files to upload"
msgstr "Göndermek için hiç dosya yok"

#: libraries/common.lib.php:3408 libraries/common.lib.php:3409
msgid "Execute"
msgstr "Çalıştır"

#: libraries/common.lib.php:3905
msgid "Print"
msgstr "Yazdır"

#: libraries/config.values.php:45 libraries/config.values.php:47
#: libraries/config.values.php:51
msgid "Both"
msgstr "Her ikisi"

#: libraries/config.values.php:47
msgid "Nowhere"
msgstr "Hiçbir yeri"

#: libraries/config.values.php:47
msgid "Left"
msgstr "Sol"

#: libraries/config.values.php:47
msgid "Right"
msgstr "Sağ"

#: libraries/config.values.php:76
msgid "Open"
msgstr "Açık"

#: libraries/config.values.php:77
msgid "Closed"
msgstr "Kapandı"

#: libraries/config.values.php:78 libraries/config/FormDisplay.tpl.php:199
#: libraries/relation.lib.php:82 libraries/relation.lib.php:89
#: pmd_relation_new.php:71
msgid "Disabled"
msgstr "Etkisiz"

#: libraries/config.values.php:99 libraries/export/htmlword.php:25
#: libraries/export/latex.php:42 libraries/export/mediawiki.php:39
#: libraries/export/odt.php:34 libraries/export/sql.php:129
#: libraries/export/texytext.php:24
msgid "structure"
msgstr "yapı"

#: libraries/config.values.php:100 libraries/export/htmlword.php:25
#: libraries/export/latex.php:42 libraries/export/mediawiki.php:40
#: libraries/export/odt.php:34 libraries/export/sql.php:130
#: libraries/export/texytext.php:24
msgid "data"
msgstr "veri"

#: libraries/config.values.php:101 libraries/export/htmlword.php:25
#: libraries/export/latex.php:42 libraries/export/mediawiki.php:41
#: libraries/export/odt.php:34 libraries/export/sql.php:131
#: libraries/export/texytext.php:24
msgid "structure and data"
msgstr "yapı ve veri"

#: libraries/config.values.php:103
msgid "Quick - display only the minimal options to configure"
msgstr "Hızlı - yapılandırmak için sadece en az seçenekleri göster"

#: libraries/config.values.php:104
msgid "Custom - display all possible options to configure"
msgstr "Özel - yapılandırmak için tüm olası seçenekleri göster"

#: libraries/config.values.php:105
msgid "Custom - like above, but without the quick/custom choice"
msgstr "Özel - yukarıdaki gibi ancak hızlı/özel seçimsiz"

#: libraries/config.values.php:123
msgid "complete inserts"
msgstr "tam eklemeler"

#: libraries/config.values.php:124
msgid "extended inserts"
msgstr "genişletilmiş eklemeler"

#: libraries/config.values.php:125
msgid "both of the above"
msgstr "yukarıdakinin ikisi birden"

#: libraries/config.values.php:126
msgid "neither of the above"
msgstr "yukarıdakinin hiçbiri"

#: libraries/config/FormDisplay.class.php:83
#: libraries/config/validate.lib.php:441
msgid "Not a positive number"
msgstr "Pozitif sayı değil"

#: libraries/config/FormDisplay.class.php:84
#: libraries/config/validate.lib.php:453
msgid "Not a non-negative number"
msgstr "Negatif olmayan sayı değil"

#: libraries/config/FormDisplay.class.php:85
#: libraries/config/validate.lib.php:429
msgid "Not a valid port number"
msgstr "Geçerli bağlantı noktası numarası değil"

#: libraries/config/FormDisplay.class.php:86
#: libraries/config/FormDisplay.class.php:552
#: libraries/config/validate.lib.php:380 libraries/config/validate.lib.php:468
msgid "Incorrect value"
msgstr "Yanlış değer"

#: libraries/config/FormDisplay.class.php:87
#: libraries/config/validate.lib.php:482
#, php-format
msgid "Value must be equal or lower than %s"
msgstr "Değer, %s değerinden az ya da eşit olmalıdır"

#: libraries/config/FormDisplay.class.php:514
#, php-format
msgid "Missing data for %s"
msgstr "%s için kayıp veri"

#: libraries/config/FormDisplay.class.php:715
#: libraries/config/FormDisplay.class.php:719
msgid "unavailable"
msgstr "kullanılamaz"

#: libraries/config/FormDisplay.class.php:716
#: libraries/config/FormDisplay.class.php:721
#, php-format
msgid "\"%s\" requires %s extension"
msgstr "\"%s\", %s uzantısı gerektirir"

#: libraries/config/FormDisplay.class.php:737
#, php-format
msgid "import will not work, missing function (%s)"
msgstr "içe aktarma çalışmayacak, eksik işlev (%s)"

#: libraries/config/FormDisplay.class.php:743
#, php-format
msgid "export will not work, missing function (%s)"
msgstr "dışa aktarma çalışmayacak, eksik işlev (%s)"

#: libraries/config/FormDisplay.class.php:751
msgid "SQL Validator is disabled"
msgstr "SQL Onaylayıcı etkisizleştirildi"

#: libraries/config/FormDisplay.class.php:758
msgid "SOAP extension not found"
msgstr "SOAP uzantısı bulunamadı"

#: libraries/config/FormDisplay.class.php:767
#, php-format
msgid "maximum %s"
msgstr "en fazla %s"

#: libraries/config/FormDisplay.tpl.php:141 main.php:248
msgid "Wiki"
msgstr "Viki"

#: libraries/config/FormDisplay.tpl.php:199
msgid "This setting is disabled, it will not be applied to your configuration"
msgstr "Bu ayar etkisizleştirildi, yapılandırmanıza uygulanmayacaktır"

#: libraries/config/FormDisplay.tpl.php:274
#, php-format
msgid "Set value: %s"
msgstr "Ayar değeri: %s"

#: libraries/config/FormDisplay.tpl.php:279
#: libraries/config/messages.inc.php:361
msgid "Restore default value"
msgstr "Varsayılan değeri geri yükle"

#: libraries/config/FormDisplay.tpl.php:295
msgid "Allow users to customize this value"
msgstr "Bu değeri özelleştirmek için kullanıcılara izin ver"

#: libraries/config/FormDisplay.tpl.php:356
#: libraries/schema/User_Schema.class.php:511 prefs_manage.php:326
#: prefs_manage.php:331 tbl_change.php:1113
msgid "Reset"
msgstr "Sıfırla"

#: libraries/config/messages.inc.php:17
msgid "Improves efficiency of screen refresh"
msgstr "Ekran yenileme etkinliğini geliştirir"

#: libraries/config/messages.inc.php:18
msgid "Enable Ajax"
msgstr "Ajax etkin"

#: libraries/config/messages.inc.php:19
msgid ""
"If enabled user can enter any MySQL server in login form for cookie auth"
msgstr ""
"Eğer etkinleştirilirse kullanıcı herhangi MySQL sunucusuna tanımlama bilgisi "
"kimlik doğrulamasıyla oturum açma formundan girebilir"

#: libraries/config/messages.inc.php:20
msgid "Allow login to any MySQL server"
msgstr "Herhangi MySQL sunucusuna oturum açmaya izin ver"

#: libraries/config/messages.inc.php:21
msgid ""
"Enabling this allows a page located on a different domain to call phpMyAdmin "
"inside a frame, and is a potential [strong]security hole[/strong] allowing "
"cross-frame scripting attacks"
msgstr ""
"Bunu etkinleştirmek phpMyAdmin'i çerçeve içinde çağırmak için farklı alan "
"adlarında bulunan sayfalara izin verir ve çerçeveler arası betik "
"saldırılarına izin veren olası [strong]güvenlik açığıdır[/strong]"

#: libraries/config/messages.inc.php:22
msgid "Allow third party framing"
msgstr "Üçüncü parti çerçevelemeye izin ver"

#: libraries/config/messages.inc.php:23
msgid "Show &quot;Drop database&quot; link to normal users"
msgstr ""
"&quot;Veritabanını kaldır&quot; bağlantısını normal kullanıcılara göster"

#: libraries/config/messages.inc.php:24
msgid ""
"Secret passphrase used for encrypting cookies in [kbd]cookie[/kbd] "
"authentication"
msgstr ""
"[kbd]Tanımlama bilgisi[/kbd] kimlik doğrulamada tanımlama bilgilerini "
"şifrelemek için kullanılan gizli şifreleme tekniği"

#: libraries/config/messages.inc.php:25
msgid "Blowfish secret"
msgstr "Blowfish gizliliği"

#: libraries/config/messages.inc.php:26
msgid "Highlight selected rows"
msgstr "Seçili satırları vurgular"

#: libraries/config/messages.inc.php:27
msgid "Row marker"
msgstr "Satır işaretleyicisi"

#: libraries/config/messages.inc.php:28
msgid "Highlight row pointed by the mouse cursor"
msgstr "Vurgulanan satır fare imleci tarafından işaret edilir"

#: libraries/config/messages.inc.php:29
msgid "Highlight pointer"
msgstr "Vurgulama işaretçisi"

#: libraries/config/messages.inc.php:30
msgid ""
"Enable [a@http://en.wikipedia.org/wiki/Bzip2]bzip2[/a] compression for "
"import and export operations"
msgstr ""
"İçe ve dışa aktarma işlemleri için [a@http://en.wikipedia.org/wiki/Bzip2]"
"bzip2[/a] sıkıştırma etkin"

#: libraries/config/messages.inc.php:31
msgid "Bzip2"
msgstr "Bzip2"

#: libraries/config/messages.inc.php:32
msgid ""
"Defines which type of editing controls should be used for CHAR and VARCHAR "
"columns; [kbd]input[/kbd] - allows limiting of input length, [kbd]textarea[/"
"kbd] - allows newlines in columns"
msgstr ""
"CHAR ve VARCHAR sütunları için hangi tür düzenleme denetimlerinin "
"kullanılacağını tanımlar; [kbd]girdi[/kbd] - girdi uzunluğunun sınırlamasına "
"izin verir, [kbd]metinalanı[/kbd] - sütunlarda yeni satırlara izin verir"

#: libraries/config/messages.inc.php:33
msgid "CHAR columns editing"
msgstr "CHAR sütununu düzenleme"

#: libraries/config/messages.inc.php:34
msgid ""
"Use user-friendly editor for editing SQL queries ([a@http://codemirror.net/]"
"CodeMirror[/a]) with syntax highlighting and line numbers"
msgstr ""
"Sözdizimi vurgulama ve satır numaraları ile SQL sorgularını ([a@http://"
"codemirror.net/]CodeMirror[/a]) düzenlemek için kullanımı kolay düzenleyici "
"kullanın"

#: libraries/config/messages.inc.php:35
msgid "Enable CodeMirror"
msgstr "CodeMirror etkin"

#: libraries/config/messages.inc.php:36
msgid ""
"Defines the minimum size for input fields generated for CHAR and VARCHAR "
"columns"
msgstr ""
"CHAR ve VARCHAR sütunları için oluşturulmuş en az boyut girdi alanlarını "
"tanımlar"

#: libraries/config/messages.inc.php:37
msgid "Minimum size for input field"
msgstr "Girdi alanı için en az boyut"

#: libraries/config/messages.inc.php:38
msgid ""
"Defines the maximum size for input fields generated for CHAR and VARCHAR "
"columns"
msgstr ""
"CHAR ve VARCHAR sütunları için oluşturulmuş en fazla boyut girdi alanlarını "
"tanımlar"

#: libraries/config/messages.inc.php:39
msgid "Maximum size for input field"
msgstr "Girdi alanı için en fazla boyut"

#: libraries/config/messages.inc.php:40
msgid "Number of columns for CHAR/VARCHAR textareas"
msgstr "CHAR/VARCHAR metin alanları için sütun sayısıdır"

#: libraries/config/messages.inc.php:41
msgid "CHAR textarea columns"
msgstr "CHAR metin alanı sütunları"

#: libraries/config/messages.inc.php:42
msgid "Number of rows for CHAR/VARCHAR textareas"
msgstr "CHAR/VARCHAR metin alanları için satır sayısıdır"

#: libraries/config/messages.inc.php:43
msgid "CHAR textarea rows"
msgstr "CHAR metin alanı satırları"

#: libraries/config/messages.inc.php:44
msgid "Check config file permissions"
msgstr "Yapılandırma dosyası izinlerini kontrol et"

#: libraries/config/messages.inc.php:45
msgid ""
"Compress gzip/bzip2 exports on the fly without the need for much memory; if "
"you encounter problems with created gzip/bzip2 files disable this feature"
msgstr ""
"Daha fazla belleğe gerek kalmadan gzip/bzip2 dışa aktarmalarını anında "
"sıkıştırır; eğer gzip/bzip2 dosyalarını oluşturmada sorunlarla "
"karşılaşırsanız bu özelliği etkisizleştirin"

#: libraries/config/messages.inc.php:46
msgid "Compress on the fly"
msgstr "Anında sıkıştır"

#: libraries/config/messages.inc.php:47 setup/frames/config.inc.php:25
#: setup/frames/index.inc.php:175
msgid "Configuration file"
msgstr "Yapılandırma dosyası"

#: libraries/config/messages.inc.php:48
msgid ""
"Whether a warning (&quot;Are your really sure...&quot;) should be displayed "
"when you're about to lose data"
msgstr ""
"Veri kaybı yaşamamanız için bir uyarı (&quot;... yapmak istediğiniz için "
"emin misiniz?&quot;) görüntülenip görüntülenmeyeceğidir"

#: libraries/config/messages.inc.php:49
msgid "Confirm DROP queries"
msgstr "DROP sorgularını onayla"

#: libraries/config/messages.inc.php:50
msgid "Debug SQL"
msgstr "SQL Hata Ayıklama"

#: libraries/config/messages.inc.php:51
msgid "Default display direction"
msgstr "Varsayılan görüntü talimatı"

#: libraries/config/messages.inc.php:52
msgid "Tab that is displayed when entering a database"
msgstr "Veritabanı girildiğinde görüntülenen sekme"

#: libraries/config/messages.inc.php:53
msgid "Default database tab"
msgstr "Varsayılan veritabanı sekmesi"

#: libraries/config/messages.inc.php:54
msgid "Tab that is displayed when entering a server"
msgstr "Sunucu girildiğinde görüntülenen sekme"

#: libraries/config/messages.inc.php:55
msgid "Default server tab"
msgstr "Varsayılan sunucu sekmesi"

#: libraries/config/messages.inc.php:56
msgid "Tab that is displayed when entering a table"
msgstr "Tablo girildiğinde görüntülenen sekme"

#: libraries/config/messages.inc.php:57
msgid "Default table tab"
msgstr "Varsayılan tablo sekmesi"

#: libraries/config/messages.inc.php:58
msgid "Whether the table structure actions should be hidden"
msgstr "Tablo yapısı eylemlerinin gizlenip gizlenmeyeceği"

#: libraries/config/messages.inc.php:59
msgid "Hide table structure actions"
msgstr "Tablo yapısı eylemlerini gizle"

#: libraries/config/messages.inc.php:60
msgid "Show binary contents as HEX by default"
msgstr "Binari içerikleri varsayılandan HEX olarak göster"

#: libraries/config/messages.inc.php:61 libraries/display_tbl.lib.php:681
msgid "Show binary contents as HEX"
msgstr "Binari içerikleri HEX olarak göster"

#: libraries/config/messages.inc.php:62
msgid "Show database listing as a list instead of a drop down"
msgstr "Veritabanı listelemeyi aşağı açılır menü yerine liste olarak gösterir"

#: libraries/config/messages.inc.php:63
msgid "Display databases as a list"
msgstr "Veritabanlarını liste olarak görüntüle"

#: libraries/config/messages.inc.php:64
msgid "Show server listing as a list instead of a drop down"
msgstr "Sunucu listelemeyi aşağı açılır menü yerine liste olarak gösterir"

#: libraries/config/messages.inc.php:65
msgid "Display servers as a list"
msgstr "Sunucuları liste olarak görüntüle"

#: libraries/config/messages.inc.php:66
msgid ""
"Disable the table maintenance mass operations, like optimizing or repairing "
"the selected tables of a database."
msgstr ""
"Bir veritabanının seçili tablolarını uyarlama ya da onarma gibi toplu tablo "
"bakımı işlemlerini etkisizleştirir."

#: libraries/config/messages.inc.php:67
msgid "Disable multi table maintenance"
msgstr "Çoklu tablo bakımı etkisiz"

#: libraries/config/messages.inc.php:68
msgid "Edit SQL queries in popup window"
msgstr "Açılır pencere içinde SQL sorgularını düzenle"

#: libraries/config/messages.inc.php:69
msgid "Edit in window"
msgstr "Pencerede düzenle"

#: libraries/config/messages.inc.php:70
msgid "Display errors"
msgstr "Hataları göster"

#: libraries/config/messages.inc.php:71
msgid "Gather errors"
msgstr "Hataları toparla"

#: libraries/config/messages.inc.php:72
msgid ""
"Set the number of seconds a script is allowed to run ([kbd]0[/kbd] for no "
"limit)"
msgstr ""
"Betiğin çalışmasına izin verilecek saniye sayısı ayarıdır (sınırsız için "
"[kbd]0[/kbd])"

#: libraries/config/messages.inc.php:73
msgid "Maximum execution time"
msgstr "En fazla yürütme süresi"

#: libraries/config/messages.inc.php:74 prefs_manage.php:305
msgid "Save as file"
msgstr "Dosya olarak kaydet"

#: libraries/config/messages.inc.php:75 libraries/config/messages.inc.php:247
msgid "Character set of the file"
msgstr "Dosyanın karakter grubu"

#: libraries/config/messages.inc.php:76 libraries/config/messages.inc.php:92
#: tbl_gis_visualization.php:174 tbl_printview.php:336 tbl_structure.php:857
msgid "Format"
msgstr "Biçim"

#: libraries/config/messages.inc.php:77
msgid "Compression"
msgstr "Sıkıştırma"

#: libraries/config/messages.inc.php:78 libraries/config/messages.inc.php:85
#: libraries/config/messages.inc.php:93 libraries/config/messages.inc.php:97
#: libraries/config/messages.inc.php:110 libraries/config/messages.inc.php:112
#: libraries/config/messages.inc.php:145 libraries/config/messages.inc.php:148
#: libraries/config/messages.inc.php:150 libraries/export/csv.php:30
#: libraries/export/excel.php:25 libraries/export/htmlword.php:30
#: libraries/export/latex.php:72 libraries/export/ods.php:25
#: libraries/export/odt.php:58 libraries/export/texytext.php:28
msgid "Put columns names in the first row"
msgstr "İlk satır içine sütun adlarını koy"

#: libraries/config/messages.inc.php:79 libraries/config/messages.inc.php:249
#: libraries/config/messages.inc.php:256 libraries/import/csv.php:130
#: libraries/import/ldi.php:42
msgid "Columns enclosed by"
msgstr "Sütunu kapatan:"

#: libraries/config/messages.inc.php:80 libraries/config/messages.inc.php:250
#: libraries/config/messages.inc.php:257 libraries/import/csv.php:135
#: libraries/import/ldi.php:43
msgid "Columns escaped by"
msgstr "Sütunu dolduran:"

#: libraries/config/messages.inc.php:81 libraries/config/messages.inc.php:87
#: libraries/config/messages.inc.php:94 libraries/config/messages.inc.php:103
#: libraries/config/messages.inc.php:111 libraries/config/messages.inc.php:115
#: libraries/config/messages.inc.php:146 libraries/config/messages.inc.php:149
#: libraries/config/messages.inc.php:151 libraries/export/texytext.php:27
msgid "Replace NULL by"
msgstr "NULL'u bunla değiştir:"

#: libraries/config/messages.inc.php:82 libraries/config/messages.inc.php:88
msgid "Remove CRLF characters within columns"
msgstr "Sütunlardaki CRLF karakterlerini kaldır"

#: libraries/config/messages.inc.php:83 libraries/config/messages.inc.php:253
#: libraries/config/messages.inc.php:261 libraries/import/csv.php:117
#: libraries/import/ldi.php:41
msgid "Columns terminated by"
msgstr "Sütunu sonlandıran:"

#: libraries/config/messages.inc.php:84 libraries/config/messages.inc.php:248
#: libraries/import/csv.php:140 libraries/import/ldi.php:44
msgid "Lines terminated by"
msgstr "Satırı sonlandıran:"

#: libraries/config/messages.inc.php:86
msgid "Excel edition"
msgstr "Excel yapısı"

#: libraries/config/messages.inc.php:89
msgid "Database name template"
msgstr "Veritabanı adı şablonu"

#: libraries/config/messages.inc.php:90
msgid "Server name template"
msgstr "Sunucu adı şablonu"

#: libraries/config/messages.inc.php:91
msgid "Table name template"
msgstr "Tablo adı şablonu"

#: libraries/config/messages.inc.php:95 libraries/config/messages.inc.php:108
#: libraries/config/messages.inc.php:117 libraries/config/messages.inc.php:141
#: libraries/config/messages.inc.php:147 libraries/export/htmlword.php:24
#: libraries/export/latex.php:40 libraries/export/mediawiki.php:33
#: libraries/export/odt.php:32 libraries/export/sql.php:123
#: libraries/export/texytext.php:23
msgid "Dump table"
msgstr "Tabloyu dökümle"

#: libraries/config/messages.inc.php:96 libraries/export/latex.php:32
msgid "Include table caption"
msgstr "Tablo başlığını dahil et"

#: libraries/config/messages.inc.php:99 libraries/config/messages.inc.php:105
#: libraries/export/latex.php:50 libraries/export/latex.php:74
msgid "Table caption"
msgstr "Tablo başlığı"

#: libraries/config/messages.inc.php:100 libraries/config/messages.inc.php:106
msgid "Continued table caption"
msgstr "Devam eden tablo başlığı"

#: libraries/config/messages.inc.php:101 libraries/config/messages.inc.php:107
#: libraries/export/latex.php:54 libraries/export/latex.php:78
msgid "Label key"
msgstr "Etiket anahtarı"

#: libraries/config/messages.inc.php:102 libraries/config/messages.inc.php:114
#: libraries/config/messages.inc.php:138 libraries/export/odt.php:411
#: libraries/tbl_properties.inc.php:140
msgid "MIME type"
msgstr "MIME türü"

#: libraries/config/messages.inc.php:104 libraries/config/messages.inc.php:116
#: libraries/config/messages.inc.php:140 tbl_relation.php:408
msgid "Relations"
msgstr "Bağlantılar"

#: libraries/config/messages.inc.php:109
msgid "Export method"
msgstr "Dışa aktarma yöntemi"

#: libraries/config/messages.inc.php:118 libraries/config/messages.inc.php:120
msgid "Save on server"
msgstr "Sunucuda kaydet"

#: libraries/config/messages.inc.php:119 libraries/config/messages.inc.php:121
#: libraries/display_export.lib.php:193 libraries/display_export.lib.php:219
msgid "Overwrite existing file(s)"
msgstr "Mevcut dosya(ların)nın üzerine yaz"

#: libraries/config/messages.inc.php:122
msgid "Remember file name template"
msgstr "Dosya adı şablonunu hatırla"

#: libraries/config/messages.inc.php:124
msgid "Enclose table and column names with backquotes"
msgstr "Tablo ve sütun adlarını ters tırnaklarla kapattır"

#: libraries/config/messages.inc.php:125 libraries/config/messages.inc.php:268
#: libraries/display_export.lib.php:363
msgid "SQL compatibility mode"
msgstr "SQL uyumluluk kipi"

#: libraries/config/messages.inc.php:126 libraries/export/sql.php:190
msgid "<code>CREATE TABLE</code> options:"
msgstr "<code>CREATE TABLE</code> seçenekleri:"

#: libraries/config/messages.inc.php:127
msgid "Creation/Update/Check dates"
msgstr "Oluşturma/Güncelleme/Denetleme tarihleri"

#: libraries/config/messages.inc.php:128
msgid "Use delayed inserts"
msgstr "Gecikmiş eklemeleri kullan"

#: libraries/config/messages.inc.php:129 libraries/export/sql.php:81
msgid "Disable foreign key checks"
msgstr "Dış anahtar kontrolünü etkisizleştir"

#: libraries/config/messages.inc.php:132
msgid "Use hexadecimal for BLOB"
msgstr "BLOB için onaltılık düzen kullan"

#: libraries/config/messages.inc.php:134
msgid "Use ignore inserts"
msgstr "Yoksayılan eklemeleri kullan"

#: libraries/config/messages.inc.php:136
msgid "Syntax to use when inserting data"
msgstr "Veri eklenirken kullanılacak sözdizimi"

#: libraries/config/messages.inc.php:137 libraries/export/sql.php:286
msgid "Maximal length of created query"
msgstr "Oluşturulan sorgunun azami uzunluğu"

#: libraries/config/messages.inc.php:142
msgid "Export type"
msgstr "Dışa aktarma türü"

#: libraries/config/messages.inc.php:143 libraries/export/sql.php:73
msgid "Enclose export in a transaction"
msgstr "İşlem içinde dışa aktarmayı kapsa"

#: libraries/config/messages.inc.php:144
msgid "Export time in UTC"
msgstr "UTC olarak dışa aktarma zamanı"

#: libraries/config/messages.inc.php:152
msgid "Force secured connection while using phpMyAdmin"
msgstr "phpMyAdmin kullanırken güvenli bağlantıya zorlar"

#: libraries/config/messages.inc.php:153
msgid "Force SSL connection"
msgstr "SSL bağlantıya zorla"

#: libraries/config/messages.inc.php:154
msgid ""
"Sort order for items in a foreign-key dropdown box; [kbd]content[/kbd] is "
"the referenced data, [kbd]id[/kbd] is the key value"
msgstr ""
"Dış anahtar aşağı açılır kutusu içindeki öğeler için sıralama düzeni; [kbd]"
"content[/kbd] başvurulan veridir, [kbd]id[/kbd] anahtar değerdir"

#: libraries/config/messages.inc.php:155
msgid "Foreign key dropdown order"
msgstr "Dış anahtar aşağı açılır düzeni"

#: libraries/config/messages.inc.php:156
msgid "A dropdown will be used if fewer items are present"
msgstr "Eğer az öğe bulunuyorsa aşağı açılır kutu kullanılacaktır"

#: libraries/config/messages.inc.php:157
msgid "Foreign key limit"
msgstr "Dış anahtar sınırı"

#: libraries/config/messages.inc.php:158
msgid "Browse mode"
msgstr "Gözatma kipi"

#: libraries/config/messages.inc.php:159
msgid "Customize browse mode"
msgstr "Gözatma kipini özelleştirir"

#: libraries/config/messages.inc.php:161 libraries/config/messages.inc.php:163
#: libraries/config/messages.inc.php:180 libraries/config/messages.inc.php:191
#: libraries/config/messages.inc.php:193 libraries/config/messages.inc.php:221
#: libraries/config/messages.inc.php:237
msgid "Customize default options"
msgstr "Varsayılan seçenekleri özelleştirir"

#: libraries/config/messages.inc.php:162 libraries/config/setup.forms.php:243
#: libraries/config/setup.forms.php:316
#: libraries/config/user_preferences.forms.php:144
#: libraries/config/user_preferences.forms.php:215 libraries/export/csv.php:19
#: libraries/import/csv.php:22
msgid "CSV"
msgstr "CSV"

#: libraries/config/messages.inc.php:164
msgid "Developer"
msgstr "Geliştirici"

#: libraries/config/messages.inc.php:165
msgid "Settings for phpMyAdmin developers"
msgstr "phpMyAdmin geliştiricileri için ayarlar"

#: libraries/config/messages.inc.php:166
msgid "Edit mode"
msgstr "Düzenleme kipi"

#: libraries/config/messages.inc.php:167
msgid "Customize edit mode"
msgstr "Düzenleme kipini özelleştirir"

#: libraries/config/messages.inc.php:169
msgid "Export defaults"
msgstr "Dışa aktarma varsayılanları"

#: libraries/config/messages.inc.php:170
msgid "Customize default export options"
msgstr "Varsayılan dışa aktarma seçeneklerini özelleştirir"

#: libraries/config/messages.inc.php:171 libraries/config/messages.inc.php:213
#: setup/frames/menu.inc.php:17
msgid "Features"
msgstr "Özellikler"

#: libraries/config/messages.inc.php:172
msgid "General"
msgstr "Genel"

#: libraries/config/messages.inc.php:173
msgid "Set some commonly used options"
msgstr "Bazı çoğunlukla kullanılmış seçenekleri ayarla"

#: libraries/config/messages.inc.php:175
msgid "Import defaults"
msgstr "İçe aktarma varsayılanları"

#: libraries/config/messages.inc.php:176
msgid "Customize default common import options"
msgstr "Varsayılan genel içe aktarma seçeneklerini özelleştirir"

#: libraries/config/messages.inc.php:177
msgid "Import / export"
msgstr "İçe Aktar / Dışa Aktar"

#: libraries/config/messages.inc.php:178
msgid "Set import and export directories and compression options"
msgstr "İçe ve dışa aktarma dizinlerini ve sıkıştırma seçeneklerini ayarlar"

#: libraries/config/messages.inc.php:179 libraries/export/latex.php:27
msgid "LaTeX"
msgstr "LaTeX"

#: libraries/config/messages.inc.php:182
msgid "Databases display options"
msgstr "Veritabanlarının görüntü seçenekleri"

#: libraries/config/messages.inc.php:183 setup/frames/menu.inc.php:19
msgid "Navigation frame"
msgstr "Rehber çerçeve"

#: libraries/config/messages.inc.php:184
msgid "Customize appearance of the navigation frame"
msgstr "Rehber çerçevenin görünümünü özelleştirir"

#: libraries/config/messages.inc.php:185 libraries/select_server.lib.php:38
#: setup/frames/index.inc.php:117
msgid "Servers"
msgstr "Sunucular"

#: libraries/config/messages.inc.php:186
msgid "Servers display options"
msgstr "Sunucuların görüntü seçenekleri"

#: libraries/config/messages.inc.php:188
msgid "Tables display options"
msgstr "Tabloların görüntü seçenekleri"

#: libraries/config/messages.inc.php:189 setup/frames/menu.inc.php:20
msgid "Main frame"
msgstr "Ana çerçeve"

#: libraries/config/messages.inc.php:190
msgid "Microsoft Office"
msgstr "Microsoft Office"

#: libraries/config/messages.inc.php:192
msgid "Open Document"
msgstr "Open Belgesi"

#: libraries/config/messages.inc.php:194
msgid "Other core settings"
msgstr "Diğer çekirdek ayarlar"

#: libraries/config/messages.inc.php:195
msgid "Settings that didn't fit enywhere else"
msgstr "Başka hiçbir yere uymayan ayarlar"

#: libraries/config/messages.inc.php:196
msgid "Page titles"
msgstr "Sayfa başlığı"

#: libraries/config/messages.inc.php:197
msgid ""
"Specify browser's title bar text. Refer to [a@Documentation."
"html#cfg_TitleTable]documentation[/a] for magic strings that can be used to "
"get special values."
msgstr ""
"Tarayıcının başlık çubuğu metnini belirler. Özel değerleri almakta "
"kullanılabilecek sihirli dizgiler için [a@Documentation.html#cfg_TitleTable]"
"belgeden[/a] yararlanın."

#: libraries/config/messages.inc.php:198
#: libraries/navigation_header.inc.php:74
#: libraries/navigation_header.inc.php:76
msgid "Query window"
msgstr "Sorgu penceresi"

#: libraries/config/messages.inc.php:199
msgid "Customize query window options"
msgstr "Sorgu penceresi seçeneklerini özelleştirir"

#: libraries/config/messages.inc.php:200
msgid "Security"
msgstr "Güvenlik"

#: libraries/config/messages.inc.php:201
msgid ""
"Please note that phpMyAdmin is just a user interface and its features do not "
"limit MySQL"
msgstr ""
"Lütfen unutmayın, phpMyAdmin sadece bir arabirimdir ve özellikleri MySQL'i "
"sınırlandırmaz"

#: libraries/config/messages.inc.php:202
msgid "Basic settings"
msgstr "Temel ayarlar"

#: libraries/config/messages.inc.php:203
msgid "Authentication"
msgstr "Kimlik doğrulama"

#: libraries/config/messages.inc.php:204
msgid "Authentication settings"
msgstr "Kimlik doğrulama ayarları"

#: libraries/config/messages.inc.php:205
msgid "Server configuration"
msgstr "Sunucu yapılandırması"

#: libraries/config/messages.inc.php:206
msgid ""
"Advanced server configuration, do not change these options unless you know "
"what they are for"
msgstr ""
"Gelişmiş sunucu yapılandırması, ne için olduklarını bilmedikçe bu "
"seçenekleri değiştirmeyin"

#: libraries/config/messages.inc.php:207
msgid "Enter server connection parameters"
msgstr "Sunucu bağlantı parametrelerini girin"

#: libraries/config/messages.inc.php:208
msgid "Configuration storage"
msgstr "Yapılandırma depolama"

#: libraries/config/messages.inc.php:209
msgid ""
"Configure phpMyAdmin configuration storage to gain access to additional "
"features, see [a@Documentation.html#linked-tables]phpMyAdmin configuration "
"storage[/a] in documentation"
msgstr ""
"İlave özelliklere erişim kazanmak için phpMyAdmin yapılandırma depolamasını "
"yapılandırır, belgelerde [a@Documentation.html#linked-tables]phpMyAdmin "
"yapılandırma depolama[/a] kısmına bakın"

#: libraries/config/messages.inc.php:210
msgid "Changes tracking"
msgstr "Değişiklikleri izleme"

#: libraries/config/messages.inc.php:211
msgid ""
"Tracking of changes made in database. Requires the phpMyAdmin configuration "
"storage."
msgstr ""
"Veritabanında yapılan değişiklikleri izleme. phpMyAdmin yapılandırma "
"depolaması gerekir."

#: libraries/config/messages.inc.php:212
msgid "Customize export options"
msgstr "Dışa aktarma seçeneklerini özelleştir"

#: libraries/config/messages.inc.php:214
msgid "Customize import defaults"
msgstr "İçe aktarma varsayılanlarını özelleştir"

#: libraries/config/messages.inc.php:215
msgid "Customize navigation frame"
msgstr "Rehber çerçeveyi özelleştir"

#: libraries/config/messages.inc.php:216
msgid "Customize main frame"
msgstr "Ana çerçeveyi özelleştir"

#: libraries/config/messages.inc.php:217 libraries/config/messages.inc.php:222
#: setup/frames/menu.inc.php:18
msgid "SQL queries"
msgstr "SQL sorguları"

#: libraries/config/messages.inc.php:219
msgid "SQL Query box"
msgstr "SQL Sorgu kutusu"

#: libraries/config/messages.inc.php:220
msgid "Customize links shown in SQL Query boxes"
msgstr "SQL Sorgu kutularında gösterilecek bağlantıları özelleştirir"

#: libraries/config/messages.inc.php:223
msgid "SQL queries settings"
msgstr "SQL sorguları ayarları"

#: libraries/config/messages.inc.php:224
msgid "SQL Validator"
msgstr "SQL Onaylayıcı"

#: libraries/config/messages.inc.php:225
msgid ""
"If you wish to use the SQL Validator service, you should be aware that "
"[strong]all SQL statements are stored anonymously for statistical purposes[/"
"strong].[br][em][a@http://sqlvalidator.mimer.com/]Mimer SQL Validator[/a], "
"Copyright 2002 Upright Database Technology. All rights reserved.[/em]"
msgstr ""
"Eğer SQL Onaylayıcı hizmetini kullanmak isterseniz, [strong]tüm SQL "
"ifadelerinin istatistiksel amaç için isimsiz olarak saklanacağının[/strong] "
"farkında olmalısınız.[br][em][a@http://sqlvalidator.mimer.com/]Mimer SQL "
"Onaylayıcı[/a], Telif Hakkı 2002 Upright Database Technology. Tüm hakları "
"saklıdır.[/em]"

#: libraries/config/messages.inc.php:226
msgid "Startup"
msgstr "Başlangıç"

#: libraries/config/messages.inc.php:227
msgid "Customize startup page"
msgstr "Başlangıç sayfasını özelleştirir"

#: libraries/config/messages.inc.php:228
msgid "Database structure"
msgstr "Veritabanı yapısı"

#: libraries/config/messages.inc.php:229
msgid "Choose which details to show in the database structure (list of tables)"
msgstr ""
"Hangi ayrıntıların veritabanı yapısında (tabloların listesi) gösterileceğini "
"seçin"

#: libraries/config/messages.inc.php:230
msgid "Table structure"
msgstr "Tablo yapısı"

#: libraries/config/messages.inc.php:231
msgid "Settings for the table structure (list of columns)"
msgstr "Tablo yapısı (sütunların listesi) için ayarlar"

#: libraries/config/messages.inc.php:232
msgid "Tabs"
msgstr "Sekmeler"

#: libraries/config/messages.inc.php:233
msgid "Choose how you want tabs to work"
msgstr "Sekmelerin nasıl çalışmasını istiyorsanız seçin"

#: libraries/config/messages.inc.php:234
msgid "Text fields"
msgstr "Metin alanları"

#: libraries/config/messages.inc.php:235
msgid "Customize text input fields"
msgstr "Metin girdi alanlarını özelleştirir"

#: libraries/config/messages.inc.php:236 libraries/export/texytext.php:18
msgid "Texy! text"
msgstr "Texy! metni"

#: libraries/config/messages.inc.php:238
msgid "Warnings"
msgstr "Uyarılar"

#: libraries/config/messages.inc.php:239
msgid "Disable some of the warnings shown by phpMyAdmin"
msgstr "phpMyAdmin tarafından gösterilen bazı uyarılar etkisiz"

#: libraries/config/messages.inc.php:240
msgid ""
"Enable [a@http://en.wikipedia.org/wiki/Gzip]gzip[/a] compression for import "
"and export operations"
msgstr ""
"İçe ve dışa aktarma işlemleri için [a@http://en.wikipedia.org/wiki/Gzip]gzip"
"[/a] sıkıştırma etkin"

#: libraries/config/messages.inc.php:241
msgid "GZip"
msgstr "GZip"

#: libraries/config/messages.inc.php:242
msgid "Extra parameters for iconv"
msgstr "Iconv için ilave parametreler"

#: libraries/config/messages.inc.php:243
msgid ""
"If enabled, phpMyAdmin continues computing multiple-statement queries even "
"if one of the queries failed"
msgstr ""
"Eğer etkinleştirilirse, phpMyAdmin çoklu ifade sorgularını hesaplamaya devam "
"eder, eğer sorgulardan biri başarısız olsa bile"

#: libraries/config/messages.inc.php:244
msgid "Ignore multiple statement errors"
msgstr "Çoklu ifade hatalarını yoksay"

#: libraries/config/messages.inc.php:245
msgid ""
"Allow interrupt of import in case script detects it is close to time limit. "
"This might be good way to import large files, however it can break "
"transactions."
msgstr ""
"Betiğin zaman sınırına yaklaşıldığını algılaması durumunda içe aktarımı "
"kesmeye izin verir. Bu büyük dosyaları içe aktarmak için iyi bir yol "
"olabilir, ancak bu işlemleri bozabilir."

#: libraries/config/messages.inc.php:246
msgid "Partial import: allow interrupt"
msgstr "Kısmi içe aktarma: yarıda kesmeye izin ver"

#: libraries/config/messages.inc.php:251 libraries/config/messages.inc.php:258
#: libraries/import/csv.php:41 libraries/import/ldi.php:40
msgid "Do not abort on INSERT error"
msgstr "EKLEME hatasında durdurma"

#: libraries/config/messages.inc.php:252 libraries/config/messages.inc.php:260
#: libraries/import/csv.php:36 libraries/import/ldi.php:39
msgid "Replace table data with file"
msgstr "Tablo verisini dosya ile değiştir"

#: libraries/config/messages.inc.php:254
msgid ""
"Default format; be aware that this list depends on location (database, "
"table) and only SQL is always available"
msgstr ""
"Varsayılan biçim; bu liste yerine göre (veritabanı, tablo) değişir ve sadece "
"her zaman SQL vardır"

#: libraries/config/messages.inc.php:255
msgid "Format of imported file"
msgstr "İçe aktarılmış dosyanın biçimi"

#: libraries/config/messages.inc.php:259 libraries/import/ldi.php:46
msgid "Use LOCAL keyword"
msgstr "YEREL anahtar kelime kullan"

#: libraries/config/messages.inc.php:262 libraries/config/messages.inc.php:270
#: libraries/config/messages.inc.php:271
msgid "Column names in first row"
msgstr "İlk satır içindeki sütun adları"

#: libraries/config/messages.inc.php:263 libraries/import/ods.php:34
msgid "Do not import empty rows"
msgstr "Boş satırları içe aktarma"

#: libraries/config/messages.inc.php:264
msgid "Import currencies ($5.00 to 5.00)"
msgstr "Parasalları içe aktar ($5.00'ı 5.00'a)"

#: libraries/config/messages.inc.php:265
msgid "Import percentages as proper decimals (12.00% to .12)"
msgstr "Yüzdeleri doğru ondalık olarak içe aktar (%12.00'ı .12'ye)"

#: libraries/config/messages.inc.php:266
msgid "Number of queries to skip from start"
msgstr "Başlangıçtan atlanacak sorgu sayısı"

#: libraries/config/messages.inc.php:267
msgid "Partial import: skip queries"
msgstr "Kısmi içe aktarma: sorguları atla"

#: libraries/config/messages.inc.php:269
msgid "Do not use AUTO_INCREMENT for zero values"
msgstr "Sıfır değerleri için AUTO_INCREMENT değeri kullanma"

#: libraries/config/messages.inc.php:272
msgid "Initial state for sliders"
msgstr "Kaydırıcılar için başlangıç durumu"

#: libraries/config/messages.inc.php:273
msgid "How many rows can be inserted at one time"
msgstr "Bir defada kaç tane satır eklenebileceğidir"

#: libraries/config/messages.inc.php:274
msgid "Number of inserted rows"
msgstr "Eklenmiş satır sayısı"

#: libraries/config/messages.inc.php:275
msgid "Target for quick access icon"
msgstr "Hızlı erişim simgesi için hedef"

#: libraries/config/messages.inc.php:276
msgid "Show logo in left frame"
msgstr "Logoyu sol çerçevede göster"

#: libraries/config/messages.inc.php:277
msgid "Display logo"
msgstr "Logoyu görüntüle"

#: libraries/config/messages.inc.php:278
msgid "Display server choice at the top of the left frame"
msgstr "Sunucu seçimini sol çerçevenin en üstünde görüntüler"

#: libraries/config/messages.inc.php:279
msgid "Display servers selection"
msgstr "Sunucu seçimlerini görüntüle"

#: libraries/config/messages.inc.php:280
msgid "Minimum number of tables to display the table filter box"
msgstr "Tablo süzgeci kutusunu görüntülemek için en az tablo sayısıdır"

#: libraries/config/messages.inc.php:281
msgid "String that separates databases into different tree levels"
msgstr "Veritabanlarını farklı ağaç seviyelerine ayıran dizgidir"

#: libraries/config/messages.inc.php:282
msgid "Database tree separator"
msgstr "Veritabanı ağaç ayıracı"

#: libraries/config/messages.inc.php:283
msgid ""
"Only light version; display databases in a tree (determined by the separator "
"defined below)"
msgstr ""
"Sadece sade sürümde; veritabanları ağaç içinde görüntülenir (aşağıda "
"tanımlanan ayıraçlar tarafından belirlenir)"

#: libraries/config/messages.inc.php:284
msgid "Display databases in a tree"
msgstr "Veritabanlarını ağaç içinde görüntüle"

#: libraries/config/messages.inc.php:285
msgid "Disable this if you want to see all databases at once"
msgstr ""
"Eğer tüm veritabanlarını bir kerede görmek isterseniz bunu etkisizleştirin"

#: libraries/config/messages.inc.php:286
msgid "Use light version"
msgstr "Sade sürümü kullan"

#: libraries/config/messages.inc.php:287
msgid "Maximum table tree depth"
msgstr "En fazla tablo ağacı derinliği"

#: libraries/config/messages.inc.php:288
msgid "String that separates tables into different tree levels"
msgstr "Tabloları farklı ağaç seviyelerine ayıran dizgidir"

#: libraries/config/messages.inc.php:289
msgid "Table tree separator"
msgstr "Tablo ağacı ayıracı"

#: libraries/config/messages.inc.php:290
msgid "URL where logo in the navigation frame will point to"
msgstr "Rehber çerçevedeki logoyu işaret eden URL"

#: libraries/config/messages.inc.php:291
msgid "Logo link URL"
msgstr "Logo bağlantısı URL'si"

#: libraries/config/messages.inc.php:292
msgid ""
"Open the linked page in the main window ([kbd]main[/kbd]) or in a new one "
"([kbd]new[/kbd])"
msgstr ""
"Bağlantılı sayfayı ana pencerede ([kbd]main[/kbd]) veya yeni bir tanede "
"([kbd]new[/kbd]) açar"

#: libraries/config/messages.inc.php:293
msgid "Logo link target"
msgstr "Logo bağlantısı hedefi"

#: libraries/config/messages.inc.php:294
msgid "Highlight server under the mouse cursor"
msgstr "Fare imleci altında sunucuyu vurgula"

#: libraries/config/messages.inc.php:295
msgid "Enable highlighting"
msgstr "Vurgulamalar etkin"

#: libraries/config/messages.inc.php:296
msgid "Maximum number of recently used tables; set 0 to disable"
msgstr ""
"En fazla son kullanılan tablo sayısıdır; etkisizleştirmek için 0'a ayarlayın"

#: libraries/config/messages.inc.php:297
msgid "Recently used tables"
msgstr "Son kullanılan tablolar"

#: libraries/config/messages.inc.php:298
msgid ""
"Maximum number of characters shown in any non-numeric column on browse view"
msgstr ""
"Gözat görünümünde herhangi bir sayısal olmayan sütunda gösterilen en fazla "
"karakter sayısıdır"

#: libraries/config/messages.inc.php:299
msgid "Limit column characters"
msgstr "Sütun karakterlerini sınırlandır"

#: libraries/config/messages.inc.php:300
msgid ""
"If TRUE, logout deletes cookies for all servers; when set to FALSE, logout "
"only occurs for the current server. Setting this to FALSE makes it easy to "
"forget to log out from other servers when connected to multiple servers."
msgstr ""
"Eğer TRUE ise, oturum kapatma tüm sunucuların tanımlama bilgilerini siler; "
"eğer FALSE'a ayarlıysa, oturum kapatma sadece şu anki sunucunun tanımlama "
"bilgisini siler. Bunu FALSE'a ayarlamak çoklu sunuculara bağlandığınızda "
"diğer sunuculardan oturumu kapatmayı unutmanızı kolaylaştırır."

#: libraries/config/messages.inc.php:301
msgid "Delete all cookies on logout"
msgstr "Oturum kapatmada tüm tanımlama bilgilerini sil"

#: libraries/config/messages.inc.php:302
msgid ""
"Define whether the previous login should be recalled or not in cookie "
"authentication mode"
msgstr ""
"Tanımlama bilgisi kimlik doğrulaması kipinde önceki açılan oturumun "
"hatırlanıp hatırlanmayacağını tanımlar"

#: libraries/config/messages.inc.php:303
msgid "Recall user name"
msgstr "Kullanıcı adını hatırla"

#: libraries/config/messages.inc.php:304
msgid ""
"Defines how long (in seconds) a login cookie should be stored in browser. "
"The default of 0 means that it will be kept for the existing session only, "
"and will be deleted as soon as you close the browser window. This is "
"recommended for non-trusted environments."
msgstr ""
"Oturum açma tanımlama bilgisinin ne kadar (saniye olarak) tarayıcıda "
"saklanacağını tanımlar. Varsayılan 0 değeri anlamı sadece var olan oturum "
"için tutulacağıdır, ve tarayıcı penceresini kapatır kapatmaz silinecektir. "
"Bu güvenli olmayan ortamlar için önerilir."

#: libraries/config/messages.inc.php:305
msgid "Login cookie store"
msgstr "Oturum açma tanımlama bilgisi saklama"

#: libraries/config/messages.inc.php:306
msgid "Define how long (in seconds) a login cookie is valid"
msgstr ""
"Oturum açma tanımlama bilgisinin ne kadar (saniye cinsinden) geçerli "
"olacağını tanımlar"

#: libraries/config/messages.inc.php:307
msgid "Login cookie validity"
msgstr "Oturum açma tanımlama bilgisi geçerliliği"

#: libraries/config/messages.inc.php:308
msgid "Double size of textarea for LONGTEXT columns"
msgstr "LONGTEXT sütunları için metin alanın iki katı boyutu"

#: libraries/config/messages.inc.php:309
msgid "Bigger textarea for LONGTEXT"
msgstr "LONGTEXT için en büyük metin alanı"

#: libraries/config/messages.inc.php:310
msgid "Maximum number of characters used when a SQL query is displayed"
msgstr "SQL sorgusu görüntülendiğinde kullanılan en fazla karakter sayısıdır"

#: libraries/config/messages.inc.php:311
msgid "Maximum displayed SQL length"
msgstr "En fazla görüntülenecek SQL uzunluğu"

#: libraries/config/messages.inc.php:312 libraries/config/messages.inc.php:317
#: libraries/config/messages.inc.php:344
msgid "Users cannot set a higher value"
msgstr "Kullanıcılar yüksek değer ayarlayamazlar"

#: libraries/config/messages.inc.php:313
msgid "Maximum number of databases displayed in left frame and database list"
msgstr ""
"Sol çerçevede ve veritabanı listesinde görüntülenecek olan en fazla "
"veritabanı sayısıdır"

#: libraries/config/messages.inc.php:314
msgid "Maximum databases"
msgstr "En fazla veritabanı"

#: libraries/config/messages.inc.php:315
msgid ""
"Number of rows displayed when browsing a result set. If the result set "
"contains more rows, &quot;Previous&quot; and &quot;Next&quot; links will be "
"shown."
msgstr ""
"Sonuç grubuna göz atarken görüntülenecek satır sayısıdır. Eğer sonuç grubu "
"daha fazla satır içeriyorsa, &quot;Önceki&quot; ve &quot;Sonraki&quot; "
"bağlantıları gösterilecektir."

#: libraries/config/messages.inc.php:316
msgid "Maximum number of rows to display"
msgstr "Görüntülemek için en fazla satır sayısı"

#: libraries/config/messages.inc.php:318
msgid "Maximum number of tables displayed in table list"
msgstr "Tablo listesinde görüntülenecek olan en fazla tablo sayısıdır"

#: libraries/config/messages.inc.php:319
msgid "Maximum tables"
msgstr "En fazla tablo"

#: libraries/config/messages.inc.php:320
msgid ""
"Disable the default warning that is displayed if mcrypt is missing for "
"cookie authentication"
msgstr ""
"Eğer tanımlama bilgisi kimlik doğrulaması için mcrypt eksikse, gösterilen "
"varsayılan uyarıyı etkisizleştir"

#: libraries/config/messages.inc.php:321
msgid "mcrypt warning"
msgstr "mcrypt uyarısı"

#: libraries/config/messages.inc.php:322
msgid ""
"The number of bytes a script is allowed to allocate, eg. [kbd]32M[/kbd] "
"([kbd]0[/kbd] for no limit)"
msgstr ""
"Betiğe ayrılması için izin verilecek bayt sayısıdır, örn. [kbd]32M[/kbd] "
"(sınırsız için [kbd]0[/kbd])"

#: libraries/config/messages.inc.php:323
msgid "Memory limit"
msgstr "Bellek sınırı"

#: libraries/config/messages.inc.php:324
msgid "These are Edit, Copy and Delete links"
msgstr "Bunlar Düzenle, Kopyala ve Sil bağlantılarıdır"

#: libraries/config/messages.inc.php:325
msgid "Where to show the table row links"
msgstr "Tablo satır bağlantılarının nerede gösterileceği"

#: libraries/config/messages.inc.php:326
msgid "Use natural order for sorting table and database names"
msgstr "Tablo ve veritabanı adlarını sıralamak için doğal sıra kullan"

#: libraries/config/messages.inc.php:327
msgid "Natural order"
msgstr "Doğal sıra"

#: libraries/config/messages.inc.php:328 libraries/config/messages.inc.php:338
msgid "Use only icons, only text or both"
msgstr "Sadece simgeleri, sadece metni veya her ikisinide kullanır"

#: libraries/config/messages.inc.php:329
msgid "Iconic navigation bar"
msgstr "Sembolik rehber çubuğu"

#: libraries/config/messages.inc.php:330
msgid "use GZip output buffering for increased speed in HTTP transfers"
msgstr ""
"HTTP aktarımlarındaki arttırılmış hız için GZip çıktı arabellekleme kullanımı"

#: libraries/config/messages.inc.php:331
msgid "GZip output buffering"
msgstr "GZip çıktı arabellekleme"

#: libraries/config/messages.inc.php:332
msgid ""
"[kbd]SMART[/kbd] - i.e. descending order for columns of type TIME, DATE, "
"DATETIME and TIMESTAMP, ascending order otherwise"
msgstr ""
"[kbd]SMART[/kbd] - yani TIME, DATE, DATETIME ve TIMESTAMP türü sütunları "
"için büyükten küçüğe sıralama, aksi halde küçükten büyüğe sıralama"

#: libraries/config/messages.inc.php:333
msgid "Default sorting order"
msgstr "Varsayılan sıralama düzeni"

#: libraries/config/messages.inc.php:334
msgid "Use persistent connections to MySQL databases"
msgstr "MySQL veritabanlarına sürekli bağlantı kullanımı"

#: libraries/config/messages.inc.php:335
msgid "Persistent connections"
msgstr "Sürekli bağlantılar"

#: libraries/config/messages.inc.php:336
msgid ""
"Disable the default warning that is displayed on the database details "
"Structure page if any of the required tables for the phpMyAdmin "
"configuration storage could not be found"
msgstr ""
"Eğer phpMyAdmin yapılandırma depolaması için gerekli tablolardan herhangi "
"biri bulunamazsa, veritabanı ayrıntıları Yapı sayfasında gösterilen "
"varsayılan uyarıyı etkisizleştir"

#: libraries/config/messages.inc.php:337
msgid "Missing phpMyAdmin configuration storage tables"
msgstr "Eksik phpMyAdmin yapılandırma depolama tabloları"

#: libraries/config/messages.inc.php:339
msgid "Iconic table operations"
msgstr "Sembolik tablo işlemleri"

#: libraries/config/messages.inc.php:340
msgid "Disallow BLOB and BINARY columns from editing"
msgstr "BLOB ve BINARY sütunlarını düzenlemeye izin vermez"

#: libraries/config/messages.inc.php:341
msgid "Protect binary columns"
msgstr "Binari sütunlarını koru"

#: libraries/config/messages.inc.php:342
msgid ""
"Enable if you want DB-based query history (requires phpMyAdmin configuration "
"storage). If disabled, this utilizes JS-routines to display query history "
"(lost by window close)."
msgstr ""
"Eğer VT-tabanlı sorgu geçmişi istiyorsanız etkinleştirin (phpMyAdmin "
"yapılandırma depolaması gerektirir). Eğer etkisizleştirilirse, sorgu "
"geçmişini görüntülemek için bu, JS-yordamlarından yararlanır (pencerenin "
"kapatılmasıyla kaybolur)."

#: libraries/config/messages.inc.php:343
msgid "Permanent query history"
msgstr "Kalıcı sorgu geçmişi"

#: libraries/config/messages.inc.php:345
msgid "How many queries are kept in history"
msgstr "Geçmişte ne kadar sorgu tutulacağıdır"

#: libraries/config/messages.inc.php:346
msgid "Query history length"
msgstr "Sorgu geçmişi uzunluğu"

#: libraries/config/messages.inc.php:347
msgid "Tab displayed when opening a new query window"
msgstr "Yeni bir sorgu penceresi açıldığında görüntülenen sekme"

#: libraries/config/messages.inc.php:348
msgid "Default query window tab"
msgstr "Varsayılan sorgu penceresi sekmesi"

#: libraries/config/messages.inc.php:349
msgid "Query window height (in pixels)"
msgstr "Sorgu penceresi yüksekliği (piksel olarak)"

#: libraries/config/messages.inc.php:350
msgid "Query window height"
msgstr "Sorgu penceresi yüksekliği"

#: libraries/config/messages.inc.php:351
msgid "Query window width (in pixels)"
msgstr "Sorgu penceresi genişliği (piksel olarak)"

#: libraries/config/messages.inc.php:352
msgid "Query window width"
msgstr "Sorgu penceresi genişliği"

#: libraries/config/messages.inc.php:353
msgid "Select which functions will be used for character set conversion"
msgstr "Karakter grubu dönüştürme için kullanılacak olan işlevleri seçin"

#: libraries/config/messages.inc.php:354
msgid "Recoding engine"
msgstr "Kaydetme motoru"

#: libraries/config/messages.inc.php:355
msgid "When browsing tables, the sorting of each table is remembered"
msgstr "Tablolara gözatılırken her tablonun sıralaması hatırlanır"

#: libraries/config/messages.inc.php:356
msgid "Remember table's sorting"
msgstr "Tablonun sıralamasını hatırla"

#: libraries/config/messages.inc.php:357
msgid "Repeat the headers every X cells, [kbd]0[/kbd] deactivates this feature"
msgstr ""
"Her X hücrede başlığı tekrarla, [kbd]0[/kbd] bu özelliği devre dışı bırakır"

#: libraries/config/messages.inc.php:358
msgid "Repeat headers"
msgstr "Başlıkları tekrarla"

#: libraries/config/messages.inc.php:359
msgid "Show help button instead of Documentation text"
msgstr "Belge metni yerine yardım düğmesi göster"

#: libraries/config/messages.inc.php:360
msgid "Show help button"
msgstr "Yardım düğmesi göster"

#: libraries/config/messages.inc.php:362
msgid "Save all edited cells at once"
msgstr "Bir defada tüm düzenlenen hücreleri kaydet"

#: libraries/config/messages.inc.php:363
msgid "Directory where exports can be saved on server"
msgstr "Dışa aktarmaların sunucu üzerinde kaydedilebileceği dizin"

#: libraries/config/messages.inc.php:364
msgid "Save directory"
msgstr "Kayıt dizini"

#: libraries/config/messages.inc.php:365
msgid "Leave blank if not used"
msgstr "Eğer kullanılmayacaksa boş bırakın"

#: libraries/config/messages.inc.php:366
msgid "Host authorization order"
msgstr "Anamakine izin düzeni"

#: libraries/config/messages.inc.php:367
msgid "Leave blank for defaults"
msgstr "Varsayılan için boş bırakın"

#: libraries/config/messages.inc.php:368
msgid "Host authorization rules"
msgstr "Anamakine izin kuralları"

#: libraries/config/messages.inc.php:369
msgid "Allow logins without a password"
msgstr "Parolasız oturum açmaya izin ver"

#: libraries/config/messages.inc.php:370
msgid "Allow root login"
msgstr "Root oturumu açmaya izin ver"

#: libraries/config/messages.inc.php:371
msgid "HTTP Basic Auth Realm name to display when doing HTTP Auth"
msgstr ""
"HTTP Kimlik Doğrulaması yaparken görüntülemek için Basit Kimlik Doğrulaması "
"alan adı"

#: libraries/config/messages.inc.php:372
msgid "HTTP Realm"
msgstr "HTTP Alanı"

#: libraries/config/messages.inc.php:373
msgid ""
"The path for the config file for [a@http://swekey.com]SweKey hardware "
"authentication[/a] (not located in your document root; suggested: /etc/"
"swekey.conf)"
msgstr ""
"[a@http://swekey.com]SweKey donanımsal kimlik doğrulama[/a] için "
"yapılandırma dosyası yolu (belge kök klasörünüzde yer almaz; önerilen: /etc/"
"swekey.conf)"

#: libraries/config/messages.inc.php:374
msgid "SweKey config file"
msgstr "SweKey yapılandırma dosyası"

#: libraries/config/messages.inc.php:375
msgid "Authentication method to use"
msgstr "Kullanmak için kimlik doğrulama yöntemi"

#: libraries/config/messages.inc.php:376 setup/frames/index.inc.php:136
msgid "Authentication type"
msgstr "Kimlik doğrulama türü"

#: libraries/config/messages.inc.php:377
msgid ""
"Leave blank for no [a@http://wiki.phpmyadmin.net/pma/bookmark]bookmark[/a] "
"support, suggested: [kbd]pma_bookmark[/kbd]"
msgstr ""
"[a@http://wiki.phpmyadmin.net/pma/bookmark]Yer imi[/a] desteği istenmiyorsa "
"boş bırakın, varsayılan: [kbd]pma_bookmark[/kbd]"

#: libraries/config/messages.inc.php:378
msgid "Bookmark table"
msgstr "Yer imi tablosu"

#: libraries/config/messages.inc.php:379
msgid ""
"Leave blank for no column comments/mime types, suggested: [kbd]"
"pma_column_info[/kbd]"
msgstr ""
"Sütun yorumları/mime türleri istenmiyorsa boş bırakın, varsayılan: [kbd]"
"pma_column_info[/kbd]"

#: libraries/config/messages.inc.php:380
msgid "Column information table"
msgstr "Sütun bilgisi tablosu"

#: libraries/config/messages.inc.php:381
msgid "Compress connection to MySQL server"
msgstr "MySQL sunucusu bağlantısını sıkıştırır"

#: libraries/config/messages.inc.php:382
msgid "Compress connection"
msgstr "Bağlantıyı sıkıştır"

#: libraries/config/messages.inc.php:383
msgid "How to connect to server, keep [kbd]tcp[/kbd] if unsure"
msgstr ""
"Sunucuya nasıl bağlanılacağıdır, eğer emin değilseniz [kbd]tcp[/kbd] olarak "
"bırakın"

#: libraries/config/messages.inc.php:384
msgid "Connection type"
msgstr "Bağlantı türü"

#: libraries/config/messages.inc.php:385
msgid "Control user password"
msgstr "Denetim kullanıcısı parolası"

#: libraries/config/messages.inc.php:386
msgid ""
"A special MySQL user configured with limited permissions, more information "
"available on [a@http://wiki.phpmyadmin.net/pma/controluser]wiki[/a]"
msgstr ""
"Sınırlı izinlerle yapılandırılmış özel MySQL kullanıcısıdır, daha fazla "
"bilgi [a@http://wiki.phpmyadmin.net/pma/controluser]wiki[/a]'de mevcuttur"

#: libraries/config/messages.inc.php:387
msgid "Control user"
msgstr "Denetim kullanıcısı"

#: libraries/config/messages.inc.php:388
msgid ""
"An alternate host to hold the configuration storage; leave blank to use the "
"already defined host"
msgstr ""
"Yapılandırma depolamasını tutmak için alternatif anamakine; zaten "
"tanımlanmış anamakineyi kullanmak için boş bırakın"

#: libraries/config/messages.inc.php:389
msgid "Control host"
msgstr "Denetim anamakinesi"

#: libraries/config/messages.inc.php:390
msgid "Count tables when showing database list"
msgstr "Veritabanı listesini gösterirken tabloları sayar"

#: libraries/config/messages.inc.php:391
msgid "Count tables"
msgstr "Tabloları say"

#: libraries/config/messages.inc.php:392
msgid ""
"Leave blank for no Designer support, suggested: [kbd]pma_designer_coords[/"
"kbd]"
msgstr ""
"Tasarımcı desteği istenmiyorsa boş bırakın, varsayılan: [kbd]"
"pma_designer_coords[/kbd]"

#: libraries/config/messages.inc.php:393
msgid "Designer table"
msgstr "Tasarımcı tablosu"

#: libraries/config/messages.inc.php:394
msgid ""
"More information on [a@http://sf.net/support/tracker.php?aid=1849494]PMA bug "
"tracker[/a] and [a@http://bugs.mysql.com/19588]MySQL Bugs[/a]"
msgstr ""
"[a@http://sf.net/support/tracker.php?aid=1849494]PMA hata izleyici[/a] ve "
"[a@http://bugs.mysql.com/19588]MySQL Hataları[/a] üzerine daha fazla bilgi"

#: libraries/config/messages.inc.php:395
msgid "Disable use of INFORMATION_SCHEMA"
msgstr "INFORMATION_SCHEMA kullanımı etkisiz"

#: libraries/config/messages.inc.php:396
msgid "What PHP extension to use; you should use mysqli if supported"
msgstr ""
"Kullanmak için hangi PHP uzantısı; Eğer destekleniyorsa mysqli "
"kullanmalısınız"

#: libraries/config/messages.inc.php:397
msgid "PHP extension to use"
msgstr "Kullanmak için PHP uzantısı"

#: libraries/config/messages.inc.php:398
msgid "Hide databases matching regular expression (PCRE)"
msgstr "Düzenli anlatıma (PCRE) uyan veritabanlarını gizler"

#: libraries/config/messages.inc.php:399
msgid "Hide databases"
msgstr "Veritabanlarını gizle"

#: libraries/config/messages.inc.php:400
msgid ""
"Leave blank for no SQL query history support, suggested: [kbd]pma_history[/"
"kbd]"
msgstr ""
"SQL sorgu geçmişi desteği istenmiyorsa boş bırakın, varsayılan: [kbd]"
"pma_history[/kbd]"

#: libraries/config/messages.inc.php:401
msgid "SQL query history table"
msgstr "SQL sorgu geçmişi tablosu"

#: libraries/config/messages.inc.php:402
msgid "Hostname where MySQL server is running"
msgstr "MySQL sunucusunun çalıştığı anamakine"

#: libraries/config/messages.inc.php:403
msgid "Server hostname"
msgstr "Sunucu anamakine adı"

#: libraries/config/messages.inc.php:404
msgid "Logout URL"
msgstr "Oturum kapatma URL'si"

#: libraries/config/messages.inc.php:405
msgid ""
"Limits number of table preferences which are stored in database, the oldest "
"records are automatically removed"
msgstr ""
"Veritabanında saklanan tablo tercihlerinin sayısını sınırlandırır, en eski "
"kayıtlar otomatik olarak kaldırılır"

#: libraries/config/messages.inc.php:406
msgid "Maximal number of table preferences to store"
msgstr "Saklamak için en fazla tablo tercihleri sayısıdır"

#: libraries/config/messages.inc.php:407
msgid "Try to connect without password"
msgstr "Parolasız bağlanmayı dener"

#: libraries/config/messages.inc.php:408
msgid "Connect without password"
msgstr "Parolasız bağlan"

#: libraries/config/messages.inc.php:409
msgid ""
"You can use MySQL wildcard characters (% and _), escape them if you want to "
"use their literal instances, i.e. use [kbd]'my\\_db'[/kbd] and not "
"[kbd]'my_db'[/kbd]. Using this option you can sort database list, just enter "
"their names in order and use [kbd]*[/kbd] at the end to show the rest in "
"alphabetical order."
msgstr ""
"MySQL joker karakterleri (% ve _) kullanabilirsiniz, eğer bunların aslına "
"uygun örneklerini kullanmak istiyorsanız bundan kaçının, yani [kbd]'my"
"\\_db'[/kbd] kullanın ve [kbd]'my_db'[/kbd] kullanmayın. Bu seçeneği "
"kullanarak veritabanı listesini sıralayabilirsiniz, sadece adlarını sıralı "
"girin ve geri kalanını alfabetik sırada göstermek için sonunda [kbd]*[/kbd] "
"kullanın."

#: libraries/config/messages.inc.php:410
msgid "Show only listed databases"
msgstr "Sadece listelenmiş veritabanları göster"

#: libraries/config/messages.inc.php:411 libraries/config/messages.inc.php:452
msgid "Leave empty if not using config auth"
msgstr "Eğer yapılandırma kimlik doğrulaması kullanılmıyorsa boş bırakın"

#: libraries/config/messages.inc.php:412
msgid "Password for config auth"
msgstr "Yapılandırma kimlik den. için parola"

#: libraries/config/messages.inc.php:413
msgid ""
"Leave blank for no PDF schema support, suggested: [kbd]pma_pdf_pages[/kbd]"
msgstr ""
"PDF şeması desteği istenmiyorsa boş bırakın, varsayılan: [kbd]pma_pdf_pages[/"
"kbd]"

#: libraries/config/messages.inc.php:414
msgid "PDF schema: pages table"
msgstr "PDF şeması: sayfalar tablosu"

#: libraries/config/messages.inc.php:415
msgid ""
"Database used for relations, bookmarks, and PDF features. See [a@http://wiki."
"phpmyadmin.net/pma/pmadb]pmadb[/a] for complete information. Leave blank for "
"no support. Suggested: [kbd]phpmyadmin[/kbd]"
msgstr ""
"Bağlantılar, yer imleri ve PDF özellikleri için kullanılan veritabanı. Tam "
"bilgi için [a@http://wiki.phpmyadmin.net/pma/pmadb]pmadb[/a]'ye bakın. "
"Destek istenmiyorsa boş bırakın. Önerilen: [kbd]phpmyadmin[/kbd]"

#: libraries/config/messages.inc.php:416
msgid "Database name"
msgstr "Veritabanı adı"

#: libraries/config/messages.inc.php:417
msgid "Port on which MySQL server is listening, leave empty for default"
msgstr ""
"MySQL sunucusunun dinlemede olduğu bağlantı noktası, varsayılan ayar için "
"boş bırakın"

#: libraries/config/messages.inc.php:418
msgid "Server port"
msgstr "Sunucu bağ.noktası"

#: libraries/config/messages.inc.php:419
msgid ""
"Leave blank for no \"persistent\" recently used tables across sessions, "
"suggested: [kbd]pma_recent[/kbd]"
msgstr ""
"Oturum geçişlerinde \"sürekli\" son kullanılan tablolar olmaması için boş "
"bırakın, önerilen: [kbd]pma_recent[/kbd]"

#: libraries/config/messages.inc.php:420
msgid "Recently used table"
msgstr "Son kullanılan tablo"

#: libraries/config/messages.inc.php:421
msgid ""
"Leave blank for no [a@http://wiki.phpmyadmin.net/pma/relation]relation-links"
"[/a] support, suggested: [kbd]pma_relation[/kbd]"
msgstr ""
"[a@http://wiki.phpmyadmin.net/pma/relation]İlişki bağlantıları[/a] desteği "
"istenmiyorsa boş bırakın, varsayılan: [kbd]pma_relation[/kbd]"

#: libraries/config/messages.inc.php:422
msgid "Relation table"
msgstr "Bağlantı tablosu"

#: libraries/config/messages.inc.php:423
msgid "SQL command to fetch available databases"
msgstr "Mevcut veritabanları getirmek için SQL komutu"

#: libraries/config/messages.inc.php:424
msgid "SHOW DATABASES command"
msgstr "SHOW DATABASES komutu"

#: libraries/config/messages.inc.php:425
msgid ""
"See [a@http://wiki.phpmyadmin.net/pma/auth_types#signon]authentication types"
"[/a] for an example"
msgstr ""
"Örnek için [a@http://wiki.phpmyadmin.net/pma/auth_types#signon]kimlik "
"doğrulama türlerine[/a] bakın"

#: libraries/config/messages.inc.php:426
msgid "Signon session name"
msgstr "Oturumu açma oturum adı"

#: libraries/config/messages.inc.php:427
msgid "Signon URL"
msgstr "Oturumu açma URL'si"

#: libraries/config/messages.inc.php:428
msgid "Socket on which MySQL server is listening, leave empty for default"
msgstr ""
"MySQL sunucusunun dinlemede olduğu soket, varsayılan ayar için boş bırakın"

#: libraries/config/messages.inc.php:429
msgid "Server socket"
msgstr "Sunucu soketi"

#: libraries/config/messages.inc.php:430
msgid "Enable SSL for connection to MySQL server"
msgstr "MySQL sunucusuna bağlantı için SSL etkin"

#: libraries/config/messages.inc.php:431
msgid "Use SSL"
msgstr "SSL kullan"

#: libraries/config/messages.inc.php:432
msgid ""
"Leave blank for no PDF schema support, suggested: [kbd]pma_table_coords[/kbd]"
msgstr ""
"PDF şeması desteği istenmiyorsa boş bırakın, varsayılan: [kbd]"
"pma_table_coords[/kbd]"

#: libraries/config/messages.inc.php:433
msgid "PDF schema: table coordinates"
msgstr "PDF şeması: tablo koordinatları"

#: libraries/config/messages.inc.php:434
msgid ""
"Table to describe the display columns, leave blank for no support; "
"suggested: [kbd]pma_table_info[/kbd]"
msgstr ""
"Görüntü sütunlarını tanımlayan tablodur, destek istenmiyorsa boş bırakın; "
"önerilen: [kbd]pma_table_info[/kbd]"

#: libraries/config/messages.inc.php:435
msgid "Display columns table"
msgstr "Görüntü sütunları tablosu"

#: libraries/config/messages.inc.php:436
msgid ""
"Leave blank for no \"persistent\" tables'UI preferences across sessions, "
"suggested: [kbd]pma_table_uiprefs[/kbd]"
msgstr ""
"Oturum geçişlerinde \"sürekli\" tabloların KA tercihleri olmaması için boş "
"bırakın, önerilen: [kbd]pma_table_uiprefs[/kbd]"

#: libraries/config/messages.inc.php:437
msgid "UI preferences table"
msgstr "KA tercihleri tablosu"

#: libraries/config/messages.inc.php:438
msgid ""
"Whether a DROP DATABASE IF EXISTS statement will be added as first line to "
"the log when creating a database."
msgstr ""
"Veritabanı oluşturulduğunda günlüğe ilk satır olarak DROP DATABASE IF EXISTS "
"ifadesi eklenecek."

#: libraries/config/messages.inc.php:439
msgid "Add DROP DATABASE"
msgstr "DROP DATABASE ifadesi ekle"

#: libraries/config/messages.inc.php:440
msgid ""
"Whether a DROP TABLE IF EXISTS statement will be added as first line to the "
"log when creating a table."
msgstr ""
"Tablo oluşturulduğunda günlüğe ilk satır olarak DROP TABLE IF EXISTS ifadesi "
"eklenecek."

#: libraries/config/messages.inc.php:441
msgid "Add DROP TABLE"
msgstr "DROP TABLE ifadesi ekle"

#: libraries/config/messages.inc.php:442
msgid ""
"Whether a DROP VIEW IF EXISTS statement will be added as first line to the "
"log when creating a view."
msgstr ""
"Görünüm oluşturulduğunda günlüğe ilk satır olarak DROP VIEW IF EXISTS "
"ifadesi eklenecek."

#: libraries/config/messages.inc.php:443
msgid "Add DROP VIEW"
msgstr "DROP VIEW ifadesi ekle"

#: libraries/config/messages.inc.php:444
msgid "Defines the list of statements the auto-creation uses for new versions."
msgstr ""
"Yeni sürümler için otomatik oluşturma kullanan ifade listesini tanımlar."

#: libraries/config/messages.inc.php:445
msgid "Statements to track"
msgstr "İfadelerden izlere"

#: libraries/config/messages.inc.php:446
msgid ""
"Leave blank for no SQL query tracking support, suggested: [kbd]pma_tracking[/"
"kbd]"
msgstr ""
"SQL sorgu izleme desteği olmaması için boş bırakın, önerilen: [kbd]"
"pma_tracking[/kbd]"

#: libraries/config/messages.inc.php:447
msgid "SQL query tracking table"
msgstr "SQL sorgu izleme tablosu"

#: libraries/config/messages.inc.php:448
msgid ""
"Whether the tracking mechanism creates versions for tables and views "
"automatically."
msgstr ""
"İzleme mekanizması tablolar ve görünümler için otomatik olarak sürümler "
"oluşturur."

#: libraries/config/messages.inc.php:449
msgid "Automatically create versions"
msgstr "Otomatik olarak sürümleri oluştur"

#: libraries/config/messages.inc.php:450
msgid ""
"Leave blank for no user preferences storage in database, suggested: [kbd]"
"pma_userconfig[/kbd]"
msgstr ""
"Veritabanında kullanıcı tercihleri depolaması olmaması için boş bırakın, "
"önerilen: [kbd]pma_userconfig[/kbd]"

#: libraries/config/messages.inc.php:451
msgid "User preferences storage table"
msgstr "Kullanıcı tercihleri depolama tablosu"

#: libraries/config/messages.inc.php:453
msgid "User for config auth"
msgstr "Yapılandırma kimlik den. için kullanıcı"

#: libraries/config/messages.inc.php:454
msgid ""
"A user-friendly description of this server. Leave blank to display the "
"hostname instead."
msgstr ""
"Bu sunucunun kolay kullanım açıklaması. Anamakine adını görüntülemek için "
"boş bırakın."

#: libraries/config/messages.inc.php:455
msgid "Verbose name of this server"
msgstr "Bu sunucunun ayrıntılı adı"

#: libraries/config/messages.inc.php:456
msgid "Whether a user should be displayed a &quot;show all (rows)&quot; button"
msgstr ""
"Kullanıcının &quot;tümünü (satırları) göster&quot; düğmesini görüntüleyip "
"görüntüleyemeyeceğidir"

#: libraries/config/messages.inc.php:457
msgid "Allow to display all the rows"
msgstr "Tüm satırları görüntülemeye izin ver"

#: libraries/config/messages.inc.php:458
msgid ""
"Please note that enabling this has no effect with [kbd]config[/kbd] "
"authentication mode because the password is hard coded in the configuration "
"file; this does not limit the ability to execute the same command directly"
msgstr ""
"Lütfen unutmayın, bunu etkinleştirmek kimlik doğrulama kipi [kbd]"
"yapılandırmasını[/kbd] etkilemez çünkü parola yapılandırma dosyasında sıkı "
"kodlanmıştır; bu, doğrudan aynı komutun yürütme kabiliyetini sınırlandırmaz"

#: libraries/config/messages.inc.php:459
msgid "Show password change form"
msgstr "Parola değiştirme formunu göster"

#: libraries/config/messages.inc.php:460
msgid "Show create database form"
msgstr "Veritabanı oluşturma formu göster"

#: libraries/config/messages.inc.php:461
msgid "Show or hide a column displaying the Creation timestamp for all tables"
msgstr ""
"Tüm tablolar için Oluşturma zaman damgasını görüntüleyen sütunu göster veya "
"gizle"

#: libraries/config/messages.inc.php:462
msgid "Show Creation timestamp"
msgstr "Oluşturma zaman damgasını göster"

#: libraries/config/messages.inc.php:463
msgid ""
"Show or hide a column displaying the Last update timestamp for all tables"
msgstr ""
"Tüm tablolar için Son güncelleme zaman damgasını görüntüleyen sütunu göster "
"veya gizle"

#: libraries/config/messages.inc.php:464
msgid "Show Last update timestamp"
msgstr "Son güncelleme zaman damgasını göster"

#: libraries/config/messages.inc.php:465
msgid ""
"Show or hide a column displaying the Last check timestamp for all tables"
msgstr ""
"Tüm tablolar için Son kontrol zaman damgasını görüntüleyen sütunu göster "
"veya gizle"

#: libraries/config/messages.inc.php:466
msgid "Show Last check timestamp"
msgstr "Son kontrol zaman damgasını göster"

#: libraries/config/messages.inc.php:467
msgid ""
"Defines whether or not type display direction option is shown when browsing "
"a table"
msgstr ""
"Tabloya gözatılırken görüntüleme talimatı seçeneği doldurulsada "
"doldurulmasada gösterilmesini tanımlar"

#: libraries/config/messages.inc.php:468
msgid "Show display direction"
msgstr "Görüntüleme talimatını göster"

#: libraries/config/messages.inc.php:469
msgid ""
"Defines whether or not type fields should be initially displayed in edit/"
"insert mode"
msgstr ""
"Düzenle/ekle kipinde alanlar doldurulsada doldurulmasada ilk olarak "
"gösterilmesini tanımlar"

#: libraries/config/messages.inc.php:470
msgid "Show field types"
msgstr "Alan türlerini göster"

#: libraries/config/messages.inc.php:471
msgid "Display the function fields in edit/insert mode"
msgstr "İşlev alanlarını düzenle/ekle kipinde görüntüler"

#: libraries/config/messages.inc.php:472
msgid "Show function fields"
msgstr "İşlev alanlarını göster"

#: libraries/config/messages.inc.php:473
msgid "Whether to show hint or not"
msgstr "İpucu gösterilip gösterilmeyeceği"

#: libraries/config/messages.inc.php:474
msgid "Show hint"
msgstr "İpucu göster"

#: libraries/config/messages.inc.php:475
msgid ""
"Shows link to [a@http://php.net/manual/function.phpinfo.php]phpinfo()[/a] "
"output"
msgstr ""
"[a@http://php.net/manual/function.phpinfo.php]phpinfo()[/a] çıktısı için "
"bağlantı gösterir"

#: libraries/config/messages.inc.php:476
msgid "Show phpinfo() link"
msgstr "phpinfo() bağlantısını göster"

#: libraries/config/messages.inc.php:477
msgid "Show detailed MySQL server information"
msgstr "Ayrıntılı MySQL sunucu bilgisini göster"

#: libraries/config/messages.inc.php:478
msgid "Defines whether SQL queries generated by phpMyAdmin should be displayed"
msgstr ""
"phpMyAdmin tarafından oluşturulan SQL sorgularının görüntülenip "
"görüntülenmemesini tanımlar"

#: libraries/config/messages.inc.php:479
msgid "Show SQL queries"
msgstr "SQL sorgularını göster"

#: libraries/config/messages.inc.php:480
msgid ""
"Defines whether the query box should stay on-screen after its submission"
msgstr "Sorgu kutusunun sunuşundan sonra ekranda kalıp kalmamasını tanımlar"

#: libraries/config/messages.inc.php:481 libraries/sql_query_form.lib.php:358
msgid "Retain query box"
msgstr "Sorgu kutusunu tut"

#: libraries/config/messages.inc.php:482
msgid "Allow to display database and table statistics (eg. space usage)"
msgstr ""
"Veritabanı ve tablo istatistiklerini görüntülemek için izin verir (örn. alan "
"kullanımı)"

#: libraries/config/messages.inc.php:483
msgid "Show statistics"
msgstr "İstatistikleri göster"

#: libraries/config/messages.inc.php:484
msgid ""
"If tooltips are enabled and a database comment is set, this will flip the "
"comment and the real name"
msgstr ""
"Eğer araç ipuçları etkinse ve veritabanı yorumu ayarlıysa bu, yorumu ve "
"gerçek adı çevirecek"

#: libraries/config/messages.inc.php:485
msgid "Display database comment instead of its name"
msgstr "Veritabanının adı yerine yorumunu görüntüle"

#: libraries/config/messages.inc.php:486
msgid ""
"When setting this to [kbd]nested[/kbd], the alias of the table name is only "
"used to split/nest the tables according to the $cfg"
"['LeftFrameTableSeparator'] directive, so only the folder is called like the "
"alias, the table name itself stays unchanged"
msgstr ""
"Bu [kbd]iç içe koymaya[/kbd] ayarlandığında, tablo isimlerinin kod adları "
"tabloları $cfg['LeftFrameTableSeparator'] yönergesine göre sadece bölmek/iç "
"içe koymak için kulanılır, bu yüzden sadece klasör, kod adı gibi çağrılır, "
"tablo adının kendi değişmeden kalır"

#: libraries/config/messages.inc.php:487
msgid "Display table comment instead of its name"
msgstr "Tablonun adı yerine yorumunu görüntüle"

#: libraries/config/messages.inc.php:488
msgid "Display table comments in tooltips"
msgstr "Araç ipuçlarında tablo yorumlarını görüntüle"

#: libraries/config/messages.inc.php:489
msgid ""
"Mark used tables and make it possible to show databases with locked tables"
msgstr ""
"Kullanılan tabloları işaretleyin ve veritabanlarını kilitli tablolarla "
"birlikte gösterilmesini mümkün yapın"

#: libraries/config/messages.inc.php:490
msgid "Skip locked tables"
msgstr "Kilitli tabloları atla"

#: libraries/config/messages.inc.php:495
msgid "Requires SQL Validator to be enabled"
msgstr "SQL Onaylayıcının etkinleştirilmesini gerektirir"

#: libraries/config/messages.inc.php:497
#: libraries/display_change_password.lib.php:40
#: libraries/replication_gui.lib.php:62 libraries/replication_gui.lib.php:63
#: libraries/replication_gui.lib.php:341 libraries/replication_gui.lib.php:345
#: libraries/replication_gui.lib.php:355 server_privileges.php:979
#: server_privileges.php:983 server_privileges.php:994
#: server_privileges.php:1850 server_synchronize.php:1354
msgid "Password"
msgstr "Parola"

#: libraries/config/messages.inc.php:498
msgid ""
"[strong]Warning:[/strong] requires PHP SOAP extension or PEAR SOAP to be "
"installed"
msgstr ""
"[strong]Uyarı:[/strong] PHP SOAP uzantısı ya da PEAR SOAP kurulu olması "
"gerekir"

#: libraries/config/messages.inc.php:499
msgid "Enable SQL Validator"
msgstr "SQL Onaylayıcı etkin"

#: libraries/config/messages.inc.php:500
msgid ""
"If you have a custom username, specify it here (defaults to [kbd]anonymous[/"
"kbd])"
msgstr ""
"Eğer özel kullanıcı adınız varsa, onu burada belirleyin (varsayılanı [kbd]"
"isimsiz'dir[/kbd])"

#: libraries/config/messages.inc.php:501 tbl_tracking.php:483
#: tbl_tracking.php:542
msgid "Username"
msgstr "Kullanıcı Adı"

#: libraries/config/messages.inc.php:502
msgid "A warning is displayed on the main page if Suhosin is detected"
msgstr "Eğer Suhosin algılanırsa, ana sayfada uyarı gösterilir"

#: libraries/config/messages.inc.php:503
msgid "Suhosin warning"
msgstr "Suhosin uyarısı"

#: libraries/config/messages.inc.php:504
msgid ""
"Textarea size (columns) in edit mode, this value will be emphasized for SQL "
"query textareas (*2) and for query window (*1.25)"
msgstr ""
"Düzenle kipinde metin alanı boyutu (sütunlar), bu değer SQL sorgu metni "
"alanları (*2) ve sorgu penceresi (*1.25) için önemi belirtecektir"

#: libraries/config/messages.inc.php:505
msgid "Textarea columns"
msgstr "Metin alanı sütunları"

#: libraries/config/messages.inc.php:506
msgid ""
"Textarea size (rows) in edit mode, this value will be emphasized for SQL "
"query textareas (*2) and for query window (*1.25)"
msgstr ""
"Düzenle kipinde metin alanı boyutu (satırlar), bu değer SQL sorgu metni "
"alanları (*2) ve sorgu penceresi (*1.25) için önemi belirtecektir"

#: libraries/config/messages.inc.php:507
msgid "Textarea rows"
msgstr "Metin alanı satırları"

#: libraries/config/messages.inc.php:508
msgid "Title of browser window when a database is selected"
msgstr "Veritabanı seçildiğinde tarayıcı penceresi başlığı"

#: libraries/config/messages.inc.php:510
msgid "Title of browser window when nothing is selected"
msgstr "Hiçbir şey seçilmediğinde tarayıcı penceresi başlığı"

#: libraries/config/messages.inc.php:511
msgid "Default title"
msgstr "Varsayılan başlık"

#: libraries/config/messages.inc.php:512
msgid "Title of browser window when a server is selected"
msgstr "Sunucu seçildiğinde tarayıcı penceresi başlığı"

#: libraries/config/messages.inc.php:514
msgid "Title of browser window when a table is selected"
msgstr "Tablo seçildiğinde tarayıcı penceresi başlığı"

#: libraries/config/messages.inc.php:516
msgid ""
"Input proxies as [kbd]IP: trusted HTTP header[/kbd]. The following example "
"specifies that phpMyAdmin should trust a HTTP_X_FORWARDED_FOR (X-Forwarded-"
"For) header coming from the proxy 1.2.3.4:[br][kbd]1.2.3.4: "
"HTTP_X_FORWARDED_FOR[/kbd]"
msgstr ""
"Proksileri [kbd]IP: güvenilir HTTP başlığı[/kbd] olarak girin. Aşağıdaki "
"örnek phpMyAdmin'in proksi 1.2.3.4'ten gelen HTTP_X_FORWARDED_FOR (X-"
"Forwarded-For) başlığına güvenmesini belirler:[br][kbd]1.2.3.4: "
"HTTP_X_FORWARDED_FOR[/kbd]"

#: libraries/config/messages.inc.php:517
msgid "List of trusted proxies for IP allow/deny"
msgstr "IP İzin Verme/Reddetme için güvenilir proksi listesi"

#: libraries/config/messages.inc.php:518
msgid "Directory on server where you can upload files for import"
msgstr "İçe aktarmak için dosyaları gönderebileceğiniz sunucu üzerindeki dizin"

#: libraries/config/messages.inc.php:519
msgid "Upload directory"
msgstr "Gönderme dizini"

#: libraries/config/messages.inc.php:520
msgid "Allow for searching inside the entire database"
msgstr "Tüm veritabanı içinde aramaya izin verir"

#: libraries/config/messages.inc.php:521
msgid "Use database search"
msgstr "Veritabanı aramayı kullan"

#: libraries/config/messages.inc.php:522
msgid ""
"When disabled, users cannot set any of the options below, regardless of the "
"checkbox on the right"
msgstr ""
"Etkisizleştirildiğinde kullanıcılar sağdaki işaret kutusunu dikkate almadan "
"herhangi bir seçeneği ayarlayamazlar"

#: libraries/config/messages.inc.php:523
msgid "Enable the Developer tab in settings"
msgstr "Ayarlarda Geliştirici sekmesi etkin"

#: libraries/config/messages.inc.php:524 setup/frames/index.inc.php:257
msgid "Check for latest version"
msgstr "Son sürümü kontrol et"

#: libraries/config/messages.inc.php:525
msgid "Enables check for latest version on main phpMyAdmin page"
msgstr "Ana phpMyAdmin sayfasında son sürümü kontrol etmeyi etkinleştir"

#: libraries/config/messages.inc.php:526 setup/lib/index.lib.php:120
#: setup/lib/index.lib.php:131 setup/lib/index.lib.php:152
#: setup/lib/index.lib.php:163 setup/lib/index.lib.php:175
#: setup/lib/index.lib.php:183 setup/lib/index.lib.php:190
#: setup/lib/index.lib.php:230
msgid "Version check"
msgstr "Sürüm kontrolü"

#: libraries/config/messages.inc.php:527
msgid ""
"Enable [a@http://en.wikipedia.org/wiki/ZIP_(file_format)]ZIP[/a] compression "
"for import and export operations"
msgstr ""
"İçe ve dışa aktarma işlemleri için [a@http://en.wikipedia.org/wiki/ZIP_"
"(file_format)]ZIP[/a] sıkıştırma etkin"

#: libraries/config/messages.inc.php:528
msgid "ZIP"
msgstr "ZIP"

#: libraries/config/setup.forms.php:41
msgid "Config authentication"
msgstr "Yapılandırma kimlik doğrulaması"

#: libraries/config/setup.forms.php:45
msgid "Cookie authentication"
msgstr "Tanımlama bilgisi kimlik doğrulaması"

#: libraries/config/setup.forms.php:48
msgid "HTTP authentication"
msgstr "HTTP kimlik doğrulaması"

#: libraries/config/setup.forms.php:51
msgid "Signon authentication"
msgstr "Oturumu açma kimlik doğrulaması"

#: libraries/config/setup.forms.php:251
#: libraries/config/user_preferences.forms.php:152 libraries/import/ldi.php:35
msgid "CSV using LOAD DATA"
msgstr "VERİ YÜKLE kullanarak CSV"

#: libraries/config/setup.forms.php:260 libraries/config/setup.forms.php:353
#: libraries/config/user_preferences.forms.php:160
#: libraries/config/user_preferences.forms.php:252 libraries/export/ods.php:18
#: libraries/import/ods.php:29
msgid "Open Document Spreadsheet"
msgstr "Açık Kaynaklı Tablolama Belgesi"

#: libraries/config/setup.forms.php:267
#: libraries/config/user_preferences.forms.php:167
msgid "Quick"
msgstr "Hızlı"

#: libraries/config/setup.forms.php:271
#: libraries/config/user_preferences.forms.php:171
msgid "Custom"
msgstr "Özel"

#: libraries/config/setup.forms.php:292
#: libraries/config/user_preferences.forms.php:191
msgid "Database export options"
msgstr "Veritabanı dışa aktarma seçenekleri"

#: libraries/config/setup.forms.php:325
#: libraries/config/user_preferences.forms.php:224
#: libraries/export/excel.php:18
msgid "CSV for MS Excel"
msgstr "MS Excel için CSV"

#: libraries/config/setup.forms.php:348
#: libraries/config/user_preferences.forms.php:247
#: libraries/export/htmlword.php:18
msgid "Microsoft Word 2000"
msgstr "Microsoft Word 2000"

#: libraries/config/setup.forms.php:357
#: libraries/config/user_preferences.forms.php:256 libraries/export/odt.php:22
msgid "Open Document Text"
msgstr "Açık Belge Metni"

#: libraries/config/validate.lib.php:198
msgid "Could not initialize Drizzle connection library"
msgstr "Drizzle bağlantı kütüphanesi başlatılamadı"

#: libraries/config/validate.lib.php:205 libraries/config/validate.lib.php:212
msgid "Could not connect to Drizzle server"
msgstr "Drizzle sunucusuna bağlanılamadı"

#: libraries/config/validate.lib.php:223 libraries/config/validate.lib.php:230
msgid "Could not connect to MySQL server"
msgstr "MySQL sunucusuna bağlanılamadı"

#: libraries/config/validate.lib.php:254
msgid "Empty username while using config authentication method"
msgstr "Yapılandırma kimlik doğrulaması yöntemi kullanırken kullanıcı adı boş"

#: libraries/config/validate.lib.php:258
msgid "Empty signon session name while using signon authentication method"
msgstr ""
"Oturumu açma kimlik doğrulaması yöntemi kullanırken oturumu açma oturum adı "
"boş"

#: libraries/config/validate.lib.php:262
msgid "Empty signon URL while using signon authentication method"
msgstr ""
"Oturumu açma kimlik doğrulaması yöntemi kullanırken oturumu açma URL'si boş"

#: libraries/config/validate.lib.php:295
msgid "Empty phpMyAdmin control user while using pmadb"
msgstr "pmadb kullanan boş phpMyAdmin denetim kullanıcısı"

#: libraries/config/validate.lib.php:299
msgid "Empty phpMyAdmin control user password while using pmadb"
msgstr "pmadb kullanan boş phpMyAdmin denetim kullanıcısı parolası"

#: libraries/config/validate.lib.php:388
#, php-format
msgid "Incorrect IP address: %s"
msgstr "Yanlış IP adresi: %s"

#. l10n: Please check that translation actually exists.
#: libraries/core.lib.php:257
msgctxt "PHP documentation language"
msgid "en"
msgstr "tr"

#: libraries/core.lib.php:278
#, php-format
msgid "The %s extension is missing. Please check your PHP configuration."
msgstr "%s uzantısı eksik. Lütfen PHP yapılandırmanızı kontrol edin."

#: libraries/core.lib.php:428
msgid "possible deep recursion attack"
msgstr "olası aşırı özyinelemeli saldırı"

#: libraries/database_interface.lib.php:1835
msgid ""
"The server is not responding (or the local server's socket is not correctly "
"configured)."
msgstr ""
"Sunucu yanıt vermiyor (ya da yerel MySQL sunucusunun soketi doğru olarak "
"yapılandırılmadı)."

#: libraries/database_interface.lib.php:1838
msgid "The server is not responding."
msgstr "Sunucu yanıt vermiyor."

#: libraries/database_interface.lib.php:1842
msgid "Please check privileges of directory containing database."
msgstr "Lütfen veritabanını içeren dizinin yetkilerini kontrol edin."

#: libraries/database_interface.lib.php:1850
msgid "Details..."
msgstr "Ayrıntılar..."

#: libraries/db_links.inc.php:42 libraries/db_links.inc.php:43
#: libraries/db_links.inc.php:44
msgid "Database seems to be empty!"
msgstr "Veritabanı boş olarak görünüyor!"

#: libraries/db_links.inc.php:65 libraries/relation.lib.php:144
#: libraries/tbl_links.inc.php:97
msgid "Tracking"
msgstr "İzleme"

#: libraries/db_links.inc.php:70
msgid "Query"
msgstr "Sorgu"

#: libraries/db_links.inc.php:75 libraries/relation.lib.php:132
msgid "Designer"
msgstr "Tasarımcı"

#: libraries/db_links.inc.php:92 server_privileges.php:179
#: server_privileges.php:1679 server_privileges.php:2069
#: server_privileges.php:2417
msgid "Privileges"
msgstr "Yetkiler"

#: libraries/db_links.inc.php:96 libraries/rte/rte_words.lib.php:29
msgid "Routines"
msgstr "Yordamlar"

#: libraries/db_links.inc.php:100 libraries/export/sql.php:649
#: libraries/rte/rte_words.lib.php:53
msgid "Events"
msgstr "Olaylar"

#: libraries/db_links.inc.php:104 libraries/export/htmlword.php:450
#: libraries/export/odt.php:571 libraries/export/sql.php:1051
#: libraries/export/texytext.php:445 libraries/export/xml.php:57
#: libraries/rte/rte_words.lib.php:41 libraries/tbl_links.inc.php:103
msgid "Triggers"
msgstr "Tetikleyiciler"

#: libraries/db_structure.lib.php:43 libraries/display_tbl.lib.php:2235
msgid ""
"May be approximate. See [a@./Documentation.html#faq3_11@Documentation]FAQ "
"3.11[/a]"
msgstr ""
"Yaklaşık olabilir. [a@./Documentation.html#faq3_11@Documentation]SSS 3.11[/"
"a]'e bakın"

#: libraries/dbi/drizzle.dbi.lib.php:115 libraries/dbi/mysql.dbi.lib.php:118
#: libraries/dbi/mysqli.dbi.lib.php:192
msgid "Connection for controluser as defined in your configuration failed."
msgstr ""
"Yapılandırma dosyanız içinde tanımlanmış denetim kullanıcıları için bağlantı "
"başarısız oldu."

#: libraries/display_change_password.lib.php:29 main.php:105
#: user_password.php:202
msgid "Change password"
msgstr "Parola değiştir"

#: libraries/display_change_password.lib.php:34
#: libraries/replication_gui.lib.php:351 server_privileges.php:990
msgid "No Password"
msgstr "Parola yok"

#: libraries/display_change_password.lib.php:45
#: libraries/replication_gui.lib.php:359 libraries/replication_gui.lib.php:362
#: server_privileges.php:998 server_privileges.php:1001
msgid "Re-type"
msgstr "Parola tekrarı"

#: libraries/display_change_password.lib.php:51
msgid "Password Hashing"
msgstr "Parola Adreslemesi"

#: libraries/display_change_password.lib.php:65
msgid "MySQL 4.0 compatible"
msgstr "MySQL 4.0 uyumlu"

#: libraries/display_create_database.lib.php:21
#: libraries/display_create_database.lib.php:39
msgid "Create database"
msgstr "Veritabanı oluştur"

#: libraries/display_create_database.lib.php:33
msgid "Create"
msgstr "Oluştur"

#: libraries/display_create_database.lib.php:43 server_privileges.php:181
#: server_privileges.php:1735 server_replication.php:33
msgid "No Privileges"
msgstr "Yetkiniz yok"

#: libraries/display_create_table.lib.php:46 pmd_general.php:86
#: server_synchronize.php:456 server_synchronize.php:968
msgid "Create table"
msgstr "Tablo oluştur"

#: libraries/display_create_table.lib.php:51 libraries/export/htmlword.php:395
#: libraries/export/odt.php:501 libraries/export/texytext.php:392
#: libraries/rte/rte_list.lib.php:52 libraries/rte/rte_list.lib.php:63
#: libraries/rte/rte_list.lib.php:77 libraries/rte/rte_routines.lib.php:859
#: libraries/rte/rte_routines.lib.php:1373 libraries/tbl_properties.inc.php:85
#: setup/frames/index.inc.php:135 tbl_structure.php:203
msgid "Name"
msgstr "Adı"

#: libraries/display_create_table.lib.php:55
msgid "Number of columns"
msgstr "Sütun sayısı"

#: libraries/display_export.lib.php:40
msgid "Could not load export plugins, please check your installation!"
msgstr ""
"Dışa aktarma eklentileri yüklenemedi, lütfen kurulumunuzu kontrol edin!"

#: libraries/display_export.lib.php:85
msgid "Exporting databases from the current server"
msgstr "Şu anki sunucudan veritabanları dışa aktarılıyor"

#: libraries/display_export.lib.php:87
#, php-format
msgid "Exporting tables from \"%s\" database"
msgstr "\"%s\" veritabanından tablolar dışa aktarılıyor"

#: libraries/display_export.lib.php:89
#, php-format
msgid "Exporting rows from \"%s\" table"
msgstr "\"%s\" tablosunda satırlar dışa aktarılıyor"

#: libraries/display_export.lib.php:95
msgid "Export Method:"
msgstr "Dışa Aktarma Yöntemi:"

#: libraries/display_export.lib.php:111
msgid "Quick - display only the minimal options"
msgstr "Hızlı - sadece en az seçenekleri göster"

#: libraries/display_export.lib.php:127
msgid "Custom - display all possible options"
msgstr "Özel - tüm olası seçenekleri göster"

#: libraries/display_export.lib.php:135
msgid "Database(s):"
msgstr "Veritabanı(ları):"

#: libraries/display_export.lib.php:137
msgid "Table(s):"
msgstr "Tablo(lar):"

#: libraries/display_export.lib.php:147
msgid "Rows:"
msgstr "Satırlar:"

#: libraries/display_export.lib.php:155
msgid "Dump some row(s)"
msgstr "Tüm satırı(ları) dökümle"

#: libraries/display_export.lib.php:157
msgid "Number of rows:"
msgstr "Satır sayısı:"

#: libraries/display_export.lib.php:160
msgid "Row to begin at:"
msgstr "Başlanacak satır:"

#: libraries/display_export.lib.php:171
msgid "Dump all rows"
msgstr "Tüm satırları dökümle"

#: libraries/display_export.lib.php:179 libraries/display_export.lib.php:200
msgid "Output:"
msgstr "Çıktı:"

#: libraries/display_export.lib.php:186 libraries/display_export.lib.php:212
#, php-format
msgid "Save on server in the directory <b>%s</b>"
msgstr "Sunucuda <b>%s</b> dizinine kaydet"

#: libraries/display_export.lib.php:204
msgid "Save output to a file"
msgstr "Çıktıyı dosyaya kaydet"

#: libraries/display_export.lib.php:225
msgid "File name template:"
msgstr "Dosya adı şablonu:"

#: libraries/display_export.lib.php:227
msgid "@SERVER@ will become the server name"
msgstr "@SERVER@ sunucu adı olacaktır"

#: libraries/display_export.lib.php:229
msgid ", @DATABASE@ will become the database name"
msgstr ", @DATABASE@ veritabanı adı olacaktır"

#: libraries/display_export.lib.php:231
msgid ", @TABLE@ will become the table name"
msgstr ", @TABLE@ tablo adı olacaktır"

#: libraries/display_export.lib.php:235
#, php-format
msgid ""
"This value is interpreted using %1$sstrftime%2$s, so you can use time "
"formatting strings. Additionally the following transformations will happen: %"
"3$s. Other text will be kept as is. See the %4$sFAQ%5$s for details."
msgstr ""
"Bu değer %1$sstrftime%2$s kullanılarak yorumlanır, bu yüzden zaman "
"biçimlendirme dizgisi kullanabilirsiniz. İlave olarak aşağıdaki dönüşümler "
"meydana gelecektir: %3$s. Diğer metin olduğu gibi tutulacak. Ayrıntılar için "
"%4$sSSS%5$s'a bakın."

#: libraries/display_export.lib.php:285
msgid "use this for future exports"
msgstr "ileriki dışa aktarımlar için bunu kullan"

#: libraries/display_export.lib.php:291 libraries/display_import.lib.php:233
#: libraries/display_import.lib.php:247 libraries/sql_query_form.lib.php:467
msgid "Character set of the file:"
msgstr "Dosyanın karakter grubu:"

#: libraries/display_export.lib.php:321
msgid "Compression:"
msgstr "Sıkıştırma:"

#: libraries/display_export.lib.php:325
msgid "zipped"
msgstr "zip olarak"

#: libraries/display_export.lib.php:327
msgid "gzipped"
msgstr "gzip olarak"

#: libraries/display_export.lib.php:329
msgid "bzipped"
msgstr "bzip olarak"

#: libraries/display_export.lib.php:338
msgid "View output as text"
msgstr "Çıktıyı metin olarak göster"

#: libraries/display_export.lib.php:343 libraries/display_import.lib.php:290
#: libraries/export/codegen.php:38
msgid "Format:"
msgstr "Biçim:"

#: libraries/display_export.lib.php:348
msgid "Format-specific options:"
msgstr "Biçim-belli seçenekler:"

#: libraries/display_export.lib.php:349
msgid ""
"Scroll down to fill in the options for the selected format and ignore the "
"options for other formats."
msgstr ""
"Seçili biçimde seçenekleri doldurmak için aşağı kaydır ve diğer biçimler "
"için seçenekleri yoksay."

#: libraries/display_export.lib.php:357 libraries/display_import.lib.php:305
msgid "Encoding Conversion:"
msgstr "Kodlama Dönüştürme:"

#: libraries/display_git_revision.lib.php:48
#, php-format
msgid "%1$s from %2$s branch"
msgstr "%2$s dalından %1$s"

#: libraries/display_git_revision.lib.php:50
msgid "no branch"
msgstr "dal yok"

#: libraries/display_git_revision.lib.php:57
msgid "Git revision"
msgstr "Git gözden geçirme"

#: libraries/display_git_revision.lib.php:60
#, php-format
msgid "committed on %1$s by %2$s"
msgstr "%2$s tarafından %1$s tarihinde işlendi"

#: libraries/display_git_revision.lib.php:68
#, php-format
msgid "authored on %1$s by %2$s"
msgstr "%2$s tarafından %1$s tarihinde hazırlandı"

#: libraries/display_import.lib.php:61
msgid ""
"The file being uploaded is probably larger than the maximum allowed size or "
"this is a known bug in webkit based (Safari, Google Chrome, Arora etc.) "
"browsers."
msgstr ""
"Gönderilen dosya muhtemelen en fazla izin verilen boyuttan büyük veya bu "
"webkit tabanlı (Safari, Google Chrome, Arora vs.) tarayıcılardaki bilinen "
"bir hatadır."

#: libraries/display_import.lib.php:69
#, php-format
msgid "%s of %s"
msgstr "%s / %s"

#: libraries/display_import.lib.php:78
msgid "Uploading your import file..."
msgstr "İçe aktarma dosyanız gönderiliyor..."

#: libraries/display_import.lib.php:86
#, php-format
msgid "%s/sec."
msgstr "%s/san."

#: libraries/display_import.lib.php:93
msgid "About %MIN min. %SEC sec. remaining."
msgstr "Yaklaşık kalan %MIN dik. %SEC san."

#: libraries/display_import.lib.php:97
msgid "About %SEC sec. remaining."
msgstr "Yaklaşık kalan %SEC san."

#: libraries/display_import.lib.php:127
msgid "The file is being processed, please be patient."
msgstr "Dosya işleme alındı, lütfen sabırlı olun."

#: libraries/display_import.lib.php:147
msgid ""
"Please be patient, the file is being uploaded. Details about the upload are "
"not available."
msgstr ""
"Lütfen sabırlı olun, dosya gönderilmekte. Gönderme ile ilgili ayrıntılar "
"mevcut değil."

#: libraries/display_import.lib.php:174
msgid "Importing into the current server"
msgstr "Şu anki sunucu içine aktarılıyor"

#: libraries/display_import.lib.php:176
#, php-format
msgid "Importing into the database \"%s\""
msgstr "\"%s\" veritabanı içine aktarılıyor"

#: libraries/display_import.lib.php:178
#, php-format
msgid "Importing into the table \"%s\""
msgstr "\"%s\" tablosu içine aktarılıyor"

#: libraries/display_import.lib.php:184
msgid "File to Import:"
msgstr "İçe Aktarmak için Dosya:"

#: libraries/display_import.lib.php:201
#, php-format
msgid "File may be compressed (%s) or uncompressed."
msgstr "Dosya sıkıştırılmış (%s) ya da sıkıştırılmamış olabilir."

#: libraries/display_import.lib.php:203
msgid ""
"A compressed file's name must end in <b>.[format].[compression]</b>. "
"Example: <b>.sql.zip</b>"
msgstr ""
"Sıkıştırılmış dosyanın adı <b>.[biçim].[sıkıştırma]</b> şeklinde bitmelidir. "
"Örneğin: <b>.sql.zip</b>"

#: libraries/display_import.lib.php:223
msgid "File uploads are not allowed on this server."
msgstr "Bu sunucuda dosya gönderimlerine izin verilmez."

#: libraries/display_import.lib.php:254
msgid "Partial Import:"
msgstr "Kısmi İçe Aktarma:"

#: libraries/display_import.lib.php:260
#, php-format
msgid ""
"Previous import timed out, after resubmitting will continue from position %d."
msgstr ""
"Önceki içe aktarma zaman aşımına uğradı, sonradan yeniden gönderim %d "
"konumundan devam edecek."

#: libraries/display_import.lib.php:267
msgid ""
"Allow the interruption of an import in case the script detects it is close "
"to the PHP timeout limit. <i>(This might be good way to import large files, "
"however it can break transactions.)</i>"
msgstr ""
"Betiğin PHP zaman aşımı sınırına yaklaşıldığını algılaması durumunda içe "
"aktarımı kesmeye izin verir. <i>(Bu büyük dosyaların içe aktarımı için iyi "
"bir yol olabilir, ancak bu işlemleri bozabilir.)</i>"

#: libraries/display_import.lib.php:274
msgid "Number of rows to skip, starting from the first row:"
msgstr "İlk satırdan başlayarak atlanacak satır sayısı:"

#: libraries/display_import.lib.php:296
msgid "Format-Specific Options:"
msgstr "Biçim-Belli Seçenekler:"

#: libraries/display_select_lang.lib.php:52
#: libraries/display_select_lang.lib.php:53 setup/frames/index.inc.php:75
msgid "Language"
msgstr "Dil"

#: libraries/display_tbl.lib.php:409
msgid "Save edited data"
msgstr "Düzenlenen veriyi kaydet"

#: libraries/display_tbl.lib.php:415
msgid "Restore column order"
msgstr "Sütun düzenini geri yükle"

#: libraries/display_tbl.lib.php:426
#, php-format
msgid "%d is not valid row number."
msgstr "%d geçerli bir satır sayısı değil."

#: libraries/display_tbl.lib.php:431
msgid "Start row"
msgstr "Başlangıç satırı"

#: libraries/display_tbl.lib.php:433
msgid "Number of rows"
msgstr "Satır sayısı"

#: libraries/display_tbl.lib.php:438
msgid "Mode"
msgstr "Kip"

#: libraries/display_tbl.lib.php:440
msgid "horizontal"
msgstr "yatay"

#: libraries/display_tbl.lib.php:441
msgid "horizontal (rotated headers)"
msgstr "yatay (döndürülmüş başlıklar)"

#: libraries/display_tbl.lib.php:442
msgid "vertical"
msgstr "dikey"

#: libraries/display_tbl.lib.php:448
#, php-format
msgid "Headers every %s rows"
msgstr "Her %s satırda bir başlıklar"

#: libraries/display_tbl.lib.php:551
msgid "Sort by key"
msgstr "Anahtara göre sırala"

#: libraries/display_tbl.lib.php:629 libraries/export/codegen.php:41
#: libraries/export/csv.php:34 libraries/export/excel.php:37
#: libraries/export/htmlword.php:33 libraries/export/json.php:29
#: libraries/export/latex.php:35 libraries/export/mediawiki.php:20
#: libraries/export/ods.php:29 libraries/export/odt.php:27
#: libraries/export/pdf.php:29 libraries/export/php_array.php:29
#: libraries/export/sql.php:88 libraries/export/texytext.php:31
#: libraries/export/xml.php:27 libraries/export/yaml.php:30
#: libraries/import.lib.php:1137 libraries/import.lib.php:1160
#: libraries/import/csv.php:25 libraries/import/docsql.php:36
#: libraries/import/ldi.php:49 libraries/import/ods.php:39
#: libraries/import/shp.php:23 libraries/import/sql.php:20
#: libraries/import/xml.php:32 libraries/rte/rte_routines.lib.php:862
#: tbl_select.php:177 tbl_structure.php:873
msgid "Options"
msgstr "Seçenekler"

#: libraries/display_tbl.lib.php:634 libraries/display_tbl.lib.php:652
msgid "Partial texts"
msgstr "Kısmi metinler"

#: libraries/display_tbl.lib.php:635 libraries/display_tbl.lib.php:656
msgid "Full texts"
msgstr "Tam metinler"

#: libraries/display_tbl.lib.php:669
msgid "Relational key"
msgstr "Bağlantılı anahtar"

#: libraries/display_tbl.lib.php:670
msgid "Relational display column"
msgstr "Bağlantılı görüntü sütunu"

#: libraries/display_tbl.lib.php:677
msgid "Show binary contents"
msgstr "Binari içerikleri göster"

#: libraries/display_tbl.lib.php:679
msgid "Show BLOB contents"
msgstr "BLOB içerikleri göster"

#: libraries/display_tbl.lib.php:689
msgid "Hide browser transformation"
msgstr "Tarayıcı dönüşümünü gizle"

#: libraries/display_tbl.lib.php:696
msgid "Well Known Text"
msgstr "Çok İyi Bilinen Metin"

#: libraries/display_tbl.lib.php:697
msgid "Well Known Binary"
msgstr "Çok İyi Bilinen Binari"

#: libraries/display_tbl.lib.php:1419 libraries/display_tbl.lib.php:1431
msgid "The row has been deleted"
msgstr "Satır silindi"

#: libraries/display_tbl.lib.php:1458 libraries/display_tbl.lib.php:2480
#: server_status.php:1286
msgid "Kill"
msgstr "Sonlandır"

#: libraries/display_tbl.lib.php:2339
msgid "in query"
msgstr "sorgu içerisinde"

#: libraries/display_tbl.lib.php:2371
msgid "Showing rows"
msgstr "Gösterilen satırlar"

#: libraries/display_tbl.lib.php:2381
msgid "total"
msgstr "toplam"

#: libraries/display_tbl.lib.php:2389 sql.php:790
#, php-format
msgid "Query took %01.4f sec"
msgstr "Sorgu %01.4f san. sürdü"

#: libraries/display_tbl.lib.php:2592
msgid "Query results operations"
msgstr "Sorgu sonuçları işlemleri"

#: libraries/display_tbl.lib.php:2621
msgid "Print view (with full texts)"
msgstr "Baskı görünümü (tüm metinler ile)"

#: libraries/display_tbl.lib.php:2671 tbl_chart.php:78
msgid "Display chart"
msgstr "Çizelge göster"

#: libraries/display_tbl.lib.php:2687
msgid "Visualize GIS data"
msgstr "GIS verisini görselleştir"

#: libraries/display_tbl.lib.php:2710 view_create.php:116
msgid "Create view"
msgstr "Görünüm oluştur"

#: libraries/display_tbl.lib.php:2819
msgid "Link not found"
msgstr "Bağlantı bulunamadı"

#: libraries/engines/bdb.lib.php:23 main.php:246
msgid "Version information"
msgstr "Sürüm bilgisi"

#: libraries/engines/innodb.lib.php:23
msgid "Data home directory"
msgstr "Veri ana dizini"

#: libraries/engines/innodb.lib.php:24
msgid "The common part of the directory path for all InnoDB data files."
msgstr "Tüm InnoDB veri dosyaları için dizin yolunun ortak kısmı."

#: libraries/engines/innodb.lib.php:27
msgid "Data files"
msgstr "Veri dosyaları"

#: libraries/engines/innodb.lib.php:30
msgid "Autoextend increment"
msgstr "Artış miktarını otomatik genişlet"

#: libraries/engines/innodb.lib.php:31
msgid ""
"The increment size for extending the size of an autoextending tablespace "
"when it becomes full."
msgstr ""
"Tablo dolduğunda otomatik genişleyen tablo alanının genişlemesi için artış "
"miktarı boyutu."

#: libraries/engines/innodb.lib.php:35
msgid "Buffer pool size"
msgstr "Arabellek havuzu boyutu"

#: libraries/engines/innodb.lib.php:36
msgid ""
"The size of the memory buffer InnoDB uses to cache data and indexes of its "
"tables."
msgstr ""
"Hafıza arabelleği boyutu InnoDB, veriyi önbelleklemek ve tablolarını "
"indekslemek için kullanır."

#: libraries/engines/innodb.lib.php:133
msgid "Buffer Pool"
msgstr "Arabellek Havuzu"

#: libraries/engines/innodb.lib.php:134 server_status.php:660
msgid "InnoDB Status"
msgstr "InnoDB Durumu"

#: libraries/engines/innodb.lib.php:156
msgid "Buffer Pool Usage"
msgstr "Arabellek Havuzu Kullanımı"

#: libraries/engines/innodb.lib.php:163
msgid "pages"
msgstr "sayfa"

#: libraries/engines/innodb.lib.php:174
msgid "Free pages"
msgstr "Serbest sayfalar"

#: libraries/engines/innodb.lib.php:180
msgid "Dirty pages"
msgstr "Bozuk sayfalar"

#: libraries/engines/innodb.lib.php:186
msgid "Pages containing data"
msgstr "Veri içeren sayfalar"

#: libraries/engines/innodb.lib.php:192
msgid "Pages to be flushed"
msgstr "Temizlenen sayfalar"

#: libraries/engines/innodb.lib.php:198
msgid "Busy pages"
msgstr "Meşgul sayfalar"

#: libraries/engines/innodb.lib.php:207
msgid "Latched pages"
msgstr "Sabitlenmiş sayfalar"

#: libraries/engines/innodb.lib.php:218
msgid "Buffer Pool Activity"
msgstr "Arabellek Havuzu Etkinliği"

#: libraries/engines/innodb.lib.php:222
msgid "Read requests"
msgstr "İstekleri oku"

#: libraries/engines/innodb.lib.php:228
msgid "Write requests"
msgstr "Yazma istekleri"

#: libraries/engines/innodb.lib.php:234
msgid "Read misses"
msgstr "Okuma kaçırıyor"

#: libraries/engines/innodb.lib.php:240
msgid "Write waits"
msgstr "Yazma bekliyor"

#: libraries/engines/innodb.lib.php:246
msgid "Read misses in %"
msgstr "Okuma kaçırması %"

#: libraries/engines/innodb.lib.php:254
msgid "Write waits in %"
msgstr "Yazma beklemesi %"

#: libraries/engines/myisam.lib.php:25
msgid "Data pointer size"
msgstr "Veri imleci boyutu"

#: libraries/engines/myisam.lib.php:26
msgid ""
"The default pointer size in bytes, to be used by CREATE TABLE for MyISAM "
"tables when no MAX_ROWS option is specified."
msgstr ""
"MAX_ROWS seçeneği belirlenmediğinde MyISAM tabloları için CREATE TABLE "
"komutuyla kullanılacak olan bayt cinsinden varsayılan imleç boyutu."

#: libraries/engines/myisam.lib.php:30
msgid "Automatic recovery mode"
msgstr "Otomatik kurtarma kipi"

#: libraries/engines/myisam.lib.php:31
msgid ""
"The mode for automatic recovery of crashed MyISAM tables, as set via the --"
"myisam-recover server startup option."
msgstr ""
"--myisam-recover sunucusu başlat seçeneği yoluyla ayarlanan, çökmüş MyISAM "
"tablolarını otomatik kurtarmak için kip."

#: libraries/engines/myisam.lib.php:34
msgid "Maximum size for temporary sort files"
msgstr "Geçici sıralama dosyaları için en fazla boyut"

#: libraries/engines/myisam.lib.php:35
msgid ""
"The maximum size of the temporary file MySQL is allowed to use while re-"
"creating a MyISAM index (during REPAIR TABLE, ALTER TABLE, or LOAD DATA "
"INFILE)."
msgstr ""
"MySQL'in, bir MyISAM indeksi yeniden oluşturulurken kullanmaya izin verdiği "
"geçici dosyanın en fazla boyutu (REPAIR TABLE, ALTER TABLE, ya da LOAD DATA "
"INFILE sırasında)."

#: libraries/engines/myisam.lib.php:39
msgid "Maximum size for temporary files on index creation"
msgstr "İndeks oluşturmada kullanılan geçici dosyalar için en fazla boyut"

#: libraries/engines/myisam.lib.php:40
msgid ""
"If the temporary file used for fast MyISAM index creation would be larger "
"than using the key cache by the amount specified here, prefer the key cache "
"method."
msgstr ""
"Eğer hızlı MyISAM indeksi oluşturulması için kullanılan geçici dosya, burada "
"belirlenmiş miktar tarafından kullanılan anahtar önbelleğinden büyükse, "
"anahtar önbellek yöntemi tercih edilir."

#: libraries/engines/myisam.lib.php:44
msgid "Repair threads"
msgstr "İşlemleri onar"

#: libraries/engines/myisam.lib.php:45
msgid ""
"If this value is greater than 1, MyISAM table indexes are created in "
"parallel (each index in its own thread) during the repair by sorting process."
msgstr ""
"Eğer bu değer 1'den büyükse, sıralama işlemi tarafından yapılan onarma "
"sırasında, MyISAM tablosu indeksleri (her bir indeks kendi işlemi içinde) "
"paralel olarak oluşturulur."

#: libraries/engines/myisam.lib.php:49
msgid "Sort buffer size"
msgstr "Arabellek boyutunu sırala"

#: libraries/engines/myisam.lib.php:50
msgid ""
"The buffer that is allocated when sorting MyISAM indexes during a REPAIR "
"TABLE or when creating indexes with CREATE INDEX or ALTER TABLE."
msgstr ""
"Bir REPAIR TABLE komutu sırasında MyISAM indeksleri sıralanırken ya da "
"CREATE INDEX veya ALTER TABLE komutuyla indeksler oluşturulduğunda ayrılan "
"arabellek miktarı."

#: libraries/engines/pbxt.lib.php:25
msgid "Index cache size"
msgstr "İndeks önbellek boyutu"

#: libraries/engines/pbxt.lib.php:26
msgid ""
"This is the amount of memory allocated to the index cache. Default value is "
"32MB. The memory allocated here is used only for caching index pages."
msgstr ""
"Bu, indeks önbelleğine ayrılmış bellek miktarıdır. Varsayılan değer "
"32MB'tır. Burada ayrılmış bellek sadece indeks sayfalarının önbelleklenmesi "
"için kullanılır."

#: libraries/engines/pbxt.lib.php:30
msgid "Record cache size"
msgstr "Kayıt önbellek boyutu"

#: libraries/engines/pbxt.lib.php:31
msgid ""
"This is the amount of memory allocated to the record cache used to cache "
"table data. The default value is 32MB. This memory is used to cache changes "
"to the handle data (.xtd) and row pointer (.xtr) files."
msgstr ""
"Bu, önbellek tablosu verisi olarak kullanılmak üzere kayıt önbelleğine "
"ayrılmış veri miktarıdır. Varsayılan değer 32MB'tır. Bu bellek, tanıtıcı "
"veri (.xtd) ve satır işaretçisi (.xtr) dosyalarında önbellek değişimleri "
"için kullanılır."

#: libraries/engines/pbxt.lib.php:35
msgid "Log cache size"
msgstr "Günlük önbellek boyutu"

#: libraries/engines/pbxt.lib.php:36
msgid ""
"The amount of memory allocated to the transaction log cache used to cache on "
"transaction log data. The default is 16MB."
msgstr ""
"Bellek miktarı işlem günlüğü verisinde önbellek olarak kullanılmak üzere "
"işlem günlüğü önbelleğine ayrıldı. Varsayılan 16MB'tır."

#: libraries/engines/pbxt.lib.php:40
msgid "Log file threshold"
msgstr "Günlük dosyası eşiği"

#: libraries/engines/pbxt.lib.php:41
msgid ""
"The size of a transaction log before rollover, and a new log is created. The "
"default value is 16MB."
msgstr ""
"Yuvarlamadan önceki işlem günlüğü boyutu ve yeni günlük oluşturma. "
"Varsayılan değer 16MB'tır."

#: libraries/engines/pbxt.lib.php:45
msgid "Transaction buffer size"
msgstr "İşlem arabellek boyutu"

#: libraries/engines/pbxt.lib.php:46
msgid ""
"The size of the global transaction log buffer (the engine allocates 2 "
"buffers of this size). The default is 1MB."
msgstr ""
"Genel işlem günlüğü arabellek boyutu (motor bu boyutun 2 arabelleğini "
"ayırır). Varsayılan 1MB'tır."

#: libraries/engines/pbxt.lib.php:50
msgid "Checkpoint frequency"
msgstr "Kontrol noktası sıklığı"

#: libraries/engines/pbxt.lib.php:51
msgid ""
"The amount of data written to the transaction log before a checkpoint is "
"performed. The default value is 24MB."
msgstr ""
"Kontrol noktası oluşturulmadan önce işlem günlüğüne yazılan veri miktarı. "
"Varsayılan değer 24MB'tır."

#: libraries/engines/pbxt.lib.php:55
msgid "Data log threshold"
msgstr "Veri günlüğü eşiği"

#: libraries/engines/pbxt.lib.php:56
msgid ""
"The maximum size of a data log file. The default value is 64MB. PBXT can "
"create a maximum of 32000 data logs, which are used by all tables. So the "
"value of this variable can be increased to increase the total amount of data "
"that can be stored in the database."
msgstr ""
"Veri günlük dosyasının en fazla boyutu. Varsayılan değer 64MB'tır. PBXT tüm "
"tablolar tarafından kullanılan en fazla 32000 veri günlüğü oluşturabilir. Bu "
"yüzden veritabanında saklanabilir toplam veri miktarını arttırmak için bu "
"değişkenin değeri arttırılabilir."

#: libraries/engines/pbxt.lib.php:60
msgid "Garbage threshold"
msgstr "Artık eşiği"

#: libraries/engines/pbxt.lib.php:61
msgid ""
"The percentage of garbage in a data log file before it is compacted. This is "
"a value between 1 and 99. The default is 50."
msgstr ""
"Ufaltılmadan önce veri günlük dosyasındaki artık yüzdesidir. Bu 1 ile 99 "
"arasında bir değerdir. Varsayılan değer 50'dir."

#: libraries/engines/pbxt.lib.php:65
msgid "Log buffer size"
msgstr "Günlük arabellek boyutu"

#: libraries/engines/pbxt.lib.php:66
msgid ""
"The size of the buffer used when writing a data log. The default is 256MB. "
"The engine allocates one buffer per thread, but only if the thread is "
"required to write a data log."
msgstr ""
"Veri günlüğü yazıldığında kullanılacak arabellek boyutu. Varsayılan "
"256MB'tır. Motor işlem öncesi bir arabellek hesaplar ama sadece işlemin veri "
"günlüğü yazmasını gerektirirse."

#: libraries/engines/pbxt.lib.php:70
msgid "Data file grow size"
msgstr "Veri dosyası büyüme boyutu"

#: libraries/engines/pbxt.lib.php:71
msgid "The grow size of the handle data (.xtd) files."
msgstr "İşlenen veri (.xtd) dosyalarının büyüme boyutu."

#: libraries/engines/pbxt.lib.php:75
msgid "Row file grow size"
msgstr "Satır dosyası büyüme boyutu"

#: libraries/engines/pbxt.lib.php:76
msgid "The grow size of the row pointer (.xtr) files."
msgstr "Satır gösterge (.xtr) dosyalarının büyüme boyutu."

#: libraries/engines/pbxt.lib.php:80
msgid "Log file count"
msgstr "Günlük dosyası sayısı"

#: libraries/engines/pbxt.lib.php:81
msgid ""
"This is the number of transaction log files (pbxt/system/xlog*.xt) the "
"system will maintain. If the number of logs exceeds this value then old logs "
"will be deleted, otherwise they are renamed and given the next highest "
"number."
msgstr ""
"Bu, sistemin bakacağı işlem günlük dosyalarının (pbxt/system/xlog*.xt) "
"sayısıdır. Eğer günlük sayısı bu değeri geçerse eski günlükler silinecektir, "
"diğer taraftan yeniden adlandırılır ve bir sonraki en yüksek numara verilir."

#: libraries/engines/pbxt.lib.php:128
#, php-format
msgid ""
"Documentation and further information about PBXT can be found on the %"
"sPrimeBase XT Home Page%s."
msgstr ""
"%sPrimeBase XT Ana Sayfasında%s PBXT hakkında belge ve daha fazla bilgi "
"bulunabilir."

#: libraries/engines/pbxt.lib.php:130
msgid "Related Links"
msgstr "İlgili Bağlantılar"

#: libraries/engines/pbxt.lib.php:132
msgid "The PrimeBase XT Blog by Paul McCullagh"
msgstr "Paul McCullagh'ın The PrimeBase XT Bloğu"

#: libraries/export/csv.php:24 libraries/import/csv.php:46
msgid "Columns separated with:"
msgstr "Sütunlar şununla ayrılmış:"

#: libraries/export/csv.php:25 libraries/import/csv.php:53
msgid "Columns enclosed with:"
msgstr "Sütunlar şununla kapatılmış:"

#: libraries/export/csv.php:26 libraries/import/csv.php:60
msgid "Columns escaped with:"
msgstr "Sütunlar şununla atlatılmış:"

#: libraries/export/csv.php:27 libraries/import/csv.php:67
msgid "Lines terminated with:"
msgstr "Satırlar şununla sonlandırılmış:"

#: libraries/export/csv.php:28 libraries/export/excel.php:23
#: libraries/export/htmlword.php:29 libraries/export/latex.php:80
#: libraries/export/ods.php:24 libraries/export/odt.php:60
msgid "Replace NULL with:"
msgstr "NULL'u şununla değiştir:"

#: libraries/export/csv.php:29 libraries/export/excel.php:24
msgid "Remove carriage return/line feed characters within columns"
msgstr "Sütunlardaki satır başı/satır atlama karakterlerini kaldır"

#: libraries/export/excel.php:33
msgid "Excel edition:"
msgstr "Excel yapısı:"

#: libraries/export/htmlword.php:28 libraries/export/latex.php:70
#: libraries/export/odt.php:56 libraries/export/sql.php:222
#: libraries/export/texytext.php:26 libraries/export/xml.php:73
msgid "Data dump options"
msgstr "Veri dökümü seçenekleri"

#: libraries/export/htmlword.php:128 libraries/export/odt.php:173
#: libraries/export/sql.php:1220 libraries/export/texytext.php:114
msgid "Dumping data for table"
msgstr "Tablo döküm verisi"

#: libraries/export/htmlword.php:397 libraries/export/odt.php:507
#: libraries/export/texytext.php:394 libraries/rte/rte_list.lib.php:69
#: libraries/rte/rte_triggers.lib.php:340
msgid "Event"
msgstr "Olay"

#: libraries/export/htmlword.php:398 libraries/export/odt.php:510
#: libraries/export/texytext.php:395 libraries/rte/rte_events.lib.php:465
#: libraries/rte/rte_routines.lib.php:922
#: libraries/rte/rte_triggers.lib.php:354
msgid "Definition"
msgstr "Tanım"

#: libraries/export/htmlword.php:443 libraries/export/odt.php:564
#: libraries/export/sql.php:1040 libraries/export/texytext.php:438
msgid "Table structure for table"
msgstr "Tablo için tablo yapısı"

#: libraries/export/htmlword.php:455 libraries/export/odt.php:577
#: libraries/export/sql.php:1063 libraries/export/texytext.php:450
msgid "Structure for view"
msgstr "Görünüm yapısı"

#: libraries/export/htmlword.php:459 libraries/export/odt.php:582
#: libraries/export/sql.php:1072 libraries/export/texytext.php:454
msgid "Stand-in structure for view"
msgstr "Görünüm yapısı durumu"

#: libraries/export/latex.php:14
msgid "Content of table @TABLE@"
msgstr "@TABLE@ tablosunun içeriği"

#: libraries/export/latex.php:15
msgid "(continued)"
msgstr "(devam eden)"

#: libraries/export/latex.php:16
msgid "Structure of table @TABLE@"
msgstr "@TABLE@ tablosunun yapısı"

#: libraries/export/latex.php:48 libraries/export/odt.php:40
#: libraries/export/sql.php:142
msgid "Object creation options"
msgstr "Nesne oluşturma seçenekleri"

#: libraries/export/latex.php:52 libraries/export/latex.php:76
msgid "Table caption (continued)"
msgstr "Tablo başlığı (devamı)"

#: libraries/export/latex.php:57 libraries/export/odt.php:43
#: libraries/export/sql.php:56
msgid "Display foreign key relationships"
msgstr "Dış anahtar ilişkilerini göster"

#: libraries/export/latex.php:60 libraries/export/odt.php:46
msgid "Display comments"
msgstr "Yorumları göster"

#: libraries/export/latex.php:63 libraries/export/odt.php:49
#: libraries/export/sql.php:63
msgid "Display MIME types"
msgstr "MIME türlerini göster"

#: libraries/export/latex.php:132 libraries/export/sql.php:486
#: libraries/export/xml.php:131 libraries/header_printview.inc.php:58
#: libraries/replication_gui.lib.php:66 libraries/replication_gui.lib.php:179
#: libraries/replication_gui.lib.php:275 libraries/replication_gui.lib.php:278
#: libraries/replication_gui.lib.php:335 server_privileges.php:914
#: server_privileges.php:917 server_privileges.php:973
#: server_privileges.php:1849 server_privileges.php:2415
#: server_status.php:1260
msgid "Host"
msgstr "Anamakine"

#: libraries/export/latex.php:137 libraries/export/sql.php:491
#: libraries/export/xml.php:136 libraries/header_printview.inc.php:60
msgid "Generation Time"
msgstr "Üretim Zamanı"

#: libraries/export/latex.php:138 libraries/export/sql.php:492
#: libraries/export/xml.php:137
msgid "Server version"
msgstr "Sunucu sürümü"

#: libraries/export/latex.php:139 libraries/export/sql.php:493
#: libraries/export/xml.php:138
msgid "PHP Version"
msgstr "PHP Sürümü"

#: libraries/export/mediawiki.php:15
msgid "MediaWiki Table"
msgstr "MedyaViki Tablosu"

#: libraries/export/mediawiki.php:51
msgid "Export table names"
msgstr "Tablo adlarını dışa aktar"

#: libraries/export/mediawiki.php:58
msgid "Export table headers"
msgstr "Tablo başlıklarını dışa aktar"

#: libraries/export/pdf.php:18
msgid "PDF"
msgstr "PDF"

#: libraries/export/pdf.php:24
msgid "(Generates a report containing the data of a single table)"
msgstr "(Tek bir tablonun verisini içeren bir rapor üretir)"

#: libraries/export/pdf.php:25
msgid "Report title:"
msgstr "Rapor başlığı:"

#: libraries/export/php_array.php:18
msgid "PHP array"
msgstr "PHP düzeni"

#: libraries/export/sql.php:40
msgid ""
"Display comments <i>(includes info such as export timestamp, PHP version, "
"and server version)</i>"
msgstr ""
"Yorumları göster <i>(dışa aktarma zaman damgası, PHP sürümü ve sunucu sürümü "
"gibi bilgileri dahil et)</i>"

#: libraries/export/sql.php:45
msgid "Additional custom header comment (\\n splits lines):"
msgstr "İlave özel başlık yorumu (\\n satırları böler):"

#: libraries/export/sql.php:50
msgid ""
"Include a timestamp of when databases were created, last updated, and last "
"checked"
msgstr ""
"Veritabanlarının oluşturulduğu, en son güncellendiği ve en son denetlendiği "
"zaman damgasını dahil et"

#: libraries/export/sql.php:100
msgid ""
"Database system or older MySQL server to maximize output compatibility with:"
msgstr ""
"Şununla en fazla çıktı uyumluluğu için Veritabanı sistemi veya daha eski "
"MySQL sunucusu:"

#: libraries/export/sql.php:114 libraries/export/sql.php:173
#: libraries/export/sql.php:180
#, php-format
msgid "Add %s statement"
msgstr "%s ifadesi ekle"

#: libraries/export/sql.php:152
msgid "Add statements:"
msgstr "İfadeleri ekle:"

#: libraries/export/sql.php:211
msgid ""
"Enclose table and column names with backquotes <i>(Protects column and table "
"names formed with special characters or keywords)</i>"
msgstr ""
"Tablo ve alan adlarını tırnak içine al <i>(Özel karakterlerle ya da anahtar "
"kelimelerle şekillendirilmiş sütun ve tablo adlarını korur)</i>"

#: libraries/export/sql.php:226 libraries/export/sql.php:1185
msgid "Truncate table before insert"
msgstr "Eklemeden önce tabloyu kes"

#: libraries/export/sql.php:232
msgid "Instead of <code>INSERT</code> statements, use:"
msgstr "<code>INSERT</code> ifadeleri yerine şunu kullan:"

#: libraries/export/sql.php:239
msgid "<code>INSERT DELAYED</code> statements"
msgstr "<code>INSERT DELAYED</code> ifadeleri"

#: libraries/export/sql.php:246
msgid "<code>INSERT IGNORE</code> statements"
msgstr "<code>INSERT IGNORE</code> ifadeleri"

#: libraries/export/sql.php:256
msgid "Function to use when dumping data:"
msgstr "Veri dökümlenirken kullanılacak işlev:"

#: libraries/export/sql.php:269
msgid "Syntax to use when inserting data:"
msgstr "Veri eklenirken kullanılacak sözdizimi:"

#: libraries/export/sql.php:275
msgid ""
"include column names in every <code>INSERT</code> statement <br /> &nbsp; "
"&nbsp; &nbsp; Example: <code>INSERT INTO tbl_name (col_A,col_B,col_C) VALUES "
"(1,2,3)</code>"
msgstr ""
"her <code>INSERT</code> ifadesine sütun adlarını dahil et <br /> &nbsp; "
"&nbsp; &nbsp; Örnek: <code>INSERT INTO tbl_adı (sütun_A,sütun_B,sütun_C) "
"VALUES (1,2,3)</code>"

#: libraries/export/sql.php:276
msgid ""
"insert multiple rows in every <code>INSERT</code> statement<br /> &nbsp; "
"&nbsp; &nbsp; Example: <code>INSERT INTO tbl_name VALUES (1,2,3), (4,5,6), "
"(7,8,9)</code>"
msgstr ""
"her <code>INSERT</code> ifadesine çoklu satırları ekle<br /> &nbsp; &nbsp; "
"&nbsp; Örnek: <code>INSERT INTO tbl_adı VALUES (1,2,3), (4,5,6), (7,8,9)</"
"code>"

#: libraries/export/sql.php:277
msgid ""
"both of the above<br /> &nbsp; &nbsp; &nbsp; Example: <code>INSERT INTO "
"tbl_name (col_A,col_B) VALUES (1,2,3), (4,5,6), (7,8,9)</code>"
msgstr ""
"yukarıdakilerin ikisi birden<br /> &nbsp; &nbsp; &nbsp; Örnek: <code>INSERT "
"INTO tbl_adı (col_A,col_B) VALUES (1,2,3), (4,5,6), (7,8,9)</code>"

#: libraries/export/sql.php:278
msgid ""
"neither of the above<br /> &nbsp; &nbsp; &nbsp; Example: <code>INSERT INTO "
"tbl_name VALUES (1,2,3)</code>"
msgstr ""
"yukarıdakilerin hiçbiri<br /> &nbsp; &nbsp; &nbsp; Örnek: <code>INSERT INTO "
"tbl_adı VALUES (1,2,3)</code>"

#: libraries/export/sql.php:293
msgid ""
"Dump binary columns in hexadecimal notation <i>(for example, \"abc\" becomes "
"0x616263)</i>"
msgstr ""
"Onaltılık düzende gösterimdeki binari sütunları dökümle <i>(örneğin, \"abc"
"\", 0x616263 olur)</i>"

#: libraries/export/sql.php:302
msgid ""
"Dump TIMESTAMP columns in UTC <i>(enables TIMESTAMP columns to be dumped and "
"reloaded between servers in different time zones)</i>"
msgstr ""
"UTC içindeki TIMESTAMP sütunlarını dökümle <i>(farklı zaman dilimlerindeki "
"sunucular arasında TIMESTAMP sütunlarını dökümlemek ve yeniden yüklemek için "
"etkinleştirir)</i>"

#: libraries/export/sql.php:345 libraries/export/xml.php:45
msgid "Procedures"
msgstr "Yordamlar"

#: libraries/export/sql.php:362 libraries/export/xml.php:40
msgid "Functions"
msgstr "İşlevler"

#: libraries/export/sql.php:870
msgid "Constraints for dumped tables"
msgstr "Dökümü yapılmış tablolar için kısıtlamalar"

#: libraries/export/sql.php:879
msgid "Constraints for table"
msgstr "Tablo kısıtlamaları"

#: libraries/export/sql.php:979
msgid "MIME TYPES FOR TABLE"
msgstr "TABLO MIME TÜRLERİ"

#: libraries/export/sql.php:991
msgid "RELATIONS FOR TABLE"
msgstr "TABLO BAĞLANTILARI"

#: libraries/export/sql.php:1132
msgid "Error reading data:"
msgstr "Veri okunması hatası:"

#: libraries/export/xml.php:19 libraries/import/xml.php:28
msgid "XML"
msgstr "XML"

#: libraries/export/xml.php:34
msgid "Object creation options (all are recommended)"
msgstr "Nesne oluşturma seçenekleri (tümü önerilir)"

#: libraries/export/xml.php:62
msgid "Views"
msgstr "Görünümler"

#: libraries/export/xml.php:78
msgid "Export contents"
msgstr "İçerikleri dışa aktar"

#: libraries/footer.inc.php:166 libraries/footer.inc.php:168
#: libraries/footer.inc.php:171
msgid "Open new phpMyAdmin window"
msgstr "Yeni phpMyAdmin penceresi aç"

#: libraries/gis_visualization.lib.php:135
msgid "No data found for GIS visualization."
msgstr "GIS görselleştirmesi için bulunan veri yok."

#: libraries/header_http.inc.php:15 libraries/header_meta_style.inc.php:15
msgid "GLOBALS overwrite attempt"
msgstr "GLOBALS üzerine yazma girişimi"

#: libraries/header_printview.inc.php:48 libraries/header_printview.inc.php:56
msgid "SQL result"
msgstr "SQL sonucu"

#: libraries/header_printview.inc.php:61
msgid "Generated by"
msgstr "Üreten:"

#: libraries/import.lib.php:157 libraries/rte/rte_routines.lib.php:1254
#: sql.php:786 tbl_change.php:185 tbl_get_field.php:36
msgid "MySQL returned an empty result set (i.e. zero rows)."
msgstr "MySQL boş bir sonuç kümesi döndürdü (yani sıfır satır)."

#: libraries/import.lib.php:1132
msgid ""
"The following structures have either been created or altered. Here you can:"
msgstr "Aşağıdaki yapılar ya oluşturuldu ya da değiştirildi. Buyurun:"

#: libraries/import.lib.php:1133
msgid "View a structure's contents by clicking on its name"
msgstr "Adına tıklayarak yapının içeriklerini görün"

#: libraries/import.lib.php:1134
msgid ""
"Change any of its settings by clicking the corresponding \"Options\" link"
msgstr ""
"Uyan \"Seçenekler\" bağlantısına tıklayarak bunun herhangi bir ayarını "
"değiştirin"

#: libraries/import.lib.php:1135
msgid "Edit structure by following the \"Structure\" link"
msgstr "Aşağıdaki \"Yapı\" bağlantısıyla yapısını düzenleyin"

#: libraries/import.lib.php:1139
#, php-format
msgid "Go to database: %s"
msgstr "Şu veritabanına git: %s"

#: libraries/import.lib.php:1142 libraries/import.lib.php:1167
#, php-format
msgid "Edit settings for %s"
msgstr "%s için ayarları düzenle"

#: libraries/import.lib.php:1162
#, php-format
msgid "Go to table: %s"
msgstr "Şu tabloya git: %s"

#: libraries/import.lib.php:1165
#, php-format
msgid "Structure of %s"
msgstr "%s yapısı"

#: libraries/import.lib.php:1173
#, php-format
msgid "Go to view: %s"
msgstr "Şu görünüme git: %s"

#: libraries/import/csv.php:77 libraries/import/ods.php:33
msgid ""
"The first line of the file contains the table column names <i>(if this is "
"unchecked, the first line will become part of the data)</i>"
msgstr ""
"Tablo sütun adlarını içeren dosyanın ilk satırı <i>(eğer bu işaretli "
"değilse, ilk satır verinin parçası olacaktır)</i>"

#: libraries/import/csv.php:85
msgid ""
"If the data in each row of the file is not in the same order as in the "
"database, list the corresponding column names here. Column names must be "
"separated by commas and not enclosed in quotations."
msgstr ""
"Eğer dosyanın her bir satırındaki veri, veritabanındaki gibi aynı sırada "
"değilse, burada uyan sütun adları listelenir. Sütun adları virgüllerle "
"bölünmeli ve tırnaklarla kapanmamalıdır."

#: libraries/import/csv.php:94
msgid "Column names: "
msgstr "Sütun adları: "

#: libraries/import/csv.php:116 libraries/import/csv.php:129
#: libraries/import/csv.php:134 libraries/import/csv.php:139
#, php-format
msgid "Invalid parameter for CSV import: %s"
msgstr "CSV içe aktarma için geçersiz parametre: %s"

#: libraries/import/csv.php:188
#, php-format
msgid ""
"Invalid column (%s) specified! Ensure that columns names are spelled "
"correctly, separated by commas, and not enclosed in quotes."
msgstr ""
"Geçersiz sütun (%s) belirtilmiş! Sütun adlarının doğru olarak hecelenmesini, "
"virgüllerle ayrılmasını ve tırnaklarla kapanmamasını sağlayın."

#: libraries/import/csv.php:256 libraries/import/csv.php:525
#, php-format
msgid "Invalid format of CSV input on line %d."
msgstr "%d. satırında CSV girdisinin geçersiz biçimi."

#: libraries/import/csv.php:410
#, php-format
msgid "Invalid column count in CSV input on line %d."
msgstr "CSV girdisinde %d. satırda geçersiz sütun sayısı."

#: libraries/import/docsql.php:29
msgid "DocSQL"
msgstr "DocSQL"

#: libraries/import/docsql.php:33 libraries/tbl_properties.inc.php:604
#: server_synchronize.php:455 server_synchronize.php:967
msgid "Table name"
msgstr "Tablo adı"

#: libraries/import/ldi.php:45 libraries/schema/User_Schema.class.php:354
#: view_create.php:146
msgid "Column names"
msgstr "Sütun adları"

#: libraries/import/ldi.php:57
msgid "This plugin does not support compressed imports!"
msgstr "Bu eklenti sıkıştırılmış içe aktarım dosyalarını desteklemez!"

#: libraries/import/ods.php:35
msgid "Import percentages as proper decimals <i>(ex. 12.00% to .12)</i>"
msgstr "Yüzdeleri doğru ondalık olarak içe aktar <i>(örn. %12.00'ı .12'ye)</i>"

#: libraries/import/ods.php:36
msgid "Import currencies <i>(ex. $5.00 to 5.00)</i>"
msgstr "Parasalları içe aktar <i>(örn. $5.00'ı 5.00'a)</i>"

#: libraries/import/ods.php:88 libraries/import/xml.php:83
#: libraries/import/xml.php:139
msgid ""
"The XML file specified was either malformed or incomplete. Please correct "
"the issue and try again."
msgstr ""
"Belirlenmiş XML dosyası ya kusurlu ya da tamamlanmamış. Lütfen sorunu "
"düzeltin ve tekrar deneyin."

#: libraries/import/shp.php:20
msgid "ESRI Shape File"
msgstr "ESRI Şekil Dosyası"

#: libraries/import/shp.php:282
#, php-format
msgid "There was an error importing the ESRI shape file: \"%s\"."
msgstr "ESRI şekil dosyasının içe aktarılmasında hata var: \"%s\"."

#: libraries/import/shp.php:338
msgid ""
"You tried to import an invalid file or the imported file contains invalid "
"data"
msgstr ""
"Geçersiz bir dosyayı içe aktarmayı deniyorsunuz ya da içe aktarılan dosya "
"geçersiz veri içeriyor"

#: libraries/import/shp.php:340
#, php-format
msgid "MySQL Spatial Extension does not support ESRI type \"%s\"."
msgstr "MySQL Uzaysal Uzantısı ESRI türü \"%s\" desteklemiyor."

#: libraries/import/shp.php:378
msgid "The imported file does not contain any data"
msgstr "İçe aktarılan dosya herhangi bir veri içermiyor"

#: libraries/import/sql.php:33
msgid "SQL compatibility mode:"
msgstr "SQL uyumluluk kipi:"

#: libraries/import/sql.php:43
msgid "Do not use <code>AUTO_INCREMENT</code> for zero values"
msgstr "Sıfır değerleri için <code>AUTO_INCREMENT</code> değeri kullanma"

#: libraries/kanji-encoding.lib.php:147
msgctxt "None encoding conversion"
msgid "None"
msgstr "Yok"

#. l10n: This is currently used only in Japanese locales
#: libraries/kanji-encoding.lib.php:153
msgid "Convert to Kana"
msgstr "Kana'ya dönüştür"

#: libraries/mult_submits.inc.php:281
msgid "From"
msgstr "Buradan"

#: libraries/mult_submits.inc.php:284
msgid "To"
msgstr "Buraya"

#: libraries/mult_submits.inc.php:289 libraries/mult_submits.inc.php:302
#: libraries/sql_query_form.lib.php:402
msgid "Submit"
msgstr "Gönder"

#: libraries/mult_submits.inc.php:294
msgid "Add table prefix"
msgstr "Tablo ön eki ekle"

#: libraries/mult_submits.inc.php:297
msgid "Add prefix"
msgstr "Ön ek ekle"

#: libraries/mult_submits.inc.php:311
msgid "Do you really want to execute the following query?"
msgstr "Aşağıdaki sorguya çalıştırmak istiyor musunuz?"

#: libraries/mult_submits.inc.php:535 tbl_replace.php:330
msgid "No change"
msgstr "Değişiklik yok"

#: libraries/mysql_charsets.lib.php:113
msgid "Charset"
msgstr "Karakter Grubu"

#: libraries/mysql_charsets.lib.php:214 libraries/mysql_charsets.lib.php:415
#: tbl_change.php:615
msgid "Binary"
msgstr "Binari"

#: libraries/mysql_charsets.lib.php:226
msgid "Bulgarian"
msgstr "Bulgarca"

#: libraries/mysql_charsets.lib.php:230 libraries/mysql_charsets.lib.php:355
msgid "Simplified Chinese"
msgstr "Basitleştirilmiş Çince"

#: libraries/mysql_charsets.lib.php:232 libraries/mysql_charsets.lib.php:375
msgid "Traditional Chinese"
msgstr "Geleneksel Çince"

#: libraries/mysql_charsets.lib.php:236 libraries/mysql_charsets.lib.php:422
msgid "case-insensitive"
msgstr "büyük küçük harfe duyarsız"

#: libraries/mysql_charsets.lib.php:239 libraries/mysql_charsets.lib.php:424
msgid "case-sensitive"
msgstr "büyük küçük harfe duyarlı"

#: libraries/mysql_charsets.lib.php:242
msgid "Croatian"
msgstr "Hırvatça"

#: libraries/mysql_charsets.lib.php:245
msgid "Czech"
msgstr "Çekçe"

#: libraries/mysql_charsets.lib.php:248
msgid "Danish"
msgstr "Danca"

#: libraries/mysql_charsets.lib.php:251
msgid "English"
msgstr "İngilizce"

#: libraries/mysql_charsets.lib.php:254
msgid "Esperanto"
msgstr "Esperanto"

#: libraries/mysql_charsets.lib.php:257
msgid "Estonian"
msgstr "Estçe"

#: libraries/mysql_charsets.lib.php:260 libraries/mysql_charsets.lib.php:263
msgid "German"
msgstr "Almanca"

#: libraries/mysql_charsets.lib.php:260
msgid "dictionary"
msgstr "sözlük"

#: libraries/mysql_charsets.lib.php:263
msgid "phone book"
msgstr "telefon defteri"

#: libraries/mysql_charsets.lib.php:266
msgid "Hungarian"
msgstr "Macarca"

#: libraries/mysql_charsets.lib.php:269
msgid "Icelandic"
msgstr "İzlandaca"

#: libraries/mysql_charsets.lib.php:272 libraries/mysql_charsets.lib.php:362
msgid "Japanese"
msgstr "Japonca"

#: libraries/mysql_charsets.lib.php:275
msgid "Latvian"
msgstr "Litvanyaca"

#: libraries/mysql_charsets.lib.php:278
msgid "Lithuanian"
msgstr "Litvanyaca"

#: libraries/mysql_charsets.lib.php:281 libraries/mysql_charsets.lib.php:384
msgid "Korean"
msgstr "Korece"

#: libraries/mysql_charsets.lib.php:284
msgid "Persian"
msgstr "Farsça"

#: libraries/mysql_charsets.lib.php:287
msgid "Polish"
msgstr "Polonyaca"

#: libraries/mysql_charsets.lib.php:290 libraries/mysql_charsets.lib.php:338
msgid "West European"
msgstr "Batı Avrupa"

#: libraries/mysql_charsets.lib.php:293
msgid "Romanian"
msgstr "Romence"

#: libraries/mysql_charsets.lib.php:296
msgid "Slovak"
msgstr "Slovakça"

#: libraries/mysql_charsets.lib.php:299
msgid "Slovenian"
msgstr "Slovence"

#: libraries/mysql_charsets.lib.php:302
msgid "Spanish"
msgstr "İspanyolca"

#: libraries/mysql_charsets.lib.php:305
msgid "Traditional Spanish"
msgstr "Geleneksel İspanyolca"

#: libraries/mysql_charsets.lib.php:308 libraries/mysql_charsets.lib.php:405
msgid "Swedish"
msgstr "İsveççe"

#: libraries/mysql_charsets.lib.php:311 libraries/mysql_charsets.lib.php:408
msgid "Thai"
msgstr "Tayca"

#: libraries/mysql_charsets.lib.php:314 libraries/mysql_charsets.lib.php:402
msgid "Turkish"
msgstr "Türkçe"

#: libraries/mysql_charsets.lib.php:317 libraries/mysql_charsets.lib.php:399
msgid "Ukrainian"
msgstr "Ukraynaca"

#: libraries/mysql_charsets.lib.php:320 libraries/mysql_charsets.lib.php:329
msgid "Unicode"
msgstr "Evrensel Kod"

#: libraries/mysql_charsets.lib.php:320 libraries/mysql_charsets.lib.php:329
#: libraries/mysql_charsets.lib.php:338 libraries/mysql_charsets.lib.php:345
#: libraries/mysql_charsets.lib.php:367 libraries/mysql_charsets.lib.php:378
msgid "multilingual"
msgstr "çokdilli"

#: libraries/mysql_charsets.lib.php:345
msgid "Central European"
msgstr "Orta Avrupa"

#: libraries/mysql_charsets.lib.php:350
msgid "Russian"
msgstr "Rusça"

#: libraries/mysql_charsets.lib.php:367
msgid "Baltic"
msgstr "Baltık"

#: libraries/mysql_charsets.lib.php:372
msgid "Armenian"
msgstr "Ermenice"

#: libraries/mysql_charsets.lib.php:378
msgid "Cyrillic"
msgstr "Kiril"

#: libraries/mysql_charsets.lib.php:381
msgid "Arabic"
msgstr "Arapça"

#: libraries/mysql_charsets.lib.php:387
msgid "Hebrew"
msgstr "İbranice"

#: libraries/mysql_charsets.lib.php:390
msgid "Georgian"
msgstr "Gürcüce"

#: libraries/mysql_charsets.lib.php:393
msgid "Greek"
msgstr "Yunanca"

#: libraries/mysql_charsets.lib.php:396
msgid "Czech-Slovak"
msgstr "Çekçe-Slovakça"

#: libraries/navigation_header.inc.php:57
#: libraries/navigation_header.inc.php:58
msgid "Home"
msgstr "Giriş"

#: libraries/navigation_header.inc.php:66
#: libraries/navigation_header.inc.php:67
msgid "Log out"
msgstr "Oturumu kapat"

#: libraries/navigation_header.inc.php:80
#: libraries/navigation_header.inc.php:82
msgid "phpMyAdmin documentation"
msgstr "phpMyAdmin belgeleri"

#: libraries/navigation_header.inc.php:92
#: libraries/navigation_header.inc.php:93
msgid "Reload navigation frame"
msgstr "Rehber çerçeveyi yeniden yükle"

#: libraries/plugin_interface.lib.php:284
msgid "This format has no options"
msgstr "Bu biçim seçeneğe sahip değil"

#: libraries/relation.lib.php:76
msgid "not OK"
msgstr "TAMAM değil"

#: libraries/relation.lib.php:80
msgctxt "Correctly working"
msgid "OK"
msgstr "TAMAM"

#: libraries/relation.lib.php:81
msgid "Enabled"
msgstr "Etkin"

#: libraries/relation.lib.php:88 libraries/relation.lib.php:100
#: pmd_relation_new.php:71
msgid "General relation features"
msgstr "Genel bağlantı özellikleri"

#: libraries/relation.lib.php:104
msgid "Display Features"
msgstr "Özellikleri göster"

#: libraries/relation.lib.php:110
msgid "Creation of PDFs"
msgstr "PDF'lerin oluşturulması"

#: libraries/relation.lib.php:114
msgid "Displaying Column Comments"
msgstr "Sütun Yorumları gösteriliyor"

#: libraries/relation.lib.php:116 libraries/tbl_properties.inc.php:141
#: transformation_overview.php:46
msgid "Browser transformation"
msgstr "Tarayıcı dönüşümü"

#: libraries/relation.lib.php:119
msgid ""
"Please see the documentation on how to update your column_comments table"
msgstr ""
"Lütfen column_comments tablonuzun nasıl güncelleneceğini öğrenmek için "
"belgeye bakın"

#: libraries/relation.lib.php:124 libraries/sql_query_form.lib.php:382
msgid "Bookmarked SQL query"
msgstr "SQL sorgusu işaretlendi"

#: libraries/relation.lib.php:128 querywindow.php:75 querywindow.php:171
msgid "SQL history"
msgstr "SQL geçmişi"

#: libraries/relation.lib.php:136
msgid "Persistent recently used tables"
msgstr "Sürekli son kullanılan tablolar"

#: libraries/relation.lib.php:140
msgid "Persistent tables' UI preferences"
msgstr "Sürekli tabloların KA tercihleri"

#: libraries/relation.lib.php:148
msgid "User preferences"
msgstr "Kullanıcı tercihleri"

#: libraries/relation.lib.php:152
msgid "Quick steps to setup advanced features:"
msgstr "Gelişmiş özellikleri ayarlamak için hızlı adımlar:"

#: libraries/relation.lib.php:154
msgid ""
"Create the needed tables with the <code>examples/create_tables.sql</code>."
msgstr ""
"Gerekli tabloları <code>examples/create_tables.sql</code> ile oluşturun."

#: libraries/relation.lib.php:155
msgid "Create a pma user and give access to these tables."
msgstr "Pma kullanıcısı oluştur ve bu tablolara erişim verin."

#: libraries/relation.lib.php:156
msgid ""
"Enable advanced features in configuration file (<code>config.inc.php</"
"code>), for example by starting from <code>config.sample.inc.php</code>."
msgstr ""
"(<code>config.inc.php</code>) yapılandırma dosyasında gelişmiş özellikler "
"etkinleştirin, örneğin <code>config.sample.inc.php</code> dosyasından "
"başlayarak."

#: libraries/relation.lib.php:157
msgid "Re-login to phpMyAdmin to load the updated configuration file."
msgstr ""
"Güncellenmiş yapılandırma dosyasını yüklemek için phpMyAdmin'e yeniden "
"oturum açın."

#: libraries/relation.lib.php:1103
msgid "no description"
msgstr "Açıklama yok"

#: libraries/replication_gui.lib.php:54
msgid "Slave configuration"
msgstr "Slave yapılandırması"

#: libraries/replication_gui.lib.php:54 server_replication.php:386
msgid "Change or reconfigure master server"
msgstr "Master sunucuyu değiştir veya yeniden yapılandır"

#: libraries/replication_gui.lib.php:55
msgid ""
"Make sure, you have unique server-id in your configuration file (my.cnf). If "
"not, please add the following line into [mysqld] section:"
msgstr ""
"Yapılandırma dosyanız (my.cnf) içinde benzersiz sunucu-id olduğundan emin "
"olun. Eğer değilseniz lütfen aşağıdaki satırı [mysqld] bölümü içine ekleyin:"

#: libraries/replication_gui.lib.php:58 libraries/replication_gui.lib.php:59
#: libraries/replication_gui.lib.php:255 libraries/replication_gui.lib.php:258
#: libraries/replication_gui.lib.php:265 server_privileges.php:891
#: server_privileges.php:894 server_privileges.php:901
#: server_synchronize.php:1350
msgid "User name"
msgstr "Kullanıcı Adı"

#: libraries/replication_gui.lib.php:70 server_synchronize.php:1342
msgid "Port"
msgstr "B.Noktası"

#: libraries/replication_gui.lib.php:107
msgid "Master status"
msgstr "Master durumu"

#: libraries/replication_gui.lib.php:109
msgid "Slave status"
msgstr "Slave durumu"

#: libraries/replication_gui.lib.php:118 libraries/sql_query_form.lib.php:394
#: server_status.php:1501 server_variables.php:133
msgid "Variable"
msgstr "Değişken"

#: libraries/replication_gui.lib.php:119
#: libraries/rte/rte_routines.lib.php:1378 libraries/tbl_select.lib.php:90
#: pmd_general.php:489 pmd_general.php:548 pmd_general.php:671
#: pmd_general.php:788 server_status.php:1502 tbl_change.php:360
#: tbl_printview.php:330 tbl_structure.php:849 tbl_zoom_select.php:426
msgid "Value"
msgstr "Değer"

#: libraries/replication_gui.lib.php:178 server_binlog.php:183
msgid "Server ID"
msgstr "Sunucu ID"

#: libraries/replication_gui.lib.php:197
msgid ""
"Only slaves started with the --report-host=host_name option are visible in "
"this list."
msgstr ""
"Sadece slave'ler, bu listede --report-host=host_name seçeneğiyle görünen bu "
"şekilde başlar."

#: libraries/replication_gui.lib.php:246 server_replication.php:224
msgid "Add slave replication user"
msgstr "Slave kopya etme kullanıcısı ekle"

#: libraries/replication_gui.lib.php:260 server_privileges.php:896
msgid "Any user"
msgstr "Herhangi kullanıcı"

#: libraries/replication_gui.lib.php:261 libraries/replication_gui.lib.php:329
#: libraries/replication_gui.lib.php:352 server_privileges.php:897
#: server_privileges.php:967 server_privileges.php:991
#: server_privileges.php:2280 server_privileges.php:2310
msgid "Use text field"
msgstr "Metin alanını kullan"

#: libraries/replication_gui.lib.php:308 server_privileges.php:947
msgid "Any host"
msgstr "Herhangi anamakine"

#: libraries/replication_gui.lib.php:312 server_privileges.php:951
msgid "Local"
msgstr "Yerel"

#: libraries/replication_gui.lib.php:318 server_privileges.php:956
msgid "This Host"
msgstr "Bu Anamakine"

#: libraries/replication_gui.lib.php:324 server_privileges.php:962
msgid "Use Host Table"
msgstr "Anamakine Tablosu kullan"

#: libraries/replication_gui.lib.php:337 server_privileges.php:975
msgid ""
"When Host table is used, this field is ignored and values stored in Host "
"table are used instead."
msgstr ""
"Anamakine tablosu kullanıldığında bu alan yoksayılır ve yerine Anamakine "
"tablosunda saklanan değerler kullanılır."

#: libraries/replication_gui.lib.php:366
msgid "Generate Password"
msgstr "Parola Üret"

#: libraries/rte/rte_events.lib.php:102 libraries/rte/rte_events.lib.php:107
#: libraries/rte/rte_events.lib.php:130 libraries/rte/rte_routines.lib.php:252
#: libraries/rte/rte_routines.lib.php:257
#: libraries/rte/rte_routines.lib.php:281
#: libraries/rte/rte_routines.lib.php:1260
#: libraries/rte/rte_triggers.lib.php:75 libraries/rte/rte_triggers.lib.php:80
#: libraries/rte/rte_triggers.lib.php:103
#, php-format
msgid "The following query has failed: \"%s\""
msgstr "Aşağıdaki sorgu başarısız oldu: \"%s\""

#: libraries/rte/rte_events.lib.php:116
msgid "Sorry, we failed to restore the dropped event."
msgstr "Üzgünüm, kaldırılmış olayı geri yükleme başarısız oldu."

#: libraries/rte/rte_events.lib.php:117 libraries/rte/rte_routines.lib.php:267
#: libraries/rte/rte_triggers.lib.php:90
msgid "The backed up query was:"
msgstr "Yedeklenmiş sorgu:"

#: libraries/rte/rte_events.lib.php:121
#, php-format
msgid "Event %1$s has been modified."
msgstr "Olay %1$s değiştirildi."

#: libraries/rte/rte_events.lib.php:133
#, php-format
msgid "Event %1$s has been created."
msgstr "Olay %1$s oluşturuldu."

#: libraries/rte/rte_events.lib.php:141 libraries/rte/rte_routines.lib.php:292
#: libraries/rte/rte_triggers.lib.php:114
msgid "<b>One or more errors have occured while processing your request:</b>"
msgstr "<b>İsteğiniz işlenirken bir ya da daha fazla hata meydana geldi:</b>"

#: libraries/rte/rte_events.lib.php:185
msgid "Edit event"
msgstr "Olay düzenle"

#: libraries/rte/rte_events.lib.php:212 libraries/rte/rte_routines.lib.php:370
#: libraries/rte/rte_routines.lib.php:1283
#: libraries/rte/rte_routines.lib.php:1319
#: libraries/rte/rte_triggers.lib.php:187
msgid "Error in processing request"
msgstr "İstek işlemede hata"

#: libraries/rte/rte_events.lib.php:371 libraries/rte/rte_routines.lib.php:827
#: libraries/rte/rte_triggers.lib.php:302
msgid "Details"
msgstr "Ayrıntılar"

#: libraries/rte/rte_events.lib.php:374
msgid "Event name"
msgstr "Olay adı"

#: libraries/rte/rte_events.lib.php:395 server_binlog.php:182
msgid "Event type"
msgstr "Olay türü"

#: libraries/rte/rte_events.lib.php:416 libraries/rte/rte_routines.lib.php:848
#, php-format
msgid "Change to %s"
msgstr "%s'a değiştir"

#: libraries/rte/rte_events.lib.php:422
msgid "Execute at"
msgstr "Çalıştır"

#: libraries/rte/rte_events.lib.php:430
msgid "Execute every"
msgstr "Çalıştır; her"

#: libraries/rte/rte_events.lib.php:449
msgctxt "Start of recurring event"
msgid "Start"
msgstr "Başlama"

#: libraries/rte/rte_events.lib.php:457
msgctxt "End of recurring event"
msgid "End"
msgstr "Bitiş"

#: libraries/rte/rte_events.lib.php:471
msgid "On completion preserve"
msgstr "Tamamlamada koruma"

#: libraries/rte/rte_events.lib.php:475 libraries/rte/rte_routines.lib.php:932
#: libraries/rte/rte_triggers.lib.php:360
msgid "Definer"
msgstr "Tanımlayıcı"

#: libraries/rte/rte_events.lib.php:518 libraries/rte/rte_routines.lib.php:997
#: libraries/rte/rte_triggers.lib.php:398
msgid "The definer must be in the \"username@hostname\" format"
msgstr "Tanımlayıcı \"kullanıcıadı@anamakineadı\" biçiminde olmak zorundadır"

#: libraries/rte/rte_events.lib.php:525
msgid "You must provide an event name"
msgstr "Bir olay adı vermek zorundasınız"

#: libraries/rte/rte_events.lib.php:537
msgid "You must provide a valid interval value for the event."
msgstr "Her olay için geçerli aralık değeri vermek zorundasınız."

#: libraries/rte/rte_events.lib.php:549
msgid "You must provide a valid execution time for the event."
msgstr "Olay için geçerli bir yürütme zamanı vermek zorundasınız."

#: libraries/rte/rte_events.lib.php:553
msgid "You must provide a valid type for the event."
msgstr "Olay için geçerli bir tür vermek zorundasınız."

#: libraries/rte/rte_events.lib.php:572
msgid "You must provide an event definition."
msgstr "Bir olay tanımı vermek zorundasınız."

#: libraries/rte/rte_footer.lib.php:29 server_privileges.php:2571
msgid "New"
msgstr "Yeni"

#: libraries/rte/rte_footer.lib.php:91
msgid "OFF"
msgstr "KAPALI"

#: libraries/rte/rte_footer.lib.php:96
msgid "ON"
msgstr "AÇIK"

#: libraries/rte/rte_footer.lib.php:108
msgid "Event scheduler status"
msgstr "Olay zamanlayıcısı durumu"

#: libraries/rte/rte_list.lib.php:55
msgid "Returns"
msgstr "Dönüşler"

#: libraries/rte/rte_routines.lib.php:64
msgid ""
"You are using PHP's deprecated 'mysql' extension, which is not capable of "
"handling multi queries. [strong]The execution of some stored routines may "
"fail![/strong] Please use the improved 'mysqli' extension to avoid any "
"problems."
msgstr ""
"Çoklu sorguları kullanma kabiliyeti olmayan PHP'nin onaylamadığı 'mysql' "
"uzantısını kullanıyorsunuz. [strong]Bazı depolanmış yordamların yürütülmesi "
"başarısız olabilir![/strong] Lütfen herhangi bir sorundan kaçınmak için "
"gelişmiş 'mysqli' uzantısı kullanın."

#: libraries/rte/rte_routines.lib.php:245
#: libraries/rte/rte_routines.lib.php:1005
#, php-format
msgid "Invalid routine type: \"%s\""
msgstr "Geçersiz yordam türü: \"%s\""

#: libraries/rte/rte_routines.lib.php:266
msgid "Sorry, we failed to restore the dropped routine."
msgstr "Üzgünüm, kaldırılmış yordamı geri yükleme başarısız oldu."

#: libraries/rte/rte_routines.lib.php:271
#, php-format
msgid "Routine %1$s has been modified."
msgstr "Yordam %1$s değiştirildi."

#: libraries/rte/rte_routines.lib.php:284
#, php-format
msgid "Routine %1$s has been created."
msgstr "Yordam %1$s oluşturuldu."

#: libraries/rte/rte_routines.lib.php:344
msgid "Edit routine"
msgstr "Yordamı düzenle"

#: libraries/rte/rte_routines.lib.php:830
msgid "Routine name"
msgstr "Yordam adı"

#: libraries/rte/rte_routines.lib.php:853
msgid "Parameters"
msgstr "Parametreler"

#: libraries/rte/rte_routines.lib.php:858
msgid "Direction"
msgstr "Yön"

#: libraries/rte/rte_routines.lib.php:861 libraries/tbl_properties.inc.php:91
msgid "Length/Values"
msgstr "Uzunluk/Değerler"

#: libraries/rte/rte_routines.lib.php:876
msgid "Add parameter"
msgstr "Parametre ekle"

#: libraries/rte/rte_routines.lib.php:880
msgid "Remove last parameter"
msgstr "Son parametreyi kaldır"

#: libraries/rte/rte_routines.lib.php:885
msgid "Return type"
msgstr "Dönüş türü"

#: libraries/rte/rte_routines.lib.php:891
msgid "Return length/values"
msgstr "Dönüş uzunluğu/değerleri"

#: libraries/rte/rte_routines.lib.php:897
msgid "Return options"
msgstr "Dönüş seçenekleri"

#: libraries/rte/rte_routines.lib.php:928
msgid "Is deterministic"
msgstr "Belirleyici"

#: libraries/rte/rte_routines.lib.php:937
msgid "Security type"
msgstr "Güvenlik türü"

#: libraries/rte/rte_routines.lib.php:944
msgid "SQL data access"
msgstr "SQL veri erişimi"

#: libraries/rte/rte_routines.lib.php:1010
msgid "You must provide a routine name"
msgstr "Bir yordam adı vermek zorundasınız"

#: libraries/rte/rte_routines.lib.php:1036
#, php-format
msgid "Invalid direction \"%s\" given for parameter."
msgstr "Parametre için geçersiz yön \"%s\" verilmiş."

#: libraries/rte/rte_routines.lib.php:1050
#: libraries/rte/rte_routines.lib.php:1090
msgid ""
"You must provide length/values for routine parameters of type ENUM, SET, "
"VARCHAR and VARBINARY."
msgstr ""
"ENUM, SET, VARCHAR ve VARBINARY türünün yordam parametreleri için uzunluk/"
"değerler vermek zorundasınız."

#: libraries/rte/rte_routines.lib.php:1068
msgid "You must provide a name and a type for each routine parameter."
msgstr "Her yordam parametresi için bir ad ve bir tür vermek zorundasınız."

#: libraries/rte/rte_routines.lib.php:1078
msgid "You must provide a valid return type for the routine."
msgstr "Yordam için geçerli bir dönüş türü vermek zorundasınız."

#: libraries/rte/rte_routines.lib.php:1124
msgid "You must provide a routine definition."
msgstr "Bir yordam tanımı vermek zorundasınız."

#: libraries/rte/rte_routines.lib.php:1215
#, php-format
msgid "%d row affected by the last statement inside the procedure"
msgid_plural "%d rows affected by the last statement inside the procedure"
msgstr[0] "İşlemin içindeki son ifade tarafından %d satır etkilendi"

#: libraries/rte/rte_routines.lib.php:1231
#, php-format
msgid "Execution results of routine %s"
msgstr "%s yordamı yürütme sonuçları"

#: libraries/rte/rte_routines.lib.php:1307
#: libraries/rte/rte_routines.lib.php:1313
msgid "Execute routine"
msgstr "Yordamı çalıştır"

#: libraries/rte/rte_routines.lib.php:1366
#: libraries/rte/rte_routines.lib.php:1369
msgid "Routine parameters"
msgstr "Yordam parametreleri"

#: libraries/rte/rte_routines.lib.php:1376 libraries/tbl_select.lib.php:82
#: tbl_change.php:300 tbl_change.php:356
msgid "Function"
msgstr "İşlev"

#: libraries/rte/rte_triggers.lib.php:89
msgid "Sorry, we failed to restore the dropped trigger."
msgstr "Üzgünüm, kaldırılmış tetikleyiciyi geri yükleme başarısız oldu."

#: libraries/rte/rte_triggers.lib.php:94
#, php-format
msgid "Trigger %1$s has been modified."
msgstr "Tetikleyici %1$s değiştirildi."

#: libraries/rte/rte_triggers.lib.php:106
#, php-format
msgid "Trigger %1$s has been created."
msgstr "Tetikleyici %1$s oluşturuldu."

#: libraries/rte/rte_triggers.lib.php:161
msgid "Edit trigger"
msgstr "Tetikleyiciyi düzenle"

#: libraries/rte/rte_triggers.lib.php:305
msgid "Trigger name"
msgstr "Tetikleyici adı"

#: libraries/rte/rte_triggers.lib.php:326
msgctxt "Trigger action time"
msgid "Time"
msgstr "Zaman"

#: libraries/rte/rte_triggers.lib.php:405
msgid "You must provide a trigger name"
msgstr "Bir tetikleyici adı vermek zorundasınız"

#: libraries/rte/rte_triggers.lib.php:410
msgid "You must provide a valid timing for the trigger"
msgstr "Tetikleyici için geçerli bir zamanlama vermek zorundasınız"

#: libraries/rte/rte_triggers.lib.php:415
msgid "You must provide a valid event for the trigger"
msgstr "Tetikleyici için geçerli bir olay vermek zorundasınız"

#: libraries/rte/rte_triggers.lib.php:421
msgid "You must provide a valid table name"
msgstr "Geçerli bir tablo adı vermek zorundasınız"

#: libraries/rte/rte_triggers.lib.php:427
msgid "You must provide a trigger definition."
msgstr "Bir tetikleyici tanımı vermek zorundasınız."

#: libraries/rte/rte_words.lib.php:22
msgid "Add routine"
msgstr "Yordam ekle"

#: libraries/rte/rte_words.lib.php:24
#, php-format
msgid "Export of routine %s"
msgstr "%s yordamını dışa aktarma"

#: libraries/rte/rte_words.lib.php:25
msgid "routine"
msgstr "yordam"

#: libraries/rte/rte_words.lib.php:26
msgid "You do not have the necessary privileges to create a routine"
msgstr "Bir yordam oluşturmak için gerekli izinlere sahip değilsiniz"

#: libraries/rte/rte_words.lib.php:27
#, php-format
msgid "No routine with name %1$s found in database %2$s"
msgstr "%1$s veritabanında %2$s adıyla yordam bulunamadı"

#: libraries/rte/rte_words.lib.php:28
msgid "There are no routines to display."
msgstr "Görüntülemek için yordamlar yok."

#: libraries/rte/rte_words.lib.php:34
msgid "Add trigger"
msgstr "Tetikleyici ekle"

#: libraries/rte/rte_words.lib.php:36
#, php-format
msgid "Export of trigger %s"
msgstr "%s tetikleyicisini dışa aktarma"

#: libraries/rte/rte_words.lib.php:37
msgid "trigger"
msgstr "tetikleyici"

#: libraries/rte/rte_words.lib.php:38
msgid "You do not have the necessary privileges to create a trigger"
msgstr "Bir tetikleyici oluşturmak için gerekli izinlere sahip değilsiniz"

#: libraries/rte/rte_words.lib.php:39
#, php-format
msgid "No trigger with name %1$s found in database %2$s"
msgstr "%2$s veritabanında %1$s adıyla tetikleyici bulunamadı"

#: libraries/rte/rte_words.lib.php:40
msgid "There are no triggers to display."
msgstr "Görüntülemek için tetikleyiciler yok."

#: libraries/rte/rte_words.lib.php:46
msgid "Add event"
msgstr "Olay ekle"

#: libraries/rte/rte_words.lib.php:48
#, php-format
msgid "Export of event %s"
msgstr "%s olayını dışa aktarma"

#: libraries/rte/rte_words.lib.php:49
msgid "event"
msgstr "olay"

#: libraries/rte/rte_words.lib.php:50
msgid "You do not have the necessary privileges to create an event"
msgstr "Bir olay oluşturmak için gerekli izinlere sahip değilsiniz"

#: libraries/rte/rte_words.lib.php:51
#, php-format
msgid "No event with name %1$s found in database %2$s"
msgstr "%2$s veritabanında %1$s adıyla olay bulunamadı"

#: libraries/rte/rte_words.lib.php:52
msgid "There are no events to display."
msgstr "Görüntülemek için olaylar yok."

#: libraries/schema/Dia_Relation_Schema.class.php:233
#: libraries/schema/Eps_Relation_Schema.class.php:423
#: libraries/schema/Pdf_Relation_Schema.class.php:396
#: libraries/schema/Svg_Relation_Schema.class.php:390
#: libraries/schema/Visio_Relation_Schema.class.php:222
#, php-format
msgid "The %s table doesn't exist!"
msgstr "%s tablosu yok!"

#: libraries/schema/Dia_Relation_Schema.class.php:268
#: libraries/schema/Eps_Relation_Schema.class.php:472
#: libraries/schema/Pdf_Relation_Schema.class.php:436
#: libraries/schema/Svg_Relation_Schema.class.php:441
#: libraries/schema/Visio_Relation_Schema.class.php:273
#, php-format
msgid "Please configure the coordinates for table %s"
msgstr "Lütfen %s tablosu için koordinatları yapılandırın"

#: libraries/schema/Eps_Relation_Schema.class.php:826
#: libraries/schema/Pdf_Relation_Schema.class.php:839
#: libraries/schema/Svg_Relation_Schema.class.php:806
#: libraries/schema/Visio_Relation_Schema.class.php:540
#, php-format
msgid "Schema of the %s database - Page %s"
msgstr "%s veritabanının şeması - Sayfa %s"

#: libraries/schema/Export_Relation_Schema.class.php:203
msgid "This page does not contain any tables!"
msgstr "Bu sayfa herhangi bir tablo içermiyor!"

#: libraries/schema/Export_Relation_Schema.class.php:231
msgid "SCHEMA ERROR: "
msgstr "ŞEMA HATASI: "

#: libraries/schema/Pdf_Relation_Schema.class.php:861
#: libraries/schema/Pdf_Relation_Schema.class.php:1174
msgid "Relational schema"
msgstr "Bağlantılı şema"

#: libraries/schema/Pdf_Relation_Schema.class.php:1137
msgid "Table of contents"
msgstr "İçerik tablosu"

#: libraries/schema/Pdf_Relation_Schema.class.php:1310
#: libraries/schema/Pdf_Relation_Schema.class.php:1331
#: libraries/tbl_properties.inc.php:94 tbl_structure.php:206
msgid "Attributes"
msgstr "Öznitelikler"

#: libraries/schema/Pdf_Relation_Schema.class.php:1313
#: libraries/schema/Pdf_Relation_Schema.class.php:1334 tbl_structure.php:209
#: tbl_tracking.php:283
msgid "Extra"
msgstr "Ekstra"

#: libraries/schema/User_Schema.class.php:119
msgid "Create a page"
msgstr "Yeni bir sayfa oluştur"

#: libraries/schema/User_Schema.class.php:125
msgid "Page name"
msgstr "Sayfa adı"

#: libraries/schema/User_Schema.class.php:129
msgid "Automatic layout based on"
msgstr "Otomatik yerleşim tabanı"

#: libraries/schema/User_Schema.class.php:132
msgid "Internal relations"
msgstr "Dahili bağlantılar"

#: libraries/schema/User_Schema.class.php:142
msgid "FOREIGN KEY"
msgstr "FOREIGN KEY"

#: libraries/schema/User_Schema.class.php:176
msgid "Please choose a page to edit"
msgstr "Lütfen düzenlemek için sayfa seçin"

#: libraries/schema/User_Schema.class.php:181
msgid "Select page"
msgstr "Sayfa seç"

#: libraries/schema/User_Schema.class.php:247
msgid "Select Tables"
msgstr "Tabloları seç"

#: libraries/schema/User_Schema.class.php:385
msgid "Display relational schema"
msgstr "Bağlantılı şemayı göster"

#: libraries/schema/User_Schema.class.php:395
msgid "Select Export Relational Type"
msgstr "Dışa Aktarma Bağlantılı Türü Seç"

#: libraries/schema/User_Schema.class.php:416
msgid "Show grid"
msgstr "Izgara göster"

#: libraries/schema/User_Schema.class.php:418
msgid "Show color"
msgstr "Rengi göster"

#: libraries/schema/User_Schema.class.php:420
msgid "Show dimension of tables"
msgstr "Tabloların boyutlarını göster"

#: libraries/schema/User_Schema.class.php:423
msgid "Display all tables with the same width"
msgstr "Bütün tablolar aynı genişlikte gösterilsin"

#: libraries/schema/User_Schema.class.php:428
msgid "Only show keys"
msgstr "Sadece anahtarları göster"

#: libraries/schema/User_Schema.class.php:430
msgid "Landscape"
msgstr "Peyzaj"

#: libraries/schema/User_Schema.class.php:431
msgid "Portrait"
msgstr "Portre"

#: libraries/schema/User_Schema.class.php:433
msgid "Orientation"
msgstr "Yönlendirme"

#: libraries/schema/User_Schema.class.php:446
msgid "Paper size"
msgstr "Kağıt boyutu"

#: libraries/schema/User_Schema.class.php:485
msgid ""
"The current page has references to tables that no longer exist. Would you "
"like to delete those references?"
msgstr ""
"Şu anki sayfa, daha fazla bulunması gereksiz tablolara verilmiş referanslara "
"sahip. Bu referansları silmek ister misiniz?"

#: libraries/schema/User_Schema.class.php:510
msgid "Toggle scratchboard"
msgstr "Karalama panosunu değiştir"

#. l10n: Text direction, use either ltr or rtl
#: libraries/select_lang.lib.php:495
msgid "ltr"
msgstr "ltr"

#: libraries/select_lang.lib.php:513 libraries/select_lang.lib.php:522
#: libraries/select_lang.lib.php:531
#, php-format
msgid "Unknown language: %1$s."
msgstr "Bilinmeyen dil: %1$s."

#: libraries/select_server.lib.php:35 libraries/select_server.lib.php:40
msgid "Current Server"
msgstr "Şu Anki Sunucu"

#: libraries/server_links.inc.php:60
msgid "Users"
msgstr "Kullanıcılar"

#: libraries/server_links.inc.php:81 server_synchronize.php:1227
#: server_synchronize.php:1234
msgid "Synchronize"
msgstr "Eşitle"

#: libraries/server_links.inc.php:86 server_binlog.php:77
#: server_status.php:605
msgid "Binary log"
msgstr "Binari günlüğü"

#: libraries/server_links.inc.php:97 server_engines.php:100
#: server_engines.php:104 server_status.php:658
msgid "Variables"
msgstr "Değişkenler"

#: libraries/server_links.inc.php:101
msgid "Charsets"
msgstr "Karakter Grupları"

#: libraries/server_links.inc.php:106 server_plugins.php:36
#: server_plugins.php:69
msgid "Plugins"
msgstr "Eklentiler"

#: libraries/server_links.inc.php:110
msgid "Engines"
msgstr "Motorlar"

#: libraries/server_synchronize.lib.php:1338 server_synchronize.php:1260
msgid "Source database"
msgstr "Kaynak veritabanı"

#: libraries/server_synchronize.lib.php:1340
#: libraries/server_synchronize.lib.php:1348
msgid "Current server"
msgstr "Şu anki sunucu"

#: libraries/server_synchronize.lib.php:1342
#: libraries/server_synchronize.lib.php:1350
msgid "Remote server"
msgstr "Uzak sunucu"

#: libraries/server_synchronize.lib.php:1345
msgid "Difference"
msgstr "Farkı"

#: libraries/server_synchronize.lib.php:1346 server_synchronize.php:1262
msgid "Target database"
msgstr "Hedef veritabanı"

#: libraries/server_synchronize.lib.php:1381
#: libraries/server_synchronize.lib.php:1390
msgid "Click to select"
msgstr "Seçmek için tıklayın"

#: libraries/sql_query_form.lib.php:192
#, php-format
msgid "Run SQL query/queries on server %s"
msgstr "%s sunucusu üzerinde SQL sorgusunu/sorgularını çalıştır"

#: libraries/sql_query_form.lib.php:213 libraries/sql_query_form.lib.php:235
#, php-format
msgid "Run SQL query/queries on database %s"
msgstr "%s veritabanı üzerinde SQL sorgusunu/sorgularını çalıştır"

#: libraries/sql_query_form.lib.php:267 navigation.php:260
#: setup/frames/index.inc.php:247
msgid "Clear"
msgstr "Temizle"

#: libraries/sql_query_form.lib.php:272
msgid "Columns"
msgstr "Sütun"

#: libraries/sql_query_form.lib.php:307 sql.php:1035 sql.php:1052
msgid "Bookmark this SQL query"
msgstr "Bu SQL sorgusunu işaretle"

#: libraries/sql_query_form.lib.php:313 sql.php:1046
msgid "Let every user access this bookmark"
msgstr "Bütün kullanıcıların bu işaretlemeye erişimlerine izin ver"

#: libraries/sql_query_form.lib.php:319
msgid "Replace existing bookmark of same name"
msgstr "Mevcut aynı ismin işaretlemesini değiştir"

#: libraries/sql_query_form.lib.php:335
msgid "Do not overwrite this query from outside the window"
msgstr "Pencere dışından bu sorgunun üzerine yazma"

#: libraries/sql_query_form.lib.php:342
msgid "Delimiter"
msgstr "Sınırlayıcı"

#: libraries/sql_query_form.lib.php:350
msgid "Show this query here again"
msgstr "Bu sorguyu burada tekrar göster"

#: libraries/sql_query_form.lib.php:406
msgid "View only"
msgstr "Sadece göster"

#: libraries/sql_query_form.lib.php:454 tbl_change.php:939
msgid "web server upload directory"
msgstr "web sunucusu gönderme dizini"

#: libraries/sqlparser.lib.php:136
msgid ""
"There seems to be an error in your SQL query. The MySQL server error output "
"below, if there is any, may also help you in diagnosing the problem"
msgstr ""
"SQL sorgunuzda bir hata olduğu görünüyor. MySQL sunucusu hata çıktısı "
"aşağıdadır, eğer varsa, sorunu teşhis etmenizde ayrıca size yardımcı olabilir"

#: libraries/sqlparser.lib.php:176
msgid ""
"There is a chance that you may have found a bug in the SQL parser. Please "
"examine your query closely, and check that the quotes are correct and not "
"mis-matched. Other possible failure causes may be that you are uploading a "
"file with binary outside of a quoted text area. You can also try your query "
"on the MySQL command line interface. The MySQL server error output below, if "
"there is any, may also help you in diagnosing the problem. If you still have "
"problems or if the parser fails where the command line interface succeeds, "
"please reduce your SQL query input to the single query that causes problems, "
"and submit a bug report with the data chunk in the CUT section below:"
msgstr ""
"SQL ayrıştırıcısında bir hata bulabilme ihtimaliniz var. Lütfen sorgunuzu "
"yakından dikkatli bir şekilde gözden geçirin ve tırnakların doğru ve uyumsuz "
"olmadığını kontrol edin. Diğer muhtemel hata nedenleri tırnaklı metin "
"alanının dışında binari ile dosya gönderiyor olmanız olabilir. Aynı zamanda "
"sorgunuzu MySQL komut satırı arabiriminde deneyebilirsiniz. Eğer hata varsa, "
"aşağıdaki MySQL sunucu hata çıktısı, sorunu teşhis etmenizde ayrıca size "
"yardımcı olabilir. Eğer hala sorunlarınız varsa ya da komut satırı arabirimi "
"başarılı olduğunda ayrıştırıcı başarısızsa, lütfen sorunlara neden olan SQL "
"sorgu girdinizi tek bir sorguya indirgeyin ve aşağıdaki CUT bölümü içindeki "
"veri yığını ile birlikte hata raporunu gönderin:"

#: libraries/sqlparser.lib.php:178
msgid "BEGIN CUT"
msgstr "BEGIN CUT"

#: libraries/sqlparser.lib.php:180
msgid "END CUT"
msgstr "END CUT"

#: libraries/sqlparser.lib.php:182
msgid "BEGIN RAW"
msgstr "BEGIN RAW"

#: libraries/sqlparser.lib.php:186
msgid "END RAW"
msgstr "END RAW"

#: libraries/sqlparser.lib.php:384
msgid "Automatically appended backtick to the end of query!"
msgstr "Otomatik olarak sorgunun sonuna ters işaret ekle!"

#: libraries/sqlparser.lib.php:387
msgid "Unclosed quote"
msgstr "Kapatılmamış tırnak"

#: libraries/sqlparser.lib.php:539
msgid "Invalid Identifer"
msgstr "Geçersiz Tanımlayıcı"

#: libraries/sqlparser.lib.php:655
msgid "Unknown Punctuation String"
msgstr "Bilinmeyen Noktalama İşareti Dizgisi"

#: libraries/sqlvalidator.lib.php:68
#, php-format
msgid ""
"The SQL validator could not be initialized. Please check if you have "
"installed the necessary PHP extensions as described in the %sdocumentation%s."
msgstr ""
"SQL onaylayıcısı başlatılamadı. %sBelgede%s anlatıldığı gibi lütfen gerekli "
"PHP uzantılarının kurulu olduğunu kontrol edin."

#: libraries/tbl_links.inc.php:118 libraries/tbl_links.inc.php:119
msgid "Table seems to be empty!"
msgstr "Tablo boş olarak görünüyor!"

#: libraries/tbl_links.inc.php:126
#, php-format
msgid "Tracking of %s is activated."
msgstr "%s izleme aktif edildi."

#: libraries/tbl_properties.inc.php:91
msgid ""
"If column type is \"enum\" or \"set\", please enter the values using this "
"format: 'a','b','c'...<br />If you ever need to put a backslash (\"\\\") or "
"a single quote (\"'\") amongst those values, precede it with a backslash "
"(for example '\\\\xyz' or 'a\\'b')."
msgstr ""
"Eğer sütun türü \"enum\" veya \"set\" ise lütfen değerleri bu biçimi "
"kullanarak girin: 'a','b','c'...<br />Eğer bu değerler arasına hep ters eğik "
"çizgi (\"\\\") veya tek tırnak (\"'\") koymanız gerekirse, önlerine ters "
"eğik çizgi koyun (örneğin '\\\\xyz' veya 'a\\'b')."

#: libraries/tbl_properties.inc.php:92
msgid ""
"For default values, please enter just a single value, without backslash "
"escaping or quotes, using this format: a"
msgstr ""
"Varsayılan değerler için lütfen sola eğik çizgisiz veya alıntısız sadece tek "
"değer girin, bu biçimi kullanarak: a"

#: libraries/tbl_properties.inc.php:102 libraries/tbl_properties.inc.php:485
#: tbl_printview.php:286 tbl_structure.php:154 tbl_structure.php:159
#: tbl_structure.php:568 tbl_structure.php:796
msgid "Index"
msgstr "İndeks"

#: libraries/tbl_properties.inc.php:124
msgid "Move column"
msgstr "Sütunu taşı"

#: libraries/tbl_properties.inc.php:133
#, php-format
msgid ""
"For a list of available transformation options and their MIME type "
"transformations, click on %stransformation descriptions%s"
msgstr ""
"Mevcut dönüşüm seçeneklerinin listesi ve bunların MIME türü dönüşümleri için "
"%sdönüşüm tanımlamarı%s'na tıklayın"

#: libraries/tbl_properties.inc.php:142
msgid "Transformation options"
msgstr "Dönüşüm seçenekleri"

#: libraries/tbl_properties.inc.php:143
msgid ""
"Please enter the values for transformation options using this format: 'a', "
"100, b,'c'...<br />If you ever need to put a backslash (\"\\\") or a single "
"quote (\"'\") amongst those values, precede it with a backslash (for example "
"'\\\\xyz' or 'a\\'b')."
msgstr ""
"Lütfen dönüşüm seçenekleri için değerleri bu biçimi kullanarak giriniz: 'a', "
"100, b,'c'...<br />Eğer bu değerler arasına hep ters eğik çizgi (\"\\\") "
"veya tek tırnak (\"'\") koymanız gerekirse, önlerine ters eğik çizgi koyun "
"(örneğin '\\\\xyz' veya 'a\\'b')."

#: libraries/tbl_properties.inc.php:326
msgid "ENUM or SET data too long?"
msgstr "ENUM ya da SET verisi çok mu uzun?"

#: libraries/tbl_properties.inc.php:328
msgid "Get more editing space"
msgstr "Daha fazla düzenleme alanı alın"

#: libraries/tbl_properties.inc.php:352
msgctxt "for default"
msgid "None"
msgstr "Yok"

#: libraries/tbl_properties.inc.php:353
msgid "As defined:"
msgstr "Tanımlandığı gibi:"

#: libraries/tbl_properties.inc.php:473 tbl_structure.php:153
#: tbl_structure.php:158 tbl_structure.php:566
msgid "Primary"
msgstr "Birincil"

#: libraries/tbl_properties.inc.php:492 tbl_structure.php:157
#: tbl_structure.php:162 tbl_structure.php:575
msgid "Fulltext"
msgstr "Tam metin"

#: libraries/tbl_properties.inc.php:537
msgid "first"
msgstr ""

#: libraries/tbl_properties.inc.php:543
#, php-format
msgid "after %s"
msgstr "%s sonrasına"

#: libraries/tbl_properties.inc.php:610 tbl_structure.php:665
#, php-format
msgid "Add %s column(s)"
msgstr "%s sütun ekle"

#: libraries/tbl_properties.inc.php:612 tbl_structure.php:659
msgid "You have to add at least one column."
msgstr "En az bir sütun eklemek zorundasınız."

#: libraries/tbl_properties.inc.php:700 server_engines.php:47
#: tbl_operations.php:382
msgid "Storage Engine"
msgstr "Depolama Motoru"

#: libraries/tbl_properties.inc.php:734
msgid "PARTITION definition"
msgstr "PARTITION tanımı"

#: libraries/tbl_select.lib.php:89 pmd_general.php:500 pmd_general.php:520
#: pmd_general.php:642 pmd_general.php:655 pmd_general.php:718
#: pmd_general.php:772
msgid "Operator"
msgstr "İşletici"

#: libraries/tbl_select.lib.php:106
msgid "Table Search"
msgstr "Tablo Arama"

#: libraries/tbl_select.lib.php:178 tbl_change.php:1039
msgid "Edit/Insert"
msgstr "Düzenle/Ekle"

#: libraries/transformations.lib.php:145
#, php-format
msgid ""
"No description is available for this transformation.<br />Please ask the "
"author what %s does."
msgstr ""
"Bu dönüşüm için mevcut açıklama yok.<br />Lütfen yazara %s ne yapar diye "
"sorun."

#: libraries/transformations/application_octetstream__download.inc.php:13
msgid ""
"Displays a link to download the binary data of the column. You can use the "
"first option to specify the filename, or use the second option as the name "
"of a column which contains the filename. If you use the second option, you "
"need to set the first option to the empty string."
msgstr ""
"Sütunun binari verisini indirmek için bir bağlantı görüntüler. Dosya adını "
"belirlemek için ilk seçeneği kullanabilirsiniz ya da dosya adını içeren "
"sütünun adı olarak ikinci seçeneği kullanabilirsiniz. Eğer ikinci seçeneği "
"kullanırsanız birinci seçeneği boş karakter dizgisi olarak ayarlamanız "
"gerekir."

#: libraries/transformations/application_octetstream__hex.inc.php:13
msgid ""
"Displays hexadecimal representation of data. Optional first parameter "
"specifies how often space will be added (defaults to 2 nibbles)."
msgstr ""
"Verinin onaltılık düzen gösterimini görüntüler. İsteğe bağlı ilk parametre, "
"ne sıklıkta boşluk ekleneceğini belirler (varsayılanı 2 yarım bayttır)."

#: libraries/transformations/image_jpeg__inline.inc.php:13
#: libraries/transformations/image_png__inline.inc.php:13
msgid ""
"Displays a clickable thumbnail. The options are the maximum width and height "
"in pixels. The original aspect ratio is preserved."
msgstr ""
"Tıklanabilir küçük resim görüntüler. Seçenekler piksel cinsinden en fazla "
"genişlik ve yüksekliktir. Orijinal en-boy oranı korunur."

#: libraries/transformations/image_jpeg__link.inc.php:13
msgid "Displays a link to download this image."
msgstr "Bu resmi indirmek için bağlantı görüntüler."

#: libraries/transformations/text_plain__append.inc.php:14
msgid ""
"Appends text to a string. The only option is the text to be appended "
"(enclosed in single quotes, default empty string)."
msgstr ""
"Metni dizgiye ekler. Tek seçenek, eklenmiş metindir (tek tırnakla "
"kapatılmış, varsayılanı boş dizgi)."

#: libraries/transformations/text_plain__dateformat.inc.php:13
msgid ""
"Displays a TIME, TIMESTAMP, DATETIME or numeric unix timestamp column as "
"formatted date. The first option is the offset (in hours) which will be "
"added to the timestamp (Default: 0). Use second option to specify a "
"different date/time format string. Third option determines whether you want "
"to see local date or UTC one (use \"local\" or \"utc\" strings) for that. "
"According to that, date format has different value - for \"local\" see the "
"documentation for PHP's strftime() function and for \"utc\" it is done using "
"gmdate() function."
msgstr ""
"Biçimlendirilmiş tarih olarak TIME, TIMESTAMP, DATETIME veya sayısal unix "
"zaman bilgisi sütununu görüntüler. İlk seçenek zaman bilgisine (Varsayılan: "
"0) eklenecek olan karşılık (saat cinsinden). İkinci seçeneği farklı tarih/"
"zaman biçimi dizgisini belirtmek için kullanın. Üçüncü seçenek yerel tarihi "
"veya bunun için UTC olanı (\"local\" veya \"utc\" dizgisi kullanın) görmek "
"istediğinizi belirler. Buna göre tarih biçimi farklı değere sahiptir - "
"\"local\" için PHP'nin strftime() işlevine belgeden bakın ve \"utc\" ise "
"gmdate() işlevi kullanılarak olur."

#: libraries/transformations/text_plain__external.inc.php:13
msgid ""
"LINUX ONLY: Launches an external application and feeds it the column data "
"via standard input. Returns the standard output of the application. The "
"default is Tidy, to pretty-print HTML code. For security reasons, you have "
"to manually edit the file libraries/transformations/text_plain__external.inc."
"php and list the tools you want to make available. The first option is then "
"the number of the program you want to use and the second option is the "
"parameters for the program. The third option, if set to 1, will convert the "
"output using htmlspecialchars() (Default 1). The fourth option, if set to 1, "
"will prevent wrapping and ensure that the output appears all on one line "
"(Default 1)."
msgstr ""
"SADECE LINUX: Harici bir uygulama çalıştırır ve sütun verisini standart "
"girdi yoluyla besler. Uygulamanın standart çıktısı döner. Düzgün HTML kodu "
"baskısı için varsayılan düzenlidir. Güvenlik nedeniyle libraries/"
"transformations/text_plain__external.inc.php dosyasını elle düzenlemeli ve "
"olmasını istediğiniz araçları listelemelisiniz. İlk seçenek kullanmak "
"istediğiniz program sayısı ve ikinci seçenek program için parametrelerdir. "
"Üçüncü seçenek, eğer 1'e ayarlanırsa, htmlspecialchars() işlevi kullanılarak "
"çıktıyı dönüştürecektir (Varsayılan 1). Dördüncü seçenek, eğer 1'e "
"ayarlanırsa, sözcük kaydırma korunacak ve tüm çıktı tek bir satırda "
"görünecektir (Varsayılan 1)."

#: libraries/transformations/text_plain__formatted.inc.php:13
msgid ""
"Displays the contents of the column as-is, without running it through "
"htmlspecialchars(). That is, the column is assumed to contain valid HTML."
msgstr ""
"Sütunun içeriğini, htmlspecialchars() işlevini çalıştırmadan olduğu gibi "
"görüntüler. Bu, geçerli HTML içerdiği var sayılan sütundur."

#: libraries/transformations/text_plain__imagelink.inc.php:13
msgid ""
"Displays an image and a link; the column contains the filename. The first "
"option is a URL prefix like \"http://www.example.com/\". The second and "
"third options are the width and the height in pixels."
msgstr ""
"Bir resim ve bir bağlantı görüntüler; sütun, dosya adını içerir. İlk seçenek "
"\"http://www.example.com/\" gibi bir URL ön ekidir. İkinci ve üçüncü "
"seçenekler piksel cinsinden genişlik ve yüksekliktir."

#: libraries/transformations/text_plain__link.inc.php:13
msgid ""
"Displays a link; the column contains the filename. The first option is a URL "
"prefix like \"http://www.example.com/\". The second option is a title for "
"the link."
msgstr ""
"Bir bağlantı görüntüler; sütun, dosya adını içerir. İlk seçenek \"http://www."
"example.com/\" gibi bir URL ön ekidir. İkinci seçenek bağlantı için "
"başlıktır."

#: libraries/transformations/text_plain__longToIpv4.inc.php:13
msgid ""
"Converts an (IPv4) Internet network address into a string in Internet "
"standard dotted format."
msgstr ""
"(IPv4) Internet ağ adresini, Internet standart noktalı biçimdeki dizgiye "
"dönüştürür."

#: libraries/transformations/text_plain__sql.inc.php:13
msgid "Formats text as SQL query with syntax highlighting."
msgstr "Sözdizimi vurgulamalı SQL sorgusu gibi metni biçimlendirir."

#: libraries/transformations/text_plain__substr.inc.php:13
msgid ""
"Displays a part of a string. The first option is the number of characters to "
"skip from the beginning of the string (Default 0). The second option is the "
"number of characters to return (Default: until end of string). The third "
"option is the string to append and/or prepend when truncation occurs "
"(Default: \"...\")."
msgstr ""
"Karakter dizisinin bir kısmını görüntüler. İlk seçenek dizginin "
"başlangıcından atlamak için karakter sayısıdır (Varsayılan 0). İkinci "
"seçenek döndürülecek karakter sayısıdır (Varsayılan: dizginin sonuna kadar). "
"Üçüncü seçenek kısaltma meydana geldiğinde eklemek ve/veya başa eklemek için "
"dizgidir (Varsayılan: \"...\")."

#: libraries/user_preferences.inc.php:33
msgid "Manage your settings"
msgstr "Ayarlarınızı yönetin"

#: libraries/user_preferences.inc.php:50 prefs_manage.php:297
msgid "Configuration has been saved"
msgstr "Yapılandırma kaydedildi"

#: libraries/user_preferences.inc.php:71
#, php-format
msgid ""
"Your preferences will be saved for current session only. Storing them "
"permanently requires %sphpMyAdmin configuration storage%s."
msgstr ""
"Tercihleriniz sadece şu anki oturum için kaydedilecektir. Bunların kalıcı "
"olarak saklanması %sphpMyAdmin yapılandırma depolaması%s gerektirir."

#: libraries/user_preferences.lib.php:119
msgid "Could not save configuration"
msgstr "Yapılandırma kaydedilemedi"

#: libraries/user_preferences.lib.php:285
msgid ""
"Your browser has phpMyAdmin configuration for this domain. Would you like to "
"import it for current session?"
msgstr ""
"Tarayıcınız bu alan adı için phpMyAdmin yapılandırmasına sahip. Şu anki "
"oturum için bunu içe aktarmak istiyor musunuz?"

#: libraries/zip_extension.lib.php:28
msgid "No files found inside ZIP archive!"
msgstr "ZIP arşivi içinde bulunan dosya yok!"

#: libraries/zip_extension.lib.php:55 libraries/zip_extension.lib.php:57
#: libraries/zip_extension.lib.php:72
msgid "Error in ZIP archive:"
msgstr "ZIP arşivinde hata:"

#: main.php:75
msgid "General Settings"
msgstr "Genel Ayarlar"

#: main.php:120
msgid "Server connection collation"
msgstr "Sunucu bağlantısı karşılaştırması"

#: main.php:134
msgid "Appearance Settings"
msgstr "Görünüm Ayarları"

#: main.php:163 prefs_manage.php:280
msgid "More settings"
msgstr "Daha fazla ayarlar"

#: main.php:179
msgid "Database server"
msgstr "Veritabanı sunucusu"

#: main.php:182
msgid "Software"
msgstr "Yazılım"

#: main.php:183
msgid "Software version"
msgstr "Yazılım sürümü"

#: main.php:185
msgid "Protocol version"
msgstr "Protokol sürümü"

#: main.php:189 server_privileges.php:1693 server_privileges.php:1848
#: server_privileges.php:1995 server_privileges.php:2414
#: server_status.php:1259
msgid "User"
msgstr "Kullanıcı"

#: main.php:194
msgid "Server charset"
msgstr "Sunucu karakter grubu"

#: main.php:206
msgid "Web server"
msgstr "Web sunucusu"

#: main.php:219
msgid "Database client version"
msgstr "Veritabanı istemcisi sürümü"

#: main.php:223
msgid "PHP extension"
msgstr "PHP uzantısı"

#: main.php:231
msgid "Show PHP information"
msgstr "PHP bilgisini göster"

#: main.php:251
msgid "Official Homepage"
msgstr "Resmî phpMyAdmin Anasayfası"

#: main.php:252
msgid "Contribute"
msgstr "Katkıda bulun"

#: main.php:253
msgid "Get support"
msgstr "Destek al"

#: main.php:254
msgid "List of changes"
msgstr "Değişikliklerin listesi"

#: main.php:279
msgid ""
"Your configuration file contains settings (root with no password) that "
"correspond to the default MySQL privileged account. Your MySQL server is "
"running with this default, is open to intrusion, and you really should fix "
"this security hole by setting a password for user 'root'."
msgstr ""
"Yapılandırma dosyanız varsayılan MySQL yetkili hesapla uyuşan ayarlar "
"(parolasız root) içeriyor. MySQL sunucunuz bu varsayılan, dışardan girişe "
"açık ayarlarla çalışıyor ve bu güvenlik açığını gerçekten düzeltmeniz "
"gerekmektedir."

#: main.php:287
msgid ""
"You have enabled mbstring.func_overload in your PHP configuration. This "
"option is incompatible with phpMyAdmin and might cause some data to be "
"corrupted!"
msgstr ""
"PHP yapılandırmanızda mbstring.func_overload işlevini etkinleştirmişsiniz. "
"Bu seçenek phpMyAdmin ile uyumlusuzdur ve bazı veri bozulmalarına sebep "
"olabilir!"

#: main.php:295
msgid ""
"The mbstring PHP extension was not found and you seem to be using a "
"multibyte charset. Without the mbstring extension phpMyAdmin is unable to "
"split strings correctly and it may result in unexpected results."
msgstr ""
"mbstring PHP uzantısı bulunamadı ve çoklu bayt karakter grubu kullandığınız "
"görünüyor. Mbstring uzantısı olmadan phpMyAdmin karakter dizgilerini doğru "
"olarak bölemez ve bu beklenmedik sonuçlar doğurabilir."

#: main.php:303
msgid ""
"Your PHP parameter [a@http://php.net/manual/en/session.configuration.php#ini."
"session.gc-maxlifetime@]session.gc_maxlifetime[/a] is lower than cookie "
"validity configured in phpMyAdmin, because of this, your login will expire "
"sooner than configured in phpMyAdmin."
msgstr ""
"phpMyAdmin içinde yapılandırılmış tanımlama bilgisi geçerliliği PHP "
"parametreleriniz [a@http://php.net/manual/en/session.configuration.php#ini."
"session.gc-maxlifetime@]session.gc_maxlifetime[/a] düşük, bundan dolayı "
"oturum açmanızın süresi phpMyAdmin içinde yapılandırılmadıkça dolacaktır."

#: main.php:310
msgid ""
"Login cookie store is lower than cookie validity configured in phpMyAdmin, "
"because of this, your login will expire sooner than configured in phpMyAdmin."
msgstr ""
"phpMyAdmin içinde yapılandırılmış tanımlama bilgisi geçerliliği, oturum açma "
"tanımlama bilgisi depolamasından düşük, bundan dolayı oturum açmanızın "
"süresi phpMyAdmin içinde yapılandırılmadıkça dolacaktır."

#: main.php:319
msgid "The configuration file now needs a secret passphrase (blowfish_secret)."
msgstr ""
"Yapılandırma dosyası için gizli bir parola ifadesi gerekiyor "
"(blowfish_secret)."

#: main.php:327
msgid ""
"Directory [code]config[/code], which is used by the setup script, still "
"exists in your phpMyAdmin directory. You should remove it once phpMyAdmin "
"has been configured."
msgstr ""
"Kur betiği tarafından kullanılan dizin [code]yapılandırması[/code] hala "
"phpMyAdmin dizininiz içinde mevcut. Birkez phpMyAdmin yapılandırıldı mı bunu "
"kaldırmalısınız."

#: main.php:333
#, php-format
msgid ""
"The phpMyAdmin configuration storage is not completely configured, some "
"extended features have been deactivated. To find out why click %shere%s."
msgstr ""
"phpMyAdmin yapılandırma depolaması tamamiyle yapılandırılmadı, bazı "
"genişletilmiş özellikler etkisizleştirildi. Nedenini öğrenmek için %sburaya%"
"s tıklayın."

#: main.php:358
#, php-format
msgid ""
"Your PHP MySQL library version %s differs from your MySQL server version %s. "
"This may cause unpredictable behavior."
msgstr ""
"PHP MySQL kütüphanenizin %s sürümü MySQL sunucunuzun %s sürümünden farklı. "
"Bu tarafsız davranışa sebep olabilir."

#: main.php:381
#, php-format
msgid ""
"Server running with Suhosin. Please refer to %sdocumentation%s for possible "
"issues."
msgstr ""
"Sunucu Suhosin ile çalışıyor. Lütfen olası sorunlar için %sbelgeden%s "
"yararlanın."

#: navigation.php:175 server_databases.php:317 server_synchronize.php:1375
msgid "No databases"
msgstr "Veritabanı yok"

#: navigation.php:261
msgid "Filter tables by name"
msgstr "Tabloları adına göre süz"

#: navigation.php:294 navigation.php:295
msgctxt "short form"
msgid "Create table"
msgstr "Tablo oluştur"

#: navigation.php:300 navigation.php:470
msgid "Please select a database"
msgstr "Lütfen bir veritabanı seçin"

#: pmd_general.php:79
msgid "Show/Hide left menu"
msgstr "Sol menüyü Göster/Gizle"

#: pmd_general.php:83
msgid "Save position"
msgstr "Konumu kaydet"

#: pmd_general.php:89 pmd_general.php:365
msgid "Create relation"
msgstr "Bağlantı oluştur"

#: pmd_general.php:95
msgid "Reload"
msgstr "Yeniden yükle"

#: pmd_general.php:98
msgid "Help"
msgstr "Yardım"

#: pmd_general.php:102
msgid "Angular links"
msgstr "Yönlendirmeli bağlantılar"

#: pmd_general.php:102
msgid "Direct links"
msgstr "Doğrudan bağlantılar"

#: pmd_general.php:106
msgid "Snap to grid"
msgstr "Kılavuza ayarla"

#: pmd_general.php:110
msgid "Small/Big All"
msgstr "Tümü Küçük/Büyük"

#: pmd_general.php:113
msgid "Toggle small/big"
msgstr "Küçüğü/büyüğü değiştir"

#: pmd_general.php:114
msgid "Toggle relation lines"
msgstr "İlgili satırları değiştir"

#: pmd_general.php:119 pmd_pdf.php:79
msgid "Import/Export coordinates for PDF schema"
msgstr "PDF şeması için düzenlemeleri içe/dışa aktar"

#: pmd_general.php:125
msgid "Build Query"
msgstr "Sorgu Yarat"

#: pmd_general.php:130
msgid "Move Menu"
msgstr "Menüyü taşı"

#: pmd_general.php:141
msgid "Hide/Show all"
msgstr "Tümünü Gizle/Göster"

#: pmd_general.php:145
msgid "Hide/Show Tables with no relation"
msgstr "Bağlantılı olmayan Tabloları Gizle/Göster"

#: pmd_general.php:162 tbl_change.php:344 tbl_change.php:356
msgid "Hide"
msgstr "Gizle"

#: pmd_general.php:185
msgid "Number of tables"
msgstr "Tablo sayısı"

#: pmd_general.php:431
msgid "Delete relation"
msgstr "Bağlantıyı sil"

#: pmd_general.php:473 pmd_general.php:532
msgid "Relation operator"
msgstr "Bağlantı işletici"

#: pmd_general.php:483 pmd_general.php:542 pmd_general.php:665
#: pmd_general.php:782
msgid "Except"
msgstr "Hariç"

#: pmd_general.php:489 pmd_general.php:548 pmd_general.php:671
#: pmd_general.php:788
msgid "subquery"
msgstr "alt sorgu"

#: pmd_general.php:493 pmd_general.php:589
msgid "Rename to"
msgstr "Yeniden şuna adlandır"

#: pmd_general.php:495 pmd_general.php:594
msgid "New name"
msgstr "Yeni ad"

#: pmd_general.php:498 pmd_general.php:713
msgid "Aggregate"
msgstr "Topla"

#: pmd_general.php:823
msgid "Active options"
msgstr "Aktif seçenekler"

#: pmd_pdf.php:31
msgid "Page has been created"
msgstr "Sayfa oluşturuldu"

#: pmd_pdf.php:34
msgid "Page creation failed"
msgstr "Sayfa oluşturma başarısız"

#: pmd_pdf.php:90
msgid "Page"
msgstr "Sayfa"

#: pmd_pdf.php:100
msgid "Import from selected page"
msgstr "Seçili sayfadan içe aktar"

#: pmd_pdf.php:101
msgid "Export to selected page"
msgstr "Seçili sayfaya aktar"

#: pmd_pdf.php:103
msgid "Create a page and export to it"
msgstr "Yeni bir sayfa oluştur ve ona aktar"

#: pmd_pdf.php:112
msgid "New page name: "
msgstr "Yeni sayfa adı: "

#: pmd_pdf.php:115
msgid "Export/Import to scale"
msgstr "Ölçeklemek için içe/dışa aktar"

#: pmd_pdf.php:120
msgid "recommended"
msgstr "önerilir"

#: pmd_relation_new.php:29
msgid "Error: relation already exists."
msgstr "Hata: bağlantı zaten var."

#: pmd_relation_new.php:64 pmd_relation_new.php:89
msgid "Error: Relation not added."
msgstr "Hata: Bağlantı eklenmedi."

#: pmd_relation_new.php:65
msgid "FOREIGN KEY relation added"
msgstr "FOREIGN KEY bağlantısı eklendi"

#: pmd_relation_new.php:87
msgid "Internal relation added"
msgstr "Dahili bağlantı eklendi"

#: pmd_relation_upd.php:60
msgid "Relation deleted"
msgstr "Bağlantı silindi"

#: pmd_save_pos.php:70
msgid "Error saving coordinates for Designer."
msgstr "Tasarımcı düzenlemelerini kaydetme hatası."

#: pmd_save_pos.php:78
msgid "Modifications have been saved"
msgstr "Değişiklikler kaydedildi"

#: prefs_forms.php:82
msgid "Cannot save settings, submitted form contains errors"
msgstr "Ayarlar kaydedilemiyor, gönderilmiş form hatalar içeriyor"

#: prefs_manage.php:82
msgid "Could not import configuration"
msgstr "Yapılandırma içe aktarılamadı"

#: prefs_manage.php:114
msgid "Configuration contains incorrect data for some fields."
msgstr "Bazı alanlar için yapılandırma doğru olmayan veri içeriyor."

#: prefs_manage.php:130
msgid "Do you want to import remaining settings?"
msgstr "Kalan ayarları içe aktarmak istiyor musunuz?"

#: prefs_manage.php:231 prefs_manage.php:257
msgid "Saved on: @DATE@"
msgstr "Kaydedilme: @DATE@"

#: prefs_manage.php:245
msgid "Import from file"
msgstr "Dosyadan içe aktar"

#: prefs_manage.php:251
msgid "Import from browser's storage"
msgstr "Tarayıcının depolamasından içe aktar"

#: prefs_manage.php:254
msgid "Settings will be imported from your browser's local storage."
msgstr "Ayarlar tarayıcınızın yerel depolamasından içe aktarılacaktır."

#: prefs_manage.php:260
msgid "You have no saved settings!"
msgstr "Kaydedilmiş ayarlarınız yok!"

#: prefs_manage.php:264 prefs_manage.php:318
msgid "This feature is not supported by your web browser"
msgstr "Bu özellik web tarayıcınız tarafından desteklenmez"

#: prefs_manage.php:269
msgid "Merge with current configuration"
msgstr "Şu anki yapılandırma ile birleştir"

#: prefs_manage.php:283
#, php-format
msgid ""
"You can set more settings by modifying config.inc.php, eg. by using %sSetup "
"script%s."
msgstr ""
"Config.inc.php dosyasını değiştirerek daha fazla ayar yapabilirsiniz, örn. %"
"sKur programcığı%s kullanarak."

#: prefs_manage.php:308
msgid "Save to browser's storage"
msgstr "Tarayıcının depolamasına kaydet"

#: prefs_manage.php:312
msgid "Settings will be saved in your browser's local storage."
msgstr "Ayarlar tarayıcının yerel depolamasına kaydedilecektir."

#: prefs_manage.php:314
msgid "Existing settings will be overwritten!"
msgstr "Mevcut ayarlar üzerine yazılacak!"

#: prefs_manage.php:329
msgid "You can reset all your settings and restore them to default values."
msgstr ""
"Tüm ayarlarınızı sıfırlayabilir ve varsayılan değerlere geri "
"yükleyebilirsiniz."

#: querywindow.php:70
msgid "Import files"
msgstr "Dosyaları içe aktar"

#: querywindow.php:81
msgid "All"
msgstr "Tümü"

#: schema_edit.php:38 schema_edit.php:44 schema_edit.php:50 schema_edit.php:55
#, php-format
msgid "<b>%s</b> table not found or not set in %s"
msgstr "<b>%s</b> tablosu bulunamadı veya %s içinde ayarlanmadı"

#: schema_export.php:39
msgid "File doesn't exist"
msgstr "Dosya mevcut değil"

#: server_binlog.php:87
msgid "Select binary log to view"
msgstr "Görüntülemek için binari günlüğünü seçin"

#: server_binlog.php:103 server_status.php:614
msgid "Files"
msgstr "Dosyalar"

#: server_binlog.php:150 server_binlog.php:152 server_status.php:1270
#: server_status.php:1272
msgid "Truncate Shown Queries"
msgstr "Gösterilen Sorguları Kısalt"

#: server_binlog.php:158 server_binlog.php:160 server_status.php:1270
#: server_status.php:1272
msgid "Show Full Queries"
msgstr "Tüm Sorguları Göster"

#: server_binlog.php:180
msgid "Log name"
msgstr "Günlük adı"

#: server_binlog.php:181
msgid "Position"
msgstr "Konum"

#: server_binlog.php:184
msgid "Original position"
msgstr "Orijinal konum"

#: server_binlog.php:185 tbl_structure.php:775
msgid "Information"
msgstr "Bilgi"

#: server_collations.php:30
msgid "Character Sets and Collations"
msgstr "Karakter Grupları ve Karşılaştırmalar"

#: server_databases.php:114
#, php-format
msgid "%1$d database has been dropped successfully."
msgid_plural "%1$d databases have been dropped successfully."
msgstr[0] "%1$d veritabanı başarılı olarak kaldırıldı."

#: server_databases.php:134
msgid "Databases statistics"
msgstr "Veritabanı istatistikleri"

#: server_databases.php:217 server_replication.php:209
#: server_replication.php:239
msgid "Master replication"
msgstr "Master kopya etme"

#: server_databases.php:219 server_replication.php:278
msgid "Slave replication"
msgstr "Slave kopya etme"

#: server_databases.php:308 server_databases.php:309
msgid "Enable Statistics"
msgstr "İstatistikler etkin"

#: server_databases.php:311
msgid ""
"Note: Enabling the database statistics here might cause heavy traffic "
"between the web server and the MySQL server."
msgstr ""
"Not: Buradaki veritabanı istatistiklerini etkinleştirmek web sunucusu ile "
"MySQL sunucusu arasında yüksek trafiğe yol açabilir."

#: server_engines.php:38
msgid "Storage Engines"
msgstr "Depolama Motorları"

#: server_export.php:20
msgid "View dump (schema) of databases"
msgstr "Veritabanlarının dökümünü (şemasını) göster"

#: server_plugins.php:70
msgid "Modules"
msgstr "Modüller"

#: server_plugins.php:91
msgid "Begin"
msgstr "Yukarı"

#: server_plugins.php:98
msgid "Plugin"
msgstr "Eklenti"

#: server_plugins.php:99 server_plugins.php:133
msgid "Module"
msgstr "Modül"

#: server_plugins.php:100 server_plugins.php:135
msgid "Library"
msgstr "Kütüphane"

#: server_plugins.php:101 server_plugins.php:136 tbl_tracking.php:677
msgid "Version"
msgstr "Sürüm"

#: server_plugins.php:102 server_plugins.php:137
msgid "Author"
msgstr "Hazırlayan"

#: server_plugins.php:103 server_plugins.php:138
msgid "License"
msgstr "Lisans"

#: server_plugins.php:169
msgid "disabled"
msgstr "etkisizleştirildi"

#: server_privileges.php:92 server_privileges.php:441
msgid "Includes all privileges except GRANT."
msgstr "GRANT hariç tüm yetkileri içerir."

#: server_privileges.php:93 server_privileges.php:306
#: server_privileges.php:727
msgid "Allows altering the structure of existing tables."
msgstr "Varolan tabloların yapısının değiştirilmesine izin verir."

#: server_privileges.php:94 server_privileges.php:364
#: server_privileges.php:733
msgid "Allows altering and dropping stored routines."
msgstr "Saklanan yordamların değiştirilmesine ve kaldırılmasına izin verir."

#: server_privileges.php:95 server_privileges.php:274
#: server_privileges.php:726
msgid "Allows creating new databases and tables."
msgstr "Yeni veritabanları ve tabloların oluşturulmasına izin verir."

#: server_privileges.php:96 server_privileges.php:360
#: server_privileges.php:732
msgid "Allows creating stored routines."
msgstr "Saklanan yordamların oluşturulmasına izin verir."

#: server_privileges.php:97 server_privileges.php:726
msgid "Allows creating new tables."
msgstr "Yeni tabloların oluşturulmasına izin verir."

#: server_privileges.php:98 server_privileges.php:318
#: server_privileges.php:730
msgid "Allows creating temporary tables."
msgstr "Geçici tablolar oluşturulmasına izin verir."

#: server_privileges.php:99 server_privileges.php:368
#: server_privileges.php:766
msgid "Allows creating, dropping and renaming user accounts."
msgstr ""
"Kullanıcı hesaplarının oluşturulmasına, kaldırılmasına ve yeniden "
"adlandırılmasına izin verir."

#: server_privileges.php:100 server_privileges.php:334
#: server_privileges.php:347 server_privileges.php:738
#: server_privileges.php:742
msgid "Allows creating new views."
msgstr "Yeni görünümlerin oluşturulmasına izin verir."

#: server_privileges.php:101 server_privileges.php:270
#: server_privileges.php:718
msgid "Allows deleting data."
msgstr "Veri silinmesine izin verir."

#: server_privileges.php:102 server_privileges.php:278
#: server_privileges.php:729
msgid "Allows dropping databases and tables."
msgstr "Veritabanları ve tabloların kaldırılmasına izin verir."

#: server_privileges.php:103 server_privileges.php:729
msgid "Allows dropping tables."
msgstr "Tabloların kaldırılmasına izin verir."

#: server_privileges.php:104 server_privileges.php:338
#: server_privileges.php:746
msgid "Allows to set up events for the event scheduler"
msgstr "Olay zamanlayıcısı için olayları ayarlamaya izin verir"

#: server_privileges.php:105 server_privileges.php:372
#: server_privileges.php:734
msgid "Allows executing stored routines."
msgstr "Saklanan yordamların yürütülmesine izin verir."

#: server_privileges.php:106 server_privileges.php:294
#: server_privileges.php:721
msgid "Allows importing data from and exporting data into files."
msgstr "Verinin içe ve dışa aktarılmasına izin verir."

#: server_privileges.php:107 server_privileges.php:752
msgid ""
"Allows adding users and privileges without reloading the privilege tables."
msgstr ""
"Yetki tablolarını yeniden yüklemeden yeni kullanıcıların ve yetkilerin "
"eklenmesine izin verir."

#: server_privileges.php:108 server_privileges.php:302
#: server_privileges.php:728
msgid "Allows creating and dropping indexes."
msgstr "İndekslerin oluşturulmasına ve kaldırılmasına izin verir."

#: server_privileges.php:109 server_privileges.php:262
#: server_privileges.php:647 server_privileges.php:716
msgid "Allows inserting and replacing data."
msgstr "Verinin eklenmesine ve yerinin değiştirilmesine izin verir."

#: server_privileges.php:110 server_privileges.php:322
#: server_privileges.php:761
msgid "Allows locking tables for the current thread."
msgstr "Şu anki işlem için tabloların kilitlenmesine izin verir."

#: server_privileges.php:111 server_privileges.php:825
#: server_privileges.php:827
msgid "Limits the number of new connections the user may open per hour."
msgstr "Kullanıcının saat başına açabileceği yeni bağlantı sayısını sınırlar."

#: server_privileges.php:112 server_privileges.php:813
#: server_privileges.php:815
msgid "Limits the number of queries the user may send to the server per hour."
msgstr ""
"Kullanıcının saat başına sunucuya gönderebileceği sorgu sayısını sınırlar."

#: server_privileges.php:113 server_privileges.php:819
#: server_privileges.php:821
msgid ""
"Limits the number of commands that change any table or database the user may "
"execute per hour."
msgstr ""
"Kullanıcının saat başına çalıştırabileceği herhangi bir tabloyu veya "
"veritabanını değiştiren komut sayısını sınırlar."

#: server_privileges.php:114 server_privileges.php:831
#: server_privileges.php:833
msgid "Limits the number of simultaneous connections the user may have."
msgstr "Kullanıcının eşzamanlı bağlantı sayısını sınırlar."

#: server_privileges.php:115 server_privileges.php:290
#: server_privileges.php:756
msgid "Allows viewing processes of all users"
msgstr "Tüm kullanıcıların işlemlerini görüntülemeye izin verir"

#: server_privileges.php:116 server_privileges.php:298
#: server_privileges.php:657 server_privileges.php:762
msgid "Has no effect in this MySQL version."
msgstr "Bu MySQL sürümünde etkisi yoktur."

#: server_privileges.php:117 server_privileges.php:282
#: server_privileges.php:757
msgid "Allows reloading server settings and flushing the server's caches."
msgstr ""
"Sunucu ayarlarının yeniden yüklenmesine ve sunucunun önbelleğinin "
"temizlenmesine izin verir."

#: server_privileges.php:118 server_privileges.php:330
#: server_privileges.php:764
msgid "Allows the user to ask where the slaves / masters are."
msgstr ""
"Kullanıcılara slave / master'ların nerede olduğunu sormasına izin verir."

#: server_privileges.php:119 server_privileges.php:326
#: server_privileges.php:765
msgid "Needed for the replication slaves."
msgstr "Kopya edilen slave'ler için gereklidir."

#: server_privileges.php:120 server_privileges.php:258
#: server_privileges.php:642 server_privileges.php:715
msgid "Allows reading data."
msgstr "Veri okunmasına izin verir."

#: server_privileges.php:121 server_privileges.php:310
#: server_privileges.php:759
msgid "Gives access to the complete list of databases."
msgstr "Bütün veritabanı listesine erişim verir."

#: server_privileges.php:122 server_privileges.php:351
#: server_privileges.php:356 server_privileges.php:731
msgid "Allows performing SHOW CREATE VIEW queries."
msgstr "SHOW CREATE VIEW sorgularının yapılmasına izin verir."

#: server_privileges.php:123 server_privileges.php:286
#: server_privileges.php:758
msgid "Allows shutting down the server."
msgstr "Sunucunun kapatılmasına izin ver."

#: server_privileges.php:124 server_privileges.php:314
#: server_privileges.php:755
msgid ""
"Allows connecting, even if maximum number of connections is reached; "
"required for most administrative operations like setting global variables or "
"killing threads of other users."
msgstr ""
"En fazla bağlantı sayısı aşılsa bile bağlanmasına izin verir; genel "
"değişkenleri ayarlamak veya diğer kullanıcıların işlemlerini sonlandırmak "
"gibi pek çok yönetimsel işlemler için gereklidir."

#: server_privileges.php:125 server_privileges.php:342
#: server_privileges.php:747
msgid "Allows creating and dropping triggers"
msgstr "Tetikleyicileri oluşturmaya ve kaldırmaya izin verir"

#: server_privileges.php:126 server_privileges.php:266
#: server_privileges.php:652 server_privileges.php:717
msgid "Allows changing data."
msgstr "Veri değiştirilmesine izin ver."

#: server_privileges.php:127 server_privileges.php:431
msgid "No privileges."
msgstr "Yetkiniz yok."

#: server_privileges.php:490 server_privileges.php:491
msgctxt "None privileges"
msgid "None"
msgstr "Yok"

#: server_privileges.php:633 server_privileges.php:778
#: server_privileges.php:2065 server_privileges.php:2071
msgid "Table-specific privileges"
msgstr "Tabloya özgü yetkiler"

#: server_privileges.php:634 server_privileges.php:786
#: server_privileges.php:1852
msgid "Note: MySQL privilege names are expressed in English"
msgstr "Not: MySQL yetki adları İngilizce olarak belirtilir"

#: server_privileges.php:711
msgid "Administration"
msgstr "Yönetim"

#: server_privileges.php:775 server_privileges.php:1851
msgid "Global privileges"
msgstr "Genel yetkiler"

#: server_privileges.php:777 server_privileges.php:2065
msgid "Database-specific privileges"
msgstr "Veritabanına özgü yetkiler"

#: server_privileges.php:809
msgid "Resource limits"
msgstr "Kaynak sınırları"

#: server_privileges.php:810
msgid "Note: Setting these options to 0 (zero) removes the limit."
msgstr "Not: Bu seçeneklerin 0 (sıfır)'a ayarlanması sınırı kaldırır."

#: server_privileges.php:888
msgid "Login Information"
msgstr "Oturum Açma Bilgisi"

#: server_privileges.php:985
msgid "Do not change the password"
msgstr "Parolayı değiştirme"

#: server_privileges.php:1037 server_privileges.php:2557
msgid "No user found."
msgstr "Kullanıcı bulunamadı."

#: server_privileges.php:1081
#, php-format
msgid "The user %s already exists!"
msgstr "%s kullanıcısı zaten var!"

#: server_privileges.php:1165
msgid "You have added a new user."
msgstr "Yeni bir kullanıcı eklediniz."

#: server_privileges.php:1389
#, php-format
msgid "You have updated the privileges for %s."
msgstr "%s için yetkileri güncellediniz."

#: server_privileges.php:1411
#, php-format
msgid "You have revoked the privileges for %s"
msgstr "%s için yetkileri geri aldınız"

#: server_privileges.php:1447
#, php-format
msgid "The password for %s was changed successfully."
msgstr "%s için parola başarılı olarak değiştirildi."

#: server_privileges.php:1467
#, php-format
msgid "Deleting %s"
msgstr "%s siliniyor"

#: server_privileges.php:1481
msgid "No users selected for deleting!"
msgstr "Silmek için kullanıcı seçilmedi!"

#: server_privileges.php:1484
msgid "Reloading the privileges"
msgstr "Yetkiler yeniden yükleniyor"

#: server_privileges.php:1502
msgid "The selected users have been deleted successfully."
msgstr "Seçili kullanıcılar başarılı olarak silindi."

#: server_privileges.php:1537
msgid "The privileges were reloaded successfully."
msgstr "Yetkiler başarılı olarak yüklendi."

#: server_privileges.php:1548 server_privileges.php:1994
msgid "Edit Privileges"
msgstr "Yetkileri düzenle"

#: server_privileges.php:1557
msgid "Revoke"
msgstr "Geri al"

#: server_privileges.php:1573
msgid "Export all"
msgstr "Tümünü dışa Aktar"

#: server_privileges.php:1592 server_privileges.php:1875
#: server_privileges.php:2507
msgid "Any"
msgstr "Herhangi"

#: server_privileges.php:1672
msgid "Privileges for all users"
msgstr "Tüm kullanıcılar için yetkiler"

#: server_privileges.php:1685
#, php-format
msgid "Privileges for %s"
msgstr "%s için yetkiler"

#: server_privileges.php:1713
msgid "Users overview"
msgstr "Kullanıcılara genel bakış"

#: server_privileges.php:1853 server_privileges.php:2070
#: server_privileges.php:2418
msgid "Grant"
msgstr "Onaylı"

#: server_privileges.php:1949
msgid "Remove selected users"
msgstr "Seçili kullanıcıları kaldır"

#: server_privileges.php:1952
msgid "Revoke all active privileges from the users and delete them afterwards."
msgstr "Kullanıcılardan tüm aktif yetkileri geri al ve sonra da sil."

#: server_privileges.php:1953 server_privileges.php:1954
#: server_privileges.php:1955
msgid "Drop the databases that have the same names as the users."
msgstr "Kullanıcılarla aynı isimlerde olan veritabanlarını kaldır."

#: server_privileges.php:1976
#, php-format
msgid ""
"Note: phpMyAdmin gets the users' privileges directly from MySQL's privilege "
"tables. The content of these tables may differ from the privileges the "
"server uses, if they have been changed manually. In this case, you should %"
"sreload the privileges%s before you continue."
msgstr ""
"Not: phpMyAdmin kullanıcıların yetkilerini doğrudan MySQL'in yetki "
"tablolarından alır. Bu tabloların içerikleri, eğer elle değiştirildiyse "
"sunucunun kullandığı yetkilerden farklı olabilir. Bu durumda devam etmeden "
"önce %syetkileri yeniden yüklemeniz%s gerekir."

#: server_privileges.php:2029
msgid "The selected user was not found in the privilege table."
msgstr "Seçili kullanıcı yetki tablosunda bulunamadı."

#: server_privileges.php:2071
msgid "Column-specific privileges"
msgstr "Sütuna özgü yetkiler"

#: server_privileges.php:2277
msgid "Add privileges on the following database"
msgstr "Aşağıdaki veritabanına yetkileri ekle"

#: server_privileges.php:2295
msgid "Wildcards % and _ should be escaped with a \\ to use them literally"
msgstr "_ ve % jokerleri harfi harfine kullanılmak için \\ ile doldurun"

#: server_privileges.php:2298
msgid "Add privileges on the following table"
msgstr "Aşağıdaki tabloya yetkileri ekle"

#: server_privileges.php:2355
msgid "Change Login Information / Copy User"
msgstr "Otutum Açma Bilgisini değiştir / Kullanıcıyı kopyala"

#: server_privileges.php:2358
msgid "Create a new user with the same privileges and ..."
msgstr "Aynı yetkilerle yeni bir kullanıcı oluştur ve ..."

#: server_privileges.php:2360
msgid "... keep the old one."
msgstr "... eski olanı sakla."

#: server_privileges.php:2361
msgid "... delete the old one from the user tables."
msgstr "... eski olanı kullanıcı tablolarından sil."

#: server_privileges.php:2362
msgid ""
"... revoke all active privileges from the old one and delete it afterwards."
msgstr "... eski olandan bütün aktif yetkileri iptal et ve sonra da sil."

#: server_privileges.php:2363
msgid ""
"... delete the old one from the user tables and reload the privileges "
"afterwards."
msgstr ""
"... eski olanı kullanıcı tablolarından sil ve sonra da yetkileri yeniden "
"yükle."

#: server_privileges.php:2386
msgid "Database for user"
msgstr "Kullanıcı için veritabanı"

#: server_privileges.php:2388
msgid "Create database with same name and grant all privileges"
msgstr "Aynı isimle veritabanı oluştur ve tüm yetkileri ver"

#: server_privileges.php:2390
msgid "Grant all privileges on wildcard name (username\\_%)"
msgstr "Joker isimlere tüm yetkileri ver (kullanıcıadı\\_%)"

#: server_privileges.php:2394
#, php-format
msgid "Grant all privileges on database &quot;%s&quot;"
msgstr "&quot;%s&quot; veritabanı üzerindeki tüm yetkileri ver"

#: server_privileges.php:2410
#, php-format
msgid "Users having access to &quot;%s&quot;"
msgstr "&quot;%s&quot; veritabanına erişimi olan kullanıcılar"

#: server_privileges.php:2519
msgid "global"
msgstr "genel"

#: server_privileges.php:2521
msgid "database-specific"
msgstr "Veritabanına özgü"

#: server_privileges.php:2523
msgid "wildcard"
msgstr "joker"

#: server_privileges.php:2566
msgid "User has been added."
msgstr "Kullanıcı eklendi."

#: server_replication.php:79
msgid "Unknown error"
msgstr "Bilinmeyen hata"

#: server_replication.php:86
#, php-format
msgid "Unable to connect to master %s."
msgstr "Master %s sunucusuna bağlanılamıyor."

#: server_replication.php:93
msgid ""
"Unable to read master log position. Possible privilege problem on master."
msgstr "Master günlük konumu okunamıyor. Master üzerinde mümkün yetki sorunu."

#: server_replication.php:99
msgid "Unable to change master"
msgstr "Master değiştirilemiyor"

#: server_replication.php:102
#, php-format
msgid "Master server changed successfully to %s"
msgstr "Master sunucu %s olarak başarılı bir şekilde değiştirildi"

#: server_replication.php:210
msgid "This server is configured as master in a replication process."
msgstr ""
"Bu sunucu kopya etme işlemi sırasında master sunucu olarak yapılandırıldı."

#: server_replication.php:212 server_status.php:635
msgid "Show master status"
msgstr "Master durumunu göster"

#: server_replication.php:216
msgid "Show connected slaves"
msgstr "Bağlı slave'leri göster"

#: server_replication.php:240
#, php-format
msgid ""
"This server is not configured as master in a replication process. Would you "
"like to <a href=\"%s\">configure</a> it?"
msgstr ""
"Bu sunucu, kopya etme işlemi sırasında master sunucu olarak yapılandırılmaz. "
"Bunu <a href=\"%s\">yapılandırmak</a> istiyor musunuz?"

#: server_replication.php:247
msgid "Master configuration"
msgstr "Master yapılandırması"

#: server_replication.php:248
msgid ""
"This server is not configured as master server in a replication process. You "
"can choose from either replicating all databases and ignoring certain "
"(useful if you want to replicate majority of databases) or you can choose to "
"ignore all databases by default and allow only certain databases to be "
"replicated. Please select the mode:"
msgstr ""
"Bu sunucu, kopya etme işlemi sırasında master sunucu olarak yapılandırılmaz. "
"Ya tüm veritabanlarının kopya etmeyi ve belirli olanı yok saymayı (eğer "
"veritabanlarının çoğunluğunu kopya etmek isterseniz kullanışlıdır) "
"seçebilirsiniz ya da varsayılan olarak tüm veritabanlarını yoksaymayı ve "
"kopya etmek için sadece belirli veritabanlarına izin verebilirsiniz. Lütfen "
"kipi seçin:"

#: server_replication.php:251
msgid "Replicate all databases; Ignore:"
msgstr "Tüm veritabanlarını kopya et; Yoksay:"

#: server_replication.php:252
msgid "Ignore all databases; Replicate:"
msgstr "Tüm veritabanlarını yoksay; Kopya et:"

#: server_replication.php:255
msgid "Please select databases:"
msgstr "Lütfen veritabanlarını seçin:"

#: server_replication.php:258
msgid ""
"Now, add the following lines at the end of [mysqld] section in your my.cnf "
"and please restart the MySQL server afterwards."
msgstr ""
"Şimdi, aşağıdaki satırları my.cnf dosyanız içindeki [mysqld] bölümünün "
"sonuna ekleyin ve ondan sonra lütfen MySQL sunucusunu yeniden başlatın."

#: server_replication.php:260
msgid ""
"Once you restarted MySQL server, please click on Go button. Afterwards, you "
"should see a message informing you, that this server <b>is</b> configured as "
"master"
msgstr ""
"MySQL sunucusunu bir kez yeniden başlattığınızda, lütfen Git düğmesine "
"tıklayın. Ondan sonra bu sunucunun master olarak <b>yapılandırıldığını</b> "
"gösteren, sizi uyaran bir mesaj görmelisiniz"

#: server_replication.php:323
msgid "Slave SQL Thread not running!"
msgstr "Slave SQL işlemi çalışmıyor!"

#: server_replication.php:326
msgid "Slave IO Thread not running!"
msgstr "Slave G/Ç işlemi çalışmıyor!"

#: server_replication.php:335
msgid ""
"Server is configured as slave in a replication process. Would you like to:"
msgstr ""
"Sunucu kopya etme işlemi sırasında slave sunucu olarak yapılandırılır. Bunu "
"istiyor musunuz:"

#: server_replication.php:338
msgid "See slave status table"
msgstr "Slave durum tablosuna bak"

#: server_replication.php:342
msgid "Synchronize databases with master"
msgstr "Veritabanlarını master ile eşitle"

#: server_replication.php:353
msgid "Control slave:"
msgstr "Slave'i kontrol et:"

#: server_replication.php:356
msgid "Full start"
msgstr "Tam başlat"

#: server_replication.php:356
msgid "Full stop"
msgstr "Tam durdur"

#: server_replication.php:357
msgid "Reset slave"
msgstr "Slave'i sıfırla"

#: server_replication.php:359
msgid "Start SQL Thread only"
msgstr "Sadece SQL İşlemini başlat"

#: server_replication.php:361
msgid "Stop SQL Thread only"
msgstr "Sadece SQL İşlemini durdur"

#: server_replication.php:364
msgid "Start IO Thread only"
msgstr "Sadece G/Ç İşlemini başlat"

#: server_replication.php:366
msgid "Stop IO Thread only"
msgstr "Sadece G/Ç İşlemini durdur"

#: server_replication.php:371
msgid "Error management:"
msgstr "Hata yönetimi:"

#: server_replication.php:373
msgid "Skipping errors might lead into unsynchronized master and slave!"
msgstr "Hataları atlamak master ve slave'i eşitlenmemeye sürükleyebilir!"

#: server_replication.php:375
msgid "Skip current error"
msgstr "Şu anki hatayı atla"

#: server_replication.php:376
msgid "Skip next"
msgstr "İleri atla"

#: server_replication.php:379
msgid "errors."
msgstr "hata."

#: server_replication.php:395
#, php-format
msgid ""
"This server is not configured as slave in a replication process. Would you "
"like to <a href=\"%s\">configure</a> it?"
msgstr ""
"Bu sunucu, kopya etme işlemi sırasında slave sunucu olarak yapılandırılmaz. "
"Bunu <a href=\"%s\">yapılandırmak</a> istiyor musunuz?"

#: server_status.php:468
#, php-format
msgid "Thread %s was successfully killed."
msgstr "%s işlemi başarılı olarak sonlandırıldı."

#: server_status.php:470
#, php-format
msgid ""
"phpMyAdmin was unable to kill thread %s. It probably has already been closed."
msgstr "phpMyAdmin %s işlemini sonlandıramadı. Muhtemelen zaten kapatılmış."

#: server_status.php:602
msgid "Handler"
msgstr "Denetimci"

#: server_status.php:603
msgid "Query cache"
msgstr "Sorgu önbelleği"

#: server_status.php:604
msgid "Threads"
msgstr "İşlemler"

#: server_status.php:606
msgid "Temporary data"
msgstr "Geçici veri"

#: server_status.php:607
msgid "Delayed inserts"
msgstr "Gecikmiş eklemeler"

#: server_status.php:608
msgid "Key cache"
msgstr "Anahtar önbelleği"

#: server_status.php:609
msgid "Joins"
msgstr "Birleştirmeler"

#: server_status.php:611
msgid "Sorting"
msgstr "Sıralama"

#: server_status.php:613
msgid "Transaction coordinator"
msgstr "İşlem koordinatörü"

#: server_status.php:625
msgid "Flush (close) all tables"
msgstr "Tüm tabloları temizle (kapat)"

#: server_status.php:627
msgid "Show open tables"
msgstr "Açık tabloları göster"

#: server_status.php:632
msgid "Show slave hosts"
msgstr "Slave anamakineleri göster"

#: server_status.php:638
msgid "Show slave status"
msgstr "Slave durumunu göster"

#: server_status.php:643
msgid "Flush query cache"
msgstr "Sorgu önbelleğini temizle"

#: server_status.php:790
msgid "Runtime Information"
msgstr "Çalışma Süresi Bilgisi"

#: server_status.php:797
msgid "All status variables"
msgstr "Tüm durum değişkenleri"

#: server_status.php:798
msgid "Monitor"
msgstr "İzleme"

#: server_status.php:799
msgid "Advisor"
msgstr "Danışman"

#: server_status.php:809 server_status.php:831
msgid "Refresh rate: "
msgstr "Yenileme oranı: "

#: server_status.php:844 server_variables.php:125
msgid "Filters"
msgstr "Süzgeçler"

#: server_status.php:852 server_variables.php:127
msgid "Containing the word:"
msgstr "İçerdiği kelime:"

#: server_status.php:857
msgid "Show only alert values"
msgstr "Sadece uyarı değerlerini göster"

#: server_status.php:861
msgid "Filter by category..."
msgstr "Kategoriye göre süz..."

#: server_status.php:875
msgid "Show unformatted values"
msgstr "Biçimlendirilmemiş değerleri göster"

#: server_status.php:879
msgid "Related links:"
msgstr "İlgili bağlantılar:"

#: server_status.php:912
msgid "Run analyzer"
msgstr "Çözümleyiciyi çalıştır"

#: server_status.php:913
msgid "Instructions"
msgstr "Talimatlar"

#: server_status.php:920
msgid ""
"The Advisor system can provide recommendations on server variables by "
"analyzing the server status variables."
msgstr ""
"Danışman sistemi sunucu durumu değişkenlerini çözümleyerek sunucu "
"değişkenlerinde öneriler sağlayabilir."

#: server_status.php:922
msgid ""
"Do note however that this system provides recommendations based on simple "
"calculations and by rule of thumb which may not necessarily apply to your "
"system."
msgstr ""
"Yine de not edin bu sistem basit hesaplamalar üzerine kurulu ve sisteminize "
"zorunlu olarak uygulanamayabilir başlıca kurallara göre öneriler sağlar."

#: server_status.php:924
msgid ""
"Prior to changing any of the configuration, be sure to know what you are "
"changing (by reading the documentation) and how to undo the change. Wrong "
"tuning can have a very negative effect on performance."
msgstr ""
"Yapılandırmanın herhangi bir yerini değiştirmeden önce, neyi "
"değiştirdiğinizi bildiğinizden (belgeyi okuyarak) ve değişikliği nasıl geri "
"alacağınızdan emin olun. Yanlış ayarlama performansa çok olumsuz etki "
"edebilir."

#: server_status.php:926
msgid ""
"The best way to tune your system would be to change only one setting at a "
"time, observe or benchmark your database, and undo the change if there was "
"no clearly measurable improvement."
msgstr ""
"Sisteminizi ayarlamanın en iyi yolu bir defada sadece bir değişiklik yapmak, "
"gözlemlemek, veritabanınızı kıyaslamak ve eğer açıkça ölçülebilir bir "
"iyileştirilme olmadıysa, değişikliği geri almak olacaktır."

#. l10n: Questions is the name of a MySQL Status variable
#: server_status.php:948
#, php-format
msgid "Questions since startup: %s"
msgstr "Başlangıçtan bu yana sorular: %s"

#: server_status.php:984 tbl_printview.php:329 tbl_structure.php:848
msgid "Statements"
msgstr "İfadeler"

#. l10n: # = Amount of queries
#: server_status.php:987
msgid "#"
msgstr "#"

#: server_status.php:1060
#, php-format
msgid "Network traffic since startup: %s"
msgstr "Başlangıçtan bu yana ağ trafiği: %s"

#: server_status.php:1069
#, php-format
msgid "This MySQL server has been running for %1$s. It started up on %2$s."
msgstr "Bu MySQL sunucusunun çalışma süresi: %1$s. Başlatıldığı zaman: %2$s."

#: server_status.php:1080
msgid ""
"This MySQL server works as <b>master</b> and <b>slave</b> in <b>replication</"
"b> process."
msgstr ""
"Bu MySQL sunucusu <b>kopya etme</b> işlemi sırasında <b>master</b> ve "
"<b>slave</b> olarak çalışır."

#: server_status.php:1082
msgid "This MySQL server works as <b>master</b> in <b>replication</b> process."
msgstr ""
"Bu MySQL sunucusu <b>kopya etme</b> işlemi sırasında <b>master</b> olarak "
"çalışır."

#: server_status.php:1084
msgid "This MySQL server works as <b>slave</b> in <b>replication</b> process."
msgstr ""
"Bu MySQL sunucusu <b>kopya etme</b> işlemi sırasında <b>slave</b> olarak "
"çalışır."

#: server_status.php:1087
msgid ""
"For further information about replication status on the server, please visit "
"the <a href=\"#replication\">replication section</a>."
msgstr ""
"Sunucudaki kopya etme durumuyla ilgili daha ayrıntılı bilgi için lütfen <a "
"href=\"#replication\">kopya etme bölümünü</a> ziyaret edin."

#: server_status.php:1096
msgid "Replication status"
msgstr "Kopya etme durumu"

#: server_status.php:1111
msgid ""
"On a busy server, the byte counters may overrun, so those statistics as "
"reported by the MySQL server may be incorrect."
msgstr ""
"Meşgul sunucu üzerinde, bayt sayaçları aşırı işleyebilir, bu yüzden MySQL "
"sunucusu tarafından raporlanan istatistikler doğru olmayabilir."

#: server_status.php:1117
msgid "Received"
msgstr "Alınan"

#: server_status.php:1128
msgid "Sent"
msgstr "Gönderilen"

#: server_status.php:1169
msgid "max. concurrent connections"
msgstr "En fazla eşzamanlı bağlantı"

#: server_status.php:1176
msgid "Failed attempts"
msgstr "Başarısız deneme"

#: server_status.php:1192
msgid "Aborted"
msgstr "İptal edilen"

#: server_status.php:1258
msgid "ID"
msgstr "ID"

#: server_status.php:1262
msgid "Command"
msgstr "Komut"

#: server_status.php:1324
msgid ""
"The number of connections that were aborted because the client died without "
"closing the connection properly."
msgstr ""
"Bağlantıyı uygun bir şekilde kapatmadan sonlanmış istemcinin durdurulmuş "
"bağlantılarının sayısıdır."

#: server_status.php:1325
msgid "The number of failed attempts to connect to the MySQL server."
msgstr "MySQL sunucusuna bağlanmak için başarısız girişim sayısıdır."

#: server_status.php:1326
msgid ""
"The number of transactions that used the temporary binary log cache but that "
"exceeded the value of binlog_cache_size and used a temporary file to store "
"statements from the transaction."
msgstr ""
"Geçici binari günlüğü önbelleğinde kullanılan ama binlog_cache_size değerini "
"aşmış ve işlemdeki ifadeleri saklamak için geçici dosya kullanmış işlemlerin "
"sayısıdır."

#: server_status.php:1327
msgid "The number of transactions that used the temporary binary log cache."
msgstr "Geçici binari günlüğü önbelleğinde kullanılan işlemlerin sayısıdır."

#: server_status.php:1328
msgid ""
"The number of connection attempts (successful or not) to the MySQL server."
msgstr "MySQL sunucusuna bağlantı girişimi (başarılı ya da değil) sayısıdır."

#: server_status.php:1329
msgid ""
"The number of temporary tables on disk created automatically by the server "
"while executing statements. If Created_tmp_disk_tables is big, you may want "
"to increase the tmp_table_size  value to cause temporary tables to be memory-"
"based instead of disk-based."
msgstr ""
"İfadeler çalıştırılırken sunucu tarafından disk üzerindeki geçici tablo "
"sayıları otomatik olarak oluşturuldu. Eğer Created_tmp_disk_tables değeri "
"büyük ise, geçici tabloların disk tabanlı yerine bellek tabanlı olmasına "
"sebep olmak için tmp_table_size değerini arttırmak isteyebilirsiniz."

#: server_status.php:1330
msgid "How many temporary files mysqld has created."
msgstr "Mysqld'nin kaç tane geçici dosya oluşturduğudur."

#: server_status.php:1331
msgid ""
"The number of in-memory temporary tables created automatically by the server "
"while executing statements."
msgstr ""
"İfadeler çalıştırılırken sunucu tarafından bellek içindeki geçici tabloların "
"sayısı otomatik olarak oluşturuldu."

#: server_status.php:1332
msgid ""
"The number of rows written with INSERT DELAYED for which some error occurred "
"(probably duplicate key)."
msgstr ""
"INSERT DELAYED komutu ile yazılmış, bazı hataların meydana geldiği satır "
"sayısı (muhtemelen kopya anahtar)."

#: server_status.php:1333
msgid ""
"The number of INSERT DELAYED handler threads in use. Every different table "
"on which one uses INSERT DELAYED gets its own thread."
msgstr ""
"Kullanımda olan INSERT DELAYED işleticisi işlem sayısı. INSERT DELAYED "
"komutunu kullanan her farklı tablodan biri kendi işlemini alır."

#: server_status.php:1334
msgid "The number of INSERT DELAYED rows written."
msgstr "INSERT DELAYED satır yazımı sayısıdır."

#: server_status.php:1335
msgid "The number of executed FLUSH statements."
msgstr "Çalıştırılmış FLUSH ifadesi sayısıdır."

#: server_status.php:1336
msgid "The number of internal COMMIT statements."
msgstr "Dahili COMMIT ifadesi sayısıdır."

#: server_status.php:1337
msgid "The number of times a row was deleted from a table."
msgstr "Tablodan satırın kaç kez silindiği sayısıdır."

#: server_status.php:1338
msgid ""
"The MySQL server can ask the NDB Cluster storage engine if it knows about a "
"table with a given name. This is called discovery. Handler_discover "
"indicates the number of time tables have been discovered."
msgstr ""
"Eğer MySQL sunucusu verilen isimdeki tabloyu biliyorsa, NDB Küme depolama "
"motorunu sorabilir. Buna keşfetme denir. Handler_discover tabloların keç kez "
"keşfedildiğini gösterir."

#: server_status.php:1339
msgid ""
"The number of times the first entry was read from an index. If this is high, "
"it suggests that the server is doing a lot of full index scans; for example, "
"SELECT col1 FROM foo, assuming that col1 is indexed."
msgstr ""
"İndeks'ten ilk girişin kaç kez okunduğu sayısıdır. Eğer bu değer yüksekse, "
"sunucunun çok fazla indeks taraması yapıyor olduğunu gösterir; örneğin, "
"SELECT col1 FROM foo, anlaşılıyor ki col1 indekslenmiş."

#: server_status.php:1340
msgid ""
"The number of requests to read a row based on a key. If this is high, it is "
"a good indication that your queries and tables are properly indexed."
msgstr ""
"Anahtarda satır tabanlı okumak için istek sayısıdır. Eğer bu değer yüksekse, "
"sorgularınızın ve tablolarınızın düzgün bir şekilde indekslenmesinin iyi "
"olduğu belirtisidir."

#: server_status.php:1341
msgid ""
"The number of requests to read the next row in key order. This is "
"incremented if you are querying an index column with a range constraint or "
"if you are doing an index scan."
msgstr ""
"Anahtar sırasında sonraki satırı okumak için istek sayısıdır. Eğer kısıtlı "
"aralık ile indeks sütununu sorguluyorsanız ya da indeks taraması "
"yapıyorsanız, bu arttırılan miktardır."

#: server_status.php:1342
msgid ""
"The number of requests to read the previous row in key order. This read "
"method is mainly used to optimize ORDER BY ... DESC."
msgstr ""
"Anahtar sırasında önceki satırı okumak için istek sayısıdır. Bu okuma "
"yöntemi başlıca ORDER BY ... DESC komutunu uyarlamak için kullanılır."

#: server_status.php:1343
msgid ""
"The number of requests to read a row based on a fixed position. This is high "
"if you are doing a lot of queries that require sorting of the result. You "
"probably have a lot of queries that require MySQL to scan whole tables or "
"you have joins that don't use keys properly."
msgstr ""
"Sabitlenmiş konumda satır tabanlı okumak için istek sayısıdır. Eğer "
"sonuçları sıralamayı gerektiren çok fazla sorgu yapıyorsanız, bu değer "
"yüksek olur. Muhtemelen bütün tabloları taramak için MySQL gerektiren çok "
"fazla sorgulamalara sahipsiniz ya da anahtarları düzgün kullanılmayan "
"birleştirmelere sahipsiniz."

#: server_status.php:1344
msgid ""
"The number of requests to read the next row in the data file. This is high "
"if you are doing a lot of table scans. Generally this suggests that your "
"tables are not properly indexed or that your queries are not written to take "
"advantage of the indexes you have."
msgstr ""
"Veri dosyasında sonraki satırı okumak için istek sayısıdır. Eğer çok fazla "
"tablo taraması yapıyorsanız, bu değer yüksek olur. Genellikle tablolarınız "
"düzgün bir şekilde indekslenmediğinde ya da sorgularınız, sahip olduğunuz "
"indeksleri çıkarına kullanmak için yazmadığında önerilir."

#: server_status.php:1345
msgid "The number of internal ROLLBACK statements."
msgstr "Dahili ROLLBACK ifadesi sayısıdır."

#: server_status.php:1346
msgid "The number of requests to update a row in a table."
msgstr "Tablo içinde satır güncellemek için istek sayısıdır."

#: server_status.php:1347
msgid "The number of requests to insert a row in a table."
msgstr "Tablo içinde satır eklemek için istek sayısıdır."

#: server_status.php:1348
msgid "The number of pages containing data (dirty or clean)."
msgstr "Veri içeren sayfa sayısıdır (dolu veya temiz)."

#: server_status.php:1349
msgid "The number of pages currently dirty."
msgstr "Şu anki dolu sayfa sayısıdır."

#: server_status.php:1350
msgid "The number of buffer pool pages that have been requested to be flushed."
msgstr "Temizlenmesi için istenmiş arabellek havuz sayfa sayısıdır."

#: server_status.php:1351
msgid "The number of free pages."
msgstr "Boş sayfa sayısıdır."

#: server_status.php:1352
msgid ""
"The number of latched pages in InnoDB buffer pool. These are pages currently "
"being read or written or that can't be flushed or removed for some other "
"reason."
msgstr ""
"InnoDB arabellek havuzunda sabitlenmiş sayfa sayısıdır. Bunlar şu anki "
"okunan veya yazılmış ya da bazı diğer sebepler yüzünden temizlenemeyen veya "
"taşınamayan sayfalardır."

#: server_status.php:1353
msgid ""
"The number of pages busy because they have been allocated for administrative "
"overhead such as row locks or the adaptive hash index. This value can also "
"be calculated as Innodb_buffer_pool_pages_total - "
"Innodb_buffer_pool_pages_free - Innodb_buffer_pool_pages_data."
msgstr ""
"Meşgul sayfa sayısıdır çünkü bunlar satır kilitleri veya uyarlamalı "
"adresleme indeksi gibi yönetimsel ek yük için ayrılmıştır. Bu değer aynı "
"zamanda Innodb_buffer_pool_pages_total - Innodb_buffer_pool_pages_free - "
"Innodb_buffer_pool_pages_data değerleri gibi hesaplanabilir."

#: server_status.php:1354
msgid "Total size of buffer pool, in pages."
msgstr "Sayfalardaki arabellek havuzunun toplam boyutudur."

#: server_status.php:1355
msgid ""
"The number of \"random\" read-aheads InnoDB initiated. This happens when a "
"query is to scan a large portion of a table but in random order."
msgstr ""
"InnoDB \"rastgele\" önden okuma başlatımı sayısıdır. Sorgu tablonun büyük "
"bir kısmını taradığı zaman bu olur ama rastgele düzende."

#: server_status.php:1356
msgid ""
"The number of sequential read-aheads InnoDB initiated. This happens when "
"InnoDB does a sequential full table scan."
msgstr ""
"InnoDB sıralı önden okuma başlatımı sayısıdır. InnoDB sıralı tam tablo "
"taraması yaptığı zaman bu olur."

#: server_status.php:1357
msgid "The number of logical read requests InnoDB has done."
msgstr "InnoDB'nin bitirdiği veya yaptığı mantıksal okuma isteği sayısıdır."

#: server_status.php:1358
msgid ""
"The number of logical reads that InnoDB could not satisfy from buffer pool "
"and had to do a single-page read."
msgstr ""
"InnoDB'nin arabellek havuzundan tatmin olamadığı ve tek-sayfa okuması yapmak "
"zorunda olduğu mantıksal okuma sayısıdır."

#: server_status.php:1359
msgid ""
"Normally, writes to the InnoDB buffer pool happen in the background. "
"However, if it's necessary to read or create a page and no clean pages are "
"available, it's necessary to wait for pages to be flushed first. This "
"counter counts instances of these waits. If the buffer pool size was set "
"properly, this value should be small."
msgstr ""
"Normal olarak arkaplanda olan InnoDB arabellek havuzuna yazılır. Ancak, eğer "
"sayfa oluşturma veya okuma gerekliyse ve temiz sayfalar yoksa önce "
"sayfaların temizlenmesi için beklenmesi gereklidir. Bu sayaç bu bekleme "
"durumlarını sayar. Eğer arabellek havuzu boyutu düzgün bir şekilde "
"ayarlandıysa, bu değer küçük olmalıdır."

#: server_status.php:1360
msgid "The number writes done to the InnoDB buffer pool."
msgstr "InnoDB arabellek havuzuna bitti yazma sayısıdır."

#: server_status.php:1361
msgid "The number of fsync() operations so far."
msgstr "Şimdiye kadarki fsync() işlem sayısıdır."

#: server_status.php:1362
msgid "The current number of pending fsync() operations."
msgstr "Şu anki bekleyen fsync() işlem sayısıdır."

#: server_status.php:1363
msgid "The current number of pending reads."
msgstr "Şu anki bekleyen okuma sayısıdır."

#: server_status.php:1364
msgid "The current number of pending writes."
msgstr "Şu anki bekleyen yazma sayısıdır."

#: server_status.php:1365
msgid "The amount of data read so far, in bytes."
msgstr "Bayt cinsinden şimdiye kadarki veri okuma miktarıdır."

#: server_status.php:1366
msgid "The total number of data reads."
msgstr "Toplam veri okuma sayısıdır."

#: server_status.php:1367
msgid "The total number of data writes."
msgstr "Toplam veri yazma sayısıdır."

#: server_status.php:1368
msgid "The amount of data written so far, in bytes."
msgstr "Bayt cinsinden şimdiye kadarki yazılmış veri miktarıdır."

#: server_status.php:1369
msgid "The number of pages that have been written for doublewrite operations."
msgstr ""
"Bu amaç için yazılmış sayfa sayısı ve gerçekleştirilmiş çifte-yazım yazma "
"sayısıdır."

#: server_status.php:1370
msgid "The number of doublewrite operations that have been performed."
msgstr ""
"Bu amaç için yazılmış sayfa sayısı ve gerçekleştirilmiş çifte-yazım yazma "
"sayısıdır."

#: server_status.php:1371
msgid ""
"The number of waits we had because log buffer was too small and we had to "
"wait for it to be flushed before continuing."
msgstr ""
"Sahip olunan bekleme sayısıdır çünkü günlük arabelleği çok küçük ve devam "
"etmeden önce temizlenmesi için beklemek zorundayız."

#: server_status.php:1372
msgid "The number of log write requests."
msgstr "Günlük yazma isteği sayısıdır."

#: server_status.php:1373
msgid "The number of physical writes to the log file."
msgstr "Günlük dosyasına fiziksel yazma sayısıdır."

#: server_status.php:1374
msgid "The number of fsync() writes done to the log file."
msgstr "Günlük dosyasına bitmiş fsync() yazma sayısıdır."

#: server_status.php:1375
msgid "The number of pending log file fsyncs."
msgstr "Bekleyen günlük dosyası fsyncs sayısıdır."

#: server_status.php:1376
msgid "Pending log file writes."
msgstr "Bekleyen günlük dosyası yazma sayısıdır."

#: server_status.php:1377
msgid "The number of bytes written to the log file."
msgstr "Günlük dosyasına yazılı bayt sayısıdır."

#: server_status.php:1378
msgid "The number of pages created."
msgstr "Oluşturulmuş sayfa sayısıdır."

#: server_status.php:1379
msgid ""
"The compiled-in InnoDB page size (default 16KB). Many values are counted in "
"pages; the page size allows them to be easily converted to bytes."
msgstr ""
"Derlenen InnoDB sayfa boyutu (varsayılan 16KB). Birçok değer sayfalarda "
"sayılır; sayfa boyutu bunların kolaylıkla bayt'a dönüştürülmesine izin verir."

#: server_status.php:1380
msgid "The number of pages read."
msgstr "Okunan sayfa sayısıdır."

#: server_status.php:1381
msgid "The number of pages written."
msgstr "Yazılmış sayfa sayısıdır."

#: server_status.php:1382
msgid "The number of row locks currently being waited for."
msgstr "Şu anki beklenen satır kilidi sayısıdır."

#: server_status.php:1383
msgid "The average time to acquire a row lock, in milliseconds."
msgstr "Milisaniye cinsinden satır kilidi elde etmek için ortalama süredir."

#: server_status.php:1384
msgid "The total time spent in acquiring row locks, in milliseconds."
msgstr ""
"Milisaniye cinsinden satır kilidi elde ederken harcanmış toplam süredir."

#: server_status.php:1385
msgid "The maximum time to acquire a row lock, in milliseconds."
msgstr "Milisaniye cinsinden satır kilidi elde etmek için en fazla süredir."

#: server_status.php:1386
msgid "The number of times a row lock had to be waited for."
msgstr "Satır kilidinin beklemek zorunda kaldığı süre sayısıdır."

#: server_status.php:1387
msgid "The number of rows deleted from InnoDB tables."
msgstr "InnoDB tablolarından silinen satır sayısıdır."

#: server_status.php:1388
msgid "The number of rows inserted in InnoDB tables."
msgstr "InnoDB tablolarına eklenen satır sayısıdır."

#: server_status.php:1389
msgid "The number of rows read from InnoDB tables."
msgstr "InnoDB tablolarından okunan satır sayısıdır."

#: server_status.php:1390
msgid "The number of rows updated in InnoDB tables."
msgstr "InnoDB tablolarında güncellenen satır sayısıdır."

#: server_status.php:1391
msgid ""
"The number of key blocks in the key cache that have changed but haven't yet "
"been flushed to disk. It used to be known as Not_flushed_key_blocks."
msgstr ""
"Anahtar önbelleğindeki değiştirilmiş ama diskte henüz temizlenmemiş anahtar "
"bloğu sayısıdır. Not_flushed_key_blocks olarak bilinip kullanılır."

#: server_status.php:1392
msgid ""
"The number of unused blocks in the key cache. You can use this value to "
"determine how much of the key cache is in use."
msgstr ""
"Anahtar önbelleğinde kullanılmayan blok sayısıdır. Bu değeri anahtar "
"önbelleğinin ne kadarının kullanımda olmasını belirlemek için "
"kullanabilirsiniz."

#: server_status.php:1393
msgid ""
"The number of used blocks in the key cache. This value is a high-water mark "
"that indicates the maximum number of blocks that have ever been in use at "
"one time."
msgstr ""
"Anahtar önbelleğinde kullanılan blok sayısıdır. Bu değerin en uç noktada "
"olması bir kerede en fazla blok sayısının kullanımda olmamasını gösterir."

#: server_status.php:1394
msgid "Percentage of used key cache (calculated value)"
msgstr "Kullanılan anahtar önbelleği yüzdesidir (hesaplanmış değer)"

#: server_status.php:1395
msgid "The number of requests to read a key block from the cache."
msgstr "Önbellekten anahtar bloğunun okunması için istek sayısıdır."

#: server_status.php:1396
msgid ""
"The number of physical reads of a key block from disk. If Key_reads is big, "
"then your key_buffer_size value is probably too small. The cache miss rate "
"can be calculated as Key_reads/Key_read_requests."
msgstr ""
"Diskten anahtar bloğunun fiziksel okunma sayısıdır. Eğer Key_reads değeri "
"büyükse, key_buffer_size değeriniz muhtemelen çok küçüktür. Eksik önbellek "
"oranı Key_reads/Key_read_requests olarak hesaplanabilir."

#: server_status.php:1397
msgid ""
"Key cache miss calculated as rate of physical reads compared to read "
"requests (calculated value)"
msgstr ""
"Okuma isteklerine nazaran fiziksel okumaların oranı gibi eksik hesaplanan "
"anahtar önbelleğidir (hesaplanmış değer)"

#: server_status.php:1398
msgid "The number of requests to write a key block to the cache."
msgstr "Önbelleğe anahtar bloğu yazmak için istek sayısıdır."

#: server_status.php:1399
msgid "The number of physical writes of a key block to disk."
msgstr "Diske anahtar bloğunu fiziksel yazma sayısıdır."

#: server_status.php:1400
msgid ""
"Percentage of physical writes compared to write requests (calculated value)"
msgstr ""
"Yazma isteklerine nazaran fiziksel yazmaların yüzdesidir (hesaplanmış değer)"

#: server_status.php:1401
msgid ""
"The total cost of the last compiled query as computed by the query "
"optimizer. Useful for comparing the cost of different query plans for the "
"same query. The default value of 0 means that no query has been compiled yet."
msgstr ""
"Sorgu en iyileyicisi tarafından hesaplanmış gibi son derlenen sorgunun "
"toplam maliyetidir. Aynı sorgu için farklı sorgu planlarının maliyetini "
"karşılaştırmak için yararlıdır. Varsayılan değer 0, henüz derlenmiş sorgu "
"olmadığı anlamına gelir."

#: server_status.php:1402
msgid ""
"The maximum number of connections that have been in use simultaneously since "
"the server started."
msgstr ""
"Sunucunun başlatılmasından bu yana kullanımda olan eşzamanlı en fazla "
"bağlantı sayısı."

#: server_status.php:1403
msgid "The number of rows waiting to be written in INSERT DELAYED queues."
msgstr "INSERT DELAYED sıralarında yazılmak için bekleyen satır sayısıdır."

#: server_status.php:1404
msgid ""
"The number of tables that have been opened. If opened tables is big, your "
"table cache value is probably too small."
msgstr ""
"Açık olan tablo sayısıdır. Eğer açık tablolar büyükse, tablo önbellek "
"değeriniz muhtemelen çok küçüktür."

#: server_status.php:1405
msgid "The number of files that are open."
msgstr "Açık olan dosya sayısıdır."

#: server_status.php:1406
msgid "The number of streams that are open (used mainly for logging)."
msgstr "Açık olan akış sayısıdır (başlıca günlükleme için kullanılır)."

#: server_status.php:1407
msgid "The number of tables that are open."
msgstr "Açık olan tablo sayısıdır."

#: server_status.php:1408
msgid ""
"The number of free memory blocks in query cache. High numbers can indicate "
"fragmentation issues, which may be solved by issuing a FLUSH QUERY CACHE "
"statement."
msgstr ""
"Sorgu önbelleğinde boş bellek blokları sayısıdır. Yüksek sayılar, FLUSH "
"QUERY CACHE ifadesinin çıkmasıyla çözülebilen, parçalanma sorunlarını işaret "
"edebilir."

#: server_status.php:1409
msgid "The amount of free memory for query cache."
msgstr "Sorgu önbelleği için boş bellek miktarıdır."

#: server_status.php:1410
msgid "The number of cache hits."
msgstr "Önbelleğe ulaşma sayısıdır."

#: server_status.php:1411
msgid "The number of queries added to the cache."
msgstr "Önbelleğe eklenen sorgu sayısıdır."

#: server_status.php:1412
msgid ""
"The number of queries that have been removed from the cache to free up "
"memory for caching new queries. This information can help you tune the query "
"cache size. The query cache uses a least recently used (LRU) strategy to "
"decide which queries to remove from the cache."
msgstr ""
"Yeni sorguları önbelleklemek için belleği boşaltmaya yönelik önbellekten "
"kaldırılmış sorgu sayısıdır. Bu bilgi sorgu önbellek boyutunu ayarlamınıza "
"yardımcı olabilir. Önbellekten hangi sorguların kaldırılacağına karar vermek "
"için sorgu önbelleği en az son kullanılmış (LRU) stratejisini kullanır."

#: server_status.php:1413
msgid ""
"The number of non-cached queries (not cachable, or not cached due to the "
"query_cache_type setting)."
msgstr ""
"Önbelleklenmemiş sorgu sayısıdır (önbelleklenemez, ya da query_cache_type "
"ayarından dolayı önbelleklenmedi)."

#: server_status.php:1414
msgid "The number of queries registered in the cache."
msgstr "Önbellekte kayıtlı sorgu sayısıdır."

#: server_status.php:1415
msgid "The total number of blocks in the query cache."
msgstr "Sorgu önbelleği içindeki toplam blok sayısıdır."

#: server_status.php:1416
msgid "The status of failsafe replication (not yet implemented)."
msgstr "Arıza-güvenli kopya etme durumu (henüz tamamlanmadı)."

#: server_status.php:1417
msgid ""
"The number of joins that do not use indexes. If this value is not 0, you "
"should carefully check the indexes of your tables."
msgstr ""
"İndeksler kullanmayan birleştirme sayısıdır. Eğer bu değer 0 değilse, "
"tablolarınızın indekslerini dikkatli olarak kontrol etmelisiniz."

#: server_status.php:1418
msgid "The number of joins that used a range search on a reference table."
msgstr "Referans tablosunda aralık araması kullanan birleştirme sayısıdır."

#: server_status.php:1419
msgid ""
"The number of joins without keys that check for key usage after each row. "
"(If this is not 0, you should carefully check the indexes of your tables.)"
msgstr ""
"Her bir satırdan sonra anahtar kullanımını kontrol eden anahtarsız "
"birleştirme sayısıdır. (Eğer bu değer 0 değilse, tablolarınızın indekslerini "
"dikkatli olarak kontrol etmelisiniz.)"

#: server_status.php:1420
msgid ""
"The number of joins that used ranges on the first table. (It's normally not "
"critical even if this is big.)"
msgstr ""
"İlk tabloda aralıkları kullanan birleştirme sayısıdır. (Normal olarak "
"kusurlu değildir, eğer büyükse bile.)"

#: server_status.php:1421
msgid "The number of joins that did a full scan of the first table."
msgstr "İlk tablonun tam taramasının yapıldığı birleştirme sayısıdır."

#: server_status.php:1422
msgid "The number of temporary tables currently open by the slave SQL thread."
msgstr "Slave SQL işlemi tarafından şu anki açık geçici tablo sayısıdır."

#: server_status.php:1423
msgid ""
"Total (since startup) number of times the replication slave SQL thread has "
"retried transactions."
msgstr ""
"Kopya edilen slave SQL işleminin yeniden denediği işlerin toplam "
"(başlangıçtan beri) süre sayısıdır."

#: server_status.php:1424
msgid "This is ON if this server is a slave that is connected to a master."
msgstr "Eğer sunucu master'a bağlı slave ise, bu AÇIKTIR."

#: server_status.php:1425
msgid ""
"The number of threads that have taken more than slow_launch_time seconds to "
"create."
msgstr ""
"Oluşturmak için slow_launch_time saniyeden daha uzun zaman almış işlem "
"sayısıdır."

#: server_status.php:1426
msgid ""
"The number of queries that have taken more than long_query_time seconds."
msgstr "Long_query_time saniyeden daha uzun zaman almış sorgu sayısıdır."

#: server_status.php:1427
msgid ""
"The number of merge passes the sort algorithm has had to do. If this value "
"is large, you should consider increasing the value of the sort_buffer_size "
"system variable."
msgstr ""
"Yapılması zorunlu sıralama algoritması birleştirme geçişi sayısıdır. Eğer bu "
"değer büyükse, sort_buffer_size sistem değişkeninin değerini arttırmayı "
"düşünmelisiniz."

#: server_status.php:1428
msgid "The number of sorts that were done with ranges."
msgstr "Aralıklarla yapılmış sıralama sayısıdır."

#: server_status.php:1429
msgid "The number of sorted rows."
msgstr "Sıralanmış satır sayısıdır."

#: server_status.php:1430
msgid "The number of sorts that were done by scanning the table."
msgstr "Taranan tablo tarafından yapılmış sıralama sayısıdır."

#: server_status.php:1431
msgid "The number of times that a table lock was acquired immediately."
msgstr "Tablo kilidinin hemen tanındığı süre sayısıdır."

#: server_status.php:1432
msgid ""
"The number of times that a table lock could not be acquired immediately and "
"a wait was needed. If this is high, and you have performance problems, you "
"should first optimize your queries, and then either split your table or "
"tables or use replication."
msgstr ""
"Tablo kilidinin hemen tanınamadığı ve beklemenin gerektiği süre sayısıdır. "
"Eğer bu değer yüksekse ve performans sorununuz varsa, önce sorgularınızı "
"uyarlamalısınız ve sonra ya tablonuzu ya da tablolarınızı bölün veya kopya "
"etmeyi kullanın."

#: server_status.php:1433
msgid ""
"The number of threads in the thread cache. The cache hit rate can be "
"calculated as Threads_created/Connections. If this value is red you should "
"raise your thread_cache_size."
msgstr ""
"İşlem önbelleği içinde işlem sayısıdır. Önbelleğe ulaşma hızı "
"Threads_created/Bağlantılar olarak hesaplanabilir. Eğer bu değer kırmızı "
"ise, thread_cache_size boyutunuzu yükseltmelisiniz."

#: server_status.php:1434
msgid "The number of currently open connections."
msgstr "Şu anki açık bağlantı sayısıdır."

#: server_status.php:1435
msgid ""
"The number of threads created to handle connections. If Threads_created is "
"big, you may want to increase the thread_cache_size value. (Normally this "
"doesn't give a notable performance improvement if you have a good thread "
"implementation.)"
msgstr ""
"Bağlantıları işlemek için oluşturulmuş işlem sayısıdır. Eğer Threads_created "
"değeri büyük ise, thread_cache_size değerini arttırmak isteyebilirsiniz. "
"(eğer iyi bir işlem uygulamasına sahipseniz, normal olarak bu, dikkate değer "
"bir performans artışı vermez.)"

#: server_status.php:1436
msgid "Thread cache hit rate (calculated value)"
msgstr "İşlem önbelleği tavan oranı (hesaplanmış değer)"

#: server_status.php:1437
msgid "The number of threads that are not sleeping."
msgstr "Hala faaliyette olan işlemler sayısıdır."

#: server_status.php:1583
msgid "Start Monitor"
msgstr "İzlemeyi başlat"

#: server_status.php:1592
msgid "Instructions/Setup"
msgstr "Yönergeler/Ayarlama"

#: server_status.php:1597
msgid "Done rearranging/editing charts"
msgstr "Çizelgeleri düzenlemeyi/yeniden düzeltmeyi bitir"

#: server_status.php:1604 server_status.php:1675
msgid "Add chart"
msgstr "Çizelge ekle"

#: server_status.php:1606
msgid "Rearrange/edit charts"
msgstr "Çizelgeleri düzenle/yeniden düzelt"

#: server_status.php:1610
msgid "Refresh rate"
msgstr "Oranı yenile"

#: server_status.php:1615
msgid "Chart columns"
msgstr "Çizelge sütunları"

#: server_status.php:1631
msgid "Chart arrangement"
msgstr "Çizelge ayarlaması"

#: server_status.php:1631
msgid ""
"The arrangement of the charts is stored to the browsers local storage. You "
"may want to export it if you have a complicated set up."
msgstr ""
"Çizelgelerin ayarlanması tarayıcının yerel deposunda saklanır. Eğer karışık "
"ayarlamalarınız varsa, bunu dışa aktarmak isteyebilirsiniz."

#: server_status.php:1632
msgid "Reset to default"
msgstr "Varsayılana sıfırla"

#: server_status.php:1636
msgid "Monitor Instructions"
msgstr "İzleme Yönergeleri"

#: server_status.php:1637
msgid ""
"The phpMyAdmin Monitor can assist you in optimizing the server configuration "
"and track down time intensive queries. For the latter you will need to set "
"log_output to 'TABLE' and have either the slow_query_log or general_log "
"enabled. Note however, that the general_log produces a lot of data and "
"increases server load by up to 15%"
msgstr ""
"phpMyAdmin İzleyici sunucu yapılandırmasını uyarlamada ve yoğun sorgularda "
"iz sürme süresinde size yardımcı olabilir. Sonrası için log_output'u "
"'TABLE'a ayarlamanız gerekecektir ve ya slow_query_log ya da general_log "
"etkinleştirilir. Ancak unutmayın, general_log çok fazla veri üretir ve "
"sunucu yükünü %15'e kadar arttırır"

#: server_status.php:1642
msgid ""
"Unfortunately your Database server does not support logging to table, which "
"is a requirement for analyzing the database logs with phpMyAdmin. Logging to "
"table is supported by MySQL 5.1.6 and onwards. You may still use the server "
"charting features however."
msgstr ""
"Ne yazık ki Veritabanı sunucunuz phpMyAdmin ile veritabanı günlüklerini "
"çözümlemek için gereken tabloları günlüklemeyi desteklemiyor. Tabloyu "
"günlükleme MySQL 5.1.6 ve sonrakiler tarafından desteklenir. Yinede hala "
"sunucu çizelgeleme özelliklerini kullanabilirsiniz."

#: server_status.php:1655
msgid "Using the monitor:"
msgstr "İzleyici kullanımı:"

#: server_status.php:1657
msgid ""
"Your browser will refresh all displayed charts in a regular interval. You "
"may add charts and change the refresh rate under 'Settings', or remove any "
"chart using the cog icon on each respective chart."
msgstr ""
"Tarayıcınız tüm görüntülenen çizelgeleri düzenli aralıklarla yenileyecek. "
"'Ayarlar' altında çizelgeleri ekleyebilir ve yenileme oranını "
"değiştirebilirsiniz veya her çizelgenin kendi dişli çark simgesini "
"kullanarak herhangi bir çizelgeyi kaldırabilirsiniz."

#: server_status.php:1659
msgid ""
"To display queries from the logs, select the relevant time span on any chart "
"by holding down the left mouse button and panning over the chart. Once "
"confirmed, this will load a table of grouped queries, there you may click on "
"any occuring SELECT statements to further analyze them."
msgstr ""
"Günlüklerden sorguları görüntülemek için herhangi bir çizelgede sol fare "
"tuşunu basılı tutarak ve çizelge üzerinde kaydırarak ilgili zaman aralığını "
"seçin. Bir kere onaylandı mı, bu, gruplanmış sorguların tablolarını "
"yükleyecek. Daha fazla çözümlemesi için herhangi bir meydana gelen SELECT "
"ifadesine tıklayabilirsiniz."

#: server_status.php:1666
msgid "Please note:"
msgstr "Lütfen unutmayın:"

#: server_status.php:1668
msgid ""
"Enabling the general_log may increase the server load by 5-15%. Also be "
"aware that generating statistics from the logs is a load intensive task, so "
"it is advisable to select only a small time span and to disable the "
"general_log and empty its table once monitoring is not required any more."
msgstr ""
"general_log'u etkinleştirmek sunucu yükünü %5-15 arttırabilir. Aynı zamanda "
"günlükten oluşturulan istatistiklerin yoğun görev yükü olduğundan haberiniz "
"olsun bu yüzden sadece küçük zaman aralıkları seçmek ve general_log'u "
"etkisizleştirmek tavsiye edilir ve tablolarını bir defa boşaltmak daha fazla "
"izlemeyi gerektirmez."

#: server_status.php:1680
msgid "Preset chart"
msgstr "Hazır çizelge"

#: server_status.php:1684
msgid "Status variable(s)"
msgstr "Durum değişkeni(leri)"

#: server_status.php:1686
msgid "Select series:"
msgstr "Dizi seç:"

#: server_status.php:1688
msgid "Commonly monitored"
msgstr "Genellikle izlenen"

#: server_status.php:1703
msgid "or type variable name:"
msgstr "veya değişken adını yazın:"

#: server_status.php:1707
msgid "Display as differential value"
msgstr "Ayırtedici değer olarak görüntüle"

#: server_status.php:1709
msgid "Apply a divisor"
msgstr "Böleni uygula"

#: server_status.php:1716
msgid "Append unit to data values"
msgstr "Veri değerlerine birimi ekle"

#: server_status.php:1722
msgid "Add this series"
msgstr "Bu diziyi ekle"

#: server_status.php:1724
msgid "Clear series"
msgstr "Diziyi temizle"

#: server_status.php:1727
msgid "Series in Chart:"
msgstr "Çizelgedeki Dizi:"

#: server_status.php:1740
msgid "Log statistics"
msgstr "Günlük istatistikleri"

#: server_status.php:1741
msgid "Selected time range:"
msgstr "Seçili zaman aralığı:"

#: server_status.php:1746
msgid "Only retrieve SELECT,INSERT,UPDATE and DELETE Statements"
msgstr "Sadece SELECT,INSERT,UPDATE ve DELETE İfadeleri erişir"

#: server_status.php:1751
msgid "Remove variable data in INSERT statements for better grouping"
msgstr "Daha iyi gruplama için INSERT ifadelerindeki değişken veriyi kaldır"

#: server_status.php:1756
msgid "Choose from which log you want the statistics to be generated from."
msgstr "İstatistiklerin oluşturulmasını istediğiniz yerden günlüğü seçin."

#: server_status.php:1758
msgid "Results are grouped by query text."
msgstr "Sonuçlar sorgu metnine göre gruplandırılır."

#: server_status.php:1763
msgid "Query analyzer"
msgstr "Sorgu çözümleyici"

#: server_status.php:1803
#, php-format
msgid "%d second"
msgid_plural "%d seconds"
msgstr[0] "%d saniye"

#: server_status.php:1805
#, php-format
msgid "%d minute"
msgid_plural "%d minutes"
msgstr[0] "%d dakika"

#: server_synchronize.php:101
msgid "Could not connect to the source"
msgstr "Kaynağa bağlanamadı"

#: server_synchronize.php:104
msgid "Could not connect to the target"
msgstr "Hedefe bağlanamadı"

#: server_synchronize.php:134 server_synchronize.php:137 tbl_create.php:55
#: tbl_get_field.php:20
#, php-format
msgid "'%s' database does not exist."
msgstr "'%s' veritabanı mevcut değil."

#: server_synchronize.php:294
msgid "Structure Synchronization"
msgstr "Yapı Eşitleme"

#: server_synchronize.php:298
msgid "Data Synchronization"
msgstr "Veri Eşitleme"

#: server_synchronize.php:415 server_synchronize.php:906
msgid "not present"
msgstr "mevcut değil"

#: server_synchronize.php:451 server_synchronize.php:963
msgid "Structure Difference"
msgstr "Yapı Farklılığı"

#: server_synchronize.php:452 server_synchronize.php:964
msgid "Data Difference"
msgstr "Veri Farklılığı"

#: server_synchronize.php:457 server_synchronize.php:969
msgid "Add column(s)"
msgstr "Sekme(leri) ekle"

#: server_synchronize.php:458 server_synchronize.php:970
msgid "Remove column(s)"
msgstr "Sekme(leri)yi kaldır"

#: server_synchronize.php:459 server_synchronize.php:971
msgid "Alter column(s)"
msgstr "Sekme(leri)yi değiştir"

#: server_synchronize.php:460 server_synchronize.php:972
msgid "Remove index(s)"
msgstr "İndeks(leri)i kaldır"

#: server_synchronize.php:461 server_synchronize.php:973
msgid "Apply index(s)"
msgstr "İndeks(leri)i uygula"

#: server_synchronize.php:462 server_synchronize.php:974
msgid "Update row(s)"
msgstr "Satır(ları)ı güncelle"

#: server_synchronize.php:463 server_synchronize.php:975
msgid "Insert row(s)"
msgstr "Satır(ları)ı ekle"

#: server_synchronize.php:474 server_synchronize.php:987
msgid "Would you like to delete all the previous rows from target tables?"
msgstr "Hedef tablolardan önceki tüm sıraları silme istiyor musunuz?"

#: server_synchronize.php:479 server_synchronize.php:992
msgid "Apply Selected Changes"
msgstr "Seçili Değişiklikleri Uygula"

#: server_synchronize.php:483 server_synchronize.php:995
msgid "Synchronize Databases"
msgstr "Veritabanlarını Eşitle"

#: server_synchronize.php:497
msgid "Selected target tables have been synchronized with source tables."
msgstr "Seçili hedef tablolar kaynak tablolar ile eşitlendi."

#: server_synchronize.php:1042
msgid "Target database has been synchronized with source database"
msgstr "Hedef veritabanı kaynak veritabanı ile eşitlendi"

#: server_synchronize.php:1100
msgid "Executed queries"
msgstr "Yürütülmüş sorgular"

#: server_synchronize.php:1282
msgid "Enter manually"
msgstr "Elle giriş"

#: server_synchronize.php:1290
msgid "Current connection"
msgstr "Şu anki bağlantı"

#: server_synchronize.php:1331
#, php-format
msgid "Configuration: %s"
msgstr "Yapılandırma: %s"

#: server_synchronize.php:1346
msgid "Socket"
msgstr "Soket"

#: server_synchronize.php:1394
msgid ""
"Target database will be completely synchronized with source database. Source "
"database will remain unchanged."
msgstr ""
"Hedef veritabanı kaynak veritabanı ile tamamen eşitlenecektir. Kaynak "
"veritabanı değiştirilmeden aynen kalacaktır."

#: server_variables.php:90
msgid "Setting variable failed"
msgstr "Ayar değişkeni başarısız oldu"

#: server_variables.php:109
msgid "Server variables and settings"
msgstr "Sunucu değişkenleri ve ayarları"

#: server_variables.php:136 server_variables.php:163
msgid "Session value"
msgstr "Oturum değeri"

#: server_variables.php:136
msgid "Global value"
msgstr "Genel değer"

#: setup/frames/config.inc.php:38 setup/frames/index.inc.php:241
msgid "Download"
msgstr "İndir"

#: setup/frames/form.inc.php:25
msgid "Incorrect formset, check $formsets array in setup/frames/form.inc.php"
msgstr ""
"Doğru olmayan form grubu, setup/frames/form.inc.php içindeki $formsets "
"dizilimini kontrol edin"

#: setup/frames/index.inc.php:51
msgid "Cannot load or save configuration"
msgstr "Yapılandırma yüklenemiyor veya kaydedilemiyor"

#: setup/frames/index.inc.php:52
msgid ""
"Please create web server writable folder [em]config[/em] in phpMyAdmin top "
"level directory as described in [a@Documentation.html#setup_script]"
"documentation[/a]. Otherwise you will be only able to download or display it."
msgstr ""
"Lütfen [a@Documentation.html#setup_script]belge[/a] içinde açıklandığı gibi "
"phpMyAdmin en yüksek düzey dizininde web sunucusu yazılabilir [em]"
"yapılandırma[/em] klasörü oluşturun. Yoksa sadece indirmenize veya "
"görüntülemenize izin verecektir."

#: setup/frames/index.inc.php:60
msgid ""
"You are not using a secure connection; all data (including potentially "
"sensitive information, like passwords) is transferred unencrypted!"
msgstr ""
"Güvenli bağlantı kullanmıyorsunuz; tüm veri (parola gibi hassas olabilecek "
"bilgiler dahil) şifresiz olarak aktarılır!"

#: setup/frames/index.inc.php:64
#, php-format
msgid ""
"If your server is also configured to accept HTTPS requests follow [a@%s]this "
"link[/a] to use a secure connection."
msgstr ""
"Eğer sunucunuz aynı zamanda HTTPS isteklerini kabul etmek için "
"yapılandırılmışsa güvenli bağlantı kullanmak için [a@%s]bu bağlantıyı[/a] "
"takip edin."

#: setup/frames/index.inc.php:68
msgid "Insecure connection"
msgstr "Güvensiz bağlantı"

#: setup/frames/index.inc.php:98
msgid "Configuration saved."
msgstr "Yapılandırma kaydedildi."

#: setup/frames/index.inc.php:99
msgid ""
"Configuration saved to file config/config.inc.php in phpMyAdmin top level "
"directory, copy it to top level one and delete directory config to use it."
msgstr ""
"Yapılandırma phpMyAdmin'in en üst dizini içindeki config/config.inc.php "
"dosyasına kaydedildi, dosyayı bir dizin yukarı kopyalayın ve kullanmak için "
"config dizinini silin."

#: setup/frames/index.inc.php:107 setup/frames/menu.inc.php:16
msgid "Overview"
msgstr "Genel Bakış"

#: setup/frames/index.inc.php:115
msgid "Show hidden messages (#MSG_COUNT)"
msgstr "Gizli mesajları göster (#MSG_COUNT)"

#: setup/frames/index.inc.php:158
msgid "There are no configured servers"
msgstr "Yapılandırılmış sunucular yok"

#: setup/frames/index.inc.php:166
msgid "New server"
msgstr "Yeni sunucu"

#: setup/frames/index.inc.php:196
msgid "Default language"
msgstr "Varsayılan dil"

#: setup/frames/index.inc.php:207
msgid "let the user choose"
msgstr "kullanıcı seçsin"

#: setup/frames/index.inc.php:218
msgid "- none -"
msgstr "- yok -"

#: setup/frames/index.inc.php:222
msgid "Default server"
msgstr "Varsayılan sunucu"

#: setup/frames/index.inc.php:234
msgid "End of line"
msgstr "Satır sonu"

#: setup/frames/index.inc.php:240
msgid "Display"
msgstr "Görüntüle"

#: setup/frames/index.inc.php:244
msgid "Load"
msgstr "Yükle"

#: setup/frames/index.inc.php:255
msgid "phpMyAdmin homepage"
msgstr "phpMyAdmin ana sayfası"

#: setup/frames/index.inc.php:256
msgid "Donate"
msgstr "Bağış"

#: setup/frames/servers.inc.php:29
msgid "Edit server"
msgstr "Sunucuyu düzenle"

#: setup/frames/servers.inc.php:38
msgid "Add a new server"
msgstr "Yeni sunucu ekle"

#: setup/index.php:22
msgid "Wrong GET file attribute value"
msgstr "Yanlış GET dosya öznitelik değeri"

#: setup/lib/form_processing.lib.php:43
msgid "Warning"
msgstr "Uyarı"

#: setup/lib/form_processing.lib.php:44
msgid "Submitted form contains errors"
msgstr "Gönderilmiş form hatalar içeriyor"

#: setup/lib/form_processing.lib.php:45
msgid "Try to revert erroneous fields to their default values"
msgstr "Hatalı alanları varsayılan değerlerine döndürmeyi dene"

#: setup/lib/form_processing.lib.php:48
msgid "Ignore errors"
msgstr "Hataları yoksay"

#: setup/lib/form_processing.lib.php:50
msgid "Show form"
msgstr "Formu göster"

#: setup/lib/index.lib.php:121
msgid ""
"Neither URL wrapper nor CURL is available. Version check is not possible."
msgstr "Ne URL ne de CURL mevcut. Sürüm kontrolü mümkün değil."

#: setup/lib/index.lib.php:132
msgid ""
"Reading of version failed. Maybe you're offline or the upgrade server does "
"not respond."
msgstr ""
"Sürüm okuma başarısız. Çevrimdışı olabilirsiniz ya da yükseltme sunucusu "
"cevap vermiyordur."

#: setup/lib/index.lib.php:153
msgid "Got invalid version string from server"
msgstr "Sunucudan geçersiz sürüm dizgisi alındı"

#: setup/lib/index.lib.php:164
msgid "Unparsable version string"
msgstr "Ayrıştırılamaz sürüm dizgisi"

#: setup/lib/index.lib.php:184
#, php-format
msgid ""
"You are using Git version, run [kbd]git pull[/kbd] :-)[br]The latest stable "
"version is %s, released on %s."
msgstr ""
"Git sürümünü kullanıyorsunuz, [kbd]git pull[/kbd] çalıştırın :-)[br]Son "
"sağlam sürüm %s, %s tarihinde yayınlandı."

#: setup/lib/index.lib.php:191
msgid "No newer stable version is available"
msgstr "Daha yeni sağlam sürüm mevcut değil"

#: setup/lib/index.lib.php:281
#, php-format
msgid ""
"This %soption%s should be disabled as it allows attackers to bruteforce "
"login to any MySQL server. If you feel this is necessary, use %strusted "
"proxies list%s. However, IP-based protection may not be reliable if your IP "
"belongs to an ISP where thousands of users, including you, are connected to."
msgstr ""
"Bu %sseçenek%s etkisizleştirilmedikçe saldırganların herhangi bir MySQL "
"sunucusuna bruteforce yöntemiyle oturum açmasına izin verecektir. Eğer bunun "
"gerekli olduğunu düşünüyorsanız, %sgüvenilir proksiler listesi%s kullanın. "
"Ancak, IP-tabanlı koruma eğer IP'niz, sizinde dahil olduğunuz binlerce "
"kullanıcıya sahip ve bağlı olduğunuz bir ISS'e aitse güvenilir olmayabilir."

#: setup/lib/index.lib.php:283
msgid ""
"You didn't have blowfish secret set and have enabled cookie authentication, "
"so a key was automatically generated for you. It is used to encrypt cookies; "
"you don't need to remember it."
msgstr ""
"Blowfish gizlilik grubuna sahip değildiniz ve tanımlama bilgisi kimlik "
"doğrulamasını etkinleştirmelisiniz, bu yüzden anahtar sizin için otomatik "
"olarak oluşturuldu. Bu tanımlama bilgileri şifrelemek için kullanılır; bunu "
"hatırlamanıza gerek yoktur."

#: setup/lib/index.lib.php:284
#, php-format
msgid ""
"%sBzip2 compression and decompression%s requires functions (%s) which are "
"unavailable on this system."
msgstr ""
"%sBzip2 sıkıştırması ve açması%s bu sistemde mevcut olmayan işlevleri (%s) "
"gerektiriyor."

#: setup/lib/index.lib.php:286
msgid ""
"This value should be double checked to ensure that this directory is neither "
"world accessible nor readable or writable by other users on your server."
msgstr ""
"Sunucunuzdaki diğer kullanıcılar tarafından bu dizinin ne kelime erişimi ne "
"de okunabilir veya yazılabilir olmadığına emin olmak için bu değer iki defa "
"kontrol edilmelidir."

#: setup/lib/index.lib.php:287
#, php-format
msgid "This %soption%s should be enabled if your web server supports it."
msgstr "Eğer web sunucunuz destekliyorsa bu %sseçeneği%s etkinleştirmelisiniz."

#: setup/lib/index.lib.php:289
#, php-format
msgid ""
"%sGZip compression and decompression%s requires functions (%s) which are "
"unavailable on this system."
msgstr ""
"%sGZip sıkıştırması ve açması%s bu sistemde mevcut olmayan işlevleri (%s) "
"gerektiriyor."

#: setup/lib/index.lib.php:291
#, php-format
msgid ""
"%sLogin cookie validity%s greater than 1440 seconds may cause random session "
"invalidation if %ssession.gc_maxlifetime%s is lower than its value "
"(currently %d)."
msgstr ""
"%sOturum açma tanımlama bilgisi geçerliliğinin%s 1440 saniyeden büyük "
"olması, eğer onun değerinden %ssession.gc_maxlifetime%s düşükse (şu anki %d) "
"gelişi güzel oturum geçersizliklerine sebep olabilir."

#: setup/lib/index.lib.php:293
#, php-format
msgid ""
"%sLogin cookie validity%s should be set to 1800 seconds (30 minutes) at "
"most. Values larger than 1800 may pose a security risk such as impersonation."
msgstr ""
"%sOturum açma tanımlama bilgisi geçerliliği%s en fazla 1800 saniyeye (30 "
"dakika) ayarlanmalıdır. 1800'den büyük değerler taklit edilme gibi güvenlik "
"riski yaratabilir."

#: setup/lib/index.lib.php:295
#, php-format
msgid ""
"If using cookie authentication and %sLogin cookie store%s is not 0, %sLogin "
"cookie validity%s must be set to a value less or equal to it."
msgstr ""
"Eğer tanımlama bilgisi kimlik doğrulaması kullanılıyorsa ve %sOturum açma "
"tanımlama bilgisi depolaması%s değeri 0 değilse, %sOturum açma tanımlama "
"bilgisi geçerliliği%s eşit ya da daha az değere ayarlanmak zorundadır."

#: setup/lib/index.lib.php:297
#, php-format
msgid ""
"If you feel this is necessary, use additional protection settings - %shost "
"authentication%s settings and %strusted proxies list%s. However, IP-based "
"protection may not be reliable if your IP belongs to an ISP where thousands "
"of users, including you, are connected to."
msgstr ""
"Eğer bunun gerekli olduğunu düşünüyorsanız, ilave koruma ayarları kullanın- %"
"sanamakine kimlik doğrulaması%s ayarları ve %sgüvenilir proksiler listesi%s. "
"Ancak, IP-tabanlı koruma eğer IP'niz, sizinde dahil olduğunuz binlerce "
"kullanıcıya sahip ve bağlı olduğunuz bir ISS'e aitse güvenilir olmayabilir."

#: setup/lib/index.lib.php:299
#, php-format
msgid ""
"You set the [kbd]config[/kbd] authentication type and included username and "
"password for auto-login, which is not a desirable option for live hosts. "
"Anyone who knows or guesses your phpMyAdmin URL can directly access your "
"phpMyAdmin panel. Set %sauthentication type%s to [kbd]cookie[/kbd] or [kbd]"
"http[/kbd]."
msgstr ""
"[kbd]Yapılandırma[/kbd] kimlik doğrulaması türünü ayarladınız ve buna "
"otomatik oturum açma için kullanıcı adı ve parola dahildir, canlı "
"anamakineler için istenmeyen bir seçenektir. phpMyAdmin URL'nizi bilen veya "
"tahmin eden herhangi biri doğrudan phpMyAdmin panelinize erişebilir. %"
"sKimlik doğrulama türünü%s [kbd]tanımlama bilgisi[/kbd] ya da [kbd]http[/"
"kbd] olarak ayarlayın."

#: setup/lib/index.lib.php:301
#, php-format
msgid ""
"%sZip compression%s requires functions (%s) which are unavailable on this "
"system."
msgstr ""
"%sZip sıkıştırması%s bu sistemde mevcut olmayan işlevleri (%s) gerektirir."

#: setup/lib/index.lib.php:303
#, php-format
msgid ""
"%sZip decompression%s requires functions (%s) which are unavailable on this "
"system."
msgstr "%sZip açması%s bu sistemde mevcut olmayan işlevleri (%s) gerektirir."

#: setup/lib/index.lib.php:331
msgid "You should use SSL connections if your database server supports it."
msgstr ""
"Eğer veritabanı sunucunuz destekliyorsa SSL bağlantıları kullanmalısınız."

#: setup/lib/index.lib.php:345
msgid "You should use mysqli for performance reasons."
msgstr "Verim almak için mysqli kullanmalısınız."

#: setup/lib/index.lib.php:380
msgid "You allow for connecting to the server without a password."
msgstr "Sunucuya parolasız bağlanmaya izin verdiniz."

#: setup/lib/index.lib.php:404
msgid "Key is too short, it should have at least 8 characters."
msgstr "Anahtar çok kısa, en az 8 karakter olmalıdır."

#: setup/lib/index.lib.php:411
msgid "Key should contain letters, numbers [em]and[/em] special characters."
msgstr "Anahtar harf, sayı [em]ve[/em] özel karakterler içermelidir."

#: setup/validate.php:22
msgid "Wrong data"
msgstr "Yanlış veri"

#: sql.php:138 tbl_change.php:264 tbl_select.php:27 tbl_zoom_select.php:98
#: tbl_zoom_select.php:134
msgid "Browse foreign values"
msgstr "Dış değerlere gözat"

#: sql.php:247
#, php-format
msgid "Using bookmark \"%s\" as default browse query."
msgstr "Varsayılan gözatma sorgusu olarak \"%s\" yer imi kullanılıyor."

#: sql.php:383
msgid "Do you really want to execute following query?"
msgstr "Aşağıdaki sorguya çalıştırmak istediğinize emin misiniz?"

#: sql.php:762 tbl_replace.php:386
#, php-format
msgid "Inserted row id: %1$d"
msgstr "Eklenen satır id: %1$d"

#: sql.php:779
msgid "Showing as PHP code"
msgstr "PHP kodu olarak gösteriliyor"

#: sql.php:782 tbl_replace.php:360
msgid "Showing SQL query"
msgstr "SQL sorgusu gösteriliyor"

#: sql.php:784
msgid "Validated SQL"
msgstr "Oanylı SQL"

#: sql.php:1008
#, php-format
msgid "Problems with indexes of table `%s`"
msgstr "`%s` tablosunun indeksleri ile ilgili sorunlar"

#: sql.php:1040
msgid "Label"
msgstr "Etiket"

#: tbl_addfield.php:190 tbl_alter.php:209 tbl_indexes.php:99
#, php-format
msgid "Table %1$s has been altered successfully"
msgstr "Tablo %1$s başarılı olarak değiştirldi"

#: tbl_alter.php:130
msgid "The columns have been moved successfully."
msgstr "Sütunlar başarılı olarak taşındı."

#: tbl_change.php:748
msgid "Because of its length,<br /> this column might not be editable"
msgstr "Uzunluğu nedeniyle,<br /> bu sütun düzenlenebilir olmayabilir"

#: tbl_change.php:863
msgid "Binary - do not edit"
msgstr "Binari - düzenlemeyiniz"

#: tbl_change.php:1068
msgid "Insert as new row"
msgstr "Yeni satır olarak ekle"

#: tbl_change.php:1069
msgid "Insert as new row and ignore errors"
msgstr "Yeni satır olarak ekle ve hataları yoksay"

#: tbl_change.php:1070
msgid "Show insert query"
msgstr "Ekleme sorgusunu göster"

#: tbl_change.php:1081
msgid "and then"
msgstr "ve sonra"

#: tbl_change.php:1085
msgid "Go back to previous page"
msgstr "Önceki sayfaya geri dön"

#: tbl_change.php:1086
msgid "Insert another new row"
msgstr "Yeni başka bir satır ekle"

#: tbl_change.php:1090
msgid "Go back to this page"
msgstr "Bu sayfaya geri dön"

#: tbl_change.php:1098
msgid "Edit next row"
msgstr "Sonraki satırı düzenle"

#: tbl_change.php:1109
msgid ""
"Use TAB key to move from value to value, or CTRL+arrows to move anywhere"
msgstr ""
"Değerden değere geçmek için TAB tuşunu veya herhangi bir yere gitmek için "
"CTRL+OK TUŞLARI'nı kullanın"

#: tbl_change.php:1147
#, php-format
msgid "Continue insertion with %s rows"
msgstr "%s satırla eklemeye devam et"

#: tbl_chart.php:81
msgctxt "Chart type"
msgid "Bar"
msgstr "Çubuk"

#: tbl_chart.php:83
msgctxt "Chart type"
msgid "Column"
msgstr "Sütun"

#: tbl_chart.php:85
msgctxt "Chart type"
msgid "Line"
msgstr "Çizgi"

#: tbl_chart.php:87
msgctxt "Chart type"
msgid "Spline"
msgstr "Şerit"

#: tbl_chart.php:89
msgctxt "Chart type"
msgid "Pie"
msgstr "Dilim"

#: tbl_chart.php:92
msgid "Stacked"
msgstr "İstiflendi"

#: tbl_chart.php:95
msgid "Chart title"
msgstr "Çizelge başlığı"

#: tbl_chart.php:101
msgid "X-Axis:"
msgstr "X-Ekseni:"

#: tbl_chart.php:116
msgid "Series:"
msgstr "Dizi:"

#: tbl_chart.php:118
msgid "The remaining columns"
msgstr "Kalan sütunlar"

#: tbl_chart.php:131
msgid "X-Axis label:"
msgstr "X-Ekseni etiketi:"

#: tbl_chart.php:133
msgid "X Values"
msgstr "X Değeri"

#: tbl_chart.php:134
msgid "Y-Axis label:"
msgstr "Y-Ekseni etiketi:"

#: tbl_chart.php:135
msgid "Y Values"
msgstr "Y Değeri"

#: tbl_create.php:31
#, php-format
msgid "Table %s already exists!"
msgstr "%s tablosu zaten var!"

#: tbl_create.php:229
#, php-format
msgid "Table %1$s has been created."
msgstr "Tablo %1$s oluşturuldu."

#: tbl_export.php:24
msgid "View dump (schema) of table"
msgstr "Tablonun dökümünü (şemasını) göster"

#: tbl_gis_visualization.php:105
msgid "Display GIS Visualization"
msgstr "GIS görselleştirmesini görüntüle"

#: tbl_gis_visualization.php:121
msgid "Width"
msgstr "Genişlik"

#: tbl_gis_visualization.php:125
msgid "Height"
msgstr "Yükseklik"

#: tbl_gis_visualization.php:129
msgid "Label column"
msgstr "Etiket sütunu"

#: tbl_gis_visualization.php:131
msgid "-- None --"
msgstr "-- Yok --"

#: tbl_gis_visualization.php:144
msgid "Spatial column"
msgstr "Uzaysal sütun"

#: tbl_gis_visualization.php:168
msgid "Redraw"
msgstr "Yeniden Çiz"

#: tbl_gis_visualization.php:170
msgid "Save to file"
msgstr "Dosyaya kaydet"

#: tbl_gis_visualization.php:171
msgid "File name"
msgstr "Dosya adı"

#: tbl_indexes.php:67
msgid "The name of the primary key must be \"PRIMARY\"!"
msgstr "Birincil anahtarın adı \"PRIMARY\" olmalıdır!"

#: tbl_indexes.php:76
msgid "Can't rename index to PRIMARY!"
msgstr "İndeks'i PRIMARY olarak yeniden adlandıramazsınız!"

#: tbl_indexes.php:92
msgid "No index parts defined!"
msgstr "Tanımlı indeks kısımları yok!"

#: tbl_indexes.php:174 tbl_structure.php:170 tbl_structure.php:171
msgid "Add index"
msgstr "İndeks ekle"

#: tbl_indexes.php:176
msgid "Edit index"
msgstr "İndeksi düzenle"

#: tbl_indexes.php:188
msgid "Index name:"
msgstr "İndeks adı:"

#: tbl_indexes.php:189
msgid ""
"(\"PRIMARY\" <b>must</b> be the name of and <b>only of</b> a primary key!)"
msgstr ""
"(\"PRIMARY\" <b>sadece ve sadece</b> bir birincil anahtarın adı <b>olmalıdır!"
"</b>)"

#: tbl_indexes.php:200
msgid "Index type:"
msgstr "İndeks türü:"

#: tbl_indexes.php:286
#, php-format
msgid "Add to index &nbsp;%s&nbsp;column(s)"
msgstr "İndekse&nbsp;%s&nbsp;sütun ekle"

#: tbl_move_copy.php:44
msgid "Can't move table to same one!"
msgstr "Tablo aynısına taşınamıyor!"

#: tbl_move_copy.php:46
msgid "Can't copy table to same one!"
msgstr "Tablo aynısına kopyalanamıyor!"

#: tbl_move_copy.php:56
#, php-format
msgid "Table %s has been moved to %s."
msgstr "%s tablosu %s üzerine taşındı."

#: tbl_move_copy.php:58
#, php-format
msgid "Table %s has been copied to %s."
msgstr "%s tablosu %s üzerine kopyalandı."

#: tbl_move_copy.php:83
msgid "The table name is empty!"
msgstr "Tablo adı boş!"

#: tbl_operations.php:276
msgid "Alter table order by"
msgstr "Tablo sıralamasını şuna göre değiştir"

#: tbl_operations.php:285
msgid "(singly)"
msgstr "(birer birer)"

#: tbl_operations.php:305
msgid "Move table to (database<b>.</b>table):"
msgstr "Tabloyu şuna (veritabanı<b>.</b>tablo) taşı:"

#: tbl_operations.php:363
msgid "Table options"
msgstr "Tablo seçenekleri"

#: tbl_operations.php:367
msgid "Rename table to"
msgstr "Tabloyu yeniden şuna adlandır"

#: tbl_operations.php:546
msgid "Copy table to (database<b>.</b>table):"
msgstr "Tabloyu şuna (veritabanı<b>.</b>tablo) kopyala:"

#: tbl_operations.php:594
msgid "Switch to copied table"
msgstr "Kopyalanmış tabloya geç"

#: tbl_operations.php:606
msgid "Table maintenance"
msgstr "Tablo bakımı"

#: tbl_operations.php:634
msgid "Defragment table"
msgstr "Tabloyu birleştir"

#: tbl_operations.php:690
#, php-format
msgid "Table %s has been flushed"
msgstr "%s tablosu temizlendi"

#: tbl_operations.php:698
msgid "Flush the table (FLUSH)"
msgstr "Tabloyu temizle (FLUSH)"

#: tbl_operations.php:707
msgid "Delete data or table"
msgstr "Tabloyu veya veriyi sil"

#: tbl_operations.php:724
msgid "Empty the table (TRUNCATE)"
msgstr "Tabloyu boşalt (TRUNCATE)"

#: tbl_operations.php:746
msgid "Delete the table (DROP)"
msgstr "Tabloyu sil (DROP)"

#: tbl_operations.php:768
msgid "Partition maintenance"
msgstr "Bölüm bakımı"

#: tbl_operations.php:776
#, php-format
msgid "Partition %s"
msgstr "Bölüm %s"

#: tbl_operations.php:779
msgid "Analyze"
msgstr "Çözümle"

#: tbl_operations.php:780
msgid "Check"
msgstr "Seç"

#: tbl_operations.php:781
msgid "Optimize"
msgstr "Uyarla"

#: tbl_operations.php:782
msgid "Rebuild"
msgstr "Yeniden Oluştur"

#: tbl_operations.php:783
msgid "Repair"
msgstr "Onar"

#: tbl_operations.php:797
msgid "Remove partitioning"
msgstr "Bölümlendirmeyi kaldır"

#: tbl_operations.php:823
msgid "Check referential integrity:"
msgstr "İlgili bütünlük kontrolü:"

#: tbl_printview.php:72
msgid "Showing tables"
msgstr "Tablolar gösteriliyor"

#: tbl_printview.php:270 tbl_structure.php:779
msgid "Space usage"
msgstr "Alan kullanımı"

#: tbl_printview.php:274 tbl_structure.php:783
msgid "Usage"
msgstr "Kullanım"

#: tbl_printview.php:301 tbl_structure.php:810
msgid "Effective"
msgstr "Etkili"

#: tbl_printview.php:326 tbl_structure.php:845
msgid "Row Statistics"
msgstr "Satır İstatistikleri"

#: tbl_printview.php:340 tbl_structure.php:860
msgid "static"
msgstr "sabit"

#: tbl_printview.php:342 tbl_structure.php:862
msgid "dynamic"
msgstr "değişken"

#: tbl_printview.php:364 tbl_structure.php:905
msgid "Row length"
msgstr "Satır uzunluğu"

#: tbl_printview.php:374 tbl_structure.php:913
msgid "Row size"
msgstr "Satır boyutu"

#: tbl_printview.php:384 tbl_structure.php:921
msgid "Next autoindex"
msgstr "Sonraki otoindeks"

#: tbl_relation.php:287
#, php-format
msgid "Error creating foreign key on %1$s (check data types)"
msgstr ""
"%1$s üzerinde dış anahtar oluşturma hatası (veri türlerini kontrol edin)"

#: tbl_relation.php:414
msgid "Internal relation"
msgstr "Dahili bağlantı"

#: tbl_relation.php:416
msgid ""
"An internal relation is not necessary when a corresponding FOREIGN KEY "
"relation exists."
msgstr ""
"FOREIGN KEY bağlantısının yerini tutan bir bağlantı varken dahili bağlantı "
"mümkün değildir."

#: tbl_relation.php:422
msgid "Foreign key constraint"
msgstr "Dış anahtar kısıtlaması"

#: tbl_select.php:108
msgid "Do a \"query by example\" (wildcard: \"%\")"
msgstr "\"Örnekle sorgulama\" yap. (joker: \"%\")"

#: tbl_select.php:180
msgid "Select columns (at least one):"
msgstr "Sütunları seç (en az bir):"

#: tbl_select.php:198
msgid "Add search conditions (body of the \"where\" clause):"
msgstr "Arama koşulu ekle (\"where\" koşulu gövdesi):"

#: tbl_select.php:205
msgid "Number of rows per page"
msgstr "Sayfa başına satır sayısı"

#: tbl_select.php:211
msgid "Display order:"
msgstr "Görünüm düzeni:"

#: tbl_structure.php:156 tbl_structure.php:161 tbl_structure.php:572
msgid "Spatial"
msgstr "Uzaysal"

#: tbl_structure.php:163 tbl_structure.php:167
msgid "Distinct values"
msgstr "Belirgin değerler"

#: tbl_structure.php:168 tbl_structure.php:169
msgid "Add primary key"
msgstr "Birincil anahtar ekle"

#: tbl_structure.php:172 tbl_structure.php:173
msgid "Add unique index"
msgstr "Benzersiz indeks ekle"

#: tbl_structure.php:174 tbl_structure.php:175
msgid "Add SPATIAL index"
msgstr "UZAYSAL indeks ekle"

#: tbl_structure.php:176 tbl_structure.php:177
msgid "Add FULLTEXT index"
msgstr "FULLTEXT indeks ekle"

#: tbl_structure.php:343 tbl_tracking.php:316
msgctxt "None for default"
msgid "None"
msgstr "Yok"

#: tbl_structure.php:352
#, php-format
msgid "Column %s has been dropped"
msgstr "Sütun %s kaldırıldı"

#: tbl_structure.php:365 tbl_structure.php:462
#, php-format
msgid "A primary key has been added on %s"
msgstr "%s üzerinde birincil anahtar eklendi"

#: tbl_structure.php:380 tbl_structure.php:395 tbl_structure.php:418
#: tbl_structure.php:434 tbl_structure.php:475 tbl_structure.php:488
#: tbl_structure.php:502 tbl_structure.php:515
#, php-format
msgid "An index has been added on %s"
msgstr "%s üzerinde bir indeks eklendi"

#: tbl_structure.php:456
msgid "Show more actions"
msgstr "Daha fazla eylem göster"

#: tbl_structure.php:582 tbl_structure.php:654
msgid "Move columns"
msgstr "Sütunları taşı"

#: tbl_structure.php:583
msgid "Move the columns by dragging them up and down."
msgstr ""

#: tbl_structure.php:616
msgid "Edit view"
msgstr "Düzenleme görünümü"

#: tbl_structure.php:633
msgid "Relation view"
msgstr "Bağlantı görünümü"

#: tbl_structure.php:641
msgid "Propose table structure"
msgstr "Tablo yapısı öner"

#: tbl_structure.php:663
msgid "Add column"
msgstr "Sütun ekle"

#: tbl_structure.php:677
msgid "At End of Table"
msgstr "Tablonun Sonuna"

#: tbl_structure.php:678
msgid "At Beginning of Table"
msgstr "Tablonun Başına"

#: tbl_structure.php:679
#, php-format
msgid "After %s"
msgstr "%s Şunun Sonrasına"

#: tbl_structure.php:717
#, php-format
msgid "Create an index on &nbsp;%s&nbsp;columns"
msgstr "&nbsp;%s&nbsp;sütunda indeks oluştur"

#: tbl_structure.php:876
msgid "partitioned"
msgstr "bölüme ayrıldı"

#: tbl_tracking.php:112
#, php-format
msgid "Tracking report for table `%s`"
msgstr "`%s` tablosu için izleme raporu"

#: tbl_tracking.php:178
#, php-format
msgid "Version %1$s was created, tracking for %2$s is active."
msgstr "Sürüm %1$s oluşturuldu, %2$s için izleme aktif."

#: tbl_tracking.php:192
#, php-format
msgid "Tracking for %1$s was deactivated at version %2$s."
msgstr "%1$s için izleme %2$s sürümünde devre dışı bırakıldı."

#: tbl_tracking.php:206
#, php-format
msgid "Tracking for %1$s was activated at version %2$s."
msgstr "%1$s için izleme %2$s sürümünde aktif edildi."

#: tbl_tracking.php:220
msgid "SQL statements executed."
msgstr "SQL ifadeleri çalıştırıldı."

#: tbl_tracking.php:226
msgid ""
"You can execute the dump by creating and using a temporary database. Please "
"ensure that you have the privileges to do so."
msgstr ""
"Oluşturulan ve kullanılan geçici veritabanı tarafından dökümü "
"çalıştırabilirsiniz. Lütfen bunu yapmak için izinlerinizin olduğundan emin "
"olun."

#: tbl_tracking.php:227
msgid "Comment out these two lines if you do not need them."
msgstr "Eğer ihtiyacınız yoksa bu iki satırı yorum dışı bırakın."

#: tbl_tracking.php:236
msgid "SQL statements exported. Please copy the dump or execute it."
msgstr ""
"SQL ifadeleri dışa aktarıldı. Lütfen dökümü kopyalayın ya da çalıştırın."

#: tbl_tracking.php:267
#, php-format
msgid "Version %s snapshot (SQL code)"
msgstr "Sürüm %s görüntüsü yakalama (SQL kodu)"

#: tbl_tracking.php:409
msgid "Tracking data definition successfully deleted"
msgstr "İzlenen veri tanımlaması başarılı olarak silindi"

#: tbl_tracking.php:411 tbl_tracking.php:429
msgid "Query error"
msgstr "Sorgu hatası"

#: tbl_tracking.php:427
msgid "Tracking data manipulation successfully deleted"
msgstr "İzlenen veri işlemesi başarılı olarak silindi"

#: tbl_tracking.php:440
msgid "Tracking statements"
msgstr "İzleme ifadeleri"

#: tbl_tracking.php:456 tbl_tracking.php:588
#, php-format
msgid "Show %1$s with dates from %2$s to %3$s by user %4$s %5$s"
msgstr ""
"%4$s %5$s kullanıcısına göre %2$s ile %3$s arası tarihler ile %1$s göster"

#: tbl_tracking.php:461
msgid "Delete tracking data row from report"
msgstr "Rapordan izlenen veri satırını sil"

#: tbl_tracking.php:472
msgid "No data"
msgstr "Veri yok"

#: tbl_tracking.php:482 tbl_tracking.php:541
msgid "Date"
msgstr "Tarih"

#: tbl_tracking.php:484
msgid "Data definition statement"
msgstr "Veri tanımlama ifadesi"

#: tbl_tracking.php:543
msgid "Data manipulation statement"
msgstr "Veri işleme ifadesi"

#: tbl_tracking.php:591
msgid "SQL dump (file download)"
msgstr "SQL dökümü (dosya indirme)"

#: tbl_tracking.php:592
msgid "SQL dump"
msgstr "SQL dökümü"

#: tbl_tracking.php:593
msgid "This option will replace your table and contained data."
msgstr "Bu seçenek tablolarınızı ve içerdiği veriyi değiştirecektir."

#: tbl_tracking.php:593
msgid "SQL execution"
msgstr "SQL yürütme"

#: tbl_tracking.php:605
#, php-format
msgid "Export as %s"
msgstr "%s olarak dışa aktar"

#: tbl_tracking.php:645
msgid "Show versions"
msgstr "Sürümleri göster"

#: tbl_tracking.php:729
#, php-format
msgid "Deactivate tracking for %s"
msgstr "%s için izlemeyi devre dışı bırak"

#: tbl_tracking.php:731
msgid "Deactivate now"
msgstr "Hemen devre dışı bırak"

#: tbl_tracking.php:742
#, php-format
msgid "Activate tracking for %s"
msgstr "%s için izlemeyi aktif et"

#: tbl_tracking.php:744
msgid "Activate now"
msgstr "Hemen aktif et"

#: tbl_tracking.php:757
#, php-format
msgid "Create version %1$s of %2$s"
msgstr "%1$s / %2$s sürümünü oluştur"

#: tbl_tracking.php:761
msgid "Track these data definition statements:"
msgstr "Bu veri tanımlama ifadelerini izle:"

#: tbl_tracking.php:769
msgid "Track these data manipulation statements:"
msgstr "Bu veri işleme ifadelerini izle:"

#: tbl_tracking.php:777
msgid "Create version"
msgstr "Sürüm oluştur"

#: tbl_zoom_select.php:212
msgid "Do a \"query by example\" (wildcard: \"%\") for two different columns"
msgstr "İki farklı sütun için \"örnekle sorgulama\" (joker: \"%\") yap"

#: tbl_zoom_select.php:222
msgid "Additional search criteria"
msgstr "İlave arama kriteri"

#: tbl_zoom_select.php:270
msgid "Use this column to label each point"
msgstr "Bu sütunu her noktayı etiketlemek için kullan"

#: tbl_zoom_select.php:290
msgid "Maximum rows to plot"
msgstr "Çizim için en fazla satır"

#: tbl_zoom_select.php:401
msgid "Browse/Edit the points"
msgstr "Noktalara gözat/düzenle"

#: tbl_zoom_select.php:408
msgid "How to use"
msgstr "Nasıl kullanılır"

#: themes.php:28
msgid "Get more themes!"
msgstr "Daha fazla tema al!"

#: transformation_overview.php:24
msgid "Available MIME types"
msgstr "Mevcut MIME türleri"

#: transformation_overview.php:37
msgid ""
"MIME types printed in italics do not have a separate transformation function"
msgstr ""
"İtalik olarak yazılmış MIME türleri ayrı bir dönüşüm işlevine sahip değildir"

#: transformation_overview.php:42
msgid "Available transformations"
msgstr "Mevcut dönüşümler"

#: transformation_overview.php:47
msgctxt "for MIME transformation"
msgid "Description"
msgstr "Açıklama"

#: user_password.php:26
msgid "You don't have sufficient privileges to be here right now!"
msgstr "Burada bulunmak için yeterli izinlere sahip değilsiniz!"

#: user_password.php:98
msgid "The profile has been updated."
msgstr "Profil güncellendi."

#: view_create.php:141
msgid "VIEW name"
msgstr "GÖRÜNÜM adı"

#: view_operations.php:91
msgid "Rename view to"
msgstr "Görünümü yeniden şuna adlandır"

#~ msgid ""
#~ "Show affected rows of each statement on multiple-statement queries. See "
#~ "libraries/import.lib.php for defaults on how many queries a statement may "
#~ "contain."
#~ msgstr ""
#~ "Çoklu ifade sorgularında etkilenmiş her ifade sırasını gösterir. İfadenin "
#~ "ne kadar sorgu içerebileceği varsayılanı için libraries/import.lib.php'ye "
#~ "bakın."

#~ msgid "Verbose multiple statements"
#~ msgstr "Ayrıntılı çoklu ifadeler"

#~ msgid "Most common integer."
#~ msgstr "En yaygın tamsayı."

#~ msgid "Larger-range integer."
#~ msgstr "Aralığı büyük tamsayı."

#~ msgid "Fixed precision number."
#~ msgstr "Sabit duyarlık numarası."

#~ msgid "Systems native double type."
#~ msgstr "Sistemlerin yerel çift türü."

#~ msgid "True or false."
#~ msgstr "True veya false."

#~ msgid ""
#~ "A number is inserted in increasing order as rows are inserted into the "
#~ "table."
#~ msgstr ""
#~ "Tablo içine eklenen satırlar gibi artan sırayla eklenen bir sayıdır."

#~ msgid "Stores Universally Unique Identifiers (UUID)."
#~ msgstr "Evrensel Depolanan Benzersiz Tanımlayıcı (UUID)."

#~| msgid "Data only"
#~ msgid "Dates only."
#~ msgstr "Sadece tarihler."

#~ msgid "Both date and time."
#~ msgstr "Her iki tarih ve saat de."

#~ msgid "Time of day."
#~ msgstr "Günün saati."

#~ msgid "Variable length data."
#~ msgstr "Değişken uzunlukta veri."

#~ msgid "Text up to 2^16 characters."
#~ msgstr "2^16 karaktere kadar metin."

#~ msgid ""
#~ "Data up to 2^16 characters. Uses a binary collation for all index usage."
#~ msgstr ""
#~ "2^16 karaktere kadar veri. Bütün indeks kullanımı için bir binari "
#~ "karşılaştırma kullanır."

#~ msgid "Static lists of strings."
#~ msgstr "Dizgilerin sabit listeleri."

#~ msgid ""
#~ "A very small integer. The signed range is -128 to 127. The unsigned range "
#~ "is 0 to 255."
#~ msgstr ""
#~ "Çok küçük bir tamsayı. İşaretli aralığı -128'den 127'ye dir. İşaretsiz "
#~ "aralığı 0'dan 255'e dir."

#~ msgid ""
#~ "A small integer. The signed range is -32,768 to 32,767. The unsigned "
#~ "range is 0 to 65,535."
#~ msgstr ""
#~ "Küçük bir tamsayı. İşaretli aralığı -32,768'den 32,767'ye dir. İşaretsiz "
#~ "aralığı 0'dan 65,535'e dir."

#~ msgid ""
#~ "A medium-sized integer. The signed range is -8,388,608 to 8,388,607. The "
#~ "unsigned range is 0 to 16,777,215."
#~ msgstr ""
#~ "Orta boyutta bir tamsayı. İşaretli aralığı -8,388,608'den 8,388,607'ye "
#~ "dir. İşaretsiz aralığı 0'dan 16,777,215'e dir."

#~ msgid ""
#~ "A normal-size integer. The signed range is -2,147,483,648 to "
#~ "2,147,483,647. The unsigned range is 0 to 4,294,967,295."
#~ msgstr ""
#~ "Normal boyutta bir tamsayı. İşaretli aralığı -2,147,483,648'den "
#~ "2,147,483,647'ye dir. İşaretsiz aralığı 0'dan 4,294,967,295'e dir."

#~ msgid ""
#~ "A large integer. The signed range is -9,223,372,036,854,775,808 to "
#~ "9,223,372,036,854,775,807. The unsigned range is 0 to "
#~ "18,446,744,073,709,551,615."
#~ msgstr ""
#~ "Büyük bir tamsayı. İşaretli aralığı -9,223,372,036,854,775,808'den "
#~ "9,223,372,036,854,775,807'ye dir. İşaretsiz aralığı 0'dan "
#~ "18,446,744,073,709,551,615'e dir."

#~ msgid ""
#~ "A packed \"exact\" fixed-point number. The maximum number of digits (M) "
#~ "for DECIMAL is 65. The maximum number of supported decimals (D) is 30. If "
#~ "D is omitted, the default is 0. If M is omitted, the default is 10."
#~ msgstr ""
#~ "Paketlenmiş \"tam\" sabit noktalı sayı. ONDALIK için rakamların (M) en "
#~ "fazla sayısı 65'tir. Desteklenen ondalıkların (D) en fazla sayısı 30'dur. "
#~ "Eğer D işlenirse, varsayılan 0'dır. Eğer M işlenirse, varsayılan 10'dur."

#~ msgid ""
#~ "A small (single-precision) floating-point number. Allowable values are -"
#~ "3.402823466E+38 to -1.175494351E-38, 0, and 1.175494351E-38 to "
#~ "3.402823466E+38."
#~ msgstr ""
#~ "Küçük (tek duyarlıklı) kayan noktalı sayı. İzin verilebilir değerler -"
#~ "3.402823466E+38'den -1.175494351E-38'e, 0 ve 1.175494351E-38'den "
#~ "3.402823466E+38'e."

#~ msgid ""
#~ "A normal-size (double-precision) floating-point number. Allowable values "
#~ "are -1.7976931348623157E+308 to -2.2250738585072014E-308, 0, and "
#~ "2.2250738585072014E-308 to 1.7976931348623157E+308."
#~ msgstr ""
#~ "Normal boyutta bir (çift duyarlıklı) kayan noktalı sayı. İzin verilebilir "
#~ "değerler -1.7976931348623157E+308'den -2.2250738585072014E-308'e, 0 ve "
#~ "2.2250738585072014E-308'den 1.7976931348623157E+308'e."

#~ msgid ""
#~ "Synonyms for DOUBLE. Exception: If the REAL_AS_FLOAT SQL mode is enabled, "
#~ "REAL is a synonym for FLOAT rather than DOUBLE."
#~ msgstr ""
#~ "DOUBLE için eş anlamlılar. İstisna: Eğer REAL_AS_FLOAT SQL kipi "
#~ "etkinleştirilmişse, REAL, FLOAT için DOUBLE yerine bir eş anlamlıdır."

#~ msgid ""
#~ "A bit-field type. M indicates the number of bits per value, from 1 to 64. "
#~ "The default is 1 if M is omitted."
#~ msgstr ""
#~ "Bir bit alanı türü. M değer başına 1'den 64'e kadar bit'lerin sayısını "
#~ "gösterir. Eğer M işlenirse, varsayılan 1'dir."

#~ msgid ""
#~ "These types are synonyms for TINYINT(1). A value of zero is considered "
#~ "false. Nonzero values are considered true."
#~ msgstr ""
#~ "Bu türler TINYINT(1) için eş anlamlılardır. Sıfır değeri false sayılır. "
#~ "Sıfır olmayan değerler true sayılır."

#~ msgid "An alias for BIGINT UNSIGNED NOT NULL AUTO_INCREMENT UNIQUE."
#~ msgstr "BIGINT UNSIGNED NOT NULL AUTO_INCREMENT UNIQUE için bir kod adı."

#~ msgid ""
#~ "Let the server run for a longer time until it has executed a greater "
#~ "amount of queries."
#~ msgstr ""
#~ "Sorguların büyük bir miktarını çalıştırana kadar uzun bir süre için "
#~ "sunucunun çalıştırmasına izin verir."

#~ msgid "Current amount of Questions: %s"
#~ msgstr "Şu anki Soru miktarı: %s"

#~ msgid "Percentage of slow queries"
#~ msgstr "Yavaş sorguların yüzdesi"

#~ msgid ""
#~ "There is a lot of slow queries compared to the overall amount of Queries."
#~ msgstr "Sorguların tüm miktarına nazaran çok yavaş sorgular var."

#~ msgid ""
#~ "You might want to increase {long_query_time} or optimize the queries "
#~ "listed in the slow query log"
#~ msgstr ""
#~ "{long_query_time} değerini arttırmak isteyebilir ya da yavaş sorgu "
#~ "günlüğünde listelenen sorguları uyarlamak isteyebilirsiniz"

#~ msgid "The slow query rate should be below 5%%, your value is %s%%."
#~ msgstr "Yavaş sorgu oranı %%5'in altında olmalıdır, sizin değeriniz %%%s."

#~ msgid "Slow query rate"
#~ msgstr "Yavaş sorgu oranı"

#~ msgid ""
#~ "There is a high percentage of slow queries compared to the server uptime."
#~ msgstr "Sunucu çalışma zamanına nazaran yavaş sorguların yüzdesi yüksek."

#~ msgid ""
#~ "You have a slow query rate of %s per hour, you should have less than 1%% "
#~ "per hour."
#~ msgstr ""
#~ "Saat başına %s yavaş sorgu oranına sahipsiniz, saat başına %%1'den daha "
#~ "azına sahip olmalısınız."

#~ msgid "Long query time"
#~ msgstr "Uzun sorgu süresi"

#~ msgid ""
#~ "long_query_time is set to 10 seconds or more, thus only slow queries that "
#~ "take above 10 seconds are logged."
#~ msgstr ""
#~ "long_query_time 10 saniyeye ya da daha fazlasına ayarlı, bu nedenle "
#~ "sadece yavaş sorguların günlüklenmesi 10 saniyenin üzerinde bir zaman "
#~ "alır."

#~ msgid ""
#~ "It is suggested to set {long_query_time} to a lower value, depending on "
#~ "your environment. Usually a value of 1-5 seconds is suggested."
#~ msgstr ""
#~ "Ortamınıza bağlı olarak {long_query_time} değerinin daha düşük bir değere "
#~ "ayarlanması önerilir. Genellikle 1-5 saniye değeri önerilir."

#~ msgid "long_query_time is currently set to %ds."
#~ msgstr "long_query_time şimdilik %ds'ye ayarlı."

#~ msgid "Slow query logging"
#~ msgstr "Yavaş sorgu günlükleme"

#~ msgid "The slow query log is disabled."
#~ msgstr "Yavaş sorgu günlüğü etkisizleştirildi."

#~ msgid ""
#~ "Enable slow query logging by setting {log_slow_queries} to 'ON'. This "
#~ "will help troubleshooting badly performing queries."
#~ msgstr ""
#~ "{log_slow_queries} ayarını 'ON' yaparak yavaş sorgu günlüklemeyi "
#~ "etkinleştirin. Bu, kötü bir şekilde yürütülen sorguların sorunlarını "
#~ "gidermede yardımcı olacaktır."

#~ msgid "log_slow_queries is set to 'OFF'"
#~ msgstr "log_slow_queries 'OFF'a ayarlı"

#~ msgid "Release Series"
#~ msgstr "Diziyi Yayımla"

#~ msgid "The MySQL server version less than 5.1."
#~ msgstr "MySQL sunucusu sürümü 5.1'den az."

#~ msgid ""
#~ "You should upgrade, as MySQL 5.1 has improved performance, and MySQL 5.5 "
#~ "even more so."
#~ msgstr ""
#~ "Geliştirilmiş performansa sahip MySQL 5.1'e ve daha çok MySQL 5.5'e "
#~ "yükseltmelisiniz."

#~ msgid "Current version: %s"
#~ msgstr "Şu anki sürüm: %s"

#~ msgid "Minor Version"
#~ msgstr "İkincil Sürüm"

#~ msgid "Version less than 5.1.30 (the first GA release of 5.1)."
#~ msgstr "Sürüm, 5.1.30'dan az (5.1'in ilk GA yayımı)."

#~ msgid ""
#~ "You should upgrade, as recent versions of MySQL 5.1 have improved "
#~ "performance and MySQL 5.5 even more so."
#~ msgstr ""
#~ "Geliştirilmiş performansa sahip MySQL 5.1'in en son sürümüne ve daha çok "
#~ "MySQL 5.5'e yükseltmelisiniz."

#~ msgid "Version less than 5.5.8 (the first GA release of 5.5)."
#~ msgstr "Sürüm, 5.5.8'den az (5.5'in ilk GA yayımı)."

#~ msgid "You should upgrade, to a stable version of MySQL 5.5"
#~ msgstr "MySQL 5.5'in sağlam sürümüne yükseltmelisiniz"

#~ msgid "Distribution"
#~ msgstr "Dağıtım"

#~ msgid "Version is compiled from source, not a MySQL official binary."
#~ msgstr "Sürüm, kaynaktan derlenmiş, MySQL resmi binariden değil."

#~ msgid ""
#~ "If you did not compile from source, you may be using a package modified "
#~ "by a distribution. The MySQL manual only is accurate for official MySQL "
#~ "binaries, not any package distributions (such as RedHat, Debian/Ubuntu "
#~ "etc)."
#~ msgstr ""
#~ "Eğer kaynaktan derlemediyseniz, dağıtımın değiştirilmiş paketini "
#~ "kullanıyorsunuzdur. MySQL kılavuzu sadece resmi MySQL binarileri için "
#~ "doğrudur, herhangi bir paket dağıtımları (RedHat, Debian/Ubuntu v.s. "
#~ "gibi) için değil."

#~ msgid "'source' found in version_comment"
#~ msgstr "'source', version_comment içinde bulundu"

#~ msgid "The MySQL manual only is accurate for official MySQL binaries."
#~ msgstr "MySQL kılavuzu sadece resmi MySQL binarileri için doğrudur."

#~ msgid "Percona documentation is at http://www.percona.com/docs/wiki/"
#~ msgstr "Percona belgesi http://www.percona.com/docs/wiki/ adresinde"

#~ msgid "'percona' found in version_comment"
#~ msgstr "'percona', version_comment içinde bulundu"

#~ msgid "Drizzle documentation is at http://docs.drizzle.org/"
#~ msgstr "Drizzle belgesi http://docs.drizzle.org/ adresinde"

#~ msgid "Version string (%s) matches Drizzle versioning scheme"
#~ msgstr "Sürüm dizgisi (%s) Drizzle çeşitleme şemasıyla eşleşiyor"

#~ msgid "MySQL Architecture"
#~ msgstr "MySQL Yapısı"

#~ msgid "MySQL is not compiled as a 64-bit package."
#~ msgstr "MySQL, 64-bit paketi olarak derlenmez."

#~ msgid ""
#~ "Your memory capacity is above 3 GiB (assuming the Server is on "
#~ "localhost), so MySQL might not be able to access all of your memory. You "
#~ "might want to consider installing the 64-bit version of MySQL."
#~ msgstr ""
#~ "Bellek kapasiteniz 3 GiB'in üstünde (Sunucu localhost üzerinde "
#~ "varsayılıyor), bu yüzden MySQL, belleğinizin tümüne erişemeyebilir. "
#~ "MySQL'in 64-bit sürümünü kurmayı düşünebilirsiniz."

#~ msgid "Available memory on this host: %s"
#~ msgstr "Bu anamakinedeki kullanılabilir bellek: %s"

#~ msgid "Query cache disabled"
#~ msgstr "Sorgu önbelleği etkisizleştirildi"

#~ msgid "The query cache is not enabled."
#~ msgstr "Sorgu önbelleği etkinleştirilmedi."

#~ msgid ""
#~ "The query cache is known to greatly improve performance if configured "
#~ "correctly. Enable it by setting {query_cache_size} to a 2 digit MiB value "
#~ "and setting {query_cache_type} to 'ON'. <b>Note:</b> If you are using "
#~ "memcached, ignore this recommendation."
#~ msgstr ""
#~ "Sorgu önbelleğinin, eğer doğru şekilde yapılandırılmışsa fazlasıyla "
#~ "performansı geliştirdiği biliniyor. {query_cache_size} 2 basamaklı MiB "
#~ "değeri olarak ve {query_cache_type} ayarı 'ON' ayarlayarak etkinleştirin. "
#~ "<b>Not:</b> Eğer memcached kullanıyorsanız, bu tavsiyeyi göz ardı edin."

#~ msgid "query_cache_size is set to 0 or query_cache_type is set to 'OFF'"
#~ msgstr "query_cache_size 0'a ayarlı veya query_cache_type 'OFF'a ayarlı"

#~ msgid "Query caching method"
#~ msgstr "Sorgu önbellekleme yöntemi"

#~ msgid "Suboptimal caching method."
#~ msgstr "Yetersiz önbellekleme yöntemi."

#~ msgid ""
#~ "You are using the MySQL Query cache with a fairly high traffic database. "
#~ "It might be worth considering to use <a href=\"http://dev.mysql.com/doc/"
#~ "refman/5.5/en/ha-memcached.html\">memcached</a> instead of the MySQL "
#~ "Query cache, especially if you have multiple slaves."
#~ msgstr ""
#~ "Oldukça yüksek trafikli veritabanı ile MySQL Sorgu önbelleği "
#~ "kullanıyorsunuz. MySQL Sorgu önbelleği yerine <a href=\"http://dev.mysql."
#~ "com/doc/refman/5.5/en/ha-memcached.html\">memcached</a> kullanmayı "
#~ "düşünmek değebilir, özellikle de çoklu slave'lere sahipseniz."

#~ msgid ""
#~ "The query cache is enabled and the server receives %d queries per second. "
#~ "This rule fires if there is more than 100 queries per second."
#~ msgstr ""
#~ "Sorgu önbelleği etkin ve sunucu her saniyede %d sorgu alıyor. Eğer her "
#~ "saniyede 100'den fazla sorgu varsa bu kural işe yaramaz."

#~ msgid "Query cache efficiency (%%)"
#~ msgstr "Sorgu önbelleği verimi (%%)"

#~ msgid "Query cache not running efficiently, it has a low hit rate."
#~ msgstr "Sorgu önbelleği verimli çalışmıyor, düşük tavan oranına sahip."

#~ msgid "Consider increasing {query_cache_limit}."
#~ msgstr "{query_cache_limit} artışını dikkate alın."

#~ msgid "The current query cache hit rate of %s%% is below 20%%"
#~ msgstr "Şu anki %%%s sorgu önbelleği tavan oranı %%20'nin altında"

#~ msgid "Query Cache usage"
#~ msgstr "Sorgu Önbelleği kullanımı"

#~ msgid "Less than 80%% of the query cache is being utilized."
#~ msgstr "Sorgu önbelleğinin %%80'den azı değerlendirilmekte."

#~ msgid ""
#~ "This might be caused by {query_cache_limit} being too low. Flushing the "
#~ "query cache might help as well."
#~ msgstr ""
#~ "Buna {query_cache_limit} çok düşük olması sebep oluyor olabilir. Sorgu "
#~ "önbelleğinin temizlenmesi de yardımcı olabilir."

#~ msgid ""
#~ "The current ratio of free query cache memory to total query cache size is "
#~ "%s%%. It should be above 80%%"
#~ msgstr ""
#~ "Boş sorgu önbellek belleğinin, toplam sorgu önbelleği boyutuna şu anki "
#~ "oranı %%%s. Bu %%80'in üzerinde olmalıdır"

#~ msgid "Query cache fragmentation"
#~ msgstr "Sorgu önbelleği parçalama"

#~ msgid "The query cache is considerably fragmented."
#~ msgstr "Sorgu önbelleği oldukça parçalanmış."

#~ msgid ""
#~ "Severe fragmentation is likely to (further) increase "
#~ "Qcache_lowmem_prunes. This might be caused by many Query cache low memory "
#~ "prunes due to {query_cache_size} being too small. For a immediate but "
#~ "short lived fix you can flush the query cache (might lock the query cache "
#~ "for a long time). Carefully adjusting {query_cache_min_res_unit} to a "
#~ "lower value might help too, e.g. you can set it to the average size of "
#~ "your queries in the cache using this formula: (query_cache_size - "
#~ "qcache_free_memory) / qcache_queries_in_cache"
#~ msgstr ""
#~ "Şiddetli parçalanma Qcache_lowmem_prunes değerini muhtemelen (daha fazla) "
#~ "arttırır. Buna {query_cache_size} çok küçük olmasından dolayı çoğu düşük "
#~ "Sorgu önbellek belleği azalması sebep oluyor olabilir. Hemen ama kısa "
#~ "süreli düzeltme için sorgu önbelleğini (uzun bir süreliğine sorgu "
#~ "önbelleğini kilitleyebilir) temizleyebilirsiniz. "
#~ "{query_cache_min_res_unit} değerini daha düşük bir değere dikkatlice "
#~ "ayarlamak da yardımcı olabilir, örn. önbellekteki sorgularınızın ortalama "
#~ "boyutunu bu formülü kullanarak ayarlayabilirsiniz: (query_cache_size - "
#~ "qcache_free_memory) / qcache_queries_in_cache"

#~ msgid ""
#~ "The cache is currently fragmented by %s%% , with 100%% fragmentation "
#~ "meaning that the query cache is an alternating pattern of free and used "
#~ "blocks. This value should be below 20%%."
#~ msgstr ""
#~ "Önbellek şu an %%%s olarak parçalanmış, %%100 parçalanma, sorgu "
#~ "önbelleğinin boş ve kullanılan bloklarının alternatif bir kalıp olduğu "
#~ "anlamına gelir. Bu değer %%20'nin altında olmalıdır."

#~ msgid "Query cache low memory prunes"
#~ msgstr "Düşük sorgu önbellek belleği azalması"

#~ msgid ""
#~ "Cached queries are removed due to low query cache memory from the query "
#~ "cache."
#~ msgstr ""
#~ "Önbelleklenen sorgular, sorgu önbellek belleğinin sorgu önbelleğinden "
#~ "düşük olmasından dolayı kaldırıldı."

#~ msgid ""
#~ "You might want to increase {query_cache_size}, however keep in mind that "
#~ "the overhead of maintaining the cache is likely to increase with its "
#~ "size, so do this in small increments and monitor the results."
#~ msgstr ""
#~ "{query_cache_size} değerini arttırmak isteyebilirsiniz, ancak aklınızdan "
#~ "çıkarmayın, önbellek koruması ek yükü muhtemelen boyutunu arttırır bu "
#~ "yüzden bunu küçük artışlarla yapın ve sonuçlarını izleyin."

#~ msgid ""
#~ "The ratio of removed queries to inserted queries is %s%%. The lower this "
#~ "value is, the better (This rules firing limit: 0.1%%)"
#~ msgstr ""
#~ "Kaldırılan sorguların eklenen sorgulara oranı %%%s. En düşük bu değer en "
#~ "iyisidir (Bu kuralları atan sınır: %%0.1)"

#~ msgid "Query cache max size"
#~ msgstr "Sorgu önbelleği en fazla boyutu"

#~ msgid ""
#~ "The query cache size is above 128 MiB. Big query caches may cause "
#~ "significant overhead that is required to maintain the cache."
#~ msgstr ""
#~ "Sorgu önbelleği boyutu 128 MiB'ın üzerinde. Büyük sorgu önbellekleri, "
#~ "önbelleği korumak için gereken önemli ölçüde ek yüke sebep olabilir."

#~ msgid ""
#~ "Depending on your environment, it might be performance increasing to "
#~ "reduce this value."
#~ msgstr "Ortamınıza bağlıdır, bu değeri düşürmek performansı arttırabilir."

#~ msgid "Current query cache size: %s"
#~ msgstr "Şu anki sorgu önbelleği boyutu: %s"

#~ msgid "Query cache min result size"
#~ msgstr "Sorgu önbelleği en az sonuç boyutu"

#~ msgid ""
#~ "The max size of the result set in the query cache is the default of 1 MiB."
#~ msgstr ""
#~ "Sorgu önbelleğinde sonuç grubunun en fazla boyutu varsayılanı 1 MiB'tır."

#~ msgid ""
#~ "Changing {query_cache_limit} (usually by increasing) may increase "
#~ "efficiency. This variable determines the maximum size a query result may "
#~ "have to be inserted into the query cache. If there are many query results "
#~ "above 1 MiB that are well cacheable (many reads, little writes) then "
#~ "increasing {query_cache_limit} will increase efficiency. Whereas in the "
#~ "case of many query results being above 1 MiB that are not very well "
#~ "cacheable (often invalidated due to table updates) increasing "
#~ "{query_cache_limit} might reduce efficiency."
#~ msgstr ""
#~ "{query_cache_limit} değiştirmek (genelde artarak) verimi arttırabilir. Bu "
#~ "değişken en fazla boyutu belirler sorgu sonucu sorgu önbelleği içine "
#~ "eklenebilmek zorundadır. Eğer 1 MiB'ın üstünde iyi önbelleklenebilir (çok "
#~ "okuma, az yazma) birçok sorgu sonucu varsa sonrasında {query_cache_limit} "
#~ "arttırmak etkiyi arttıracaktır. Halbuki çoğu sonucun iyi "
#~ "önbelleklenemeyen (tablo güncellemelerinden dolayı sıkça geçersiz "
#~ "kılınan) 1 MiB'ın üzerinde olması durumunda {query_cache_limit} arttırmak "
#~ "verimi azaltacaktır."

#~ msgid "query_cache_limit is set to 1 MiB"
#~ msgstr "query_cache_limit 1 MiB'a ayarlı"

#~ msgid "Percentage of sorts that cause temporary tables"
#~ msgstr "Geçici tablolara sebep olan sıralamaların yüzdesi"

#~ msgid "Too many sorts are causing temporary tables."
#~ msgstr "Çok fazla sıralama geçici tablolara sebep olur."

#~ msgid ""
#~ "Consider increasing sort_buffer_size and/or read_rnd_buffer_size, "
#~ "depending on your system memory limits"
#~ msgstr ""
#~ "sort_buffer_size ve/veya read_rnd_buffer_size artışını dikkate alın, "
#~ "sistem bellek sınırlarınıza bağlıdır"

#~ msgid ""
#~ "%s%% of all sorts cause temporary tables, this value should be lower than "
#~ "10%%."
#~ msgstr ""
#~ "Tüm sıralamaların %%%s'i geçici tablolara sebep olur, bu değer %%10'dan "
#~ "düşük olmalıdır."

#~ msgid "Rate of sorts that cause temporary tables"
#~ msgstr "Geçici tablolara sebep olan sıralamaların oranı"

#~ msgid ""
#~ "Temporary tables average: %s, this value should be less than 1 per hour."
#~ msgstr ""
#~ "Geçici tabloların ortalaması: %s, bu değer saat başına 1'den az olmalıdır."

#~ msgid "Sort rows"
#~ msgstr "Satırları sırala"

#~ msgid "There are lots of rows being sorted."
#~ msgstr "Birçok sıralanmış satır var."

#~ msgid ""
#~ "While there is nothing wrong with a high amount of row sorting, you might "
#~ "want to make sure that the queries which require a lot of sorting use "
#~ "indexed columns in the ORDER BY clause, as this will result in much "
#~ "faster sorting"
#~ msgstr ""
#~ "Satır sıralamanın yüksek miktarıyla hiçbir sorun yokken, ORDER BY "
#~ "ibaresinde indekslenmiş sütunları kullanan çok fazla sıralama gerektiren "
#~ "sorgulardan emin olmak isteyebilirsiniz, ki bu çok daha hızlı sıralamayla "
#~ "sonuçlanacaktır"

#~ msgid "Sorted rows average: %s"
#~ msgstr "Sıralanmış satır ortalaması: %s"

#~ msgid "Rate of joins without indexes"
#~ msgstr "İndeksler olmaksızın birleştirme oranı"

#~ msgid "There are too many joins without indexes."
#~ msgstr "İndeksler olmaksızın çok fazla birleştirme var."

#~ msgid ""
#~ "This means that joins are doing full table scans. Adding indexes for the "
#~ "columns being used in the join conditions will greatly speed up table "
#~ "joins"
#~ msgstr ""
#~ "Bu, birleştirmeler tam tablo taraması yapıyor anlamına gelir. Birleştirme "
#~ "şartlarında kullanılan sütunlar için indekslerin eklenmesi tablo "
#~ "birleştirmelerini fazlasıyla hızlandıracaktır"

#~ msgid "Table joins average: %s, this value should be less than 1 per hour"
#~ msgstr ""
#~ "Tablo birleştirmeleri ortalaması: %s, bu değer saat başına 1'den az "
#~ "olmalıdır"

#~ msgid "Rate of reading first index entry"
#~ msgstr "Okunan ilk indeks girişi oranı"

#~ msgid "The rate of reading the first index entry is high."
#~ msgstr "Okunan ilk indeks girişi oranı yüksek."

#~ msgid ""
#~ "This usually indicates frequent full index scans. Full index scans are "
#~ "faster than table scans but require lots of CPU cycles in big tables, if "
#~ "those tables that have or had high volumes of UPDATEs and DELETEs, "
#~ "running 'OPTIMIZE TABLE' might reduce the amount of and/or speed up full "
#~ "index scans. Other than that full index scans can only be reduced by "
#~ "rewriting queries."
#~ msgstr ""
#~ "Bu genellikle sık görülen indeks taramasını gösterir. Eğer bu tablolar "
#~ "UPDATE'lerin ve DELETE'lerin yüksek birimlerine sahip ise ya da sahip "
#~ "olmuşsa, tam indeks taramaları tablo taramalarından daha hızlıdır ama "
#~ "büyük tablolarda çok İşlemci döngüsü gerektirir, çalıştırılan 'OPTIMIZE "
#~ "TABLE' tam indeks taramalarının hızını ve/veya miktarını azaltabilir. "
#~ "Diğer taraftan tam indeks taramaları sadece yeniden yazılan sorgular "
#~ "tarafından azaltılabilir."

#~ msgid "Index scans average: %s, this value should be less than 1 per hour"
#~ msgstr ""
#~ "İndeks taramaları ortalaması: %s, bu değer saat başına 1'den az olmalıdır"

#~ msgid "Rate of reading fixed position"
#~ msgstr "Okunan sabit konum oranı"

#~ msgid "The rate of reading data from a fixed position is high."
#~ msgstr "Sabit konumdan okunan veri oranı yüksek."

#~ msgid ""
#~ "This indicates that many queries need to sort results and/or do a full "
#~ "table scan, including join queries that do not use indexes. Add indexes "
#~ "where applicable."
#~ msgstr ""
#~ "Bu çoğu sorgunun sonuçları sıralaması ve/veya tam tablo taraması yapması "
#~ "gerektiğini gösterir, indeksleri kullanmayan birleştirme sorgular da "
#~ "dahil. Uygulanabilir yerlere indeksleri ekler."

#~ msgid ""
#~ "Rate of reading fixed position average: %s, this value should be less "
#~ "than 1 per hour"
#~ msgstr ""
#~ "Okunan sabit konum oranı ortalaması: %s, bu değer saat başına 1'den az "
#~ "olmalıdır"

#~ msgid "Rate of reading next table row"
#~ msgstr "Sonraki tablo satırını okuma oranı"

#~ msgid "The rate of reading the next table row is high."
#~ msgstr "Sonraki tablo satırını okuma oranı yüksek."

#~ msgid ""
#~ "This indicates that many queries are doing full table scans. Add indexes "
#~ "where applicable."
#~ msgstr ""
#~ "Bu çoğu sorgunun tam tablo taraması yaptığını gösterir. Uygulanabilir "
#~ "yerlere indeksleri ekler."

#~ msgid ""
#~ "Rate of reading next table row: %s, this value should be less than 1 per "
#~ "hour"
#~ msgstr ""
#~ "Okunan sonraki tablo satırı oranı: %s, bu değer saat başına 1'den az "
#~ "olmalıdır"

#~ msgid "tmp_table_size vs. max_heap_table_size"
#~ msgstr "tmp_table_size 'a karşı max_heap_table_size"

#~ msgid "tmp_table_size and max_heap_table_size are not the same."
#~ msgstr "tmp_table_size ve max_heap_table_size aynı şey değildir."

#~ msgid ""
#~ "If you have deliberately changed one of either: The server uses the lower "
#~ "value of either to determine the maximum size of in-memory tables. So if "
#~ "you wish to increase the in-memory table limit you will have to increase "
#~ "the other value as well."
#~ msgstr ""
#~ "Eğer kasıtlı olarak ikisinden birini değiştirirseniz: Sunucu bellek içi "
#~ "tabloların en fazla boyutunu belirlemek için her iki düşük değeri "
#~ "kullanır. Bu yüzden eğer bellek içi tablo sınırını arttırmak isterseniz, "
#~ "diğer değeri de arttırmak zorunda kalacaksınız."

#~ msgid "Current values are tmp_table_size: %s, max_heap_table_size: %s"
#~ msgstr "Şu anki değerler tmp_table_size: %s, max_heap_table_size: %s"

#~ msgid "Percentage of temp tables on disk"
#~ msgstr "Diskteki geçici tabloların yüzdesi"

#~ msgid ""
#~ "Many temporary tables are being written to disk instead of being kept in "
#~ "memory."
#~ msgstr "Birçok geçici tablo bellekte tutulmak yerine diske yazılıyor."

#~ msgid ""
#~ "Increasing {max_heap_table_size} and {tmp_table_size} might help. However "
#~ "some temporary tables are always being written to disk, independent of "
#~ "the value of these variables. To eliminate these you will have to rewrite "
#~ "your queries to avoid those conditions (Within a temporary table: "
#~ "Presence of a BLOB or TEXT column or presence of a column bigger than 512 "
#~ "bytes) as mentioned in the beginning of an <a href=\"http://www.facebook."
#~ "com/note.php?note_id=10150111255065841&comments\">Article by the Pythian "
#~ "Group</a>"
#~ msgstr ""
#~ "{max_heap_table_size} ve {tmp_table_size} arttırmak yardımcı olabilir. "
#~ "Ancak bazı geçici tablolar her zaman diske yazılır, bu değişkenlerin "
#~ "değeri bağımsızdır. <a href=\"http://www.facebook.com/note.php?"
#~ "note_id=10150111255065841&comments\">Pythian Grubu Makalesi</a>'nde "
#~ "başlangıcında bahsedildiği gibi şu şartlardan (Geçici tablonun "
#~ "içerisinde: BLOB veya TEXT sütununun varlığı ya da 512 bayttan büyük "
#~ "sütunun varlığı) kaçınmak için bunları elemek bakımından sorgularınızı "
#~ "yeniden yazmak zorunda kalacaksınız"

#~ msgid ""
#~ "%s%% of all temporary tables are being written to disk, this value should "
#~ "be below 25%%"
#~ msgstr ""
#~ "Tüm geçici tabloların %%%s diske yazılıyor, bu değer %%25'in altında "
#~ "olmalıdır"

#~ msgid "Temp disk rate"
#~ msgstr "Geçici disk oranı"

#~ msgid ""
#~ "Increasing {max_heap_table_size} and {tmp_table_size} might help. However "
#~ "some temporary tables are always being written to disk, independent of "
#~ "the value of these variables. To eliminate these you will have to rewrite "
#~ "your queries to avoid those conditions (Within a temporary table: "
#~ "Presence of a BLOB or TEXT column or presence of a column bigger than 512 "
#~ "bytes) as mentioned in the <a href=\"http://dev.mysql.com/doc/refman/5.5/"
#~ "en/internal-temporary-tables.html\">MySQL Documentation</a>"
#~ msgstr ""
#~ "{max_heap_table_size} ve {tmp_table_size} arttırmak yardımcı olabilir. "
#~ "Ancak bazı geçici tablolar her zaman bu değişkenlerin değerinden "
#~ "bağımsız, diske yazılmış olur. <a href=\"http://dev.mysql.com/doc/"
#~ "refman/5.5/en/internal-temporary-tables.html\">MySQL Belgesi</a> içinde "
#~ "bahsedildiği gibi şu şartlardan (Geçici tablonun içerisinde: BLOB veya "
#~ "TEXT sütununun varlığı ya da 512 bayttan büyük sütunun varlığı) kaçınmak "
#~ "için bunları elemek bakımından sorgularınızı yeniden yazmak zorunda "
#~ "kalacaksınız"

#~ msgid ""
#~ "Rate of temporary tables being written to disk: %s, this value should be "
#~ "less than 1 per hour"
#~ msgstr ""
#~ "Diske yazılan geçici tabloların oranı: %s, bu değer saat başına 1'den az "
#~ "olmalıdır"

#~ msgid "MyISAM key buffer size"
#~ msgstr "MyISAM anahtar arabellek boyutu"

#~ msgid "Key buffer is not initialized. No MyISAM indexes will be cached."
#~ msgstr ""
#~ "Anahtar arabellek başlatılmadı. Önbelleklenecek MyISAM indeksleri yok."

#~ msgid ""
#~ "Set {key_buffer_size} depending on the size of your MyISAM indexes. 64M "
#~ "is a good start."
#~ msgstr ""
#~ "{key_buffer_size} ayarı MyISAM indekslerinizin boyutuna bağlıdır. 64M "
#~ "başlangıç için iyidir."

#~ msgid "key_buffer_size is 0"
#~ msgstr "key_buffer_size 0'dır"

#~ msgid "Max %% MyISAM key buffer ever used"
#~ msgstr "Şimdiye kadar kullanılan en fazla %% MyISAM anahtar arabelleği"

#~ msgid "MyISAM key buffer (index cache) %% used is low."
#~ msgstr "Kullanılan MyISAM anahtar arabelleği (indeks önbelleği) %% düşük."

#~ msgid ""
#~ "You may need to decrease the size of {key_buffer_size}, re-examine your "
#~ "tables to see if indexes have been removed, or examine queries and "
#~ "expectations about what indexes are being used."
#~ msgstr ""
#~ "{key_buffer_size} boyutunu azaltmanız gerekebilir, eğer indeksler "
#~ "kaldırılmışsa, görmek için tablolarınızı yeniden gözden geçirin ya da "
#~ "kullanılan indekslerle ilgili beklentileri ve sorguları gözden geçirin."

#~ msgid ""
#~ "max %% MyISAM key buffer ever used: %s%%, this value should be above 95%%"
#~ msgstr ""
#~ "şimdiye kadar kullanılan en fazla %% MyISAM anahtar arabelleği: %%%s, bu "
#~ "değer %%95'in üzerinde olmalıdır"

#~ msgid "Percentage of MyISAM key buffer used"
#~ msgstr "Kullanılan MyISAM anahtar arabellek yüzdesi"

#~ msgid "%% MyISAM key buffer used: %s%%, this value should be above 95%%"
#~ msgstr ""
#~ "kullanılan %% MyISAM anahtar arabelleği: %%%s, bu değer %%95'in üzerinde "
#~ "olmalıdır"

#~ msgid "Percentage of index reads from memory"
#~ msgstr "Bellekten indeks okumaları yüzdesi"

#~ msgid "The %% of indexes that use the MyISAM key buffer is low."
#~ msgstr "MyISAM anahtar arabelleği kullanan indekslerin %% düşük."

#~ msgid "You may need to increase {key_buffer_size}."
#~ msgstr "{key_buffer_size} değerini arttırmanız gerekebilir."

#~ msgid "Index reads from memory: %s%%, this value should be above 95%%"
#~ msgstr ""
#~ "Bellekten indeks okumaları: %%%s, bu değer %%95'in üzerinde olmalıdır"

#~ msgid "Rate of table open"
#~ msgstr "Açık tablo oranı"

#~ msgid "The rate of opening tables is high."
#~ msgstr "Açılan tabloların oranı yüksek."

#~ msgid ""
#~ "Opening tables requires disk I/O which is costly. Increasing "
#~ "{table_open_cache} might avoid this."
#~ msgstr ""
#~ "Açılan tablolar pahalı disk G/Ç gerektirir. {table_open_cache} değerini "
#~ "arttırmak bunu önleyebilir."

#~ msgid "Opened table rate: %s, this value should be less than 10 per hour"
#~ msgstr "Açık tablo oranı: %s, bu değer saat başına 10'dan az olmalıdır"

#~ msgid "Percentage of used open files limit"
#~ msgstr "Kullanılan açık dosya sınırları yüzdesi"

#~ msgid ""
#~ "The number of open files is approaching the max number of open files.  "
#~ "You may get a \"Too many open files\" error."
#~ msgstr ""
#~ "Açık dosyaların sayısı en fazla açık dosyaların sayısına yaklaşıyor. "
#~ "\"Çok fazla dosya açık\" hatası alabilirsiniz."

#~ msgid ""
#~ "Consider increasing {open_files_limit}, and check the error log when "
#~ "restarting after changing open_files_limit."
#~ msgstr ""
#~ "{open_files_limit} artışını dikkate alın ve open_files_limit değerini "
#~ "değiştirdikten sonra yeniden başlatıldığında hata günlüğünü kontrol edin."

#~ msgid ""
#~ "The number of opened files is at %s%% of the limit. It should be below 85%"
#~ "%"
#~ msgstr ""
#~ "Açık dosya sayısı sınıra %%%s kaldı. Değer %%85'in altında olmalıdır"

#~ msgid "Rate of open files"
#~ msgstr "Açık dosyaların oranı"

#~ msgid "The rate of opening files is high."
#~ msgstr "Açılan dosyaların oranı yüksek."

#~ msgid "Opened files rate: %s, this value should be less than 5 per hour"
#~ msgstr "Açık dosya oranı: %s, bu değer saat başına 5'ten az olmalıdır"

#~ msgid "Immediate table locks %%"
#~ msgstr "Acil tablo kilitleri %%"

#~ msgid "Too many table locks were not granted immediately."
#~ msgstr "Çok fazla tablo kilidi hemen onaylanmadı."

#~ msgid "Optimize queries and/or use InnoDB to reduce lock wait."
#~ msgstr ""
#~ "Sorguları uyarlayın ve/veya kilit beklemesini azaltmak için InnoDB "
#~ "kullanın."

#~ msgid "Immediate table locks: %s%%, this value should be above 95%%"
#~ msgstr "Ani tablo kilitleri: %%%s, bu değer %%95'in üzerinde olmalıdır"

#~ msgid "Table lock wait rate"
#~ msgstr "Tablo kilit bekleme oranı"

#~ msgid "Table lock wait rate: %s, this value should be less than 1 per hour"
#~ msgstr ""
#~ "Tablo kilit bekleme oranı: %s, bu değer saat başına 1'den az olmalıdır"

#~ msgid "Thread cache"
#~ msgstr "İşlem önbelleği"

#~ msgid ""
#~ "Thread cache is disabled, resulting in more overhead from new connections "
#~ "to MySQL."
#~ msgstr ""
#~ "İşlem önbelleği etkisizleştirildi, yeni bağlantılardan MySQL'e daha fazla "
#~ "ek yük olarak sonuçlanır."

#~ msgid "Enable the thread cache by setting {thread_cache_size} > 0."
#~ msgstr ""
#~ "{thread_cache_size} > 0 ayarlayarak işlem önbelleğini etkinleştirin."

#~ msgid "The thread cache is set to 0"
#~ msgstr "İşlem önbelleği 0'a ayarlı"

#~ msgid "Thread cache hit rate %%"
#~ msgstr "İşlem önbelleği tavan oranı %%"

#~ msgid "Thread cache is not efficient."
#~ msgstr "İşlem önbelleği verimli değil."

#~ msgid "Increase {thread_cache_size}."
#~ msgstr "{thread_cache_size} değerini arttır."

#~ msgid "Thread cache hitrate: %s%%, this value should be above 80%%"
#~ msgstr ""
#~ "İşlem önbelleği tavan oranı: %%%s, bu değer %%80'in üzerinde olmalıdır"

#~ msgid "Threads that are slow to launch"
#~ msgstr "İşlemler çalıştırmak için yavaş"

#~ msgid "There are too many threads that are slow to launch."
#~ msgstr "Çalıştırmak için yavaş olan çok fazla işlem var."

#~ msgid ""
#~ "This generally happens in case of general system overload as it is pretty "
#~ "simple operations. You might want to monitor your system load carefully."
#~ msgstr ""
#~ "Bu, genel sistem aşırı yükü durumunda oldukça basit işlemlerde olsa genel "
#~ "olarak olur. Sistem yükünüzü dikkatlice izlemek isteyebilirsiniz."

#~ msgid "%s thread(s) took longer than %s seconds to start, it should be 0"
#~ msgstr ""
#~ "%s işlem başlamak için %s saniyeden daha uzun zaman aldı, bu 0 olmalıdır"

#~ msgid "Slow launch time"
#~ msgstr "Yavaş çalıştırma zamanı"

#~ msgid "Slow_launch_threads is above 2s"
#~ msgstr "Slow_launch_threads 2s üzerinde"

#~ msgid ""
#~ "Set slow_launch_time to 1s or 2s to correctly count threads that are slow "
#~ "to launch"
#~ msgstr ""
#~ "Çalıştırması yavaş olan işlemleri doğru olarak saymak için "
#~ "slow_launch_time değerini 1s veya 2s olarak ayarlayın"

#~ msgid "slow_launch_time is set to %s"
#~ msgstr "slow_launch_time %s'e ayarlı"

#~ msgid "Percentage of used connections"
#~ msgstr "Kullanılan bağlantıların yüzdesi"

#~ msgid ""
#~ "The maximum amount of used connections is getting close to the value of "
#~ "max_connections."
#~ msgstr ""
#~ "Kullanılan bağlantıların en fazla miktarı max_connections değerine "
#~ "yaklaşıyor."

#~ msgid ""
#~ "Increase max_connections, or decrease wait_timeout so that connections "
#~ "that do not close database handlers properly get killed sooner. Make sure "
#~ "the code closes database handlers properly."
#~ msgstr ""
#~ "max_connections değerini arttırmayla veya wait_timeout değerini "
#~ "azaltmayla daha çabuk sonlandırmak düzgün bir şekilde veritabanı "
#~ "işleyicilerini kapatmaz. Kodun veritabanı işleyicilerini düzgün bir "
#~ "şekilde kapattığından emin olun."

#~ msgid ""
#~ "Max_used_connections is at %s%% of max_connections, it should be below 80%"
#~ "%"
#~ msgstr ""
#~ "Max_used_connections, max_connections'ın %%%s değerinde, değer %%80'in "
#~ "altında olmalıdır"

#~ msgid "Percentage of aborted connections"
#~ msgstr "Durdurulan bağlantıların yüzdesi"

#~ msgid "Too many connections are aborted."
#~ msgstr "Çok fazla bağlantı durduruldu."

#~ msgid ""
#~ "Connections are usually aborted when they cannot be authorized. <a href="
#~ "\"http://www.mysqlperformanceblog.com/2008/08/23/how-to-track-down-the-"
#~ "source-of-aborted_connects/\">This article</a> might help you track down "
#~ "the source."
#~ msgstr ""
#~ "Bağlantılar genellikle izin verilmediklerinde durdurulurlar. <a href="
#~ "\"http://www.mysqlperformanceblog.com/2008/08/23/how-to-track-down-the-"
#~ "source-of-aborted_connects/\">Bu makale</a> kaynağın izini aramakta "
#~ "yardımcı olabilir."

#~ msgid "%s%% of all connections are aborted. This value should be below 1%%"
#~ msgstr ""
#~ "Tüm bağlantıların %%%s'i durduruldu. Bu değer %%1'in altında olmalıdır"

#~ msgid "Rate of aborted connections"
#~ msgstr "Durdurulan bağlantıların oranı"

#~ msgid ""
#~ "Aborted connections rate is at %s, this value should be less than 1 per "
#~ "hour"
#~ msgstr ""
#~ "Durdurulan bağlantıların oranı %s, bu değer saat başına 1'den az olmalıdır"

#~ msgid "Percentage of aborted clients"
#~ msgstr "Durdurulan istemcilerin yüzdesi"

#~ msgid "Too many clients are aborted."
#~ msgstr "Çok fazla istemci durduruldu."

#~ msgid ""
#~ "Clients are usually aborted when they did not close their connection to "
#~ "MySQL properly. This can be due to network issues or code not closing a "
#~ "database handler properly. Check your network and code."
#~ msgstr ""
#~ "İstemciler genellikle bağlantıları MySQL'e düzgün bir şekilde "
#~ "yaklaşmadıklarında durdurulurlar. Bu ağ sorunlarından veya kodun "
#~ "veritabanı işleyicisine düzgün bir şekilde yaklaşmadığından dolayı "
#~ "olabilir. Ağınızı ve kodunuzu kontrol edin."

#~ msgid "%s%% of all clients are aborted. This value should be below 2%%"
#~ msgstr ""
#~ "Tüm istemcilerin %%%s'i durduruldu. Bu değer %%2'nin altında olmalıdır"

#~ msgid "Rate of aborted clients"
#~ msgstr "Durdurulan istemcilerin oranı"

#~ msgid ""
#~ "Aborted client rate is at %s, this value should be less than 1 per hour"
#~ msgstr ""
#~ "Durdurulan istemcilerin oranı %s, bu değer saat başına 1'den az olmalıdır"

#~ msgid "Is InnoDB disabled?"
#~ msgstr "InnoDB etkisizleştirildi mi?"

#~ msgid "You do not have InnoDB enabled."
#~ msgstr "Etkinleştirilmiş InnoDB'ye sahip değilsiniz."

#~ msgid "InnoDB is usually the better choice for table engines."
#~ msgstr "InnoDB genellikle tablo motorları için en iyi seçimdir."

#~ msgid "have_innodb is set to 'value'"
#~ msgstr "have_innodb 'value'ya ayarlı"

#~ msgid "InnoDB log size"
#~ msgstr "InnoDB günlük boyutu"

#~ msgid ""
#~ "The InnoDB log file size is not an appropriate size, in relation to the "
#~ "InnoDB buffer pool."
#~ msgstr ""
#~ "InnoDB arabellek havuzu ile ilgili olarak InnoDB günlük dosyası boyutu "
#~ "uygun bir boyut değil."

#~ msgid ""
#~ "Especially on a system with a lot of writes to InnoDB tables you should "
#~ "set innodb_log_file_size to 25%% of {innodb_buffer_pool_size}. However "
#~ "the bigger this value, the longer the recovery time will be when database "
#~ "crashes, so this value should not be set much higher than 256 MiB. Please "
#~ "note however that you cannot simply change the value of this variable. "
#~ "You need to shutdown the server, remove the InnoDB log files, set the new "
#~ "value in my.cnf, start the server, then check the error logs if "
#~ "everything went fine. See also <a href=\"http://"
#~ "mysqldatabaseadministration.blogspot.com/2007/01/increase-"
#~ "innodblogfilesize-proper-way.html\">this blog entry</a>"
#~ msgstr ""
#~ "Özellikle InnoDB tablolarına çok fazla yazmalı bir sistemde, "
#~ "innodb_log_file_size değerini {innodb_buffer_pool_size} değerinin %%"
#~ "25'ine ayarlamalısınız. Ancak bu değeri daha büyütmek, veritabanı "
#~ "çökmelerinde kurtarma zamanı daha uzun olacaktır, bu yüzden bu değer 256 "
#~ "MiB'tan çok daha yükseğe ayarlanmamalıdır. Lütfen unutmayın yine de "
#~ "bununla birlikte bu değişkenin değerini basitçe değiştiremezsiniz. "
#~ "Sunucuyu kapatmanız, InnoDB günlük dosyalarını kaldırmanız, my.cnf "
#~ "içindeki yeni değeri ayarlamanız, sunucuyu başlatmanız gerekir, sonrada "
#~ "herşeyin iyi gittiğini anlamak için hata günlüklerini kontrol "
#~ "etmelisiniz. Aynı zamanda <a href=\"http://mysqldatabaseadministration."
#~ "blogspot.com/2007/01/increase-innodblogfilesize-proper-way.html\">bu blog "
#~ "girişine</a> bakın"

#~ msgid ""
#~ "Your InnoDB log size is at %s%% in relation to the InnoDB buffer pool "
#~ "size, it should not be below 20%%"
#~ msgstr ""
#~ "InnoDB arabellek havuzu boyutuyla ilgili olan InnoDB günlük boyutunuz %%%"
#~ "s, bu %%20'nin altında olmamalıdır"

#~ msgid "Max InnoDB log size"
#~ msgstr "En fazla InnoDB günlük boyutu"

#~ msgid "The InnoDB log file size is inadequately large."
#~ msgstr "InnoDB günlük dosyası boyutu yetersiz şekilde büyük."

#~ msgid ""
#~ "It is usually sufficient to set innodb_log_file_size to 25%% of the size "
#~ "of {innodb_buffer_pool_size}. A very big innodb_log_file_size slows down "
#~ "the recovery time after a database crash considerably. See also <a href="
#~ "\"http://www.mysqlperformanceblog.com/2006/07/03/choosing-proper-"
#~ "innodb_log_file_size/\">this Article</a>. You need to shutdown the "
#~ "server, remove the InnoDB log files, set the new value in my.cnf, start "
#~ "the server, then check the error logs if everything went fine. See also "
#~ "<a href=\"http://mysqldatabaseadministration.blogspot.com/2007/01/"
#~ "increase-innodblogfilesize-proper-way.html\">this blog entry</a>"
#~ msgstr ""
#~ "Genellikle innodb_log_file_size değerini {innodb_buffer_pool_size} "
#~ "boyutunun %%25'ine ayarlamak yeterlidir. Çok büyük innodb_log_file_size, "
#~ "veritabanı çökmesinden sonra kurtarma zamanını oldukça yavaşlatır. Aynı "
#~ "zamanda <a href=\"http://www.mysqlperformanceblog.com/2006/07/03/choosing-"
#~ "proper-innodb_log_file_size/\">bu Makaleye</a> bakın. Sunucuyu "
#~ "kapatmanız, InnoDB günlük dosyalarını kaldırmanız, my.cnf içindeki yeni "
#~ "değeri ayarlamanız, sunucuyu başlatmanız gerekir, sonrada herşeyin iyi "
#~ "gittiğini anlamak için hata günlüklerini kontrol etmelisiniz. Aynı "
#~ "zamanda <a href=\"http://mysqldatabaseadministration.blogspot.com/2007/01/"
#~ "increase-innodblogfilesize-proper-way.html\">bu blog girişine</a> bakın"

#~ msgid "Your absolute InnoDB log size is %s MiB"
#~ msgstr "Kesin InnoDB günlük boyutunuz %s MiB"

#~ msgid "InnoDB buffer pool size"
#~ msgstr "InnoDB arabellek havuzu boyutu"

#~ msgid "Your InnoDB buffer pool is fairly small."
#~ msgstr "InnoD arabellek havuzunuz oldukça küçük."

#~ msgid ""
#~ "The InnoDB buffer pool has a profound impact on performance for InnoDB "
#~ "tables. Assign all your remaining memory to this buffer. For database "
#~ "servers that use solely InnoDB as storage engine and have no other "
#~ "services (e.g. a web server) running, you may set this as high as 80%% of "
#~ "your available memory. If that is not the case, you need to carefully "
#~ "assess the memory consumption of your other services and non-InnoDB-"
#~ "Tables and set this variable accordingly. If it is set too high, your "
#~ "system will start swapping, which decreases performance significantly. "
#~ "See also <a href=\"http://www.mysqlperformanceblog.com/2007/11/03/"
#~ "choosing-innodb_buffer_pool_size/\">this article</a>"
#~ msgstr ""
#~ "InnoDB arabellek havuzu InnoDB tabloları için performansta derin etki "
#~ "yapar. Tüm kalan belleğinizi bu arabelleğe atayın. Veritabanı sunucuları "
#~ "için depolama motoru olarak sadece InnoDB kullanın ve başka çalışan "
#~ "hizmetler (örn. web sunucusu) olmasın, bunu kullanılabilir belleğin %%"
#~ "80'nine kadar ayarlayabilirsiniz. Eğer durum bu değilse, diğer "
#~ "hizmetlerinizin ve InnoDB-Tabloları olmayanların bellek tüketimini "
#~ "dikkatlice değerlendirmeniz ve dolayısıyla bu değişkeni ayarlamanız "
#~ "gerekir. Eğer çok yükseğe ayarlanırsa, sisteminiz önemli derecede "
#~ "performansı düşüren değiş tokuşa başlayacaktır. Aynı zamanda <a href="
#~ "\"http://www.mysqlperformanceblog.com/2007/11/03/choosing-"
#~ "innodb_buffer_pool_size/\">bu makaleye</a> bakın"

#~ msgid ""
#~ "You are currently using %s%% of your memory for the InnoDB buffer pool. "
#~ "This rule fires if you are assigning less than 60%%, however this might "
#~ "be perfectly adequate for your system if you don't have much InnoDB "
#~ "tables or other services running on the same machine."
#~ msgstr ""
#~ "Şu an InnoDB arabellek havuzu için belleğinizin %%%s'ini kullanıyorsunuz. "
#~ "Eğer %%60'tan az atadıysanız bu kural işe yaramaz, ancak eğer fazla "
#~ "InnoDB tablolara sahip değilseniz ya da aynı makinede diğer hizmetler "
#~ "çalışıyorsa bu sisteminiz için tamamen yeterli olabilir."

#~ msgid "MyISAM concurrent inserts"
#~ msgstr "MyISAM eşzamanlı eklemeler"

#~ msgid "Enable concurrent_insert by setting it to 1"
#~ msgstr "concurrent_insert'ü 1'e ayarlayarak bunu etkinleştirin"

#~ msgid ""
#~ "Setting {concurrent_insert} to 1 reduces contention between readers and "
#~ "writers for a given table. See also <a href=\"http://dev.mysql.com/doc/"
#~ "refman/5.5/en/concurrent-inserts.html\">MySQL Documentation</a>"
#~ msgstr ""
#~ "{concurrent_insert} 1'e ayarlamak verilen bir tablo için okuyucular ve "
#~ "yazıcılar arasındaki bağlantıyı azaltır. Aynı zamanda <a href=\"http://"
#~ "dev.mysql.com/doc/refman/5.5/en/concurrent-inserts.html\">MySQL "
#~ "Belgesine</a> bakın"

#~ msgid "concurrent_insert is set to 0"
#~ msgstr "concurrent_insert 0'a ayarlı"

#~ msgid "of"
#~ msgstr "/"

#~ msgid ""
#~ "Javascript support is missing or disabled in your browser, some "
#~ "phpMyAdmin functionality will be missing. For example navigation frame "
#~ "will not refresh automatically."
#~ msgstr ""
#~ "Javascript desteği eksik ya da tarayıcınızda etkisizleştirilmiş, bazı "
#~ "phpMyAdmin işlevselliği eksik olacaktır. Örneğin rehber çerçeveyi "
#~ "otomatik olarak yenilemeyecek."

#~ msgid "Add a value"
#~ msgstr "Bir değer ekle"

#~ msgid "Copy and paste the joined values into the \"Length/Values\" field"
#~ msgstr ""
#~ "\"Genişlik/Değerler\" alanında birleştirilen değerleri kopyala ve yapıştır"

#, fuzzy
#~ msgid "Tracking for %1$s, version %2$s is deactivated."
#~ msgstr "%s.%s için izleniyor, sürüm %s devre dışı."

#, fuzzy
#~ msgid "Tracking for %1$s, version %2$s is activated."
#~ msgstr "%s.%s için izleniyor, sürüm %s aktif."

#, fuzzy
#~ msgctxt "Correctly setup"
#~ msgid "OK"
#~ msgstr "TAMAM"

#, fuzzy
#~ msgid "All users"
#~ msgstr "Kullanıcı ekle"

#, fuzzy
#~ msgid "All hosts"
#~ msgstr "Herhangi anamakine"

#~ msgid "No blob streaming server configured!"
#~ msgstr "Yapılandırılmış blob akış sunucusu yok!"

#~ msgid "Failed to fetch headers"
#~ msgstr "Başlıkları getirmek başarısız oldu"

#~ msgid "Failed to open remote URL"
#~ msgstr "Uzak URL'yi açma başarısız oldu"

#~ msgid "You are about to DISABLE a BLOB Repository!"
#~ msgstr "BLOB Havuzunu ETKİSİZLEŞTİRMEK'tesiniz!"

#~ msgid ""
#~ "Are you sure you want to disable all BLOB references for database %s?"
#~ msgstr ""
#~ "Tüm BLOB referanslarını %s veritabanı için etkisizleştirmek istediğinize "
#~ "emin misiniz?"

#~ msgid "Unknown error while uploading."
#~ msgstr "Gönderilirken bilinmeyen hata oldu."

#~ msgid "PBMS error"
#~ msgstr "PBMS hatası"

#~ msgid "PBMS connection failed:"
#~ msgstr "PBMS bağlantısı başarısız:"

#~ msgid "PBMS get BLOB info failed:"
#~ msgstr "PBMS, BLOB bilgisi alması başarısız:"

#~ msgid "PBMS get BLOB Content-Type failed"
#~ msgstr "PBMS, BLOB İçerik Türü alması başarısız"

#~ msgid "View image"
#~ msgstr "Resmi göster"

#~ msgid "Play audio"
#~ msgstr "Ses çal"

#~ msgid "View video"
#~ msgstr "Görüntüyü göster"

#~ msgid "Download file"
#~ msgstr "Dosyayı indir"

#~ msgid "Could not open file: %s"
#~ msgstr "Açılamayan dosya: %s"

#~ msgid "Garbage Threshold"
#~ msgstr "Artık Eşiği"

#~ msgid ""
#~ "The percentage of garbage in a repository file before it is compacted."
#~ msgstr "Ufaltılmadan önce depolama dosyasındaki artık yüzdesidir."

#~ msgid ""
#~ "The port for the PBMS stream-based communications. Setting this value to "
#~ "0 will disable HTTP communication with the daemon."
#~ msgstr ""
#~ "PBMS akış tabanlı iletişimler için bağlatı noktasıdır. Bu değeri 0'a "
#~ "ayarlamak, sunucu programı ile HTTP iletişimini etkisizleştirecektir."

#~ msgid "Repository Threshold"
#~ msgstr "Depolama Eşiği"

#~ msgid ""
#~ "The maximum size of a BLOB repository file. You may use Kb, MB or GB to "
#~ "indicate the unit of the value. A value in bytes is assumed when no unit "
#~ "is specified."
#~ msgstr ""
#~ "BLOB depolama dosyasının en fazla boyutudur. Değerin birimini belirtmek "
#~ "için Kb, MB veya GB kullanabilirsiniz. Birim belirtilmediğinde değer bayt "
#~ "farzedilir."

#~ msgid "Temp Blob Timeout"
#~ msgstr "Geçici Blob Zaman Aşımı"

#~ msgid ""
#~ "The timeout, in seconds, for temporary BLOBs. Uploaded BLOB data is "
#~ "removed after this time, unless they are referenced by a record in the "
#~ "database."
#~ msgstr ""
#~ "Geçici BLOB'lar için zaman aşımı süresi saniyedir. Gönderilmiş BLOB "
#~ "verisi veritabanındaki kayıt tarafından kaynak gösterilmedikçe bu süreden "
#~ "sonra silinir."

#~ msgid "Temp Log Threshold"
#~ msgstr "Geçici Günlük Eşiği"

#~ msgid ""
#~ "The maximum size of a temporary BLOB log file. You may use Kb, MB or GB "
#~ "to indicate the unit of the value. A value in bytes is assumed when no "
#~ "unit is specified."
#~ msgstr ""
#~ "Geçici BLOB günlük dosyasının en fazla boyutudur. Değerin birimini "
#~ "belirtmek için Kb, MB veya GB kullanabilirsiniz. Birim belirtilmediğinde "
#~ "değer bayt farzedilir."

#~ msgid "Max Keep Alive"
#~ msgstr "En Fazla Canlı Tutuma"

#~ msgid ""
#~ "The timeout for inactive connection with the keep-alive flag set. After "
#~ "this time the connection will be closed. The time-out is in milliseconds "
#~ "(1/1000)."
#~ msgstr ""
#~ "Pasif bağlantıyı canlı tutma işareti ayarı için zaman aşımı süresidir. Bu "
#~ "süreden sonra bağlantı kapanacaktır. Zaman aşımı süresi milisaniyedir "
#~ "(1/1000)."

#~ msgid "Metadata Headers"
#~ msgstr "Üstveri Başlıkları"

#~ msgid ""
#~ "A \":\" delimited list of metadata headers to be used to initialize the "
#~ "pbms_metadata_header table when a database is created."
#~ msgstr ""
#~ "Veritabanı oluşturulduğunda pbms_metadata_header tablosunu başlatmak için "
#~ "kullandığı üstveri başlıklarının \":\" sınırlandırma listesidir."

#~ msgid ""
#~ "Documentation and further information about PBMS can be found on %sThe "
#~ "PrimeBase Media Streaming home page%s."
#~ msgstr ""
#~ "%sThe PrimeBase Media Streaming ana sayfasında%s PBMS hakkında belge ve "
#~ "daha fazla bilgi bulunabilir."

#~ msgid "The PrimeBase Media Streaming Blog by Barry Leslie"
#~ msgstr "Barry Leslie'nin The PrimeBase Media Streaming Bloğu"

#~ msgid "PrimeBase XT Home Page"
#~ msgstr "PrimeBase XT Ana Sayfası"

#~ msgid "The PrimeBase Media Streaming (PBMS) home page"
#~ msgstr "The PrimeBase Media Streaming (PBMS) ana sayfası"

#~ msgctxt "Create none database for user"
#~ msgid "None"
#~ msgstr "Yok"

#~ msgid "Remove BLOB Repository Reference"
#~ msgstr "BLOB Havuzu Referansını kaldır"

#~ msgid "Upload to BLOB repository"
#~ msgstr "BLOB Havuzuna gönder"

#~ msgid ""
#~ "This configuration make sure that we only keep N (N = MaxTableUiprefs) "
#~ "newest record in \"table_uiprefs\" and automatically delete older records"
#~ msgstr ""
#~ "Bu yapılandırma \"table_uiprefs\" içinde sadece N (N = MaxTableUiprefs) "
#~ "en yeni kayıtları tutuğumuzdan ve otomatik olarak eski kayıtları "
#~ "sildiğimizden emin olur"

#~ msgid "Maximum number of records saved in \"table_uiprefs\" table"
#~ msgstr "En fazla kayıt sayısı \"table_uiprefs\" tablosuna kaydedildi"

#~ msgid "Click to unselect"
#~ msgstr "Seçimi kaldırmak için tıklayın"

#~ msgid "Create an index"
#~ msgstr "Bir indeks oluştur"

#~ msgid "Modify an index"
#~ msgstr "İndeksi değiştir"

#~ msgid "Column count has to be larger than zero."
#~ msgstr "Sütun sayısı sıfırdan büyük olmalı."

#~ msgid "Too many connections are aborted"
#~ msgstr "Çok fazla bağlantı durduruldu"

#~ msgid "+ Restart insertion and add a new value"
#~ msgstr "+ Eklemeyi yeniden başlat ve yeni bir değer gir"

#~ msgid "Create Table"
#~ msgstr "Tablo Oluştur"

#~ msgid "(or the local Drizzle server's socket is not correctly configured)"
#~ msgstr ""
#~ "(ya da yerel Drizzle sunucusunun soketi doğru olarak yapılandırılmadı)"

#~ msgid ""
#~ "[kbd]horizontal[/kbd], [kbd]vertical[/kbd] or a number that indicates "
#~ "maximum number for which vertical model is used"
#~ msgstr ""
#~ "[kbd]yatay[/kbd], [kbd]dikey[/kbd] veya hangi dikey modelin kullanılması "
#~ "için en fazla sayıyı gösteren numara"

#~ msgid "Display direction for altering/creating columns"
#~ msgstr "Sütunları değiştirmek/oluşturmak için talimatı göster"

#~ msgid "Create table on database %s"
#~ msgstr "%s veritabanında yeni tablo oluştur"

#~ msgid "Data Label"
#~ msgstr "Veri Etiketi"

#~ msgid "Location of the text file"
#~ msgstr "Metin dosyasının yeri"

#~ msgid "MySQL charset"
#~ msgstr "MySQL karakter grubu"

#~ msgid "MySQL client version"
#~ msgstr "MySQL istemci sürümü"

#~ msgid "Outer Ring:"
#~ msgstr "Dış Halka:"

#~ msgid "Drag and select an area in the plot to zoom into it."
#~ msgstr "Çizim içinde yakınlaştırmak için sürükleyin ve bir alan seçin."

#~ msgid ""
#~ "The display column is shown in pink. To set/unset a column as the display "
#~ "column, click the \"Choose column to display\" icon, then click on the "
#~ "appropriate column name."
#~ msgstr ""
#~ "Görüntü sütunu pembe ile gösterilir. Alanı, görüntü sütunu olarak "
#~ "ayarlamak/ayarı kaldırmak için \"Görüntülemek için sütun seç\" simgesine "
#~ "tıklayın, sonrada uygun sütun adı üzerine tıklayın."

#~ msgid ""
#~ "The Advisor system can provide recommendations on server variables by "
#~ "analyzing the server status variables. <p>Do note however that this "
#~ "system provides recommendations based on simple calculations and by rule "
#~ "of thumb which may not necessarily apply to your system.</p> <p>Prior to "
#~ "changing any of the configuration, be sure to know what you are changing "
#~ "(by reading the documentation) and how to undo the change. Wrong tuning "
#~ "can have a very negative effect on performance.</p> <p>The best way to "
#~ "tune your system would be to change only one setting at a time, observe "
#~ "or benchmark your database, and undo the change if there was no clearly "
#~ "measurable improvement.</p>"
#~ msgstr ""
#~ "Danışman sistemi sunucu durumu değişkenlerini çözümleyerek sunucu "
#~ "değişkenleri üzerinde tavsiyelerde bulunabilir. <p>Not alın ancak bu "
#~ "sistem basit hesaplamalara dayanarak ve sisteminize muhakkak "
#~ "uygulanamayan başlıca kurallar tarafından tavsiyelerde bulunur.</p> "
#~ "<p>Yapılandırmanın herhangi bir değişiminden önce, neyi değiştirdiğinizi "
#~ "(belgeyi okuyarak) bildiğinizden ve değişikliği nasıl geri alıcağınızdan "
#~ "emin olun. Yanlış ayarlamalar performans üzerinde çok olumsuz etkiler "
#~ "yapabilir.</p> <p>Sisteminizi ayarlamanın en iyi yolu bir seferde sadece "
#~ "bir ayar değiştirmek, gözlemlemek veya veritabanınızı kıyaslamak ve eğer "
#~ "açıkça ölçülebilir bir iyileşme yoksa, değişikliği geri almak.</p>"

#~ msgid "memcached usage"
#~ msgstr "bellek önbelleklemesi kullanımı"

#~ msgid "% open files"
#~ msgstr "% açık dosyalar"

#~ msgid "% connections used"
#~ msgstr "% bağlantı kullanıldı"

#~ msgid "% aborted connections"
#~ msgstr "% durdurulan bağlantılar"

#~ msgid "CPU Usage"
#~ msgstr "İşlemci Kullanımı"

#~ msgid "Memory Usage"
#~ msgstr "Bellek Kullanımı"

#~ msgid "Swap Usage"
#~ msgstr "Takas Kullanımı"

#~ msgid "Excel 97-2003 XLS Workbook"
#~ msgstr "Excel 97-2003 XLS Kitabı"

#~ msgid "Excel 2007 XLSX Workbook"
#~ msgstr "Excel 2007 XLSX Kitabı"

#~ msgctxt "PDF"
#~ msgid "page"
#~ msgstr "sayfa"

#~ msgid "Inline Edit"
#~ msgstr "Sıralı Düzenleme"

#~ msgid "Previous"
#~ msgstr "Önceki"

#~ msgid "Next"
#~ msgstr "Sonraki"

#~ msgid "Create event"
#~ msgstr "Olay oluştur"

#~ msgid "Create routine"
#~ msgstr "Yordam oluştur"

#~ msgid "Create trigger"
#~ msgstr "Tetikleyici oluştur"

#~ msgid ""
#~ "No themes support; please check your configuration and/or your themes in "
#~ "directory %s."
#~ msgstr ""
#~ "Tema desteği yok, lütfen yapılandırmanızı ve/veya %s dizinindeki "
#~ "temalarınızı kontrol edin."

#~ msgid "The following queries have been executed:"
#~ msgstr "Aşağıdaki sorgular çalıştırıldı:"

#~ msgid "Switch to"
#~ msgstr "Şuna değiştir"

#~ msgid "settings"
#~ msgstr "ayarlar"

#~ msgid "Refresh rate:"
#~ msgstr "Yenileme oranı:"

#~ msgid "Clear monitor config"
#~ msgstr "İzleme yapılandırmasını temizle"

#~ msgid "Group together INSERTs into same table"
#~ msgstr "Aynı tablo içinde INSERT'ler birlikte gruplanır"

#~ msgid "Server traffic"
#~ msgstr "Sunucu trafiği"

#~ msgid "Issued queries since last refresh"
#~ msgstr "Son yenilemeden bu yana sonuçlanmış sorgular"

#~ msgid "Value too long in the form!"
#~ msgstr "Formda çok uzun değer!"

#~ msgid "Export of event \"%s\""
#~ msgstr "\"%s\" olayını dışa aktarma"

#~ msgid "The event scheduler is disabled"
#~ msgstr "Olay zamanlayıcısı etkisiz"

#~ msgid "Turn it on"
#~ msgstr "Aç"

#~ msgid "Turn it off"
#~ msgstr "Kapat"

#~ msgid "Export of trigger \"%s\""
#~ msgstr "\"%s\" tetikleyicisini dışa aktarma"

#~ msgid "No trigger with name %s found"
#~ msgstr "%s adıyla bulunan tetikleyici yok"

#~ msgid "rows"
#~ msgstr "Gözat"

#~ msgid "row(s) starting from row #"
#~ msgstr "satır, başlayacağı satır numarası"

#~ msgid "in %s mode and repeat headers after %s cells"
#~ msgstr "%s kipinde ve %s hücre sonra başlığı tekrarla"

#~ msgid ""
#~ "phpMyAdmin was unable to read your configuration file!<br />This might "
#~ "happen if PHP finds a parse error in it or PHP cannot find the file.<br /"
#~ ">Please call the configuration file directly using the link below and "
#~ "read the PHP error message(s) that you receive. In most cases a quote or "
#~ "a semicolon is missing somewhere.<br />If you receive a blank page, "
#~ "everything is fine."
#~ msgstr ""
#~ "phpMyAdmin yapılandırma dosyanızı okuyamadı!<br />Bu, eğer PHP, içinde "
#~ "ayrıştırma hatası bulursa ya da dosyayı bulamazsa meydana gelebilir.<br /"
#~ ">Lütfen aşağıdaki bağlantıyı kullanarak yapılandırma dosyasını doğrudan "
#~ "çağırın ve aldığınız PHP hata mesaj(larını)ı okuyun. Çoğu durumda "
#~ "herhangi bir yerde tırnak veya noktalı virgül eksiktir.<br />Eğer boş bir "
#~ "sayfa karşınıza çıkıyorsa, her şey yolunda demektir."

#~ msgid "Dropping Event"
#~ msgstr "Olay Kaldırılıyor"

#~ msgid "Dropping Procedure"
#~ msgstr "İşlem Kaldırılıyor"

#~ msgid "Theme / Style"
#~ msgstr "Tema / Stil"

#~ msgid "seconds"
#~ msgstr "saniye"

#~ msgid "Query execution time comparison (in microseconds)"
#~ msgstr "Sorgu işletim süresi karşılaştırması (mikro saniye olarak)"

#~ msgid "GD extension is needed for charts."
#~ msgstr "Çizelgeler için GD uzantısı gerekli."

#~ msgid "JSON encoder is needed for chart tooltips."
#~ msgstr "Çizelge araç ipuçları için JSON kodlayıcısı gerekli."

#~ msgid "The number of free memory blocks in query cache."
#~ msgstr "Sorgu önbelleğindeki boş bellek bloğu sayısıdır."

#~ msgctxt "$strShowStatusReset"
#~ msgid "Reset"
#~ msgstr "Sıfırla"

#~ msgid "Show processes"
#~ msgstr "İşlemleri göster"

#~ msgctxt "for Show status"
#~ msgid "Reset"
#~ msgstr "Sıfırla"

#~ msgid ""
#~ "<b>Server traffic</b>: These tables show the network traffic statistics "
#~ "of this MySQL server since its startup."
#~ msgstr ""
#~ "<b>Sunucu trafiği</b>: Bu tablolar sunucunun başlatıldığı andan itibaren "
#~ "MySQL sunucusunun ağ trafiği istatistiklerini gösterir."

#~ msgid ""
#~ "<b>Query statistics</b>: Since its startup, %s queries have been sent to "
#~ "the server."
#~ msgstr ""
#~ "<b>Sorgu istatistikleri</b>: Başlangıçtan beri sunucuya %s sorgu "
#~ "gönderildi."

#~ msgid "Note: Generating the query chart can take a long time."
#~ msgstr "Not: Sorgu çizelgesi meydana getirmek uzun zaman alabilir."

#~ msgid "Chart generated successfully."
#~ msgstr "Çizelge başarılı olarak oluşturuldu."

#~ msgid ""
#~ "The result of this query can't be used for a chart. See [a@./"
#~ "Documentation.html#faq6_29@Documentation]FAQ 6.29[/a]"
#~ msgstr ""
#~ "Bu sorgunun sonucu çizelge için kullanılamaz. [a@./Documentation."
#~ "html#faq6_29@Documentation]SSS 6.29[/a]'a bakın"

#~ msgid "Title"
#~ msgstr "Başlık"

#~ msgid "Area margins"
#~ msgstr "Alan kenarları"

#~ msgid "Legend margins"
#~ msgstr "Yazıt kenarları"

#~ msgid "Radar"
#~ msgstr "Radar"

#~ msgid "Multi"
#~ msgstr "Çoklu"

#~ msgid "Continuous image"
#~ msgstr "Sürekli imaj"

#~ msgid ""
#~ "For compatibility reasons the chart image is segmented by default, select "
#~ "this to draw the whole chart in one image."
#~ msgstr ""
#~ "Uyumluluk sebeplerinden dolayı çizelge imajı varsayılan olarak bölünür, "
#~ "bütün çizelgeyi bir imajda çizmek için bunu seçin."

#~ msgid ""
#~ "When drawing a radar chart all values are normalized to a range [0..10]."
#~ msgstr ""
#~ "Radar çizelgesi çizildiğinde tüm değerler [0..10] aralığına "
#~ "normalleştirilir."

#~ msgid ""
#~ "Note that not every result table can be put to the chart. See <a href=\"./"
#~ "Documentation.html#faq6_29\" target=\"Documentation\">FAQ 6.29</a>"
#~ msgstr ""
#~ "Unutmayın, her sonuç tablosu çizelgeye koyulamayabilir. <a href=\"./"
#~ "Documentation.html#faq6_29\" target=\"Belge\">SSS 6.29</a>'a bakın"

#~ msgid "Add a New User"
#~ msgstr "Yeni Kullanıcı Ekle"

#~ msgid "Create User"
#~ msgstr "Kullanıcı Oluştur"

#~ msgid "Show table row links on left side"
#~ msgstr "Tablo satır bağlantılarını sol tarafta göster"

#~ msgid "Show table row links on right side"
#~ msgstr "Tablo satır bağlantılarını sağ tarafta göster"

#~ msgid "Background color"
#~ msgstr "Arkaplan rengi"

#~ msgid "Choose..."
#~ msgstr "Seçin..."<|MERGE_RESOLUTION|>--- conflicted
+++ resolved
@@ -3,13 +3,8 @@
 msgstr ""
 "Project-Id-Version: phpMyAdmin 4.0.0-dev\n"
 "Report-Msgid-Bugs-To: phpmyadmin-devel@lists.sourceforge.net\n"
-<<<<<<< HEAD
 "POT-Creation-Date: 2012-04-26 12:37-0400\n"
-"PO-Revision-Date: 2012-04-26 10:27+0200\n"
-=======
-"POT-Creation-Date: 2012-04-26 10:44+0200\n"
 "PO-Revision-Date: 2012-04-26 16:11+0200\n"
->>>>>>> 597593c8
 "Last-Translator: Burak Yavuz <hitowerdigit@hotmail.com>\n"
 "Language-Team: turkish <tr@li.org>\n"
 "MIME-Version: 1.0\n"
@@ -2617,12 +2612,7 @@
 msgid "Theme"
 msgstr "Tema"
 
-<<<<<<< HEAD
 #: libraries/Types.class.php:284
-#, fuzzy
-=======
-#: libraries/Types.class.php:188
->>>>>>> 597593c8
 #| msgid ""
 #| "A very small integer. The signed range is -128 to 127. The unsigned range "
 #| "is 0 to 255."
@@ -2632,12 +2622,7 @@
 "1-bayt'lık bir tamsayı, işaretli aralığı -128'den 127'ye kadardır, işaretsiz "
 "aralığı 0'dan 255'e kadardır"
 
-<<<<<<< HEAD
 #: libraries/Types.class.php:286
-#, fuzzy
-=======
-#: libraries/Types.class.php:190
->>>>>>> 597593c8
 #| msgid ""
 #| "A small integer. The signed range is -32,768 to 32,767. The unsigned "
 #| "range is 0 to 65,535."
@@ -2648,12 +2633,7 @@
 "2-bayt'lık bir tamsayı, işaretli aralığı -32,768'den 32,767'ye kadardır, "
 "işaretsiz aralığı 0'dan 65,535'e kadardır"
 
-<<<<<<< HEAD
 #: libraries/Types.class.php:288
-#, fuzzy
-=======
-#: libraries/Types.class.php:192
->>>>>>> 597593c8
 #| msgid ""
 #| "A medium-sized integer. The signed range is -8,388,608 to 8,388,607. The "
 #| "unsigned range is 0 to 16,777,215."
@@ -2664,12 +2644,7 @@
 "3-bayt'lık bir tamsayı, işaretli aralığı -8,388,608'den 8,388,607'ye "
 "kadardır, işaretsiz aralığı 0'dan 16,777,215'e kadardır"
 
-<<<<<<< HEAD
 #: libraries/Types.class.php:290
-#, fuzzy
-=======
-#: libraries/Types.class.php:194
->>>>>>> 597593c8
 #| msgid ""
 #| "A normal-size integer. The signed range is -2,147,483,648 to "
 #| "2,147,483,647. The unsigned range is 0 to 4,294,967,295."
@@ -2680,12 +2655,7 @@
 "4-bayt'lık bir tamsayı, işaretli aralığı -2,147,483,648'den 2,147,483,647'ye "
 "kadardır, işaretsiz aralığı 0'dan 4,294,967,295'e kadardır"
 
-<<<<<<< HEAD
 #: libraries/Types.class.php:292
-#, fuzzy
-=======
-#: libraries/Types.class.php:196
->>>>>>> 597593c8
 #| msgid ""
 #| "A large integer. The signed range is -9,223,372,036,854,775,808 to "
 #| "9,223,372,036,854,775,807. The unsigned range is 0 to "
@@ -2698,12 +2668,7 @@
 "9,223,372,036,854,775,807'ye kadardır, işaretsiz aralığı 0'dan "
 "18,446,744,073,709,551,615'e kadardır"
 
-<<<<<<< HEAD
 #: libraries/Types.class.php:294 libraries/Types.class.php:707
-#, fuzzy
-=======
-#: libraries/Types.class.php:198 libraries/Types.class.php:291
->>>>>>> 597593c8
 #| msgid ""
 #| "A packed \"exact\" fixed-point number. The maximum number of digits (M) "
 #| "for DECIMAL is 65. The maximum number of supported decimals (D) is 30. If "
@@ -2715,12 +2680,7 @@
 "Sabit noktalı bir sayı (M, D) - rakamların (M) en fazla sayısı 65'tir, "
 "ondalıkların (D) en fazla sayısı 30'dur. (varsayılan 0)"
 
-<<<<<<< HEAD
 #: libraries/Types.class.php:296
-#, fuzzy
-=======
-#: libraries/Types.class.php:200
->>>>>>> 597593c8
 #| msgid ""
 #| "A small (single-precision) floating-point number. Allowable values are -"
 #| "3.402823466E+38 to -1.175494351E-38, 0, and 1.175494351E-38 to "
@@ -2729,19 +2689,11 @@
 "A small floating-point number, allowable values are -3.402823466E+38 to -"
 "1.175494351E-38, 0, and 1.175494351E-38 to 3.402823466E+38"
 msgstr ""
-<<<<<<< HEAD
 "Küçük (tek duyarlıklı) kayan noktalı sayı. İzin verilebilir değerler -"
 "3.402823466E+38'den -1.175494351E-38'e, 0 ve 1.175494351E-38'den 3.402823466E"
 "+38'e."
 
 #: libraries/Types.class.php:298
-#, fuzzy
-=======
-"Küçük kayan noktalı bir sayı, izin verilebilir değerler -3.402823466E+38'den "
-"-1.175494351E-38'e, 0 ve 1.175494351E-38'den 3.402823466E+38'e kadardır"
-
-#: libraries/Types.class.php:202
->>>>>>> 597593c8
 #| msgid ""
 #| "A normal-size (double-precision) floating-point number. Allowable values "
 #| "are -1.7976931348623157E+308 to -2.2250738585072014E-308, 0, and "
