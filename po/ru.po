# Automatically generated <>, 2010.
msgid ""
msgstr ""
"Project-Id-Version: phpMyAdmin 3.5.0-dev\n"
"Report-Msgid-Bugs-To: phpmyadmin-devel@lists.sourceforge.net\n"
<<<<<<< HEAD
"POT-Creation-Date: 2011-09-25 18:34-0400\n"
"PO-Revision-Date: 2011-09-13 20:02+0200\n"
=======
"POT-Creation-Date: 2011-09-19 08:41-0400\n"
"PO-Revision-Date: 2011-09-25 12:00+0200\n"
>>>>>>> 17598074
"Last-Translator: Victor Volkov <hanut@php-myadmin.ru>\n"
"Language-Team: russian <ru@li.org>\n"
"Language: ru\n"
"MIME-Version: 1.0\n"
"Content-Type: text/plain; charset=UTF-8\n"
"Content-Transfer-Encoding: 8bit\n"
"Plural-Forms: nplurals=3; plural=(n%10==1 && n%100!=11 ? 0 : n%10>=2 && n%"
"10<=4 && (n%100<10 || n%100>=20) ? 1 : 2);\n"
"X-Generator: Pootle 2.0.5\n"

#: browse_foreigners.php:35 browse_foreigners.php:53 js/messages.php:320
#: libraries/display_tbl.lib.php:358 server_privileges.php:1673
msgid "Show all"
msgstr "Показать все"

#: browse_foreigners.php:70 libraries/PDF.class.php:42
#: libraries/common.lib.php:2355
#: libraries/schema/Pdf_Relation_Schema.class.php:1142
#: libraries/schema/Pdf_Relation_Schema.class.php:1166
#: libraries/schema/User_Schema.class.php:393
#: libraries/select_lang.lib.php:487
msgid "Page number:"
msgstr "Номер страницы:"

#: browse_foreigners.php:133
msgid ""
"The target browser window could not be updated. Maybe you have closed the "
"parent window, or your browser's security settings are configured to block "
"cross-window updates."
msgstr ""
"Целевое окно браузера не может быть обновлено. Возможно, вы закрыли "
"родительское окно или ваш браузер блокирует межоконные обновления из-за "
"настроек безопасности."

#: browse_foreigners.php:151 libraries/common.lib.php:3036
#: libraries/common.lib.php:3043 libraries/common.lib.php:3247
#: libraries/common.lib.php:3248 libraries/db_links.inc.php:60
#: libraries/tbl_links.inc.php:68
msgid "Search"
msgstr "Поиск"

#: browse_foreigners.php:154 db_operations.php:372 db_operations.php:412
#: db_operations.php:522 db_operations.php:549 db_search.php:336
#: db_structure.php:586 enum_editor.php:63 gis_data_editor.php:133
#: gis_data_editor.php:166 gis_data_editor.php:315 js/messages.php:207
#: libraries/Config.class.php:1326 libraries/Theme_Manager.class.php:309
#: libraries/auth/cookie.auth.lib.php:247 libraries/common.lib.php:1315
#: libraries/common.lib.php:2328 libraries/core.lib.php:508
#: libraries/display_change_password.lib.php:72
#: libraries/display_create_table.lib.php:61
#: libraries/display_export.lib.php:349 libraries/display_import.lib.php:267
#: libraries/display_tbl.lib.php:567 libraries/display_tbl.lib.php:697
#: libraries/replication_gui.lib.php:76 libraries/replication_gui.lib.php:375
#: libraries/rte/rte_events.lib.php:493 libraries/rte/rte_routines.lib.php:963
#: libraries/rte/rte_routines.lib.php:1441
#: libraries/rte/rte_triggers.lib.php:373
#: libraries/schema/User_Schema.class.php:147
#: libraries/schema/User_Schema.class.php:204
#: libraries/schema/User_Schema.class.php:443
#: libraries/schema/User_Schema.class.php:484
#: libraries/select_server.lib.php:93 libraries/sql_query_form.lib.php:348
#: libraries/sql_query_form.lib.php:411 libraries/sql_query_form.lib.php:464
#: libraries/tbl_properties.inc.php:587 libraries/tbl_properties.inc.php:758
#: main.php:107 navigation.php:169 navigation.php:207 pmd_pdf.php:120
#: prefs_manage.php:263 prefs_manage.php:314 server_binlog.php:109
#: server_privileges.php:744 server_privileges.php:1784
#: server_privileges.php:2148 server_privileges.php:2195
#: server_privileges.php:2238 server_replication.php:233
#: server_replication.php:316 server_replication.php:347
#: server_synchronize.php:1302 tbl_change.php:340 tbl_change.php:1066
#: tbl_change.php:1103 tbl_indexes.php:268 tbl_operations.php:284
#: tbl_operations.php:321 tbl_operations.php:523 tbl_operations.php:585
#: tbl_operations.php:767 tbl_select.php:235 tbl_structure.php:671
#: tbl_structure.php:708 tbl_tracking.php:416 tbl_tracking.php:554
#: tbl_zoom_select.php:313 view_create.php:181 view_operations.php:99
msgid "Go"
msgstr "OK"

#: browse_foreigners.php:169 browse_foreigners.php:173
#: libraries/Index.class.php:432 tbl_tracking.php:304
msgid "Keyname"
msgstr "Имя индекса"

#: browse_foreigners.php:170 browse_foreigners.php:172
#: server_collations.php:54 server_collations.php:66 server_engines.php:56
#: server_plugins.php:147 server_status.php:1466
msgid "Description"
msgstr "Описание"

#: browse_foreigners.php:249 browse_foreigners.php:258
#: browse_foreigners.php:270 browse_foreigners.php:278
msgid "Use this value"
msgstr "Использовать это значение"

#: bs_disp_as_mime_type.php:29 bs_play_media.php:35
#: libraries/blobstreaming.lib.php:385
msgid "No blob streaming server configured!"
msgstr "Сервер для работы с потоковыми данными не настроен!"

#: bs_disp_as_mime_type.php:35
msgid "Failed to fetch headers"
msgstr "Ошибка при считывании заголовков"

#: bs_disp_as_mime_type.php:41
msgid "Failed to open remote URL"
msgstr "Не удалось открыть удаленный URL"

#: changelog.php:32 license.php:28
#, php-format
msgid ""
"The %s file is not available on this system, please visit www.phpmyadmin.net "
"for more information."
msgstr ""
"Файл %s не найден. Вся дополнительная информация находится на сайте www."
"phpmyadmin.net."

#: db_create.php:60
#, php-format
msgid "Database %1$s has been created."
msgstr "База данных %1$s была создана."

#: db_datadict.php:49 db_operations.php:364
msgid "Database comment: "
msgstr "Комментарий к базе данных:"

#: db_datadict.php:153 libraries/schema/Pdf_Relation_Schema.class.php:1279
#: libraries/tbl_properties.inc.php:695 tbl_operations.php:366
#: tbl_printview.php:124
msgid "Table comments"
msgstr "Комментарий к таблице"

#: db_datadict.php:162 db_qbe.php:196 libraries/Index.class.php:436
#: libraries/export/htmlword.php:249 libraries/export/latex.php:359
#: libraries/export/odt.php:286 libraries/export/texytext.php:228
#: libraries/schema/Pdf_Relation_Schema.class.php:1305
#: libraries/schema/Pdf_Relation_Schema.class.php:1326
#: libraries/tbl_properties.inc.php:281 libraries/tbl_select.lib.php:83
#: tbl_change.php:318 tbl_chart.php:89 tbl_indexes.php:196
#: tbl_printview.php:136 tbl_relation.php:399 tbl_tracking.php:257
#: tbl_tracking.php:308 tbl_zoom_select.php:434
msgid "Column"
msgstr "Поле"

#: db_datadict.php:163 db_printview.php:103 libraries/Index.class.php:433
#: libraries/db_structure.lib.php:46 libraries/export/htmlword.php:250
#: libraries/export/latex.php:359 libraries/export/odt.php:289
#: libraries/export/texytext.php:229 libraries/rte/rte_list.lib.php:53
#: libraries/rte/rte_list.lib.php:69 libraries/rte/rte_routines.lib.php:829
#: libraries/rte/rte_routines.lib.php:854
#: libraries/rte/rte_routines.lib.php:1359
#: libraries/schema/Pdf_Relation_Schema.class.php:1306
#: libraries/schema/Pdf_Relation_Schema.class.php:1327
#: libraries/tbl_properties.inc.php:107 libraries/tbl_select.lib.php:84
#: server_privileges.php:2251 tbl_change.php:297 tbl_change.php:324
#: tbl_printview.php:137 tbl_printview.php:277 tbl_structure.php:202
#: tbl_structure.php:765 tbl_tracking.php:258 tbl_tracking.php:305
msgid "Type"
msgstr "Тип"

#: db_datadict.php:165 libraries/Index.class.php:439
#: libraries/export/htmlword.php:251 libraries/export/latex.php:359
#: libraries/export/odt.php:292 libraries/export/texytext.php:230
#: libraries/schema/Pdf_Relation_Schema.class.php:1308
#: libraries/schema/Pdf_Relation_Schema.class.php:1329
#: libraries/tbl_properties.inc.php:116 tbl_change.php:333
#: tbl_printview.php:139 tbl_structure.php:205 tbl_tracking.php:260
#: tbl_tracking.php:311 tbl_zoom_select.php:435
msgid "Null"
msgstr "Null"

#: db_datadict.php:166 db_structure.php:509 libraries/export/htmlword.php:252
#: libraries/export/latex.php:359 libraries/export/odt.php:295
#: libraries/export/texytext.php:231
#: libraries/schema/Pdf_Relation_Schema.class.php:1309
#: libraries/schema/Pdf_Relation_Schema.class.php:1330
#: libraries/tbl_properties.inc.php:113 tbl_printview.php:140
#: tbl_structure.php:206 tbl_tracking.php:261
msgid "Default"
msgstr "По умолчанию"

#: db_datadict.php:170 libraries/export/htmlword.php:254
#: libraries/export/latex.php:361 libraries/export/odt.php:299
#: libraries/export/texytext.php:233
#: libraries/schema/Pdf_Relation_Schema.class.php:1311
#: libraries/schema/Pdf_Relation_Schema.class.php:1332 tbl_printview.php:144
msgid "Links to"
msgstr "Связи"

#: db_datadict.php:172 db_printview.php:109
#: libraries/config/messages.inc.php:94 libraries/config/messages.inc.php:109
#: libraries/config/messages.inc.php:131 libraries/export/htmlword.php:257
#: libraries/export/latex.php:364 libraries/export/odt.php:304
#: libraries/export/texytext.php:236
#: libraries/schema/Pdf_Relation_Schema.class.php:1322
#: libraries/schema/Pdf_Relation_Schema.class.php:1333
#: libraries/tbl_properties.inc.php:136 tbl_printview.php:146
msgid "Comments"
msgstr "Комментарии"

#: db_datadict.php:233 js/messages.php:227 libraries/Index.class.php:349
#: libraries/Index.class.php:376 libraries/Index.class.php:674
#: libraries/config.values.php:45 libraries/config.values.php:51
#: libraries/config/FormDisplay.tpl.php:198 libraries/export/htmlword.php:299
#: libraries/export/latex.php:407 libraries/export/odt.php:343
#: libraries/export/texytext.php:278 libraries/mult_submits.inc.php:287
#: libraries/schema/Pdf_Relation_Schema.class.php:1357
#: libraries/user_preferences.lib.php:284 prefs_manage.php:128
#: server_privileges.php:1473 server_privileges.php:1483
#: server_privileges.php:1728 server_privileges.php:1739
#: server_privileges.php:2060 server_privileges.php:2065
#: server_privileges.php:2367 sql.php:280 sql.php:341 tbl_printview.php:194
#: tbl_structure.php:349 tbl_tracking.php:321 tbl_tracking.php:326
msgid "No"
msgstr "Нет"

#: db_datadict.php:233 js/messages.php:226 libraries/Index.class.php:350
#: libraries/Index.class.php:375 libraries/Index.class.php:674
#: libraries/config.values.php:45 libraries/config.values.php:51
#: libraries/config/FormDisplay.tpl.php:198 libraries/export/htmlword.php:299
#: libraries/export/latex.php:407 libraries/export/odt.php:343
#: libraries/export/texytext.php:278 libraries/mult_submits.inc.php:46
#: libraries/mult_submits.inc.php:78 libraries/mult_submits.inc.php:87
#: libraries/mult_submits.inc.php:92 libraries/mult_submits.inc.php:97
#: libraries/mult_submits.inc.php:102 libraries/mult_submits.inc.php:262
#: libraries/mult_submits.inc.php:276 libraries/mult_submits.inc.php:286
#: libraries/mult_submits.inc.php:299
#: libraries/schema/Pdf_Relation_Schema.class.php:1357
#: libraries/user_preferences.lib.php:284 prefs_manage.php:127
#: server_databases.php:81 server_privileges.php:1471
#: server_privileges.php:1481 server_privileges.php:1725
#: server_privileges.php:1739 server_privileges.php:2060
#: server_privileges.php:2063 server_privileges.php:2367 sql.php:340
#: tbl_printview.php:194 tbl_structure.php:41 tbl_structure.php:349
#: tbl_tracking.php:319 tbl_tracking.php:324
msgid "Yes"
msgstr "Да"

#: db_datadict.php:287 db_printview.php:263 tbl_printview.php:462
msgid "Print"
msgstr "Печать"

#: db_export.php:26
msgid "View dump (schema) of database"
msgstr "Отобразить дамп (схему) базы данных"

#: db_export.php:30 db_printview.php:94 db_qbe.php:101 db_tracking.php:48
#: export.php:354 navigation.php:296
msgid "No tables found in database."
msgstr "Таблиц в базе данных не обнаружено."

#: db_export.php:40 db_search.php:318 server_export.php:26
msgid "Select All"
msgstr "Выделить все"

#: db_export.php:42 db_search.php:321 server_export.php:28
msgid "Unselect All"
msgstr "Снять выделение"

#: db_operations.php:41 tbl_create.php:22
msgid "The database name is empty!"
msgstr "Не указано имя базы данных!"

#: db_operations.php:274
#, php-format
msgid "Database %s has been renamed to %s"
msgstr "База данных %s переименована в %s"

#: db_operations.php:278
#, php-format
msgid "Database %s has been copied to %s"
msgstr "База данных %s была скопирована в %s"

#: db_operations.php:406
msgid "Rename database to"
msgstr "Переименовать базу данных в"

#: db_operations.php:432
msgid "Remove database"
msgstr "Удалить базу данных"

#: db_operations.php:444
#, php-format
msgid "Database %s has been dropped."
msgstr "База данных %s была удалена."

#: db_operations.php:449
msgid "Drop the database (DROP)"
msgstr "Удалить базу данных (DROP)"

#: db_operations.php:478
msgid "Copy database to"
msgstr "Скопировать базу данных в"

#: db_operations.php:485 tbl_operations.php:552 tbl_tracking.php:409
msgid "Structure only"
msgstr "Только структура"

#: db_operations.php:486 tbl_operations.php:553 tbl_tracking.php:411
msgid "Structure and data"
msgstr "Структура и данные"

#: db_operations.php:487 tbl_operations.php:554 tbl_tracking.php:410
msgid "Data only"
msgstr "Только данные"

#: db_operations.php:495
msgid "CREATE DATABASE before copying"
msgstr "Перед копированием создать базу данных (CREATE DATABASE)"

#: db_operations.php:498 libraries/config/messages.inc.php:126
#: libraries/config/messages.inc.php:127 libraries/config/messages.inc.php:129
#: libraries/config/messages.inc.php:135 tbl_operations.php:560
#, php-format
msgid "Add %s"
msgstr "Добавить %s"

#: db_operations.php:502 libraries/config/messages.inc.php:119
#: tbl_operations.php:318 tbl_operations.php:562
msgid "Add AUTO_INCREMENT value"
msgstr "Добавить AUTO_INCREMENT"

#: db_operations.php:506 tbl_operations.php:569
msgid "Add constraints"
msgstr "Добавить ограничения"

#: db_operations.php:519
msgid "Switch to copied database"
msgstr "Переключиться на скопированную базу данных"

#: db_operations.php:542 libraries/Index.class.php:438
#: libraries/build_html_for_db.lib.php:20 libraries/db_structure.lib.php:48
#: libraries/mysql_charsets.lib.php:113 libraries/tbl_properties.inc.php:114
#: libraries/tbl_properties.inc.php:701 libraries/tbl_select.lib.php:85
#: server_collations.php:53 server_collations.php:65 tbl_operations.php:382
#: tbl_structure.php:203 tbl_structure.php:870 tbl_tracking.php:259
#: tbl_tracking.php:310
msgid "Collation"
msgstr "Сравнение"

#: db_operations.php:555
#, php-format
msgid ""
"The phpMyAdmin configuration storage has been deactivated. To find out why "
"click %shere%s."
msgstr ""
"Некоторые из расширенных возможностей phpMyAdmin недоступны. Для определения "
"причины нажмите %sздесь%s."

#: db_operations.php:589
msgid "Edit or export relational schema"
msgstr "Редакция или экспорт схемы связей"

#: db_printview.php:101 db_tracking.php:85 db_tracking.php:186
#: libraries/config/messages.inc.php:504 libraries/db_structure.lib.php:32
#: libraries/export/pdf.php:95 libraries/export/xml.php:359
#: libraries/header.inc.php:158 libraries/rte/rte_list.lib.php:59
#: libraries/rte/rte_triggers.lib.php:310
#: libraries/schema/User_Schema.class.php:271 server_privileges.php:1835
#: server_privileges.php:1893 server_privileges.php:2162
#: server_synchronize.php:436 server_synchronize.php:908 tbl_tracking.php:634
msgid "Table"
msgstr "Таблица"

#: db_printview.php:102 libraries/build_html_for_db.lib.php:31
#: libraries/db_structure.lib.php:42 libraries/header_printview.inc.php:62
#: libraries/import.lib.php:151 navigation.php:591 navigation.php:613
#: tbl_printview.php:358 tbl_structure.php:363 tbl_structure.php:469
#: tbl_structure.php:880
msgid "Rows"
msgstr "Строки"

#: db_printview.php:106 libraries/db_structure.lib.php:53 tbl_indexes.php:197
msgid "Size"
msgstr "Размер"

#: db_printview.php:159 db_structure.php:461 libraries/export/sql.php:790
msgid "in use"
msgstr "используется"

#: db_printview.php:184 libraries/db_info.inc.php:70
#: libraries/export/sql.php:742
#: libraries/schema/Pdf_Relation_Schema.class.php:1284 tbl_printview.php:398
#: tbl_structure.php:912
msgid "Creation"
msgstr "Создание"

#: db_printview.php:193 libraries/db_info.inc.php:75
#: libraries/export/sql.php:747
#: libraries/schema/Pdf_Relation_Schema.class.php:1289 tbl_printview.php:408
#: tbl_structure.php:920
msgid "Last update"
msgstr "Последнее обновление"

#: db_printview.php:202 libraries/db_info.inc.php:80
#: libraries/export/sql.php:752
#: libraries/schema/Pdf_Relation_Schema.class.php:1294 tbl_printview.php:418
#: tbl_structure.php:928
msgid "Last check"
msgstr "Последняя проверка"

#: db_printview.php:219 db_structure.php:485
#, php-format
msgid "%s table"
msgid_plural "%s tables"
msgstr[0] "%s таблица"
msgstr[1] "%s таблицы"
msgstr[2] "%s таблиц"

#: db_qbe.php:41
msgid "You have to choose at least one column to display"
msgstr ""
"Для выполнения запроса, должен быть выбран отображаемый столбец/столбцы"

#: db_qbe.php:186
#, php-format
msgid "Switch to %svisual builder%s"
msgstr "Переключиться на %sвизуальный составитель запросов%s"

#: db_qbe.php:222 libraries/db_structure.lib.php:90
#: libraries/display_tbl.lib.php:993
msgid "Sort"
msgstr "Отсортировать"

#: db_qbe.php:231 db_qbe.php:265 libraries/db_structure.lib.php:97
#: libraries/display_tbl.lib.php:558 libraries/display_tbl.lib.php:953
#: server_databases.php:162 server_databases.php:179 tbl_operations.php:279
#: tbl_select.php:222
msgid "Ascending"
msgstr "По возрастанию"

#: db_qbe.php:232 db_qbe.php:273 libraries/db_structure.lib.php:105
#: libraries/display_tbl.lib.php:563 libraries/display_tbl.lib.php:950
#: server_databases.php:162 server_databases.php:179 tbl_operations.php:280
#: tbl_select.php:223
msgid "Descending"
msgstr "По убыванию"

#: db_qbe.php:286 db_tracking.php:91 libraries/display_tbl.lib.php:426
#: tbl_change.php:287 tbl_tracking.php:639
msgid "Show"
msgstr "Показать"

#: db_qbe.php:322
msgid "Criteria"
msgstr "Критерий"

#: db_qbe.php:375 db_qbe.php:457 db_qbe.php:549 db_qbe.php:580
msgid "Ins"
msgstr "Вставить"

#: db_qbe.php:379 db_qbe.php:461 db_qbe.php:546 db_qbe.php:577
msgid "And"
msgstr "И"

#: db_qbe.php:388 db_qbe.php:469 db_qbe.php:551 db_qbe.php:582
msgid "Del"
msgstr "Удалить"

#: db_qbe.php:392 db_qbe.php:473 db_qbe.php:544 db_qbe.php:575
#: server_privileges.php:398 tbl_change.php:908 tbl_indexes.php:264
#: tbl_select.php:196
msgid "Or"
msgstr "Или"

#: db_qbe.php:529
msgid "Modify"
msgstr "Изменить"

#: db_qbe.php:606
msgid "Add/Delete criteria rows"
msgstr "Добавить/удалить строки критериея"

#: db_qbe.php:618
msgid "Add/Delete columns"
msgstr "Добавить/удалить столбцы"

#: db_qbe.php:631 db_qbe.php:656
msgid "Update Query"
msgstr "Дополнить запрос"

#: db_qbe.php:639
msgid "Use Tables"
msgstr "Использовать таблицы"

#: db_qbe.php:662
#, php-format
msgid "SQL query on database <b>%s</b>:"
msgstr "SQL-запрос к базе данных <b>%s</b>:"

#: db_qbe.php:955 libraries/common.lib.php:1163
msgid "Submit Query"
msgstr "Выполнить запрос"

#: db_search.php:30 libraries/auth/config.auth.lib.php:77
#: libraries/auth/config.auth.lib.php:96
#: libraries/auth/cookie.auth.lib.php:568 libraries/auth/http.auth.lib.php:51
#: libraries/auth/signon.auth.lib.php:237
msgid "Access denied"
msgstr "В доступе отказано"

#: db_search.php:42 db_search.php:285
msgid "at least one of the words"
msgstr "любое из слов"

#: db_search.php:43 db_search.php:286
msgid "all words"
msgstr "все слова"

#: db_search.php:44 db_search.php:287
msgid "the exact phrase"
msgstr "точное соответствие"

#: db_search.php:45 db_search.php:288
msgid "as regular expression"
msgstr "регулярное выражение"

#: db_search.php:208
#, php-format
msgid "Search results for \"<i>%s</i>\" %s:"
msgstr "Результаты поиска по \"<i>%s</i>\" %s:"

#: db_search.php:226
#, php-format
msgid "%s match inside table <i>%s</i>"
msgid_plural "%s matches inside table <i>%s</i>"
msgstr[0] "%s соответствие в таблице <i>%s</i>"
msgstr[1] "%s соответствия в таблице <i>%s</i>"
msgstr[2] "%s соответствий в таблице <i>%s</i>"

#: db_search.php:233 libraries/common.lib.php:3038
#: libraries/common.lib.php:3245 libraries/common.lib.php:3246
#: libraries/tbl_links.inc.php:55 tbl_structure.php:569
msgid "Browse"
msgstr "Обзор"

#: db_search.php:238
#, php-format
msgid "Delete the matches for the %s table?"
msgstr "Удалить соответствия для таблицы %s?"

#: db_search.php:238 libraries/display_tbl.lib.php:1414
#: libraries/display_tbl.lib.php:2448
#: libraries/schema/User_Schema.class.php:197
#: libraries/schema/User_Schema.class.php:272
#: libraries/schema/User_Schema.class.php:307
#: libraries/schema/User_Schema.class.php:337
#: libraries/sql_query_form.lib.php:404 pmd_general.php:417
#: setup/frames/index.inc.php:139 setup/frames/index.inc.php:230
#: tbl_tracking.php:426 tbl_tracking.php:447 tbl_tracking.php:504
msgid "Delete"
msgstr "Удалить"

#: db_search.php:251
#, php-format
msgid "<b>Total:</b> <i>%s</i> match"
msgid_plural "<b>Total:</b> <i>%s</i> matches"
msgstr[0] "<b>Итого:</b> <i>%s</i> соответствие"
msgstr[1] "<b>Итого:</b> <i>%s</i> соответствия"
msgstr[2] "<b>Итого:</b> <i>%s</i> соответствий"

#: db_search.php:273
msgid "Search in database"
msgstr "Поиск в базе данных"

#: db_search.php:276
msgid "Words or values to search for (wildcard: \"%\"):"
msgstr "Слова или значения для поиска (групповой символ: \"%\"):"

#: db_search.php:281
msgid "Find:"
msgstr "Искать:"

#: db_search.php:285 db_search.php:286
msgid "Words are separated by a space character (\" \")."
msgstr "Слова разделяются пробелом (\" \")."

#: db_search.php:299
msgid "Inside tables:"
msgstr "В таблицах:"

#: db_search.php:329
msgid "Inside column:"
msgstr "В поле:"

#: db_structure.php:67
msgid "No tables found in database"
msgstr "Таблиц в базе данных не найдено"

#: db_structure.php:292 tbl_operations.php:692
#, php-format
msgid "Table %s has been emptied"
msgstr "Таблица %s была очищена"

#: db_structure.php:301 tbl_operations.php:709
#, php-format
msgid "View %s has been dropped"
msgstr "Представление %s было удалено"

#: db_structure.php:301 tbl_operations.php:709
#, php-format
msgid "Table %s has been dropped"
msgstr "Таблица %s была удалена"

#: db_structure.php:311 tbl_create.php:269
msgid "Tracking is active."
msgstr "Слежение включено."

#: db_structure.php:315 tbl_create.php:271
msgid "Tracking is not active."
msgstr "Слежение выключено."

#: db_structure.php:422 libraries/display_tbl.lib.php:2331
#, php-format
msgid ""
"This view has at least this number of rows. Please refer to %sdocumentation%"
"s."
msgstr ""
"Данное представление имеет, по меньшей мере, указанное количество строк. "
"Пожалуйста, обратитесь к %sдокументации%s."

#: db_structure.php:438 db_structure.php:452 libraries/header.inc.php:158
#: libraries/tbl_info.inc.php:60 tbl_structure.php:209
msgid "View"
msgstr "Представление"

#: db_structure.php:492 libraries/db_structure.lib.php:35
#: libraries/server_links.inc.php:90 server_replication.php:31
#: server_replication.php:162 server_status.php:588
msgid "Replication"
msgstr "Репликация"

#: db_structure.php:496
msgid "Sum"
msgstr "Всего"

#: db_structure.php:503 libraries/StorageEngine.class.php:331
#, php-format
msgid "%s is the default storage engine on this MySQL server."
msgstr "%s - тип таблиц данного MySQL сервера устанавливаемый по умолчанию."

#: db_structure.php:532 db_structure.php:549 db_structure.php:550
#: libraries/display_tbl.lib.php:2473 libraries/display_tbl.lib.php:2478
#: libraries/mult_submits.inc.php:15 server_databases.php:264
#: server_databases.php:269 server_privileges.php:1756 tbl_structure.php:557
#: tbl_structure.php:566
msgid "With selected:"
msgstr "С отмеченными:"

#: db_structure.php:535 libraries/display_tbl.lib.php:2468
#: server_databases.php:266 server_privileges.php:682
#: server_privileges.php:1759 tbl_structure.php:560
msgid "Check All"
msgstr "Отметить все"

#: db_structure.php:539 libraries/display_tbl.lib.php:2469
#: libraries/replication_gui.lib.php:35 server_databases.php:268
#: server_privileges.php:685 server_privileges.php:1763 tbl_structure.php:564
msgid "Uncheck All"
msgstr "Снять выделение"

#: db_structure.php:544
msgid "Check tables having overhead"
msgstr "Отметить требующие оптимизации"

#: db_structure.php:552 libraries/common.lib.php:3258
#: libraries/common.lib.php:3259 libraries/config/messages.inc.php:164
#: libraries/db_links.inc.php:56 libraries/display_tbl.lib.php:2491
#: libraries/display_tbl.lib.php:2632 libraries/server_links.inc.php:65
#: libraries/tbl_links.inc.php:80 prefs_manage.php:286
#: server_privileges.php:1447 server_status.php:1589
#: setup/frames/menu.inc.php:21
msgid "Export"
msgstr "Экспорт"

#: db_structure.php:554 db_structure.php:610
#: libraries/display_tbl.lib.php:2581 tbl_structure.php:612
msgid "Print view"
msgstr "Версия для печати"

#: db_structure.php:558 libraries/common.lib.php:3254
#: libraries/common.lib.php:3255
msgid "Empty"
msgstr "Очистить"

#: db_structure.php:560 db_tracking.php:104 libraries/Index.class.php:482
#: libraries/common.lib.php:3252 libraries/common.lib.php:3253
#: server_databases.php:270 tbl_structure.php:150 tbl_structure.php:151
#: tbl_structure.php:573
msgid "Drop"
msgstr "Удалить"

#: db_structure.php:562 tbl_operations.php:608
msgid "Check table"
msgstr "Проверить таблицу"

#: db_structure.php:565 tbl_operations.php:657 tbl_structure.php:814
msgid "Optimize table"
msgstr "Оптимизировать таблицу"

#: db_structure.php:567 tbl_operations.php:644
msgid "Repair table"
msgstr "Восстановить таблицу"

#: db_structure.php:570 tbl_operations.php:631
msgid "Analyze table"
msgstr "Анализ таблицы"

#: db_structure.php:572
msgid "Add prefix to table"
msgstr "Добавить префикс таблицы"

#: db_structure.php:574 libraries/mult_submits.inc.php:251
msgid "Replace table prefix"
msgstr "Заменить префикс таблицы"

#: db_structure.php:576 libraries/mult_submits.inc.php:251
msgid "Copy table with prefix"
msgstr "Копировать таблицу с префиксом"

#: db_structure.php:613 libraries/schema/User_Schema.class.php:420
msgid "Data Dictionary"
msgstr "Словарь данных"

#: db_tracking.php:79
msgid "Tracked tables"
msgstr "Отслеживаемые таблицы"

#: db_tracking.php:84 libraries/config/messages.inc.php:498
#: libraries/export/htmlword.php:78 libraries/export/latex.php:151
#: libraries/export/odt.php:109 libraries/export/pdf.php:95
#: libraries/export/sql.php:602 libraries/export/texytext.php:66
#: libraries/export/xml.php:292 libraries/header.inc.php:146
#: libraries/header_printview.inc.php:57 server_databases.php:161
#: server_privileges.php:1830 server_privileges.php:1893
#: server_privileges.php:2156 server_status.php:1228
#: server_synchronize.php:1269 server_synchronize.php:1273
#: tbl_tracking.php:633
msgid "Database"
msgstr "База данных"

#: db_tracking.php:86
msgid "Last version"
msgstr "Последняя версия"

#: db_tracking.php:87 tbl_tracking.php:636
msgid "Created"
msgstr "Создан"

#: db_tracking.php:88 tbl_tracking.php:637
msgid "Updated"
msgstr "Обновлён"

#: db_tracking.php:89 libraries/rte/rte_events.lib.php:380
#: libraries/rte/rte_list.lib.php:67 libraries/server_links.inc.php:51
#: server_status.php:1231 sql.php:872 tbl_tracking.php:638
msgid "Status"
msgstr "Состояние"

#: db_tracking.php:90 libraries/Index.class.php:430
#: libraries/db_structure.lib.php:39 libraries/rte/rte_list.lib.php:52
#: libraries/rte/rte_list.lib.php:61 libraries/rte/rte_list.lib.php:68
#: server_databases.php:195 server_privileges.php:1702
#: server_privileges.php:1897 server_privileges.php:2254 tbl_structure.php:211
msgid "Action"
msgstr "Действие"

#: db_tracking.php:101 js/messages.php:36
msgid "Delete tracking data for this table"
msgstr "Удалить данные слежения за таблицей"

#: db_tracking.php:119 tbl_tracking.php:590 tbl_tracking.php:648
msgid "active"
msgstr "включено"

#: db_tracking.php:121 tbl_tracking.php:592 tbl_tracking.php:650
msgid "not active"
msgstr "выключено"

#: db_tracking.php:134
msgid "Versions"
msgstr "Версии"

#: db_tracking.php:135 tbl_tracking.php:400 tbl_tracking.php:668
msgid "Tracking report"
msgstr "Отчёт слежения"

#: db_tracking.php:136 tbl_tracking.php:235 tbl_tracking.php:670
msgid "Structure snapshot"
msgstr "Обзор структуры"

#: db_tracking.php:181
msgid "Untracked tables"
msgstr "Неотслеживаемые таблицы"

#: db_tracking.php:199 tbl_structure.php:638
msgid "Track table"
msgstr "Отслеживать таблицу"

#: db_tracking.php:225
msgid "Database Log"
msgstr "Журнал базы данных"

#: enum_editor.php:21 libraries/tbl_properties.inc.php:754
#, php-format
msgid "Values for the column \"%s\""
msgstr "Значения для поля \"%s\""

#: enum_editor.php:22 libraries/tbl_properties.inc.php:755
msgid "Enter each value in a separate field."
msgstr "Добавьте каждое значение в отдельное поле."

#: enum_editor.php:57
msgid "+ Restart insertion and add a new value"
msgstr "Обновить вставку и добавить новое значение"

#: enum_editor.php:67 gis_data_editor.php:317
msgid "Output"
msgstr "Вывод"

#: enum_editor.php:68
msgid "Copy and paste the joined values into the \"Length/Values\" field"
msgstr "Скопируйте и вставьте объединенные значения в поле \"Длина/значения\""

#: export.php:29
msgid "Bad type!"
msgstr "Ошибочный тип!"

#: export.php:77
msgid "Selected export type has to be saved in file!"
msgstr "Выбранный тип экспорта возможен только в файл!"

#: export.php:106
msgid "Bad parameters!"
msgstr "Ошибочные параметры!"

#: export.php:166 export.php:191 export.php:652
#, php-format
msgid "Insufficient space to save the file %s."
msgstr "Для сохранения файла %s недостаточно дискового пространства."

#: export.php:307
#, php-format
msgid ""
"File %s already exists on server, change filename or check overwrite option."
msgstr ""
"Файл %s уже существует на сервере, измените имя или включите параметр "
"перезаписи."

#: export.php:311 export.php:315
#, php-format
msgid "The web server does not have permission to save the file %s."
msgstr "Не достаточно прав для сохранения файла %s на веб-сервере."

#: export.php:654
#, php-format
msgid "Dump has been saved to file %s."
msgstr "Дамп был сохранен в файл %s."

#: file_echo.php:21
msgid "Invalid export type"
msgstr "Ошибочный тип экспорта"

#: gis_data_editor.php:84
#, php-format
msgid "Value for the column \"%s\""
msgstr "Значение для поля \"%s\""

#: gis_data_editor.php:113 tbl_gis_visualization.php:172
msgid "Use OpenStreetMaps as Base Layer"
msgstr "Используйте в качестве основного слоя OpenStreetMaps"

#: gis_data_editor.php:134
msgid "SRID"
msgstr "SRID"

#: gis_data_editor.php:151 js/messages.php:293
#: libraries/display_tbl.lib.php:685
msgid "Geometry"
msgstr "Геометрия"

#: gis_data_editor.php:172 js/messages.php:289
msgid "Point"
msgstr "Точка"

#: gis_data_editor.php:173 gis_data_editor.php:197 gis_data_editor.php:245
#: gis_data_editor.php:297 js/messages.php:287
msgid "X"
msgstr "X"

#: gis_data_editor.php:175 gis_data_editor.php:199 gis_data_editor.php:247
#: gis_data_editor.php:299 js/messages.php:288
msgid "Y"
msgstr "Y"

#: gis_data_editor.php:195 gis_data_editor.php:243 gis_data_editor.php:295
#: js/messages.php:290
#, php-format
msgid "Point %d"
msgstr "Точка %d"

#: gis_data_editor.php:204 gis_data_editor.php:250 gis_data_editor.php:302
#: js/messages.php:296
msgid "Add a point"
msgstr "Добавить точку"

#: gis_data_editor.php:220 js/messages.php:291
msgid "Linestring"
msgstr "Линия"

#: gis_data_editor.php:223 gis_data_editor.php:279 js/messages.php:295
msgid "Outer Ring"
msgstr "Внешний контур"

#: gis_data_editor.php:225 gis_data_editor.php:281 js/messages.php:294
msgid "Inner Ring"
msgstr "Внутренний контур"

#: gis_data_editor.php:252
msgid "Add a linestring"
msgstr "Добавить линию"

#: gis_data_editor.php:252 gis_data_editor.php:304 js/messages.php:297
msgid "Add an inner ring"
msgstr "Добавить внутренний контур"

#: gis_data_editor.php:266 js/messages.php:292
msgid "Polygon"
msgstr "Многоугольник"

#: gis_data_editor.php:306 js/messages.php:298
msgid "Add a polygon"
msgstr "Добавить многоугольник"

#: gis_data_editor.php:310
msgid "Add geometry"
msgstr "Добавить геометрии"

#: gis_data_editor.php:318
msgid ""
"Chose \"GeomFromText\" from the \"Function\" column and paste the below "
"string into the \"Value\" field"
msgstr ""
"Из поля функции выберите \"GeomFromText\" и вставьте строку ниже, как "
"значение"

#: import.php:57
#, php-format
msgid ""
"You probably tried to upload too large file. Please refer to %sdocumentation%"
"s for ways to workaround this limit."
msgstr ""
"Вероятно, размер загружаемого файла слишком велик. Способы обхода данного "
"ограничения описаны в %sдокументации%s."

#: import.php:170 import.php:419
msgid "Showing bookmark"
msgstr "Отображение закладки"

#: import.php:180 import.php:415
msgid "The bookmark has been deleted."
msgstr "Закладка удалена."

#: import.php:291 import.php:344 libraries/File.class.php:457
#: libraries/File.class.php:540
msgid "File could not be read"
msgstr "Ошибка при чтении файла"

#: import.php:299 import.php:308 import.php:327 import.php:336
#: libraries/File.class.php:610 libraries/File.class.php:618
#: libraries/File.class.php:634 libraries/File.class.php:642
#, php-format
msgid ""
"You attempted to load file with unsupported compression (%s). Either support "
"for it is not implemented or disabled by your configuration."
msgstr ""
"Загружаемый файл сжат методом (%s), который не поддерживается, и поэтому не "
"может быть импортирован. Поддержка данного метода еще не реализована, либо "
"отключена при конфигурировании."

#: import.php:349
msgid ""
"No data was received to import. Either no file name was submitted, or the "
"file size exceeded the maximum size permitted by your PHP configuration. See "
"[a@./Documentation.html#faq1_16@Documentation]FAQ 1.16[/a]."
msgstr ""
"Операция импорта невозможна. Причины: не выбран импортируемый файл; размер "
"импортируемого файла превышает максимально допустимый, заданный в настройках "
"PHP. Смотрите [a@./Documentation.html#faq1_16@Documentation]FAQ 1.16[/a]."

#: import.php:366
msgid ""
"Cannot convert file's character set without character set conversion library"
msgstr "Без необходимой библиотеки невозможна конвертация кодировки файла"

#: import.php:390 libraries/display_import.lib.php:23
msgid "Could not load import plugins, please check your installation!"
msgstr ""
"Отсутствуют модули импорта! Проверьте содержимое установленной копии "
"phpMyAdmin."

#: import.php:421 sql.php:907
#, php-format
msgid "Bookmark %s created"
msgstr "Закладка &quot;%s&quot; создана"

#: import.php:427 import.php:433
#, php-format
msgid "Import has been successfully finished, %d queries executed."
msgstr "Импорт успешно завершен, запросов выполнено: %d."

#: import.php:442
msgid ""
"Script timeout passed, if you want to finish import, please resubmit same "
"file and import will resume."
msgstr ""
"Достигнут временной лимит. Если вы хотите завершить импорт, перезапустите "
"его выбрав тот же файл, и процесс продолжится с того места на котором "
"остановился."

#: import.php:444
msgid ""
"However on last run no data has been parsed, this usually means phpMyAdmin "
"won't be able to finish this import unless you increase php time limits."
msgstr ""
"Несмотря на последний запуск, данные не были обработаны. Как правило это "
"означает, что phpMyAdmin не сможет завершить процесс импорта до тех пор, "
"пока не будет увеличено ограничение времени выполнения php-сценариев."

#: import.php:472 libraries/Message.class.php:175
#: libraries/display_tbl.lib.php:2368 libraries/rte/rte_routines.lib.php:1197
#: libraries/sql_query_form.lib.php:113 tbl_operations.php:229
#: tbl_relation.php:289 tbl_row_action.php:126 view_operations.php:60
msgid "Your SQL query has been executed successfully"
msgstr "SQL-запрос был успешно выполнен"

#: import_status.php:29 libraries/common.lib.php:651
#: libraries/schema/Export_Relation_Schema.class.php:237 user_password.php:109
msgid "Back"
msgstr "Назад"

#: index.php:164
msgid "phpMyAdmin is more friendly with a <b>frames-capable</b> browser."
msgstr "Для работы phpMyAdmin нужен браузер с поддержкой <b>фреймов</b>."

#: js/messages.php:27 libraries/server_synchronize.lib.php:1329
#: libraries/server_synchronize.lib.php:1338
msgid "Click to select"
msgstr "Выделение"

#: js/messages.php:28
msgid "Click to unselect"
msgstr "Снятие выделения"

#: js/messages.php:29 libraries/import.lib.php:103 sql.php:237
msgid "\"DROP DATABASE\" statements are disabled."
msgstr "Команда \"DROP DATABASE\" (удалить базу данных) - отключена."

#: js/messages.php:32 libraries/mult_submits.inc.php:282 sql.php:335
msgid "Do you really want to "
msgstr "Вы действительно хотите выполнить запрос"

#: js/messages.php:33 libraries/mult_submits.inc.php:282 sql.php:320
msgid "You are about to DESTROY a complete database!"
msgstr "База данных будет полностью УДАЛЕНА!"

#: js/messages.php:34
msgid "You are about to DESTROY a complete table!"
msgstr "Таблица будет полностью УДАЛЕНА!"

#: js/messages.php:35
msgid "You are about to TRUNCATE a complete table!"
msgstr "Таблица будет полностью ОЧИЩЕНА от данных!"

#: js/messages.php:37
msgid "Deleting tracking data"
msgstr "Удаление данных слежения"

#: js/messages.php:38
msgid "Dropping Primary Key/Index"
msgstr "Удаление первичного ключа/индекса"

#: js/messages.php:39
msgid "This operation could take a long time. Proceed anyway?"
msgstr "Выполнение данной операции может занять длительное время. Продолжить?"

#: js/messages.php:42
msgid "You are about to DISABLE a BLOB Repository!"
msgstr "Вы собираетесь ОТКЛЮЧИТЬ хранилище BLOB данных!"

#: js/messages.php:43
#, php-format
msgid "Are you sure you want to disable all BLOB references for database %s?"
msgstr "Вы уверены, что хотите отключить все BLOB ссылки для базы данных %s?"

#: js/messages.php:46
msgid "Missing value in the form!"
msgstr "Не заполнены необходимые поля формы!"

#: js/messages.php:47
msgid "This is not a number!"
msgstr "Введите число!"

#. l10n: Default description for the y-Axis of Charts
#: js/messages.php:51
msgid "Total count"
msgstr "Общее количество"

#: js/messages.php:54
msgid "The host name is empty!"
msgstr "Пустое имя хоста!"

#: js/messages.php:55
msgid "The user name is empty!"
msgstr "Не задано имя пользователя!"

#: js/messages.php:56 server_privileges.php:1314 user_password.php:50
msgid "The password is empty!"
msgstr "Пароль не задан!"

#: js/messages.php:57 server_privileges.php:1312 user_password.php:53
msgid "The passwords aren't the same!"
msgstr "Некорректное подтверждение пароля!"

#: js/messages.php:58 server_privileges.php:1769 server_privileges.php:1793
#: server_privileges.php:2205 server_privileges.php:2404
msgid "Add user"
msgstr "Добавить пользователя"

#: js/messages.php:59
msgid "Reloading Privileges"
msgstr "Перезагрузка привилегий"

#: js/messages.php:60
msgid "Removing Selected Users"
msgstr "Удаление выбранных пользователей"

#: js/messages.php:61 js/messages.php:130 libraries/tbl_properties.inc.php:753
#: tbl_tracking.php:235 tbl_tracking.php:400
msgid "Close"
msgstr "Закрыть"

#: js/messages.php:64 js/messages.php:250 libraries/Index.class.php:460
#: libraries/common.lib.php:590 libraries/common.lib.php:1139
#: libraries/common.lib.php:3256 libraries/common.lib.php:3257
#: libraries/config/messages.inc.php:478 libraries/display_tbl.lib.php:1378
#: libraries/schema/User_Schema.class.php:196 setup/frames/index.inc.php:138
msgid "Edit"
msgstr "Изменить"

#: js/messages.php:65 server_status.php:794
msgid "Live traffic chart"
msgstr "Графический вывод трафика"

#: js/messages.php:66 server_status.php:797
msgid "Live conn./process chart"
msgstr "Графический вывод соединений и процессов"

#: js/messages.php:67 server_status.php:815
msgid "Live query chart"
msgstr "Графический вывод запросов"

#: js/messages.php:69
msgid "Static data"
msgstr "Статические данные"

#. l10n: Total number of queries
#: js/messages.php:71 libraries/build_html_for_db.lib.php:46
#: libraries/engines/innodb.lib.php:158 server_databases.php:223
#: server_status.php:1115 server_status.php:1176 tbl_printview.php:315
#: tbl_structure.php:802
msgid "Total"
msgstr "Всего"

#. l10n: Other, small valued, queries
#: js/messages.php:73 server_status.php:594 server_status.php:1013
msgid "Other"
msgstr "Другое"

#. l10n: Thousands separator
#: js/messages.php:75 libraries/common.lib.php:1393
msgid ","
msgstr ","

#. l10n: Decimal separator
#: js/messages.php:77 libraries/common.lib.php:1395
msgid "."
msgstr "."

#: js/messages.php:79
msgid "KiB sent since last refresh"
msgstr "Отправлено KiB с момента последнего обновления"

#: js/messages.php:80
msgid "KiB received since last refresh"
msgstr "Принято KiB с момента последнего обновления"

#: js/messages.php:81
msgid "Server traffic (in KiB)"
msgstr "Трафик сервера (в KiB)"

#: js/messages.php:82
msgid "Connections since last refresh"
msgstr "Соединений с момента последнего обновления"

#: js/messages.php:83 js/messages.php:121 server_status.php:1224
msgid "Processes"
msgstr "Процессы"

#: js/messages.php:84
msgid "Connections / Processes"
msgstr "Соединения / Процессы"

#. l10n: Questions is the name of a MySQL Status variable
#: js/messages.php:86
msgid "Questions since last refresh"
msgstr "Вопросов с момента последнего обновления"

#. l10n: Questions is the name of a MySQL Status variable
#: js/messages.php:88
msgid "Questions (executed statements by the server)"
msgstr "Вопросы (выражения выполненные сервером)"

#: js/messages.php:90 server_status.php:776
msgid "Query statistics"
msgstr "Статистика запросов"

#: js/messages.php:93
msgid "Local monitor configuration incompatible"
msgstr "Настройки локального монитора несовместимы"

#: js/messages.php:94
msgid ""
"The chart arrangement configuration in your browsers local storage is not "
"compatible anymore to the newer version of the monitor dialog. It is very "
"likely that your current configuration will not work anymore. Please reset "
"your configuration to default in the <i>Settings</i> menu."
msgstr ""
"Настройки вывода графиков в локальном хранилище вашего браузера больше "
"несовместимы с новой версией диалога монитора. Высока вероятность потери "
"работоспособности текущих настроек. Пожалуйста, сбросьте ваши настройки, в "
"меню <i>Настройки</i>, в изначальные."

#: js/messages.php:96
msgid "Query cache efficiency"
msgstr "Эффективность кеширования запросов"

#: js/messages.php:97
msgid "Query cache usage"
msgstr "Использование кеширования запросов"

#: js/messages.php:98
msgid "Query cache used"
msgstr "Кеш запросов использован"

#: js/messages.php:100
msgid "System CPU Usage"
msgstr "Использование системного процессора"

#: js/messages.php:101
msgid "System memory"
msgstr "Системная память"

#: js/messages.php:102
msgid "System swap"
msgstr "Система подкачки"

#. l10n: shortcuts for Megabyte
#: js/messages.php:103 libraries/common.lib.php:1343 server_status.php:1669
msgid "MiB"
msgstr "МБ"

#. l10n: shortcuts for Kilobyte
#: js/messages.php:104 libraries/common.lib.php:1341 server_status.php:1669
msgid "KiB"
msgstr "КБ"

#: js/messages.php:106
msgid "Average load"
msgstr "Средняя загрузка"

#: js/messages.php:107
msgid "Total memory"
msgstr "Полная память"

#: js/messages.php:108
msgid "Cached memory"
msgstr "Кешированная память"

#: js/messages.php:109
msgid "Buffered memory"
msgstr "Беферизованная память"

#: js/messages.php:110
msgid "Free memory"
msgstr "Свободная память"

#: js/messages.php:111
msgid "Used memory"
msgstr "Использованная память"

#: js/messages.php:113
msgid "Total Swap"
msgstr "Всего области подкачки"

#: js/messages.php:114
msgid "Cached Swap"
msgstr "Кешировано области подкачки"

#: js/messages.php:115
msgid "Used Swap"
msgstr "Использовано области подкачки"

#: js/messages.php:116
msgid "Free Swap"
msgstr "Свободно области подкачки"

#: js/messages.php:118
msgid "Bytes sent"
msgstr "Отослано байт"

#: js/messages.php:119
msgid "Bytes received"
msgstr "Принято байт"

#: js/messages.php:120 server_status.php:1134
msgid "Connections"
msgstr "Соединения"

#. l10n: Questions is the name of a MySQL Status variable
#: js/messages.php:124
msgid "Questions"
msgstr "Вопросы"

#: js/messages.php:125 server_status.php:1089
msgid "Traffic"
msgstr "Трафик"

#: js/messages.php:126 libraries/server_links.inc.php:73
#: server_status.php:1544
msgid "Settings"
msgstr "Настройки"

#: js/messages.php:127
msgid "Remove chart"
msgstr "Удалить график"

#: js/messages.php:128
msgid "Edit title and labels"
msgstr "Редактировать название и подписи"

#: js/messages.php:129
msgid "Add chart to grid"
msgstr "Добавить график к сетке"

#: js/messages.php:131
msgid "Please add at least one variable to the series"
msgstr "Пожалуйста, добавьте в серию хотя бы одну переменную"

#: js/messages.php:132 libraries/display_export.lib.php:308
#: libraries/display_tbl.lib.php:565 libraries/export/sql.php:1092
#: libraries/tbl_properties.inc.php:539 pmd_general.php:504
#: server_privileges.php:2046 server_status.php:1257 server_status.php:1686
#: tbl_zoom_select.php:151 tbl_zoom_select.php:278
msgid "None"
msgstr "Нет"

#: js/messages.php:133
msgid "Resume monitor"
msgstr "Возобновить монитор"

#: js/messages.php:134
msgid "Pause monitor"
msgstr "Приостановить монитор"

#: js/messages.php:136
msgid "general_log and slow_query_log are enabled."
msgstr "Включены переменные general_log и slow_query_log."

#: js/messages.php:137
msgid "general_log is enabled."
msgstr "Включена переменная general_log."

#: js/messages.php:138
msgid "slow_query_log is enabled."
msgstr "Включена переменная slow_query_log."

#: js/messages.php:139
msgid "slow_query_log and general_log are disabled."
msgstr "Отключены переменные slow_query_log и general_log."

#: js/messages.php:140
msgid "log_output is not set to TABLE."
msgstr "Переменная log_output не установлена для таблицы."

#: js/messages.php:141
msgid "log_output is set to TABLE."
msgstr "Переменная log_output установлена для таблицы."

#: js/messages.php:142
#, php-format
msgid ""
"slow_query_log is enabled, but the server logs only queries that take longer "
"than %d seconds. It is advisable to set this long_query_time 0-2 seconds, "
"depending on your system."
msgstr ""
"Включена переменная slow_query_log, но сервером записываются только те "
"запросы, длительность выполнения которых превышает %d секунд. Советуем "
"установить переменную long_query_time на 0-2 секунды, в зависимости от вашей "
"системы."

#: js/messages.php:143
#, php-format
msgid "long_query_time is set to %d second(s)."
msgstr "Переменная long_query_time установлена в %d секунд."

#: js/messages.php:144
msgid ""
"Following settings will be applied globally and reset to default on server "
"restart:"
msgstr ""
"Следующие настройки будут приняты глобально и сбросятся в изначальное "
"состояние при перезагрузке сервера:"

#. l10n: %s is FILE or TABLE
#: js/messages.php:146
#, php-format
msgid "Set log_output to %s"
msgstr "Установить log_output в %s"

#. l10n: Enable in this context means setting a status variable to ON
#: js/messages.php:148
#, php-format
msgid "Enable %s"
msgstr "Включить %s"

#. l10n: Disable in this context means setting a status variable to OFF
#: js/messages.php:150
#, php-format
msgid "Disable %s"
msgstr "Отключить %s"

#. l10n: %d seconds
#: js/messages.php:152
#, php-format
msgid "Set long_query_time to %ds"
msgstr "Установить long_query_time в %ds"

#: js/messages.php:153
msgid ""
"You can't change these variables. Please log in as root or contact your "
"database administrator."
msgstr ""
"Вы не можете изменить значения данных переменных. Пожалуйста, войдите под "
"учетной записью root, или свяжитесь с администратором базы данных."

#: js/messages.php:154
msgid "Change settings"
msgstr "Изменить настройки"

#: js/messages.php:155
msgid "Current settings"
msgstr "Текущие настройки"

#: js/messages.php:157 server_status.php:1634
msgid "Chart Title"
msgstr "Заголовок графика"

#. l10n: As in differential values
#: js/messages.php:159
msgid "Differential"
msgstr "Различия"

#: js/messages.php:160
#, php-format
msgid "Divided by %s:"
msgstr "Разделено на %s:"

#: js/messages.php:162
msgid "From slow log"
msgstr "Из журнала медленных запросов"

#: js/messages.php:163
msgid "From general log"
msgstr "Из основного журнала"

#: js/messages.php:164
msgid "Analysing & loading logs. This may take a while."
msgstr "Анализ и загрузка журналов. Ждите, может занять какое-то время."

#: js/messages.php:165
msgid ""
"This column shows the amount of identical queries that are grouped together. "
"However only the SQL query itself has been used as a grouping criteria, so "
"the other attributes of queries, such as start time, may differ."
msgstr ""
"Данный столбец показывает количество сгруппированных вместе идентичных "
"запросов. Однако, в качестве критерия группировки используется только сам "
"SQL запрос, таким образом другие атрибуты запросов, как время запуска, могут "
"отличаться."

#: js/messages.php:166
msgid ""
"Since grouping of INSERTs queries has been selected, INSERT queries into the "
"same table are also being grouped together, disregarding of the inserted "
"data."
msgstr ""
"Поскольку была выбрана группировка INSERT запросов, INSERT запросы одной и "
"той же таблицы так же группируются вместе, в независимости от заносимых "
"данных."

#: js/messages.php:167
msgid "Log data loaded. Queries executed in this time span:"
msgstr ""
"Данные журналов загружены. Запросы выполненные в данный промежуток времени:"

#: js/messages.php:169
msgid "Jump to Log table"
msgstr "Перейти к таблице журнала"

#: js/messages.php:170
msgid "Log analysed, but no data found in this time span."
msgstr ""
"Анализ журнала пройден, но данные за выбранный промежуток времени не найдены."

#. l10n: A collection of available filters
#: js/messages.php:173
msgid "Log table filter options"
msgstr "Параметры фильтра таблицы журнала"

#. l10n: Filter as in "Start Filtering"
#: js/messages.php:175
msgid "Filter"
msgstr "Фильтр"

#: js/messages.php:176
msgid "Filter queries by word/regexp:"
msgstr "Фильтровать запросы по строке, либо регулярному выражению:"

#: js/messages.php:177
msgid "Group queries, ignoring variable data in WHERE clauses"
msgstr ""
"Группировать запросы с игнорированием переменных данных в условии WHERE"

#: js/messages.php:178
msgid "Sum of grouped rows:"
msgstr "Сумма сгруппированных строк:"

#: js/messages.php:179
msgid "Total:"
msgstr "Всего:"

#: js/messages.php:181
msgid "Loading logs"
msgstr "Загрузка журналов"

#: js/messages.php:182
msgid "Monitor refresh failed"
msgstr "Обновление монитора завершилось ошибкой"

#: js/messages.php:183
msgid ""
"While requesting new chart data the server returned an invalid response. "
"This is most likely because your session expired. Reloading the page and "
"reentering your credentials should help."
msgstr ""
"При запросе новых данных графика, сервер вернул некорректный ответ. Причиной "
"может быть истекшая сессия. Перезагрузка страницы и последующий ввод данных "
"учетной записи, должны решить проблему."

#: js/messages.php:184
msgid "Reload page"
msgstr "Перезагрузка страницы"

#: js/messages.php:186
msgid "Affected rows:"
msgstr "Затронуто строк:"

#: js/messages.php:188
msgid "Failed parsing config file. It doesn't seem to be valid JSON code"
msgstr "Ошибка при разборе конфигурационного файла. Не корректный код JSON."

#: js/messages.php:189
msgid ""
"Failed building chart grid with imported config. Resetting to default "
"config..."
msgstr ""
"Ошибка построения сетки графика из импортированной конфигурации. Сброшено на "
"изначальную конфигурацию..."

#: js/messages.php:190 libraries/config/messages.inc.php:170
#: libraries/db_links.inc.php:82 libraries/server_links.inc.php:69
#: libraries/tbl_links.inc.php:89 prefs_manage.php:229 server_status.php:1589
#: setup/frames/menu.inc.php:20
msgid "Import"
msgstr "Импорт"

#: js/messages.php:192
msgid "Analyse Query"
msgstr "Анализ запроса"

#: js/messages.php:196
msgid "Advisor system"
msgstr "Системный советник"

#: js/messages.php:197
msgid "Possible performance issues"
msgstr "Возможные проблемы производительности"

#: js/messages.php:198
msgid "Issue"
msgstr "Проблема"

#: js/messages.php:199
msgid "Recommendation"
msgstr "Рекомендация"

#: js/messages.php:200
msgid "Rule details"
msgstr "Подробности правил"

#: js/messages.php:201
msgid "Justification"
msgstr "Обоснование"

#: js/messages.php:202
msgid "Used variable / formula"
msgstr "Использованная переменная / формула"

#: js/messages.php:203
msgid "Test"
msgstr "Тест"

#: js/messages.php:208 libraries/tbl_properties.inc.php:758
#: pmd_general.php:382 pmd_general.php:419 pmd_general.php:539
#: pmd_general.php:587 pmd_general.php:663 pmd_general.php:717
#: pmd_general.php:780
msgid "Cancel"
msgstr "Отмена"

#: js/messages.php:211
msgid "Loading"
msgstr "Загрузка"

#: js/messages.php:212
msgid "Processing Request"
msgstr "Обработка запроса"

#: js/messages.php:213 libraries/import/ods.php:80
#: libraries/rte/rte_export.lib.php:39
msgid "Error in Processing Request"
msgstr "Ошибка при обработке запроса"

#: js/messages.php:214
msgid "Dropping Column"
msgstr "Удаление столбца"

#: js/messages.php:215
msgid "Adding Primary Key"
msgstr "Добавление первичного ключа"

#: js/messages.php:216 libraries/relation.lib.php:76 pmd_general.php:380
#: pmd_general.php:537 pmd_general.php:585 pmd_general.php:661
#: pmd_general.php:715 pmd_general.php:778
msgid "OK"
msgstr "OK"

#: js/messages.php:217
msgid "Click to dismiss this notification"
msgstr "Кликните для сокрытия данного уведомления"

#: js/messages.php:220
msgid "Renaming Databases"
msgstr "Переименование базы данных"

#: js/messages.php:221
msgid "Reload Database"
msgstr "Перезагрузка базы данных"

#: js/messages.php:222
msgid "Copying Database"
msgstr "Копирование базы данных"

#: js/messages.php:223
msgid "Changing Charset"
msgstr "Смена кодировки"

#: js/messages.php:224
msgid "Table must have at least one column"
msgstr "У таблицы должен быть, как минимум, один столбец"

#: js/messages.php:225
msgid "Create Table"
msgstr "Создать таблицу"

#: js/messages.php:230
msgid "Insert Table"
msgstr "Вставить таблицу"

#: js/messages.php:231
msgid "Hide indexes"
msgstr "Скрыть индексы"

#: js/messages.php:232
msgid "Show indexes"
msgstr "Отображать индексы"

#: js/messages.php:235
msgid "Searching"
msgstr "Поиск"

#: js/messages.php:236
msgid "Hide search results"
msgstr "Скрыть результаты поиска"

#: js/messages.php:237
msgid "Show search results"
msgstr "Отобразить результаты поиска"

#: js/messages.php:238
msgid "Browsing"
msgstr "Просмотр"

#: js/messages.php:239
msgid "Deleting"
msgstr "Удаление"

#: js/messages.php:242
msgid "The definition of a stored function must contain a RETURN statement!"
msgstr "Определение хранимой функции должно содержать выражение RETURN!"

#: js/messages.php:245
msgid ""
"Note: If the file contains multiple tables, they will be combined into one"
msgstr ""
"Замечание: если файл содержит множество таблиц, они будут объединены в одну"

#: js/messages.php:248
msgid "Hide query box"
msgstr "Скрыть поле запроса"

#: js/messages.php:249
msgid "Show query box"
msgstr "Отобразить поле запроса"

#: js/messages.php:251 tbl_row_action.php:28
msgid "No rows selected"
msgstr "Для совершения действия необходимо выбрать одну или несколько строк"

#: js/messages.php:252 libraries/common.lib.php:2653
#: libraries/display_tbl.lib.php:2482 querywindow.php:87 tbl_structure.php:149
#: tbl_structure.php:572
msgid "Change"
msgstr "Изменить"

#: js/messages.php:253
msgid "Query execution time"
msgstr "Время выполнения запроса"

#: js/messages.php:256 libraries/config/FormDisplay.tpl.php:323
#: libraries/schema/User_Schema.class.php:351
#: libraries/tbl_properties.inc.php:747 setup/frames/config.inc.php:39
#: setup/frames/index.inc.php:228 tbl_change.php:1018
#: tbl_gis_visualization.php:193 tbl_indexes.php:261 tbl_relation.php:563
msgid "Save"
msgstr "Сохранить"

#: js/messages.php:259
msgid "Hide search criteria"
msgstr "Скрыть параметры поиска"

#: js/messages.php:260
msgid "Show search criteria"
msgstr "Отобразить параметры поиска"

#: js/messages.php:263 libraries/tbl_select.lib.php:110
msgid "Zoom Search"
msgstr "Поиск с приближением"

#: js/messages.php:265
msgid "Each point represents a data row."
msgstr "Каждая точка представляет строку данных."

#: js/messages.php:267
msgid "Hovering over a point will show its label."
msgstr "Задержание курсора над точкой отобразит ее название."

#: js/messages.php:269
msgid "Use mousewheel to zoom in or out of the plot."
msgstr "Используйте колесо мышки для увеличения или уменьшения участка."

#: js/messages.php:271
msgid "Click and drag the mouse to navigate the plot."
msgstr "Кликните и перетащите мышкой для перемещения участка."

#: js/messages.php:273
msgid "Click reset zoom link to come back to original state."
msgstr ""
"Кликните ссылку сброса увеличения для возвращения к исходному состоянию."

#: js/messages.php:275
msgid "Click a data point to view and possibly edit the data row."
msgstr "Кликните точку данных для просмотра или редактирования строки данных."

#: js/messages.php:277
msgid "The plot can be resized by dragging it along the bottom right corner."
msgstr ""
"Можно изменить размер участка перетащив его вдоль нижнего правого угла."

#: js/messages.php:279
msgid "Strings are converted into integer for plotting"
msgstr "Для построения графиков, строки конвертируются в числа."

#: js/messages.php:281
msgid "Select two columns"
msgstr "Выберите два столбца"

#: js/messages.php:282
msgid "Select two different columns"
msgstr "Выберите два различных столбца"

#: js/messages.php:285 tbl_change.php:312 tbl_indexes.php:211
#: tbl_indexes.php:238
msgid "Ignore"
msgstr "Игнорировать"

#: js/messages.php:286 libraries/display_tbl.lib.php:1379
msgid "Copy"
msgstr "Копировать"

#: js/messages.php:301
msgid "Add columns"
msgstr "Добавить столбцы"

#: js/messages.php:304
msgid "Select referenced key"
msgstr "Выберите ссылочный ключ"

#: js/messages.php:305
msgid "Select Foreign Key"
msgstr "Выберите внешний ключ"

#: js/messages.php:306
msgid "Please select the primary key or a unique key"
msgstr ""
"Выберите поле являющееся первичным (PRIMARY), или уникальным (UNIQUE) "
"индексом"

#: js/messages.php:307 pmd_general.php:77 tbl_relation.php:545
msgid "Choose column to display"
msgstr "Выбор отображаемого столбца"

#: js/messages.php:308
msgid ""
"You haven't saved the changes in the layout. They will be lost if you don't "
"save them.Do you want to continue?"
msgstr ""
"Вы не сохранили изменения в раскладке. Без сохранения, они будут потеряны. "
"Продолжить?"

#: js/messages.php:311
msgid "Add an option for column "
msgstr "Добавить параметр для столбца"

#: js/messages.php:314
msgid "Press escape to cancel editing"
msgstr "Для отмены редактирования нажмите кнопку Esc"

#: js/messages.php:315
msgid ""
"You have edited some data and they have not been saved. Are you sure you "
"want to leave this page before saving the data?"
msgstr ""
"Вы отредактировали некоторые данные, но изменения не были сохранены. Вы "
"уверены, что хотите покинуть данную страницу без сохранения данных?"

#: js/messages.php:316
msgid "Drag to reorder"
msgstr "Изменить порядок перетаскиванием"

#: js/messages.php:317
msgid "Click to sort"
msgstr "Кликнуть для сортировки"

#: js/messages.php:318
msgid "Click to mark/unmark"
msgstr "Кликнуть для снятия/установки отметки"

#: js/messages.php:319
msgid "Click the drop-down arrow<br />to toggle column's visibility"
msgstr "Кликните выпадающую стрелку<br />для переключения видимости столбцов"

#: js/messages.php:321
msgid ""
"This table does not contain a unique column. Features related to the grid "
"edit, checkbox, Edit, Copy and Delete links may not work after saving."
msgstr ""
"Данная таблица не содержит уникального поля, в связи с чем, после сохранения "
"могут не работать функции связанные с редактированием сетки, выставления "
"галочки, ссылки редактирования, копирования и удаления."

#: js/messages.php:322
msgid ""
"You can also edit most columns<br />by clicking directly on their content."
msgstr ""
"Возможно редактировать большинство столбцов<br />кликнув прямо на их "
"содержимом."

#: js/messages.php:323
#| msgid "Go to view"
msgid "Go to link"
msgstr "Перейти к ссылке"

#: js/messages.php:326
msgid "Generate password"
msgstr "Создать пароль"

#: js/messages.php:327 libraries/replication_gui.lib.php:369
msgid "Generate"
msgstr "Генерировать"

#: js/messages.php:328
msgid "Change Password"
msgstr "Изменить пароль"

#: js/messages.php:331 tbl_structure.php:465
msgid "More"
msgstr "Ещё"

#: js/messages.php:334 setup/lib/index.lib.php:173
#, php-format
msgid ""
"A newer version of phpMyAdmin is available and you should consider "
"upgrading. The newest version is %s, released on %s."
msgstr ""
"Доступна более новая версия phpMyAdmin и вам предлагается ее использовать. "
"Новейшая версия %s, выпущена %s."

#. l10n: Latest available phpMyAdmin version
#: js/messages.php:336
msgid ", latest stable version:"
msgstr ", последняя стабильная версия:"

#: js/messages.php:337
msgid "up to date"
msgstr "актуально"

#. l10n: Display text for calendar close link
#: js/messages.php:356
msgid "Done"
msgstr "Готово"

#: js/messages.php:360
#| msgid "Prev"
msgctxt "Previous month"
msgid "Prev"
msgstr "Предыдущий"

#: js/messages.php:365
#| msgid "Next"
msgctxt "Next month"
msgid "Next"
msgstr "Следующий"

#. l10n: Display text for current month link in calendar
#: js/messages.php:368
msgid "Today"
msgstr "Сегодня"

#: js/messages.php:371
msgid "January"
msgstr "Январь"

#: js/messages.php:372
msgid "February"
msgstr "Февраль"

#: js/messages.php:373
msgid "March"
msgstr "Март"

#: js/messages.php:374
msgid "April"
msgstr "Апрель"

#: js/messages.php:375
msgid "May"
msgstr "Май"

#: js/messages.php:376
msgid "June"
msgstr "Июнь"

#: js/messages.php:377
msgid "July"
msgstr "Июль"

#: js/messages.php:378
msgid "August"
msgstr "Август"

#: js/messages.php:379
msgid "September"
msgstr "Сентябрь"

#: js/messages.php:380
msgid "October"
msgstr "Октябрь"

#: js/messages.php:381
msgid "November"
msgstr "Ноябрь"

#: js/messages.php:382
msgid "December"
msgstr "Декабрь"

#. l10n: Short month name
#: js/messages.php:386 libraries/common.lib.php:1550
msgid "Jan"
msgstr "Янв"

#. l10n: Short month name
#: js/messages.php:388 libraries/common.lib.php:1552
msgid "Feb"
msgstr "Фев"

#. l10n: Short month name
#: js/messages.php:390 libraries/common.lib.php:1554
msgid "Mar"
msgstr "Мар"

#. l10n: Short month name
#: js/messages.php:392 libraries/common.lib.php:1556
msgid "Apr"
msgstr "Апр"

#. l10n: Short month name
#: js/messages.php:394 libraries/common.lib.php:1558
msgctxt "Short month name"
msgid "May"
msgstr "Май"

#. l10n: Short month name
#: js/messages.php:396 libraries/common.lib.php:1560
msgid "Jun"
msgstr "Июн"

#. l10n: Short month name
#: js/messages.php:398 libraries/common.lib.php:1562
msgid "Jul"
msgstr "Июл"

#. l10n: Short month name
#: js/messages.php:400 libraries/common.lib.php:1564
msgid "Aug"
msgstr "Авг"

#. l10n: Short month name
#: js/messages.php:402 libraries/common.lib.php:1566
msgid "Sep"
msgstr "Сен"

#. l10n: Short month name
#: js/messages.php:404 libraries/common.lib.php:1568
msgid "Oct"
msgstr "Окт"

#. l10n: Short month name
#: js/messages.php:406 libraries/common.lib.php:1570
msgid "Nov"
msgstr "Ноя"

#. l10n: Short month name
#: js/messages.php:408 libraries/common.lib.php:1572
msgid "Dec"
msgstr "Дек"

#: js/messages.php:411
msgid "Sunday"
msgstr "Воскресенье"

#: js/messages.php:412
msgid "Monday"
msgstr "Понедельник"

#: js/messages.php:413
msgid "Tuesday"
msgstr "Вторник"

#: js/messages.php:414
msgid "Wednesday"
msgstr "Среда"

#: js/messages.php:415
msgid "Thursday"
msgstr "Четверг"

#: js/messages.php:416
msgid "Friday"
msgstr "Пятница"

#: js/messages.php:417
msgid "Saturday"
msgstr "Суббота"

#. l10n: Short week day name
#: js/messages.php:421
#| msgctxt "Short week day name"
#| msgid "Sun"
msgid "Sun"
msgstr "Вс"

#. l10n: Short week day name
#: js/messages.php:423 libraries/common.lib.php:1577
msgid "Mon"
msgstr "Пн"

#. l10n: Short week day name
#: js/messages.php:425 libraries/common.lib.php:1579
msgid "Tue"
msgstr "Вт"

#. l10n: Short week day name
#: js/messages.php:427 libraries/common.lib.php:1581
msgid "Wed"
msgstr "Ср"

#. l10n: Short week day name
#: js/messages.php:429 libraries/common.lib.php:1583
msgid "Thu"
msgstr "Чт"

#. l10n: Short week day name
#: js/messages.php:431 libraries/common.lib.php:1585
msgid "Fri"
msgstr "Пт"

#. l10n: Short week day name
#: js/messages.php:433 libraries/common.lib.php:1587
msgid "Sat"
msgstr "Сб"

#. l10n: Minimal week day name
#: js/messages.php:437
msgid "Su"
msgstr "Вс"

#. l10n: Minimal week day name
#: js/messages.php:439
msgid "Mo"
msgstr "Пн"

#. l10n: Minimal week day name
#: js/messages.php:441
msgid "Tu"
msgstr "Вт"

#. l10n: Minimal week day name
#: js/messages.php:443
msgid "We"
msgstr "Ср"

#. l10n: Minimal week day name
#: js/messages.php:445
msgid "Th"
msgstr "Чт"

#. l10n: Minimal week day name
#: js/messages.php:447
msgid "Fr"
msgstr "Пт"

#. l10n: Minimal week day name
#: js/messages.php:449
msgid "Sa"
msgstr "Сб"

#. l10n: Column header for week of the year in calendar
#: js/messages.php:451
msgid "Wk"
msgstr "Нед."

#: js/messages.php:458 libraries/rte/rte_list.lib.php:62
#: libraries/rte/rte_triggers.lib.php:326 server_status.php:1230 sql.php:873
msgid "Time"
msgstr "Время"

#: js/messages.php:459
msgid "Hour"
msgstr "Час"

#: js/messages.php:460
msgid "Minute"
msgstr "Минута"

#: js/messages.php:461
msgid "Second"
msgstr "Секунда"

#: libraries/Advisor.class.php:168
#, php-format
msgid "Failed formatting string for rule '%s'. PHP threw following error: %s"
msgstr ""
"Не удалось форматирование строки по правилу '%s'. PHP вывел следующую "
"ошибку: %s"

#: libraries/Config.class.php:703
msgid "Remove \"./config\" directory before using phpMyAdmin!"
msgstr "Перед использованием phpMyAdmin удалите каталог \"./config\"!"

#: libraries/Config.class.php:727
#, php-format
msgid "Existing configuration file (%s) is not readable."
msgstr "Невозможно прочесть существующий конфигурационный файл (%s)."

#: libraries/Config.class.php:752
msgid "Wrong permissions on configuration file, should not be world writable!"
msgstr ""
"На конфигурационный файл выставлены неверные права разрешающие запись для "
"всех!"

#: libraries/Config.class.php:1297
msgid "Font size"
msgstr "Размер шрифта"

#: libraries/File.class.php:221
msgid "File was not an uploaded file."
msgstr "Файл не был загружен."

#: libraries/File.class.php:260 libraries/File.class.php:389
#| msgid "Unknown error in file upload."
msgid "Unknown error while uploading."
msgstr "Во время загрузки произошла неизвестная ошибка."

#: libraries/File.class.php:278
msgid "The uploaded file exceeds the upload_max_filesize directive in php.ini."
msgstr ""
"Размер загружаемого файла превышает значение директивы upload_max_filesize "
"установленное в конфигурационном файле PHP (php.ini)."

#: libraries/File.class.php:281
msgid ""
"The uploaded file exceeds the MAX_FILE_SIZE directive that was specified in "
"the HTML form."
msgstr ""
"Размер загружаемого файла превышает значение директивы MAX_FILE_SIZE, "
"определенной в HTML форме."

#: libraries/File.class.php:284
msgid "The uploaded file was only partially uploaded."
msgstr "Загруженный файл был загружен только частично."

#: libraries/File.class.php:287
msgid "Missing a temporary folder."
msgstr "Не найден каталог для хранения временных файлов."

#: libraries/File.class.php:290
msgid "Failed to write file to disk."
msgstr "Ошибка при попытке записи файла на диск."

#: libraries/File.class.php:293
msgid "File upload stopped by extension."
msgstr "Загрузка файла остановлена из-за расширения."

#: libraries/File.class.php:296
msgid "Unknown error in file upload."
msgstr "При время загрузке файла произошла неизвестная ошибка."

#: libraries/File.class.php:496
msgid ""
"Error moving the uploaded file, see [a@./Documentation."
"html#faq1_11@Documentation]FAQ 1.11[/a]"
msgstr ""
"Ошибка при перемещении загруженного файла, смотрите [a@./Documentation."
"html#faq1_11@Documentation]FAQ 1.11[/a]"

#: libraries/File.class.php:508
msgid "Error while moving uploaded file."
msgstr "Ошибка при перемещении загруженного файла."

#: libraries/File.class.php:516
msgid "Cannot read (moved) upload file."
msgstr "Невозможно прочесть (переместить) загруженный файл."

#: libraries/Index.class.php:418 tbl_relation.php:526
msgid "No index defined!"
msgstr "Индекс не определен!"

#: libraries/Index.class.php:423 libraries/build_html_for_db.lib.php:41
#: tbl_tracking.php:300
msgid "Indexes"
msgstr "Индексы"

#: libraries/Index.class.php:434 libraries/tbl_properties.inc.php:481
#: tbl_structure.php:154 tbl_structure.php:159 tbl_structure.php:576
#: tbl_tracking.php:306
msgid "Unique"
msgstr "Уникальный"

#: libraries/Index.class.php:435 tbl_tracking.php:307
msgid "Packed"
msgstr "Упакован"

#: libraries/Index.class.php:437 tbl_tracking.php:309
msgid "Cardinality"
msgstr "Уникальных элементов"

#: libraries/Index.class.php:440 libraries/rte/rte_events.lib.php:480
#: libraries/rte/rte_routines.lib.php:950 tbl_tracking.php:263
#: tbl_tracking.php:312
msgid "Comment"
msgstr "Комментарий"

#: libraries/Index.class.php:466
msgid "The primary key has been dropped"
msgstr "Первичный ключ был удален"

#: libraries/Index.class.php:470
#, php-format
msgid "Index %s has been dropped"
msgstr "Индекс %s был удален"

#: libraries/Index.class.php:568
#, php-format
msgid ""
"The indexes %1$s and %2$s seem to be equal and one of them could possibly be "
"removed."
msgstr "Индексы %1$s и %2$s равнозначны и один из них может быть удалён."

#: libraries/List_Database.class.php:379 libraries/config/messages.inc.php:177
#: libraries/server_links.inc.php:43 server_databases.php:104
#: server_privileges.php:1830
msgid "Databases"
msgstr "Базы данных"

#: libraries/Message.class.php:193 libraries/blobstreaming.lib.php:356
#: libraries/blobstreaming.lib.php:365 libraries/common.lib.php:556
#: libraries/core.lib.php:210 libraries/import.lib.php:140 tbl_change.php:904
#: tbl_operations.php:229 tbl_relation.php:287 view_operations.php:60
msgid "Error"
msgstr "Ошибка"

#: libraries/Message.class.php:241
#, php-format
msgid "%1$d row affected."
msgid_plural "%1$d rows affected."
msgstr[0] "Затронута %1$d строка."
msgstr[1] "Затронуто %1$d строки."
msgstr[2] "Затронуто %1$d строк."

#: libraries/Message.class.php:257
#, php-format
msgid "%1$d row deleted."
msgid_plural "%1$d rows deleted."
msgstr[0] "Удалена %1$d строка."
msgstr[1] "Удалено %1$d строки."
msgstr[2] "Удалено %1$d строк."

#: libraries/Message.class.php:273
#, php-format
msgid "%1$d row inserted."
msgid_plural "%1$d rows inserted."
msgstr[0] "Добавлена %1$d строка."
msgstr[1] "Добавлено %1$d строки."
msgstr[2] "Добавлено %1$d строк."

#: libraries/PDF.class.php:81
#| msgid "Allows reading data."
msgid "Error while creating PDF:"
msgstr "Ошибка при создании PDF:"

#: libraries/RecentTable.class.php:107
msgid "Could not save recent table"
msgstr "Не удалось сохранить последнюю таблицу"

#: libraries/RecentTable.class.php:142
msgid "Recent tables"
msgstr "Недавние таблицы"

#: libraries/RecentTable.class.php:149
msgid "There are no recent tables"
msgstr "Отсутствуют недавние таблицы"

#: libraries/StorageEngine.class.php:198
msgid ""
"There is no detailed status information available for this storage engine."
msgstr ""
"Дополнительная информация о состоянии данного типа таблиц - отсутствует."

#: libraries/StorageEngine.class.php:334
#, php-format
msgid "%s is available on this MySQL server."
msgstr "Данный MySQL-сервер поддерживает таблицы типа %s."

#: libraries/StorageEngine.class.php:337
#, php-format
msgid "%s has been disabled for this MySQL server."
msgstr "Тип таблиц %s был отключен на данном MySQL сервере."

#: libraries/StorageEngine.class.php:341
#, php-format
msgid "This MySQL server does not support the %s storage engine."
msgstr "Данный сервер MySQL не поддерживает тип таблиц %s."

#: libraries/Table.class.php:329
#| msgid "Show slave status"
msgid "unknown table status: "
msgstr "Неизвестный статус таблицы:"

#: libraries/Table.class.php:1115
msgid "Invalid database"
msgstr "Некорректная база данных"

#: libraries/Table.class.php:1129 tbl_get_field.php:25
msgid "Invalid table name"
msgstr "Неправильное имя таблицы"

#: libraries/Table.class.php:1145
#, php-format
msgid "Error renaming table %1$s to %2$s"
msgstr "Ошибка при переименовании таблицы %1$s в %2$s"

#: libraries/Table.class.php:1232
#, php-format
msgid "Table %s has been renamed to %s"
msgstr "Таблица %s была переименована в %s"

#: libraries/Table.class.php:1364
msgid "Could not save table UI preferences"
msgstr "Не получилось сохранить настройки интерфейса таблицы"

#: libraries/Table.class.php:1387
#, php-format
msgid ""
"Failed to cleanup table UI preferences (see $cfg['Servers'][$i]"
"['MaxTableUiprefs'] %s)"
msgstr ""
"Ошибка при очистке таблицы содержащей настройки пользовательского интерфейса "
"(смотрите переменную $cfg['Servers'][$i]['MaxTableUiprefs'] %s)"

#: libraries/Table.class.php:1513
#, php-format
msgid ""
"Cannot save UI property \"%s\". The changes made will not be persistent "
"after you refresh this page. Please check if the table structure has been "
"changed."
msgstr ""
"Невозможно сохранить свойства пользовательского интерфейса \"%s\". После "
"перезагрузки страницы, изменения интерфейса будут отменены. Пожалуйста, "
"проверьте изменена ли структура таблицы."

#: libraries/Theme.class.php:145
#, php-format
msgid "No valid image path for theme %s found!"
msgstr "Не найден правильный путь к изображениям для темы %s!"

#: libraries/Theme.class.php:340
msgid "No preview available."
msgstr "Предпросмотр не доступен."

#: libraries/Theme.class.php:343
msgid "take it"
msgstr "Применить"

#: libraries/Theme_Manager.class.php:110
#, php-format
msgid "Default theme %s not found!"
msgstr "Тема по-умолчанию %s не найдена!"

#: libraries/Theme_Manager.class.php:151
#, php-format
msgid "Theme %s not found!"
msgstr "Тема %s не найдена!"

#: libraries/Theme_Manager.class.php:217
#, php-format
msgid "Theme path not found for theme %s!"
msgstr "Путь к файлам темы %s не найден!"

#: libraries/Theme_Manager.class.php:296 themes.php:20 themes.php:27
msgid "Theme"
msgstr "Тема"

#: libraries/auth/config.auth.lib.php:71
msgid "Cannot connect: invalid settings."
msgstr "Соединение невозможно! Неверные настройки."

#: libraries/auth/config.auth.lib.php:85
#: libraries/auth/cookie.auth.lib.php:174 libraries/auth/http.auth.lib.php:64
#, php-format
msgid "Welcome to %s"
msgstr "Добро пожаловать в %s"

#: libraries/auth/config.auth.lib.php:100
#, php-format
msgid ""
"You probably did not create a configuration file. You might want to use the %"
"1$ssetup script%2$s to create one."
msgstr ""
"Возможная причина - отсутствие файла конфигурации. Для его создания вы "
"можете воспользоваться %1$sсценарием установки%2$s."

#: libraries/auth/config.auth.lib.php:109
msgid ""
"phpMyAdmin tried to connect to the MySQL server, and the server rejected the "
"connection. You should check the host, username and password in your "
"configuration and make sure that they correspond to the information given by "
"the administrator of the MySQL server."
msgstr ""
"phpMyAdmin не смог установить соединение с сервером MySQL. Проверьте хост, "
"имя пользователя и пароль установленные в конфигурационном файле config.inc."
"php и удостоверьтесь, что они соответствуют данным полученным от "
"администратора сервера MySQL."

#: libraries/auth/cookie.auth.lib.php:35
msgid "Failed to use Blowfish from mcrypt!"
msgstr "Невозможно использование Blowfish из mcrypt!"

#: libraries/auth/cookie.auth.lib.php:199
msgid "Log in"
msgstr "Авторизация"

#: libraries/auth/cookie.auth.lib.php:201
#: libraries/auth/cookie.auth.lib.php:203
#: libraries/navigation_header.inc.php:92
#: libraries/navigation_header.inc.php:96
msgid "phpMyAdmin documentation"
msgstr "Документация phpMyAdmin"

#: libraries/auth/cookie.auth.lib.php:213
#: libraries/auth/cookie.auth.lib.php:214
msgid "You can enter hostname/IP address and port separated by space."
msgstr "Вы можете ввести хост/IP адрес и порт разделенные пробелом."

#: libraries/auth/cookie.auth.lib.php:213
msgid "Server:"
msgstr "Сервер:"

#: libraries/auth/cookie.auth.lib.php:218
msgid "Username:"
msgstr "Пользователь:"

#: libraries/auth/cookie.auth.lib.php:222
msgid "Password:"
msgstr "Пароль:"

#: libraries/auth/cookie.auth.lib.php:229
msgid "Server Choice"
msgstr "Выбор сервера"

#: libraries/auth/cookie.auth.lib.php:275 libraries/header.inc.php:87
msgid "Cookies must be enabled past this point."
msgstr "Для полноценной работы необходима поддержка cookies браузером."

#: libraries/auth/cookie.auth.lib.php:566
#: libraries/auth/signon.auth.lib.php:235
msgid ""
"Login without a password is forbidden by configuration (see AllowNoPassword)"
msgstr "Вход без пароля запрещен при конфигурации (смотрите AllowNoPassword)"

#: libraries/auth/cookie.auth.lib.php:570
#: libraries/auth/signon.auth.lib.php:239
#, php-format
msgid "No activity within %s seconds; please log in again"
msgstr ""
"Отсутствие активности более %s секунд, пожалуйста, авторизуйтесь заново"

#: libraries/auth/cookie.auth.lib.php:580
#: libraries/auth/cookie.auth.lib.php:582
#: libraries/auth/signon.auth.lib.php:243
msgid "Cannot log in to the MySQL server"
msgstr "Невозможно подключиться к серверу MySQL"

#: libraries/auth/http.auth.lib.php:69
msgid "Wrong username/password. Access denied."
msgstr "Данные для входа не верны. В доступе отказано."

#: libraries/auth/signon.auth.lib.php:88
msgid "Can not find signon authentication script:"
msgstr "Не найден скрипт авторизации методом signon:"

#: libraries/auth/swekey/swekey.auth.lib.php:116
#, php-format
msgid "File %s does not contain any key id"
msgstr "Файл %s не содержит ключа идентификации"

#: libraries/auth/swekey/swekey.auth.lib.php:156
#: libraries/auth/swekey/swekey.auth.lib.php:177
msgid "Hardware authentication failed"
msgstr "Ошибка аппаратной идентификации"

#: libraries/auth/swekey/swekey.auth.lib.php:163
msgid "No valid authentication key plugged"
msgstr "Отсутствует действенный подключенный ключ идентификации"

#: libraries/auth/swekey/swekey.auth.lib.php:196
msgid "Authenticating..."
msgstr "Идентификация..."

#: libraries/blobstreaming.lib.php:272
msgid "PBMS error"
msgstr "Ошибка PBMS"

#: libraries/blobstreaming.lib.php:306
msgid "PBMS connection failed:"
msgstr "Ошибка подключения к PBMS:"

#: libraries/blobstreaming.lib.php:361
msgid "PBMS get BLOB info failed:"
msgstr "Ошибка получения информации о BLOB данных от PBMS:"

#: libraries/blobstreaming.lib.php:373
#| msgid "get BLOB Content-Type failed"
msgid "PBMS get BLOB Content-Type failed"
msgstr "Ошибка получения BLOB Content-Type от PBMS"

#: libraries/blobstreaming.lib.php:401
msgid "View image"
msgstr "Просмотреть изображение"

#: libraries/blobstreaming.lib.php:408
msgid "Play audio"
msgstr "Воспроизвести аудио"

#: libraries/blobstreaming.lib.php:417
msgid "View video"
msgstr "Просмотреть видео"

#: libraries/blobstreaming.lib.php:423
msgid "Download file"
msgstr "Загрузить файл"

#: libraries/blobstreaming.lib.php:494
#, php-format
msgid "Could not open file: %s"
msgstr "Невозможно открыть файл: %s"

#: libraries/bookmark.lib.php:73
msgid "shared"
msgstr "общий"

#: libraries/build_html_for_db.lib.php:26
#: libraries/config/messages.inc.php:183 libraries/export/xml.php:51
#: server_status.php:590
msgid "Tables"
msgstr "Таблицы"

#: libraries/build_html_for_db.lib.php:36 libraries/config/setup.forms.php:302
#: libraries/config/setup.forms.php:338 libraries/config/setup.forms.php:361
#: libraries/config/setup.forms.php:366
#: libraries/config/user_preferences.forms.php:201
#: libraries/config/user_preferences.forms.php:237
#: libraries/config/user_preferences.forms.php:260
#: libraries/config/user_preferences.forms.php:265
#: libraries/export/latex.php:201 libraries/export/sql.php:1092
#: server_privileges.php:612 server_replication.php:314 tbl_printview.php:281
#: tbl_structure.php:771
msgid "Data"
msgstr "Данные"

#: libraries/build_html_for_db.lib.php:51 libraries/db_structure.lib.php:55
#: tbl_printview.php:300 tbl_structure.php:788
msgid "Overhead"
msgstr "Фрагментировано"

#: libraries/build_html_for_db.lib.php:94
msgid "Jump to database"
msgstr "Перейти к базе данных"

#: libraries/build_html_for_db.lib.php:131
msgid "Not replicated"
msgstr "Не реплицировано"

#: libraries/build_html_for_db.lib.php:137
msgid "Replicated"
msgstr "Реплицировано"

#: libraries/build_html_for_db.lib.php:151
#, php-format
msgid "Check privileges for database &quot;%s&quot;."
msgstr "Проверить привилегии для базы данных &quot;%s&quot;."

#: libraries/build_html_for_db.lib.php:154
msgid "Check Privileges"
msgstr "Проверить привилегии"

#: libraries/common.inc.php:147
msgid "possible exploit"
msgstr "возможная уязвимость"

#: libraries/common.inc.php:156
msgid "numeric key detected"
msgstr "определена числовая клавиша"

#: libraries/common.inc.php:597
msgid "Failed to read configuration file"
msgstr "Ошибка при чтении конфигурационного файла"

#: libraries/common.inc.php:598
msgid ""
"This usually means there is a syntax error in it, please check any errors "
"shown below."
msgstr ""
"Обычно это означает наличие синтаксических ошибок, пожалуйста, проверьте "
"выведенные ниже ошибки."

#: libraries/common.inc.php:605
#, php-format
msgid "Could not load default configuration from: %1$s"
msgstr "Невозможно загрузить изначальную конфигурацию из: %1$s"

#: libraries/common.inc.php:610
msgid ""
"The <tt>$cfg['PmaAbsoluteUri']</tt> directive MUST be set in your "
"configuration file!"
msgstr ""
"Директива <tt>$cfg['PmaAbsoluteUri']</tt> ДОЛЖНА быть установлена в "
"конфигурационном файле!"

#: libraries/common.inc.php:640
#, php-format
msgid "Invalid server index: %s"
msgstr "Неверный индекс сервера: %s"

#: libraries/common.inc.php:647
#, php-format
msgid "Invalid hostname for server %1$s. Please review your configuration."
msgstr ""
"Для сервера %1$s указано неверное имя хоста. Исправьте настройки заданные в "
"конфигурационном файле phpMyAdmin."

#: libraries/common.inc.php:656 libraries/config/messages.inc.php:502
#: libraries/header.inc.php:136 main.php:160 server_status.php:775
#: server_synchronize.php:1249
msgid "Server"
msgstr "Сервер"

#: libraries/common.inc.php:835
msgid "Invalid authentication method set in configuration:"
msgstr ""
"В конфигурационном файле phpMyAdmin установлен неверный метод аутентификации:"

#: libraries/common.inc.php:943
#, php-format
msgid "You should upgrade to %s %s or later."
msgstr "Необходимо обновить %s до версии %s или выше."

#: libraries/common.lib.php:135
#, php-format
msgid "Max: %s%s"
msgstr "Максимальный размер: %s%s"

#. l10n: Please check that translation actually exists.
#: libraries/common.lib.php:390
msgctxt "MySQL 5.5 documentation language"
msgid "en"
msgstr "en"

#. l10n: Please check that translation actually exists.
#: libraries/common.lib.php:394
msgctxt "MySQL 5.1 documentation language"
msgid "en"
msgstr "en"

#. l10n: Please check that translation actually exists.
#: libraries/common.lib.php:398
msgctxt "MySQL 5.0 documentation language"
msgid "en"
msgstr "en"

#: libraries/common.lib.php:413 libraries/common.lib.php:416
#: libraries/common.lib.php:418 libraries/common.lib.php:437
#: libraries/common.lib.php:440 libraries/common.lib.php:460
#: libraries/common.lib.php:462 libraries/config/FormDisplay.tpl.php:162
#: libraries/display_export.lib.php:234 libraries/engines/pbms.lib.php:71
#: libraries/engines/pbxt.lib.php:106 libraries/relation.lib.php:74
#: libraries/sql_query_form.lib.php:385 libraries/sql_query_form.lib.php:388
#: main.php:218 server_variables.php:129
msgid "Documentation"
msgstr "Документация"

#: libraries/common.lib.php:568 libraries/header_printview.inc.php:60
#: server_status.php:577 server_status.php:1233
msgid "SQL query"
msgstr "SQL-запрос"

#: libraries/common.lib.php:609 libraries/rte/rte_events.lib.php:103
#: libraries/rte/rte_events.lib.php:108 libraries/rte/rte_events.lib.php:118
#: libraries/rte/rte_events.lib.php:131 libraries/rte/rte_routines.lib.php:255
#: libraries/rte/rte_routines.lib.php:260
#: libraries/rte/rte_routines.lib.php:270
#: libraries/rte/rte_routines.lib.php:284
#: libraries/rte/rte_routines.lib.php:1247
#: libraries/rte/rte_triggers.lib.php:76 libraries/rte/rte_triggers.lib.php:81
#: libraries/rte/rte_triggers.lib.php:91
#: libraries/rte/rte_triggers.lib.php:104
msgid "MySQL said: "
msgstr "Ответ MySQL: "

#: libraries/common.lib.php:1072
msgid "Failed to connect to SQL validator!"
msgstr "Невозможно соединиться с SQL валидатором!"

#: libraries/common.lib.php:1113 libraries/config/messages.inc.php:479
msgid "Explain SQL"
msgstr "Анализ SQL запроса"

#: libraries/common.lib.php:1117
msgid "Skip Explain SQL"
msgstr "Убрать анализ SQL"

#: libraries/common.lib.php:1152
msgid "Without PHP Code"
msgstr "Убрать PHP-код"

#: libraries/common.lib.php:1155 libraries/config/messages.inc.php:481
msgid "Create PHP Code"
msgstr "PHP-код"

#: libraries/common.lib.php:1174 libraries/config/messages.inc.php:480
#: server_status.php:786 server_status.php:808 server_status.php:827
msgid "Refresh"
msgstr "Обновить"

#: libraries/common.lib.php:1184
msgid "Skip Validate SQL"
msgstr "Убрать проверку синтаксиса SQL"

#: libraries/common.lib.php:1187 libraries/config/messages.inc.php:483
msgid "Validate SQL"
msgstr "Проверка синтаксиса"

#: libraries/common.lib.php:1246
msgid "Inline edit of this query"
msgstr "Быстрое редактирование запроса"

#: libraries/common.lib.php:1248
msgctxt "Inline edit query"
msgid "Inline"
msgstr "Быстрая правка"

#: libraries/common.lib.php:1314 sql.php:868
msgid "Profiling"
msgstr "Профилирование"

#. l10n: shortcuts for Byte
#: libraries/common.lib.php:1339
msgid "B"
msgstr "Байт"

#. l10n: shortcuts for Gigabyte
#: libraries/common.lib.php:1345
msgid "GiB"
msgstr "ГБ"

#. l10n: shortcuts for Terabyte
#: libraries/common.lib.php:1347
msgid "TiB"
msgstr "ТБ"

#. l10n: shortcuts for Petabyte
#: libraries/common.lib.php:1349
msgid "PiB"
msgstr "ПБ"

#. l10n: shortcuts for Exabyte
#: libraries/common.lib.php:1351
msgid "EiB"
msgstr "ЭБ"

#. l10n: Short week day name
#: libraries/common.lib.php:1575
msgctxt "Short week day name"
msgid "Sun"
msgstr "Вс"

#. l10n: See http://www.php.net/manual/en/function.strftime.php
#: libraries/common.lib.php:1591
#: libraries/transformations/text_plain__dateformat.inc.php:35
msgid "%B %d, %Y at %I:%M %p"
msgstr "%B %d %Y г., %H:%M"

#: libraries/common.lib.php:1925
#, php-format
msgid "%s days, %s hours, %s minutes and %s seconds"
msgstr "%s дней, %s часов, %s минут и %s секунд"

#: libraries/common.lib.php:2016
#| msgid "Routine parameters"
msgid "Missing parameter:"
msgstr "Отсутствующий параметр:"

#: libraries/common.lib.php:2364 libraries/common.lib.php:2367
#: libraries/display_tbl.lib.php:306
#| msgid "Begin"
msgctxt "First page"
msgid "Begin"
msgstr "Начало"

#: libraries/common.lib.php:2365 libraries/common.lib.php:2368
#: libraries/display_tbl.lib.php:307 server_binlog.php:135
#: server_binlog.php:137
#| msgid "Previous"
msgctxt "Previous page"
msgid "Previous"
msgstr "Предыдущая"

#: libraries/common.lib.php:2395 libraries/common.lib.php:2398
#: libraries/display_tbl.lib.php:372 server_binlog.php:170
#: server_binlog.php:172
#| msgid "Next"
msgctxt "Next page"
msgid "Next"
msgstr "Следующая"

#: libraries/common.lib.php:2396 libraries/common.lib.php:2399
<<<<<<< HEAD
#: libraries/display_tbl.lib.php:389
#, fuzzy
=======
#: libraries/display_tbl.lib.php:385
>>>>>>> 17598074
#| msgid "End"
msgctxt "Last page"
msgid "End"
msgstr "Конец"

#: libraries/common.lib.php:2466
#, php-format
msgid "Jump to database &quot;%s&quot;."
msgstr "Перейти к базе данных &quot;%s&quot;."

#: libraries/common.lib.php:2486
#, php-format
msgid "The %s functionality is affected by a known bug, see %s"
msgstr ""
"Работа параметра &quot;%s&quot; подвержена ошибке, описание смотрите на %s"

#: libraries/common.lib.php:2660
#| msgid "Click to select"
msgid "Click to toggle"
msgstr "Кликните для переключения"

#: libraries/common.lib.php:3034 libraries/common.lib.php:3041
#: libraries/common.lib.php:3251 libraries/config/setup.forms.php:293
#: libraries/config/setup.forms.php:330 libraries/config/setup.forms.php:356
#: libraries/config/user_preferences.forms.php:192
#: libraries/config/user_preferences.forms.php:229
#: libraries/config/user_preferences.forms.php:255
#: libraries/db_links.inc.php:48 libraries/export/latex.php:336
#: libraries/import.lib.php:1125 libraries/tbl_links.inc.php:61
#: libraries/tbl_properties.inc.php:603 pmd_general.php:140
#: server_privileges.php:612 server_replication.php:313 tbl_tracking.php:253
msgid "Structure"
msgstr "Структура"

#: libraries/common.lib.php:3035 libraries/common.lib.php:3042
#: libraries/config/messages.inc.php:214 libraries/db_links.inc.php:53
#: libraries/export/sql.php:25 libraries/import/sql.php:18
#: libraries/server_links.inc.php:47 libraries/tbl_links.inc.php:65
#: querywindow.php:64
msgid "SQL"
msgstr "SQL"

#: libraries/common.lib.php:3037 libraries/common.lib.php:3249
#: libraries/common.lib.php:3250 libraries/sql_query_form.lib.php:282
#: libraries/sql_query_form.lib.php:285 libraries/tbl_links.inc.php:74
msgid "Insert"
msgstr "Вставить"

#: libraries/common.lib.php:3044 libraries/db_links.inc.php:85
#: libraries/tbl_links.inc.php:93 libraries/tbl_links.inc.php:114
#: view_operations.php:87
msgid "Operations"
msgstr "Операции"

#: libraries/common.lib.php:3183 libraries/sql_query_form.lib.php:436
#: prefs_manage.php:239
msgid "Browse your computer:"
msgstr "Обзор вашего компьютера:"

#: libraries/common.lib.php:3202
#, php-format
msgid "Select from the web server upload directory <b>%s</b>:"
msgstr "Выберите из каталога загрузки сервера <b>%s</b>:"

#: libraries/common.lib.php:3223 libraries/sql_query_form.lib.php:445
#: tbl_change.php:905
msgid "The directory you set for upload work cannot be reached"
msgstr "Установленный каталог загрузки не доступен"

#: libraries/common.lib.php:3232
msgid "There are no files to upload"
msgstr "Файлы для загрузки отсутствуют"

#: libraries/common.lib.php:3260 libraries/common.lib.php:3261
msgid "Execute"
msgstr "Выполнить"

#: libraries/config.values.php:45 libraries/config.values.php:47
#: libraries/config.values.php:51
msgid "Both"
msgstr "Оба"

#: libraries/config.values.php:47
msgid "Nowhere"
msgstr "Нигде"

#: libraries/config.values.php:47
msgid "Left"
msgstr "Налево"

#: libraries/config.values.php:47
msgid "Right"
msgstr "Направо"

#: libraries/config.values.php:76
msgid "Open"
msgstr "Открыт"

#: libraries/config.values.php:77
msgid "Closed"
msgstr "Закрыт"

#: libraries/config.values.php:78 libraries/config/FormDisplay.tpl.php:167
#: libraries/relation.lib.php:78 libraries/relation.lib.php:85
#: pmd_relation_new.php:66
msgid "Disabled"
msgstr "Недоступно"

#: libraries/config.values.php:99 libraries/export/htmlword.php:25
#: libraries/export/latex.php:42 libraries/export/odt.php:34
#: libraries/export/sql.php:129 libraries/export/texytext.php:24
msgid "structure"
msgstr "структура"

#: libraries/config.values.php:100 libraries/export/htmlword.php:25
#: libraries/export/latex.php:42 libraries/export/odt.php:34
#: libraries/export/sql.php:130 libraries/export/texytext.php:24
msgid "data"
msgstr "данные"

#: libraries/config.values.php:101 libraries/export/htmlword.php:25
#: libraries/export/latex.php:42 libraries/export/odt.php:34
#: libraries/export/sql.php:131 libraries/export/texytext.php:24
msgid "structure and data"
msgstr "структура и данные"

#: libraries/config.values.php:103
msgid "Quick - display only the minimal options to configure"
msgstr "Быстро - отображать минимальный набор параметров"

#: libraries/config.values.php:104
msgid "Custom - display all possible options to configure"
msgstr "По выбору - отображать все возможные параметры"

#: libraries/config.values.php:105
msgid "Custom - like above, but without the quick/custom choice"
msgstr "По выбору - как выше, но без выбора быстро/по выбору"

#: libraries/config.values.php:123
msgid "complete inserts"
msgstr "полная вставка"

#: libraries/config.values.php:124
msgid "extended inserts"
msgstr "расширенная вставка"

#: libraries/config.values.php:125
msgid "both of the above"
msgstr "оба верхних варианта"

#: libraries/config.values.php:126
msgid "neither of the above"
msgstr "иначе, чем в вариантах выше"

#: libraries/config/FormDisplay.class.php:83
#: libraries/config/validate.lib.php:438
msgid "Not a positive number"
msgstr "Значение должно быть положительным числом"

#: libraries/config/FormDisplay.class.php:84
#: libraries/config/validate.lib.php:450
msgid "Not a non-negative number"
msgstr "Значение должно быть отрицательным числом"

#: libraries/config/FormDisplay.class.php:85
#: libraries/config/validate.lib.php:426
msgid "Not a valid port number"
msgstr "Некорректно установлен номер порта"

#: libraries/config/FormDisplay.class.php:86
#: libraries/config/FormDisplay.class.php:535
#: libraries/config/validate.lib.php:378 libraries/config/validate.lib.php:465
msgid "Incorrect value"
msgstr "Некорректное значение"

#: libraries/config/FormDisplay.class.php:87
#: libraries/config/validate.lib.php:479
#, php-format
msgid "Value must be equal or lower than %s"
msgstr "Значение должно быть больше или равно %s"

#: libraries/config/FormDisplay.class.php:499
#, php-format
msgid "Missing data for %s"
msgstr "Отсутствуют данные для %s"

#: libraries/config/FormDisplay.class.php:696
#: libraries/config/FormDisplay.class.php:700
msgid "unavailable"
msgstr "недоступно"

#: libraries/config/FormDisplay.class.php:697
#: libraries/config/FormDisplay.class.php:701
#, php-format
msgid "\"%s\" requires %s extension"
msgstr "Для \"%s\" требуется расширение %s"

#: libraries/config/FormDisplay.class.php:715
#, php-format
msgid "import will not work, missing function (%s)"
msgstr "импорт не будет функционировать без функции (%s)"

#: libraries/config/FormDisplay.class.php:719
#, php-format
msgid "export will not work, missing function (%s)"
msgstr "экспорт не будет функционировать без функции (%s)"

#: libraries/config/FormDisplay.class.php:726
msgid "SQL Validator is disabled"
msgstr "SQL валидатор отключен"

#: libraries/config/FormDisplay.class.php:733
msgid "SOAP extension not found"
msgstr "Не найдено расширение SOAP"

#: libraries/config/FormDisplay.class.php:741
#, php-format
msgid "maximum %s"
msgstr "максимум %s"

#: libraries/config/FormDisplay.tpl.php:167
msgid "This setting is disabled, it will not be applied to your configuration"
msgstr "Эта настройка отключена и не будет применена при конфигурации"

#: libraries/config/FormDisplay.tpl.php:242
#, php-format
msgid "Set value: %s"
msgstr "Установить значение: %s"

#: libraries/config/FormDisplay.tpl.php:247
#: libraries/config/messages.inc.php:356
msgid "Restore default value"
msgstr "Восстановить изначальное значение"

#: libraries/config/FormDisplay.tpl.php:263
msgid "Allow users to customize this value"
msgstr "Разрешить пользователям изменять данное значение"

#: libraries/config/FormDisplay.tpl.php:324
#: libraries/schema/User_Schema.class.php:505 prefs_manage.php:318
#: prefs_manage.php:323 tbl_change.php:1067
msgid "Reset"
msgstr "Сбросить"

#: libraries/config/messages.inc.php:17
msgid "Improves efficiency of screen refresh"
msgstr "Улучшает эффективность обновления экрана"

#: libraries/config/messages.inc.php:18
msgid "Enable Ajax"
msgstr "Включить Ajax"

#: libraries/config/messages.inc.php:19
msgid ""
"If enabled user can enter any MySQL server in login form for cookie auth"
msgstr ""
"При включении позволяет ввести любой MySQL сервер в форме авторизации при "
"установленной cookie идентификации"

#: libraries/config/messages.inc.php:20
msgid "Allow login to any MySQL server"
msgstr "Разрешить подключение к любому серверу MySQL"

#: libraries/config/messages.inc.php:21
msgid ""
"Enabling this allows a page located on a different domain to call phpMyAdmin "
"inside a frame, and is a potential [strong]security hole[/strong] allowing "
"cross-frame scripting attacks"
msgstr ""
"Включение данного параметра позволяет странице расположенной на другом "
"домене вызвать phpMyAdmin внутри фрейма, что является потенциальной [strong]"
"дырой в безопасности[/strong] допуская возможность XFS (Cross Frame "
"Scripting)"

#: libraries/config/messages.inc.php:22
msgid "Allow third party framing"
msgstr "Разрешить встраивание во фрейм"

#: libraries/config/messages.inc.php:23
msgid "Show &quot;Drop database&quot; link to normal users"
msgstr ""
"Показывать ссылку &quot;Удалить базу данных&quot; обычным пользователям"

#: libraries/config/messages.inc.php:24
msgid ""
"Secret passphrase used for encrypting cookies in [kbd]cookie[/kbd] "
"authentication"
msgstr ""
"Ключевая фраза используемая для кодировки cookies при [kbd]cookie[/kbd] "
"идентификации"

#: libraries/config/messages.inc.php:25
msgid "Blowfish secret"
msgstr "Ключ Blowfish"

#: libraries/config/messages.inc.php:26
msgid "Highlight selected rows"
msgstr "Подсвечивать выбранные строки"

#: libraries/config/messages.inc.php:27
msgid "Row marker"
msgstr "Выделение строки"

#: libraries/config/messages.inc.php:28
msgid "Highlight row pointed by the mouse cursor"
msgstr "Подсветить строку при наведении курсора"

#: libraries/config/messages.inc.php:29
msgid "Highlight pointer"
msgstr "Подсветить наведение"

#: libraries/config/messages.inc.php:30
msgid ""
"Enable [a@http://en.wikipedia.org/wiki/Bzip2]bzip2[/a] compression for "
"import and export operations"
msgstr ""
"Включить [a@http://ru.wikipedia.org/wiki/Bzip2]bzip2[/a] архивирование для "
"операций импорта и экспорта"

#: libraries/config/messages.inc.php:31
msgid "Bzip2"
msgstr "Bzip2"

#: libraries/config/messages.inc.php:32
msgid ""
"Defines which type of editing controls should be used for CHAR and VARCHAR "
"columns; [kbd]input[/kbd] - allows limiting of input length, [kbd]textarea[/"
"kbd] - allows newlines in columns"
msgstr ""
"Определяет вид редактирования полей типа CHAR и VARCHAR. [kbd]input[/kbd] - "
"позволяет ограничить длину вводимых данных, [kbd]textarea[/kbd] - позволяет "
"использовать в полях перенос строки"

#: libraries/config/messages.inc.php:33
msgid "CHAR columns editing"
msgstr "Редактирование полей типа CHAR"

#: libraries/config/messages.inc.php:34
msgid "Number of columns for CHAR/VARCHAR textareas"
msgstr "Ширина текстового поля для данных типа CHAR/VARCHAR"

#: libraries/config/messages.inc.php:35
msgid "CHAR textarea columns"
msgstr "Ширина textarea для CHAR"

#: libraries/config/messages.inc.php:36
msgid "Number of rows for CHAR/VARCHAR textareas"
msgstr "Высота текстового поля для данных типа CHAR/VARCHAR"

#: libraries/config/messages.inc.php:37
msgid "CHAR textarea rows"
msgstr "Высота textarea для CHAR"

#: libraries/config/messages.inc.php:38
msgid "Check config file permissions"
msgstr "Проверка прав файла config"

#: libraries/config/messages.inc.php:39
msgid ""
"Compress gzip/bzip2 exports on the fly without the need for much memory; if "
"you encounter problems with created gzip/bzip2 files disable this feature"
msgstr ""
"При экспорте в gzip/bzip2 архивы на лету, без необходимости выделения "
"большого количества памяти. Если вы испытываете проблемы с созданными "
"архивами, отключите данную функцию."

#: libraries/config/messages.inc.php:40
msgid "Compress on the fly"
msgstr "Архивирование на лету"

#: libraries/config/messages.inc.php:41 setup/frames/config.inc.php:25
#: setup/frames/index.inc.php:166
msgid "Configuration file"
msgstr "Конфигурационный файл"

#: libraries/config/messages.inc.php:42
msgid ""
"Whether a warning (&quot;Are your really sure...&quot;) should be displayed "
"when you're about to lose data"
msgstr "Выводить предупреждение при попытке полного удаления данных"

#: libraries/config/messages.inc.php:43
msgid "Confirm DROP queries"
msgstr "Подтверждать DROP запросы"

#: libraries/config/messages.inc.php:44
msgid "Debug SQL"
msgstr "Отладка SQL"

#: libraries/config/messages.inc.php:45
msgid "Default display direction"
msgstr "Вид отображения по умолчанию"

#: libraries/config/messages.inc.php:46
msgid ""
"[kbd]horizontal[/kbd], [kbd]vertical[/kbd] or a number that indicates "
"maximum number for which vertical model is used"
msgstr ""
"[kbd]horizontal[/kbd], [kbd]vertical[/kbd] либо число определяющее "
"максимальное количество при котором используется вертикальный режим"

#: libraries/config/messages.inc.php:47
msgid "Display direction for altering/creating columns"
msgstr "Вид отображения столбцов при их редакции/создании"

#: libraries/config/messages.inc.php:48
msgid "Tab that is displayed when entering a database"
msgstr "Вкладка отображаемая при выборе базы данных"

#: libraries/config/messages.inc.php:49
msgid "Default database tab"
msgstr "Вкладка по умолчанию для базы данных"

#: libraries/config/messages.inc.php:50
msgid "Tab that is displayed when entering a server"
msgstr "Вкладка отображаемая при входе на сервер"

#: libraries/config/messages.inc.php:51
msgid "Default server tab"
msgstr "Вкладка по умолчанию для сервера"

#: libraries/config/messages.inc.php:52
msgid "Tab that is displayed when entering a table"
msgstr "Вкладка отображаемая при выборе таблицы"

#: libraries/config/messages.inc.php:53
msgid "Default table tab"
msgstr "Вкладка по умолчанию для таблицы"

#: libraries/config/messages.inc.php:54
msgid "Show binary contents as HEX by default"
msgstr "Показывать двоичные данные по умолчанию в шестнадцатеричном виде (HEX)"

#: libraries/config/messages.inc.php:55 libraries/display_tbl.lib.php:671
msgid "Show binary contents as HEX"
msgstr "Показывать бинарные данные в виде HEX значений"

#: libraries/config/messages.inc.php:56
msgid "Show database listing as a list instead of a drop down"
msgstr ""
"Выводить базы данных в виде последовательного списка вместо выпадающего"

#: libraries/config/messages.inc.php:57
msgid "Display databases as a list"
msgstr "Отображать базы данных списком"

#: libraries/config/messages.inc.php:58
msgid "Show server listing as a list instead of a drop down"
msgstr ""
"Выводить доступные для выбора серверы в виде последовательного списка вместо "
"выпадающего"

#: libraries/config/messages.inc.php:59
msgid "Display servers as a list"
msgstr "Выводить серверы списком"

#: libraries/config/messages.inc.php:60
msgid ""
"Disable the table maintenance mass operations, like optimizing or repairing "
"the selected tables of a database."
msgstr ""
"Отключить массовые операции обслуживания, такие как оптимизация или "
"восстановление выбранных таблиц базы данных."

#: libraries/config/messages.inc.php:61
msgid "Disable multi table maintenance"
msgstr "Отключить операции обслуживания таблиц"

#: libraries/config/messages.inc.php:62
msgid "Edit SQL queries in popup window"
msgstr "Редактировать SQL запросы во всплывающем окне"

#: libraries/config/messages.inc.php:63
msgid "Edit in window"
msgstr "Редактировать в окне"

#: libraries/config/messages.inc.php:64
msgid "Display errors"
msgstr "Выводить ошибки"

#: libraries/config/messages.inc.php:65
msgid "Gather errors"
msgstr "Собирать ошибки"

#: libraries/config/messages.inc.php:66
msgid "Show icons for warning, error and information messages"
msgstr ""
"Отображать пиктограммы для сообщений об ошибках, а так же для "
"предупреждающих и информационных сообщений"

#: libraries/config/messages.inc.php:67
msgid "Iconic errors"
msgstr "Пиктограммы сообщений об ошибках"

#: libraries/config/messages.inc.php:68
msgid ""
"Set the number of seconds a script is allowed to run ([kbd]0[/kbd] for no "
"limit)"
msgstr ""
"Установите максимальное количество секунд, в течении которых скрипт может "
"работать ([kbd]0[/kbd] без ограничения)"

#: libraries/config/messages.inc.php:69
msgid "Maximum execution time"
msgstr "Максимальное время выполнения"

#: libraries/config/messages.inc.php:70 prefs_manage.php:297
msgid "Save as file"
msgstr "Сохранить как файл"

#: libraries/config/messages.inc.php:71 libraries/config/messages.inc.php:239
msgid "Character set of the file"
msgstr "Кодировка файла"

#: libraries/config/messages.inc.php:72 libraries/config/messages.inc.php:88
#: tbl_gis_visualization.php:181 tbl_printview.php:340 tbl_structure.php:840
msgid "Format"
msgstr "Формат"

#: libraries/config/messages.inc.php:73
msgid "Compression"
msgstr "Упаковать"

#: libraries/config/messages.inc.php:74 libraries/config/messages.inc.php:81
#: libraries/config/messages.inc.php:89 libraries/config/messages.inc.php:93
#: libraries/config/messages.inc.php:106 libraries/config/messages.inc.php:108
#: libraries/config/messages.inc.php:141 libraries/config/messages.inc.php:144
#: libraries/config/messages.inc.php:146 libraries/export/csv.php:30
#: libraries/export/excel.php:25 libraries/export/htmlword.php:30
#: libraries/export/latex.php:72 libraries/export/ods.php:25
#: libraries/export/odt.php:58 libraries/export/texytext.php:28
msgid "Put columns names in the first row"
msgstr "Поместить названия полей в первой строке"

#: libraries/config/messages.inc.php:75 libraries/config/messages.inc.php:241
#: libraries/config/messages.inc.php:248 libraries/import/csv.php:76
#: libraries/import/ldi.php:42
msgid "Columns enclosed by"
msgstr "Значения полей обрамлены"

#: libraries/config/messages.inc.php:76 libraries/config/messages.inc.php:242
#: libraries/config/messages.inc.php:249 libraries/import/csv.php:81
#: libraries/import/ldi.php:43
msgid "Columns escaped by"
msgstr "Символ экранирования"

#: libraries/config/messages.inc.php:77 libraries/config/messages.inc.php:83
#: libraries/config/messages.inc.php:90 libraries/config/messages.inc.php:99
#: libraries/config/messages.inc.php:107 libraries/config/messages.inc.php:111
#: libraries/config/messages.inc.php:142 libraries/config/messages.inc.php:145
#: libraries/config/messages.inc.php:147 libraries/export/texytext.php:27
msgid "Replace NULL by"
msgstr "Заменить NULL на"

#: libraries/config/messages.inc.php:78 libraries/config/messages.inc.php:84
msgid "Remove CRLF characters within columns"
msgstr "Удалить из полей символы перевода строки CRLF"

#: libraries/config/messages.inc.php:79 libraries/config/messages.inc.php:245
#: libraries/config/messages.inc.php:253 libraries/import/csv.php:63
#: libraries/import/ldi.php:41
msgid "Columns terminated by"
msgstr "Разделитель столбцов"

#: libraries/config/messages.inc.php:80 libraries/config/messages.inc.php:240
#: libraries/import/csv.php:86 libraries/import/ldi.php:44
msgid "Lines terminated by"
msgstr "Разделитель строк"

#: libraries/config/messages.inc.php:82
msgid "Excel edition"
msgstr "Версия Excel"

#: libraries/config/messages.inc.php:85
msgid "Database name template"
msgstr "Шаблон имени базы данных"

#: libraries/config/messages.inc.php:86
msgid "Server name template"
msgstr "Шаблон имени сервера"

#: libraries/config/messages.inc.php:87
msgid "Table name template"
msgstr "Шаблон имени таблицы"

#: libraries/config/messages.inc.php:91 libraries/config/messages.inc.php:104
#: libraries/config/messages.inc.php:113 libraries/config/messages.inc.php:137
#: libraries/config/messages.inc.php:143 libraries/export/htmlword.php:24
#: libraries/export/latex.php:40 libraries/export/odt.php:32
#: libraries/export/sql.php:123 libraries/export/texytext.php:23
msgid "Dump table"
msgstr "Сохранение таблицы"

#: libraries/config/messages.inc.php:92 libraries/export/latex.php:32
msgid "Include table caption"
msgstr "Добавить заголовок таблицы"

#: libraries/config/messages.inc.php:95 libraries/config/messages.inc.php:101
#: libraries/export/latex.php:50 libraries/export/latex.php:74
msgid "Table caption"
msgstr "Заголовок таблицы"

#: libraries/config/messages.inc.php:96 libraries/config/messages.inc.php:102
msgid "Continued table caption"
msgstr "Заголовок таблицы (продолжение)"

#: libraries/config/messages.inc.php:97 libraries/config/messages.inc.php:103
#: libraries/export/latex.php:54 libraries/export/latex.php:78
msgid "Label key"
msgstr "Идентификатор метки"

#: libraries/config/messages.inc.php:98 libraries/config/messages.inc.php:110
#: libraries/config/messages.inc.php:134 libraries/export/odt.php:310
#: libraries/tbl_properties.inc.php:149
msgid "MIME type"
msgstr "MIME-тип"

#: libraries/config/messages.inc.php:100 libraries/config/messages.inc.php:112
#: libraries/config/messages.inc.php:136 tbl_relation.php:396
msgid "Relations"
msgstr "Связи"

#: libraries/config/messages.inc.php:105
msgid "Export method"
msgstr "Метод экспорта"

#: libraries/config/messages.inc.php:114 libraries/config/messages.inc.php:116
msgid "Save on server"
msgstr "Сохранить на сервере"

#: libraries/config/messages.inc.php:115 libraries/config/messages.inc.php:117
#: libraries/display_export.lib.php:190 libraries/display_export.lib.php:216
msgid "Overwrite existing file(s)"
msgstr "Перезаписать существующий(е) файл(ы)"

#: libraries/config/messages.inc.php:118
msgid "Remember file name template"
msgstr "Запомнить шаблон имени файла"

#: libraries/config/messages.inc.php:120
msgid "Enclose table and column names with backquotes"
msgstr "Заключить названия таблиц и полей в косые кавычки"

#: libraries/config/messages.inc.php:121 libraries/config/messages.inc.php:260
#: libraries/display_export.lib.php:348
msgid "SQL compatibility mode"
msgstr "Режим совместимости SQL"

#: libraries/config/messages.inc.php:122 libraries/export/sql.php:190
msgid "<code>CREATE TABLE</code> options:"
msgstr "Параметры <code>CREATE TABLE</code>:"

#: libraries/config/messages.inc.php:123
msgid "Creation/Update/Check dates"
msgstr "Даты создания, обновления и проверки"

#: libraries/config/messages.inc.php:124
msgid "Use delayed inserts"
msgstr "Использовать отложенные вставки (DELAYED)"

#: libraries/config/messages.inc.php:125 libraries/export/sql.php:81
msgid "Disable foreign key checks"
msgstr "Отключить проверку внешних ключей"

#: libraries/config/messages.inc.php:128
msgid "Use hexadecimal for BLOB"
msgstr "Использовать шестнадцатеричное отображение для полей типа BLOB"

#: libraries/config/messages.inc.php:130
msgid "Use ignore inserts"
msgstr "Использовать игнорирующие вставки (IGNORE)"

#: libraries/config/messages.inc.php:132
msgid "Syntax to use when inserting data"
msgstr "Использовать синтаксис при вставке данных"

#: libraries/config/messages.inc.php:133 libraries/export/sql.php:285
msgid "Maximal length of created query"
msgstr "Максимальная длина создаваемого запроса"

#: libraries/config/messages.inc.php:138
msgid "Export type"
msgstr "Тип экспорта"

#: libraries/config/messages.inc.php:139 libraries/export/sql.php:73
msgid "Enclose export in a transaction"
msgstr "Заключить экспорт в транзакцию"

#: libraries/config/messages.inc.php:140
msgid "Export time in UTC"
msgstr "Экспорт времени в UTC"

#: libraries/config/messages.inc.php:148
msgid "Force secured connection while using phpMyAdmin"
msgstr ""
"При использовании phpMyAdmin предпочитать использование безопасного "
"соединения"

#: libraries/config/messages.inc.php:149
msgid "Force SSL connection"
msgstr "Предпочитать SSL соединение"

#: libraries/config/messages.inc.php:150
msgid ""
"Sort order for items in a foreign-key dropdown box; [kbd]content[/kbd] is "
"the referenced data, [kbd]id[/kbd] is the key value"
msgstr ""
"Порядок сортировки значений в списке внешних ключей. [kbd]content[/kbd] - "
"ссылочные данные, [kbd]id[/kbd] - значение ключа"

#: libraries/config/messages.inc.php:151
msgid "Foreign key dropdown order"
msgstr "Сортировка внешних ключей"

#: libraries/config/messages.inc.php:152
msgid "A dropdown will be used if fewer items are present"
msgstr ""
"Если значений меньше указанного, то они будут выведены в виде выпадающего "
"списка"

#: libraries/config/messages.inc.php:153
msgid "Foreign key limit"
msgstr "Лимит внешних ключей"

#: libraries/config/messages.inc.php:154
msgid "Browse mode"
msgstr "Обзор"

#: libraries/config/messages.inc.php:155
msgid "Customize browse mode"
msgstr "Настройка режима обзора данных"

#: libraries/config/messages.inc.php:157 libraries/config/messages.inc.php:159
#: libraries/config/messages.inc.php:176 libraries/config/messages.inc.php:187
#: libraries/config/messages.inc.php:189 libraries/config/messages.inc.php:217
#: libraries/config/messages.inc.php:229
msgid "Customize default options"
msgstr "Настройте параметры экспорта используемые по умолчанию"

#: libraries/config/messages.inc.php:158 libraries/config/setup.forms.php:240
#: libraries/config/setup.forms.php:313
#: libraries/config/user_preferences.forms.php:141
#: libraries/config/user_preferences.forms.php:212 libraries/export/csv.php:19
#: libraries/import/csv.php:22
msgid "CSV"
msgstr "CSV"

#: libraries/config/messages.inc.php:160
msgid "Developer"
msgstr "Разработчик"

#: libraries/config/messages.inc.php:161
msgid "Settings for phpMyAdmin developers"
msgstr "Настройки для разработчиков phpMyAdmin"

#: libraries/config/messages.inc.php:162
msgid "Edit mode"
msgstr "Редакция"

#: libraries/config/messages.inc.php:163
msgid "Customize edit mode"
msgstr "Настройка режима редакции данных"

#: libraries/config/messages.inc.php:165
msgid "Export defaults"
msgstr "Экспорт"

#: libraries/config/messages.inc.php:166
msgid "Customize default export options"
msgstr "Настройте параметры экспорта используемые по умолчанию"

#: libraries/config/messages.inc.php:167 libraries/config/messages.inc.php:209
#: setup/frames/menu.inc.php:16
msgid "Features"
msgstr "Настройки"

#: libraries/config/messages.inc.php:168
msgid "General"
msgstr "Общие"

#: libraries/config/messages.inc.php:169
msgid "Set some commonly used options"
msgstr "Настройте некоторые основные параметры"

#: libraries/config/messages.inc.php:171
msgid "Import defaults"
msgstr "Импорт"

#: libraries/config/messages.inc.php:172
msgid "Customize default common import options"
msgstr "Настройте параметры импорта используемые по умолчанию"

#: libraries/config/messages.inc.php:173
msgid "Import / export"
msgstr "Импорт / экспорт"

#: libraries/config/messages.inc.php:174
msgid "Set import and export directories and compression options"
msgstr "Установите директории импорта и экспорта, а так же параметры архивации"

#: libraries/config/messages.inc.php:175 libraries/export/latex.php:27
msgid "LaTeX"
msgstr "LaTeX"

#: libraries/config/messages.inc.php:178
msgid "Databases display options"
msgstr "Параметры отображения списка баз данных"

#: libraries/config/messages.inc.php:179 setup/frames/menu.inc.php:18
msgid "Navigation frame"
msgstr "Фрейм навигации"

#: libraries/config/messages.inc.php:180
msgid "Customize appearance of the navigation frame"
msgstr "Настройки отображения фрейма навигации"

#: libraries/config/messages.inc.php:181 libraries/select_server.lib.php:35
#: setup/frames/index.inc.php:111
msgid "Servers"
msgstr "Сервера"

#: libraries/config/messages.inc.php:182
msgid "Servers display options"
msgstr "Параметры отображения списка серверов"

#: libraries/config/messages.inc.php:184
msgid "Tables display options"
msgstr "Параметры отображения списка таблиц"

#: libraries/config/messages.inc.php:185 setup/frames/menu.inc.php:19
msgid "Main frame"
msgstr "Основной фрейм"

#: libraries/config/messages.inc.php:186
msgid "Microsoft Office"
msgstr "Microsoft Office"

#: libraries/config/messages.inc.php:188
msgid "Open Document"
msgstr "Open Document"

#: libraries/config/messages.inc.php:190
msgid "Other core settings"
msgstr "Другие настройки ядра"

#: libraries/config/messages.inc.php:191
msgid "Settings that didn't fit enywhere else"
msgstr "Настройки не попадающие в другие разделы"

#: libraries/config/messages.inc.php:192
msgid "Page titles"
msgstr "Заголовки страниц"

#: libraries/config/messages.inc.php:193
msgid ""
"Specify browser's title bar text. Refer to [a@Documentation."
"html#cfg_TitleTable]documentation[/a] for magic strings that can be used to "
"get special values."
msgstr ""
"Определите текст заголовка браузера. Для ввода особых значений используйте "
"подставные строки, которые описаны в [a@Documentation.html#cfg_TitleTable]"
"документации[/a]."

#: libraries/config/messages.inc.php:194
#: libraries/navigation_header.inc.php:80
#: libraries/navigation_header.inc.php:83
#: libraries/navigation_header.inc.php:86
msgid "Query window"
msgstr "Окно запроса"

#: libraries/config/messages.inc.php:195
msgid "Customize query window options"
msgstr "Настройте параметры окна запросов"

#: libraries/config/messages.inc.php:196
msgid "Security"
msgstr "Безопасность"

#: libraries/config/messages.inc.php:197
msgid ""
"Please note that phpMyAdmin is just a user interface and its features do not "
"limit MySQL"
msgstr ""
"Пожалуйста, обратите внимание, что phpMyAdmin - это только веб-интерфейс и "
"его настройки не ограничивают доступ к самой MySQL"

#: libraries/config/messages.inc.php:198
msgid "Basic settings"
msgstr "Основные настройки"

#: libraries/config/messages.inc.php:199
msgid "Authentication"
msgstr "Идентификация"

#: libraries/config/messages.inc.php:200
msgid "Authentication settings"
msgstr "Настройки идентификации"

#: libraries/config/messages.inc.php:201
msgid "Server configuration"
msgstr "Параметры сервера"

#: libraries/config/messages.inc.php:202
msgid ""
"Advanced server configuration, do not change these options unless you know "
"what they are for"
msgstr ""
"Расширенное управление сервером. Не изменяйте данные параметры без "
"достаточного понимания их назначения."

#: libraries/config/messages.inc.php:203
msgid "Enter server connection parameters"
msgstr "Введите параметры соединения сервера"

#: libraries/config/messages.inc.php:204
msgid "Configuration storage"
msgstr "Хранение конфигурации"

#: libraries/config/messages.inc.php:205
msgid ""
"Configure phpMyAdmin configuration storage to gain access to additional "
"features, see [a@Documentation.html#linked-tables]phpMyAdmin configuration "
"storage[/a] in documentation"
msgstr ""
"Настройка phpMyAdmin для установки расширенных возможностей. Смотрите в "
"документации раздел описывающий [a@Documentation.html#linked-tables]хранение "
"конфигурации[/a]"

#: libraries/config/messages.inc.php:206
msgid "Changes tracking"
msgstr "Слежение за изменениями"

#: libraries/config/messages.inc.php:207
msgid ""
"Tracking of changes made in database. Requires the phpMyAdmin configuration "
"storage."
msgstr ""
"Слежение за изменениями произведенными в базе данных. Для работы требуется "
"настройка хранения конфигурации phpMyAdmin."

#: libraries/config/messages.inc.php:208
msgid "Customize export options"
msgstr "Модифицировать параметры экспорта"

#: libraries/config/messages.inc.php:210
msgid "Customize import defaults"
msgstr "Модифицировать изначальлные настройки импорта"

#: libraries/config/messages.inc.php:211
msgid "Customize navigation frame"
msgstr "Модифицировать фрейм навигации"

#: libraries/config/messages.inc.php:212
msgid "Customize main frame"
msgstr "Модифицировать основной фрейм"

#: libraries/config/messages.inc.php:213 libraries/config/messages.inc.php:218
#: setup/frames/menu.inc.php:17
msgid "SQL queries"
msgstr "SQL запросы"

#: libraries/config/messages.inc.php:215
msgid "SQL Query box"
msgstr "SQL Запрос"

#: libraries/config/messages.inc.php:216
msgid "Customize links shown in SQL Query boxes"
msgstr "Настройте ссылки выводимые в блоке SQL запросов"

#: libraries/config/messages.inc.php:219
msgid "SQL queries settings"
msgstr "Настройки SQL запросов"

#: libraries/config/messages.inc.php:220
msgid "SQL Validator"
msgstr "Валидатор SQL"

#: libraries/config/messages.inc.php:221
msgid ""
"If you wish to use the SQL Validator service, you should be aware that "
"[strong]all SQL statements are stored anonymously for statistical purposes[/"
"strong].[br][em][a@http://sqlvalidator.mimer.com/]Mimer SQL Validator[/a], "
"Copyright 2002 Upright Database Technology. All rights reserved.[/em]"
msgstr ""
"Если вы хотите использовать валидатор SQL, имейте в виду, что [strong]все "
"SQL выражения сохраняются анонимно в статистических целях[/strong].[br][em]"
"[a@http://sqlvalidator.mimer.com/]Mimer SQL Validator[/a], Copyright 2002 "
"Upright Database Technology. Все права сохранены.[/em]"

#: libraries/config/messages.inc.php:222
msgid "Startup"
msgstr "Главная"

#: libraries/config/messages.inc.php:223
msgid "Customize startup page"
msgstr "Настройка отображения главной страницы"

#: libraries/config/messages.inc.php:224
msgid "Tabs"
msgstr "Вкладки"

#: libraries/config/messages.inc.php:225
msgid "Choose how you want tabs to work"
msgstr "Настройте отображение вкладок"

#: libraries/config/messages.inc.php:226
msgid "Text fields"
msgstr "Текстовые поля"

#: libraries/config/messages.inc.php:227
msgid "Customize text input fields"
msgstr "Настройте отображение текстовых полей"

#: libraries/config/messages.inc.php:228 libraries/export/texytext.php:18
msgid "Texy! text"
msgstr "Texy! текст"

#: libraries/config/messages.inc.php:230
msgid "Warnings"
msgstr "Предупреждения"

#: libraries/config/messages.inc.php:231
msgid "Disable some of the warnings shown by phpMyAdmin"
msgstr "Отключение некоторых предупреждений выводимых phpMyAdmin"

#: libraries/config/messages.inc.php:232
msgid ""
"Enable [a@http://en.wikipedia.org/wiki/Gzip]gzip[/a] compression for import "
"and export operations"
msgstr ""
"Включить [a@http://ru.wikipedia.org/wiki/Gzip]gzip[/a] архивирование для "
"операций импорта и экспорта"

#: libraries/config/messages.inc.php:233
msgid "GZip"
msgstr "GZip"

#: libraries/config/messages.inc.php:234
msgid "Extra parameters for iconv"
msgstr "Добавочные параметры iconv"

#: libraries/config/messages.inc.php:235
msgid ""
"If enabled, phpMyAdmin continues computing multiple-statement queries even "
"if one of the queries failed"
msgstr ""
"В случае включения данного параметра, phpMyAdmin продолжит выполнение "
"составного запроса, даже если одно из выражений вернет ошибку"

#: libraries/config/messages.inc.php:236
msgid "Ignore multiple statement errors"
msgstr "Игнорировать ошибки составных запросов"

#: libraries/config/messages.inc.php:237
msgid ""
"Allow interrupt of import in case script detects it is close to time limit. "
"This might be good way to import large files, however it can break "
"transactions."
msgstr ""
"Позволяет прервать процесс импорта в случае определения приближения "
"временного лимита на выполнение скрипта. Может помочь при импорте файлов "
"большого размера, однако небезопасно для транзакций."

#: libraries/config/messages.inc.php:238
msgid "Partial import: allow interrupt"
msgstr "Частичный импорт: разрешает прерывание"

#: libraries/config/messages.inc.php:243 libraries/config/messages.inc.php:250
#: libraries/import/csv.php:27 libraries/import/ldi.php:40
msgid "Do not abort on INSERT error"
msgstr "Не прерывать при возникновении ошибки во время выполнения INSERT"

#: libraries/config/messages.inc.php:244 libraries/config/messages.inc.php:252
#: libraries/import/csv.php:26 libraries/import/ldi.php:39
msgid "Replace table data with file"
msgstr "Заместить данные таблицы данными из файла"

#: libraries/config/messages.inc.php:246
msgid ""
"Default format; be aware that this list depends on location (database, "
"table) and only SQL is always available"
msgstr ""
"Формат по умолчанию; обратите внимание, что список форматов зависит от "
"положения (база данных, таблица) и только SQL доступен в любом случае"

#: libraries/config/messages.inc.php:247
msgid "Format of imported file"
msgstr "Формат импортируемого файла"

#: libraries/config/messages.inc.php:251 libraries/import/ldi.php:46
msgid "Use LOCAL keyword"
msgstr "Использовать ключевое слово LOCAL"

#: libraries/config/messages.inc.php:254 libraries/config/messages.inc.php:262
#: libraries/config/messages.inc.php:263
msgid "Column names in first row"
msgstr "Имена таблиц в первой строке"

#: libraries/config/messages.inc.php:255 libraries/import/ods.php:27
msgid "Do not import empty rows"
msgstr "Пропускать пустые строки"

#: libraries/config/messages.inc.php:256
msgid "Import currencies ($5.00 to 5.00)"
msgstr "Импортировать денежные единицы (5.00 вместо $5.00)"

#: libraries/config/messages.inc.php:257
msgid "Import percentages as proper decimals (12.00% to .12)"
msgstr "Импортировать проценты в виде десятичных значений (.12 вместо 12.00%)"

#: libraries/config/messages.inc.php:258
msgid "Number of queries to skip from start"
msgstr "Количество запросов пропускаемых от начала"

#: libraries/config/messages.inc.php:259
msgid "Partial import: skip queries"
msgstr "Частичный импорт: пропуск запросов"

#: libraries/config/messages.inc.php:261
msgid "Do not use AUTO_INCREMENT for zero values"
msgstr "Не использовать AUTO_INCREMENT для нулевых значений"

#: libraries/config/messages.inc.php:264
msgid "Initial state for sliders"
msgstr "Исходное положение раскрывающихся блоков"

#: libraries/config/messages.inc.php:265
msgid "How many rows can be inserted at one time"
msgstr "Количество строк при вставке за один раз"

#: libraries/config/messages.inc.php:266
msgid "Number of inserted rows"
msgstr "Количество строк при вставке"

#: libraries/config/messages.inc.php:267
msgid "Target for quick access icon"
msgstr "Цель иконки быстрого доступа"

#: libraries/config/messages.inc.php:268
msgid "Show logo in left frame"
msgstr "Отображать логотип в левом фрейме"

#: libraries/config/messages.inc.php:269
msgid "Display logo"
msgstr "Выводить логотип"

#: libraries/config/messages.inc.php:270
msgid "Display server choice at the top of the left frame"
msgstr "Отображать вверху левого фрейма список доступных серверов"

#: libraries/config/messages.inc.php:271
msgid "Display servers selection"
msgstr "Отображать выбор сервера"

#: libraries/config/messages.inc.php:272
msgid "Minimum number of tables to display the table filter box"
msgstr "Минимальное количество таблиц для отображения поля фильтра"

#: libraries/config/messages.inc.php:273
msgid "String that separates databases into different tree levels"
msgstr "Строка разделяющая базы данных на различные уровни дерева"

#: libraries/config/messages.inc.php:274
msgid "Database tree separator"
msgstr "Разделитель дерева баз данных"

#: libraries/config/messages.inc.php:275
msgid ""
"Only light version; display databases in a tree (determined by the separator "
"defined below)"
msgstr ""
"Только в облегченном варианте; отображать базы данных в виде дерева "
"(определяется указанием разделителя ниже)"

#: libraries/config/messages.inc.php:276
msgid "Display databases in a tree"
msgstr "Отображать базы данных в виде дерева"

#: libraries/config/messages.inc.php:277
msgid "Disable this if you want to see all databases at once"
msgstr "Отключите данную функцию, если хотите видеть все базы данных сразу"

#: libraries/config/messages.inc.php:278
msgid "Use light version"
msgstr "Облегченный вариант"

#: libraries/config/messages.inc.php:279
msgid "Maximum table tree depth"
msgstr "Максимальная глубина дерева таблиц"

#: libraries/config/messages.inc.php:280
msgid "String that separates tables into different tree levels"
msgstr "Строка разделяющая таблицы на различные уровни дерева"

#: libraries/config/messages.inc.php:281
msgid "Table tree separator"
msgstr "Разделитель дерева таблиц"

#: libraries/config/messages.inc.php:282
msgid "URL where logo in the navigation frame will point to"
msgstr "URL на который будет ссылаться логотип из фрейма навигации"

#: libraries/config/messages.inc.php:283
msgid "Logo link URL"
msgstr "URL ссылка логотипа"

#: libraries/config/messages.inc.php:284
msgid ""
"Open the linked page in the main window ([kbd]main[/kbd]) or in a new one "
"([kbd]new[/kbd])"
msgstr ""
"Открывать ссылку в основном окне ([kbd]main[/kbd]) или в новом ([kbd]new[/"
"kbd])"

#: libraries/config/messages.inc.php:285
msgid "Logo link target"
msgstr "Цель ссылки логотипа"

#: libraries/config/messages.inc.php:286
msgid "Highlight server under the mouse cursor"
msgstr "Подсвечивать сервер при наведении курсора"

#: libraries/config/messages.inc.php:287
msgid "Enable highlighting"
msgstr "Включить подсветку"

#: libraries/config/messages.inc.php:288
msgid "Maximum number of recently used tables; set 0 to disable"
msgstr ""
"Максимальное количество недавно использованных таблиц; для отключения "
"установить 0"

#: libraries/config/messages.inc.php:289
msgid "Recently used tables"
msgstr "Недавно использованные таблицы"

#: libraries/config/messages.inc.php:290
msgid "Use less graphically intense tabs"
msgstr "Выводить вкладки менее насыщенные графическими элементами"

#: libraries/config/messages.inc.php:291
msgid "Light tabs"
msgstr "Облегченные вкладки"

#: libraries/config/messages.inc.php:292
msgid ""
"Maximum number of characters shown in any non-numeric column on browse view"
msgstr ""
"Максимальное количество символов отображаемых в любом нечисловом поле в "
"режиме обзора"

#: libraries/config/messages.inc.php:293
msgid "Limit column characters"
msgstr "Ограничить по количеству символов в поле"

#: libraries/config/messages.inc.php:294
msgid ""
"If TRUE, logout deletes cookies for all servers; when set to FALSE, logout "
"only occurs for the current server. Setting this to FALSE makes it easy to "
"forget to log out from other servers when connected to multiple servers."
msgstr ""
"Если TRUE, при выходе будут удалены cookies для всех серверов; если FALSE, "
"при выходе будут затронуто только текущее подключение. При установке данного "
"значения в FALSE можно легко забыть отключиться от других серверов при "
"множественном подключении."

#: libraries/config/messages.inc.php:295
msgid "Delete all cookies on logout"
msgstr "Удалить все cookies при выходе"

#: libraries/config/messages.inc.php:296
msgid ""
"Define whether the previous login should be recalled or not in cookie "
"authentication mode"
msgstr ""
"Определяет необходимость выводить имя пользователя от предыдущего "
"подключения при использовании cookie идентификации"

#: libraries/config/messages.inc.php:297
msgid "Recall user name"
msgstr "Выводить имя пользователя"

#: libraries/config/messages.inc.php:298
msgid ""
"Defines how long (in seconds) a login cookie should be stored in browser. "
"The default of 0 means that it will be kept for the existing session only, "
"and will be deleted as soon as you close the browser window. This is "
"recommended for non-trusted environments."
msgstr ""
"Определяет время (в секундах), в течении которого данные входа должны "
"храниться в браузере. Значение по умолчанию 0 означает, что они будут "
"храниться только в течении существующей сессии, и будут удалены сразу после "
"закрытия окна браузера. Хранение в течении сессии рекомендуется для "
"использования в недружественном окружении."

#: libraries/config/messages.inc.php:299
msgid "Login cookie store"
msgstr "Хранение cookie"

#: libraries/config/messages.inc.php:300
msgid "Define how long (in seconds) a login cookie is valid"
msgstr "Определяет длительность (в секундах) действия cookie идентификации"

#: libraries/config/messages.inc.php:301
msgid "Login cookie validity"
msgstr "Срок действия cookie"

#: libraries/config/messages.inc.php:302
msgid "Double size of textarea for LONGTEXT columns"
msgstr ""
"Двойное увеличение размера текстового поля для столбцов имеющих тип LONGTEXT"

#: libraries/config/messages.inc.php:303
msgid "Bigger textarea for LONGTEXT"
msgstr "Увеличение текстового поля для LONGTEXT"

#: libraries/config/messages.inc.php:304
msgid "Use icons on main page"
msgstr "Отображать пиктограммы на главной странице"

#: libraries/config/messages.inc.php:305
msgid "Maximum number of characters used when a SQL query is displayed"
msgstr ""
"Максимальное количество символов используемых при отображении SQL запроса"

#: libraries/config/messages.inc.php:306
msgid "Maximum displayed SQL length"
msgstr "Максимальная длинна отображаемого SQL"

#: libraries/config/messages.inc.php:307 libraries/config/messages.inc.php:312
#: libraries/config/messages.inc.php:339
msgid "Users cannot set a higher value"
msgstr "Пользователи не смогут установить более высокое значение"

#: libraries/config/messages.inc.php:308
msgid "Maximum number of databases displayed in left frame and database list"
msgstr ""
"Максимальное количество баз данных отображаемых в левом фрейме и списке баз "
"данных"

#: libraries/config/messages.inc.php:309
msgid "Maximum databases"
msgstr "Максимальное количество баз данных"

#: libraries/config/messages.inc.php:310
msgid ""
"Number of rows displayed when browsing a result set. If the result set "
"contains more rows, &quot;Previous&quot; and &quot;Next&quot; links will be "
"shown."
msgstr ""
"Количество строк при выводе результата запроса. Если строк больше, то будут "
"выведены ссылки перелистывания страниц."

#: libraries/config/messages.inc.php:311
msgid "Maximum number of rows to display"
msgstr "Максимальное количество строк"

#: libraries/config/messages.inc.php:313
msgid "Maximum number of tables displayed in table list"
msgstr "Максимальное количество таблиц отображаемых в списке"

#: libraries/config/messages.inc.php:314
msgid "Maximum tables"
msgstr "Максимальное количество таблиц"

#: libraries/config/messages.inc.php:315
msgid ""
"Disable the default warning that is displayed if mcrypt is missing for "
"cookie authentication"
msgstr ""
"Отключить отображение предупреждения при отсутствии mcrypt, необходимого для "
"идентификации методом cookie"

#: libraries/config/messages.inc.php:316
msgid "mcrypt warning"
msgstr "Предупреждение о mcrypt"

#: libraries/config/messages.inc.php:317
msgid ""
"The number of bytes a script is allowed to allocate, eg. [kbd]32M[/kbd] "
"([kbd]0[/kbd] for no limit)"
msgstr ""
"Максимальное количество байт, которые могут быть выделены скрипту. Пример: "
"[kbd]32M[/kbd] ([kbd]0[/kbd] без ограничений)"

#: libraries/config/messages.inc.php:318
msgid "Memory limit"
msgstr "Лимит памяти"

#: libraries/config/messages.inc.php:319
#| msgid "These are Edit, Inline edit, Copy and Delete links"
msgid "These are Edit, Copy and Delete links"
msgstr "Ссылки редактирования, копирования и удаления"

#: libraries/config/messages.inc.php:320
msgid "Where to show the table row links"
msgstr "Где вывести ссылки строки таблицы"

#: libraries/config/messages.inc.php:321
msgid "Use natural order for sorting table and database names"
msgstr "Использовать естественный порядок сортировки имен таблиц и баз данных"

#: libraries/config/messages.inc.php:322
msgid "Natural order"
msgstr "Порядок сортировки"

#: libraries/config/messages.inc.php:323 libraries/config/messages.inc.php:333
msgid "Use only icons, only text or both"
msgstr "Использовать только иконки, только текст, или все вместе"

#: libraries/config/messages.inc.php:324
msgid "Iconic navigation bar"
msgstr "Иконки в строке навигации"

#: libraries/config/messages.inc.php:325
msgid "use GZip output buffering for increased speed in HTTP transfers"
msgstr ""
"Используйте буферизацию вывода GZip для увеличения передачи данных по HTTP"

#: libraries/config/messages.inc.php:326
msgid "GZip output buffering"
msgstr "Буферизация вывода GZip"

#: libraries/config/messages.inc.php:327
msgid ""
"[kbd]SMART[/kbd] - i.e. descending order for columns of type TIME, DATE, "
"DATETIME and TIMESTAMP, ascending order otherwise"
msgstr ""
"[kbd]SMART[/kbd] - означает обратный порядок сортировки для полей имеющих "
"тип TIME, DATE, DATETIME и TIMESTAMP; в ином случае порядок будет прямой"

#: libraries/config/messages.inc.php:328
msgid "Default sorting order"
msgstr "Порядок сортировки"

#: libraries/config/messages.inc.php:329
msgid "Use persistent connections to MySQL databases"
msgstr "Использовать постоянные соединения с базами данных MySQL"

#: libraries/config/messages.inc.php:330
msgid "Persistent connections"
msgstr "Постоянные соединения"

#: libraries/config/messages.inc.php:331
msgid ""
"Disable the default warning that is displayed on the database details "
"Structure page if any of the required tables for the phpMyAdmin "
"configuration storage could not be found"
msgstr ""
"Отключить предупреждение отображаемое на странице структуры базы данных при "
"отсутствии таблиц необходимых для хранения конфигурации phpMyAdmin"

#: libraries/config/messages.inc.php:332
msgid "Missing phpMyAdmin configuration storage tables"
msgstr "Отсутствие таблиц хранения конфигурации phpMyAdmin"

#: libraries/config/messages.inc.php:334
msgid "Iconic table operations"
msgstr "Иконки операций над таблицами"

#: libraries/config/messages.inc.php:335
msgid "Disallow BLOB and BINARY columns from editing"
msgstr "Запретить возможность редактирования данных полей типа BLOB и BINARY"

#: libraries/config/messages.inc.php:336
msgid "Protect binary columns"
msgstr "Защитить бинарные данные"

#: libraries/config/messages.inc.php:337
msgid ""
"Enable if you want DB-based query history (requires phpMyAdmin configuration "
"storage). If disabled, this utilizes JS-routines to display query history "
"(lost by window close)."
msgstr ""
"Включите для хранения истории запросов с помощью базы данных (требуется "
"настройка расширений phpMyAdmin). При отключении, для истории запросов "
"используется JavaScript (история теряется при закрытии окна)."

#: libraries/config/messages.inc.php:338
msgid "Permanent query history"
msgstr "Постоянная история запросов"

#: libraries/config/messages.inc.php:340
msgid "How many queries are kept in history"
msgstr "Количество запросов хранимых в истории"

#: libraries/config/messages.inc.php:341
msgid "Query history length"
msgstr "Длинна истории запросов"

#: libraries/config/messages.inc.php:342
msgid "Tab displayed when opening a new query window"
msgstr ""
"Вкладка отображаемая при открытии нового всплывающего окна выполнения "
"запросов"

#: libraries/config/messages.inc.php:343
msgid "Default query window tab"
msgstr "Вкладка по умолчанию для окна запросов"

#: libraries/config/messages.inc.php:344
msgid "Query window height (in pixels)"
msgstr "Высота окна запроса (в пикселях)"

#: libraries/config/messages.inc.php:345
msgid "Query window height"
msgstr "Высота окна запроса"

#: libraries/config/messages.inc.php:346
msgid "Query window width (in pixels)"
msgstr "Ширина окна запроса (в пикселях)"

#: libraries/config/messages.inc.php:347
msgid "Query window width"
msgstr "Ширина окна запроса"

#: libraries/config/messages.inc.php:348
msgid "Select which functions will be used for character set conversion"
msgstr "Выберите функцию, которая будет использоваться при перекодировании"

#: libraries/config/messages.inc.php:349
msgid "Recoding engine"
msgstr "Механизм перекодирования"

#: libraries/config/messages.inc.php:350
msgid "When browsing tables, the sorting of each table is remembered"
msgstr "При просмотре таблиц, запоминается сортировка каждой таблицы"

#: libraries/config/messages.inc.php:351
msgid "Remember table's sorting"
msgstr "Запоминать сортировку таблиц"

#: libraries/config/messages.inc.php:352
msgid "Repeat the headers every X cells, [kbd]0[/kbd] deactivates this feature"
msgstr ""
"Повторять заголовки через каждые X ячеек; [kbd]0[/kbd] отключает данную "
"функцию"

#: libraries/config/messages.inc.php:353
msgid "Repeat headers"
msgstr "Повтор заголовков"

#: libraries/config/messages.inc.php:354
msgid "Show help button instead of Documentation text"
msgstr "Отобразить кнопку помощи вместо текста Документация"

#: libraries/config/messages.inc.php:355
msgid "Show help button"
msgstr "Отобразить кнопку помощи"

#: libraries/config/messages.inc.php:357
msgid "Save all edited cells at once"
msgstr "Сохранить все отредактированные ячейки сразу"

#: libraries/config/messages.inc.php:358
msgid "Directory where exports can be saved on server"
msgstr "Каталог на сервере, в который можно сохранять файлы при экспорте"

#: libraries/config/messages.inc.php:359
msgid "Save directory"
msgstr "Каталог сохранения"

#: libraries/config/messages.inc.php:360
msgid "Leave blank if not used"
msgstr "Оставьте поле пустым, если не используете данную функцию"

#: libraries/config/messages.inc.php:361
msgid "Host authorization order"
msgstr "Последовательность идентификации хоста"

#: libraries/config/messages.inc.php:362
msgid "Leave blank for defaults"
msgstr "Оставьте поле пустым для использования значения по умолчанию"

#: libraries/config/messages.inc.php:363
msgid "Host authorization rules"
msgstr "Правила идентификации хоста"

#: libraries/config/messages.inc.php:364
msgid "Allow logins without a password"
msgstr "Разрешать подключения без пароля"

#: libraries/config/messages.inc.php:365
msgid "Allow root login"
msgstr "Разрешить вход под root"

#: libraries/config/messages.inc.php:366
msgid "HTTP Basic Auth Realm name to display when doing HTTP Auth"
msgstr "Отображаемая строка при идентификации методом HTTP"

#: libraries/config/messages.inc.php:367
msgid "HTTP Realm"
msgstr "Область HTTP"

#: libraries/config/messages.inc.php:368
msgid ""
"The path for the config file for [a@http://swekey.com]SweKey hardware "
"authentication[/a] (not located in your document root; suggested: /etc/"
"swekey.conf)"
msgstr ""
"Путь к конфигурационному файлу для [a@http://swekey.com]аппаратной "
"идентификации SweKey[/a] (пример, если располагается ниже корня хоста: /etc/"
"swekey.conf)"

#: libraries/config/messages.inc.php:369
msgid "SweKey config file"
msgstr "Конфигурационный файл SweKey"

#: libraries/config/messages.inc.php:370
msgid "Authentication method to use"
msgstr "Используемый метод идентификации"

#: libraries/config/messages.inc.php:371 setup/frames/index.inc.php:127
msgid "Authentication type"
msgstr "Тип идентификации"

#: libraries/config/messages.inc.php:372
msgid ""
"Leave blank for no [a@http://wiki.phpmyadmin.net/pma/bookmark]bookmark[/a] "
"support, suggested: [kbd]pma_bookmark[/kbd]"
msgstr ""
"Для отключения поддержки [a@http://wiki.phpmyadmin.net/pma/bookmark]закладок"
"[/a] оставьте поле пустым. Рекомендуется: [kbd]pma_bookmark[/kbd]"

#: libraries/config/messages.inc.php:373
msgid "Bookmark table"
msgstr "Таблица закладок"

#: libraries/config/messages.inc.php:374
msgid ""
"Leave blank for no column comments/mime types, suggested: [kbd]"
"pma_column_info[/kbd]"
msgstr ""
"Для отключения поддержки комментариев/mime-типов полей оставьте поле пустым. "
"Рекомендуется: [kbd]pma_column_info[/kbd]"

#: libraries/config/messages.inc.php:375
msgid "Column information table"
msgstr "Таблица информации полей"

#: libraries/config/messages.inc.php:376
msgid "Compress connection to MySQL server"
msgstr "Соединение с сервером MySQL с использованием сжатия данных"

#: libraries/config/messages.inc.php:377
msgid "Compress connection"
msgstr "Соединение со сжатием"

#: libraries/config/messages.inc.php:378
msgid "How to connect to server, keep [kbd]tcp[/kbd] if unsure"
msgstr "Способ соединения с сервером. Если не уверены, оставьте [kbd]tcp[/kbd]"

#: libraries/config/messages.inc.php:379
msgid "Connection type"
msgstr "Тип соединения"

#: libraries/config/messages.inc.php:380
msgid "Control user password"
msgstr "Пароль выделенного пользователя"

#: libraries/config/messages.inc.php:381
msgid ""
"A special MySQL user configured with limited permissions, more information "
"available on [a@http://wiki.phpmyadmin.net/pma/controluser]wiki[/a]"
msgstr ""
"Специальный пользователь MySQL с ограниченными привилегиями. Подробнее "
"смотрите на [a@http://wiki.phpmyadmin.net/pma/controluser]wiki[/a]"

#: libraries/config/messages.inc.php:382
msgid "Control user"
msgstr "Выделенный пользователь"

#: libraries/config/messages.inc.php:383
msgid "Count tables when showing database list"
msgstr "При выводе баз данных показывать количество таблиц в них"

#: libraries/config/messages.inc.php:384
msgid "Count tables"
msgstr "Подсчитывать таблицы"

#: libraries/config/messages.inc.php:385
msgid ""
"Leave blank for no Designer support, suggested: [kbd]pma_designer_coords[/"
"kbd]"
msgstr ""
"Для отключения поддержки Дизайнера Связей оставьте поле пустым. "
"Рекомендуется: [kbd]pma_designer_coords[/kbd]"

#: libraries/config/messages.inc.php:386
msgid "Designer table"
msgstr "Таблица Дизайнера"

#: libraries/config/messages.inc.php:387
msgid ""
"More information on [a@http://sf.net/support/tracker.php?aid=1849494]PMA bug "
"tracker[/a] and [a@http://bugs.mysql.com/19588]MySQL Bugs[/a]"
msgstr ""
"Подробнее смотрите на [a@http://sf.net/support/tracker.php?aid=1849494]PMA "
"bug tracker[/a] и [a@http://bugs.mysql.com/19588]MySQL Bugs[/a]"

#: libraries/config/messages.inc.php:388
msgid "Disable use of INFORMATION_SCHEMA"
msgstr "Отключить использование INFORMATION_SCHEMA"

#: libraries/config/messages.inc.php:389
msgid "What PHP extension to use; you should use mysqli if supported"
msgstr ""
"Выберите какое расширение PHP использовать для работы с MySQL. При "
"возможности, используйте mysqli."

#: libraries/config/messages.inc.php:390
msgid "PHP extension to use"
msgstr "PHP расширение"

#: libraries/config/messages.inc.php:391
msgid "Hide databases matching regular expression (PCRE)"
msgstr "Скрыть базы данных подпадающие под регулярное выражение (PCRE)"

#: libraries/config/messages.inc.php:392
msgid "Hide databases"
msgstr "Скрыть базы данных"

#: libraries/config/messages.inc.php:393
msgid ""
"Leave blank for no SQL query history support, suggested: [kbd]pma_history[/"
"kbd]"
msgstr ""
"Для отключения поддержки истории SQL запросов оставьте поле пустым. "
"Рекомендуется: [kbd]pma_history[/kbd]"

#: libraries/config/messages.inc.php:394
msgid "SQL query history table"
msgstr "Таблица истории SQL запросов"

#: libraries/config/messages.inc.php:395
msgid "Hostname where MySQL server is running"
msgstr "Хост на котором работает сервер MySQL"

#: libraries/config/messages.inc.php:396
msgid "Server hostname"
msgstr "Хост сервера"

#: libraries/config/messages.inc.php:397
msgid "Logout URL"
msgstr "URL выхода"

#: libraries/config/messages.inc.php:398
msgid ""
"This configuration make sure that we only keep N (N = MaxTableUiprefs) "
"newest record in \"table_uiprefs\" and automatically delete older records"
msgstr ""
"Данная настройка проверяет сохранение только N (N = MaxTableUiprefs) новых "
"записей в \"table_uiprefs\" и автоматически удалит устаревшие записи"

#: libraries/config/messages.inc.php:399
#| msgid "Maximum number of tables displayed in table list"
msgid "Maximum number of records saved in \"table_uiprefs\" table"
msgstr "Максимальное количество записей сохраняемых в таблице \"table_uiprefs\""

#: libraries/config/messages.inc.php:400
msgid "Try to connect without password"
msgstr ""
"Пытаться установить соединение без пароля, если пароль не был принят при "
"идентификации"

#: libraries/config/messages.inc.php:401
msgid "Connect without password"
msgstr "Соединять без пароля"

#: libraries/config/messages.inc.php:402
msgid ""
"You can use MySQL wildcard characters (% and _), escape them if you want to "
"use their literal instances, i.e. use [kbd]'my\\_db'[/kbd] and not "
"[kbd]'my_db'[/kbd]. Using this option you can sort database list, just enter "
"their names in order and use [kbd]*[/kbd] at the end to show the rest in "
"alphabetical order."
msgstr ""
"Вы можете использовать подстановочные символы (% и _), экранируйте их, если "
"хотите использовать, как обычные литературные символы, т.е. используйте "
"[kbd]'my\\_db'[/kbd] а не [kbd]'my_db'[/kbd]. С помощью данной настройки "
"можно сортировать список баз данных, для чего достаточно ввести их имена в "
"определенном порядке и использовать [kbd]*[/kbd] в конце для вывода "
"оставшихся в алфавитном порядке."

#: libraries/config/messages.inc.php:403
msgid "Show only listed databases"
msgstr "Показывать только базы данных из списка"

#: libraries/config/messages.inc.php:404 libraries/config/messages.inc.php:445
msgid "Leave empty if not using config auth"
msgstr "Если не используется идентификация config, оставьте поле пустым"

#: libraries/config/messages.inc.php:405
msgid "Password for config auth"
msgstr "Прописанный пароль"

#: libraries/config/messages.inc.php:406
msgid ""
"Leave blank for no PDF schema support, suggested: [kbd]pma_pdf_pages[/kbd]"
msgstr ""
"Для отключения поддержки PDF схемы оставьте поле пустым. Рекомендуется: [kbd]"
"pma_pdf_pages[/kbd]"

#: libraries/config/messages.inc.php:407
msgid "PDF schema: pages table"
msgstr "PDF схема: страницы таблицы"

#: libraries/config/messages.inc.php:408
msgid ""
"Database used for relations, bookmarks, and PDF features. See [a@http://wiki."
"phpmyadmin.net/pma/pmadb]pmadb[/a] for complete information. Leave blank for "
"no support. Suggested: [kbd]phpmyadmin[/kbd]"
msgstr ""
"База данных используемая для расширенных функций: связей, закладок, и PDF. "
"Для более полной информации смотрите [a@http://wiki.phpmyadmin.net/pma/pmadb]"
"pmadb[/a]. Для отключения поддержки, оставьте поле пустым. Рекомендуется: "
"[kbd]phpmyadmin[/kbd]"

#: libraries/config/messages.inc.php:409
msgid "Database name"
msgstr "Имя базы данных"

#: libraries/config/messages.inc.php:410
msgid "Port on which MySQL server is listening, leave empty for default"
msgstr ""
"Порт на котором работает сервер MySQL. Для значения по умолчанию, оставьте "
"пустым."

#: libraries/config/messages.inc.php:411
msgid "Server port"
msgstr "Порт сервера"

#: libraries/config/messages.inc.php:412
msgid ""
"Leave blank for no \"persistent\" recently used tables across sessions, "
"suggested: [kbd]pma_recent[/kbd]"
msgstr ""
"Для отключения возможности просмотра недавно использованных таблиц, оставьте "
"поле пустым. Рекомендуется: [kbd]pma_recent[/kbd]"

#: libraries/config/messages.inc.php:413
msgid "Recently used table"
msgstr "Недавно использованная таблица"

#: libraries/config/messages.inc.php:414
msgid ""
"Leave blank for no [a@http://wiki.phpmyadmin.net/pma/relation]relation-links"
"[/a] support, suggested: [kbd]pma_relation[/kbd]"
msgstr ""
"Для отключения поддержки [a@http://wiki.phpmyadmin.net/pma/relation]"
"связанных таблиц[/a] оставьте поле пустым. Рекомендуется: [kbd]pma_relation[/"
"kbd]"

#: libraries/config/messages.inc.php:415
msgid "Relation table"
msgstr "Таблица связей"

#: libraries/config/messages.inc.php:416
msgid "SQL command to fetch available databases"
msgstr "SQL команда для выборки доступных баз данных"

#: libraries/config/messages.inc.php:417
msgid "SHOW DATABASES command"
msgstr "Команда SHOW DATABASES"

#: libraries/config/messages.inc.php:418
msgid ""
"See [a@http://wiki.phpmyadmin.net/pma/auth_types#signon]authentication types"
"[/a] for an example"
msgstr ""
"Для примера смотрите раздел [a@http://wiki.phpmyadmin.net/pma/"
"auth_types#signon]типы идентификации[/a]"

#: libraries/config/messages.inc.php:419
msgid "Signon session name"
msgstr "Имя сессии для Signon"

#: libraries/config/messages.inc.php:420
msgid "Signon URL"
msgstr "Signon URL"

#: libraries/config/messages.inc.php:421
msgid "Socket on which MySQL server is listening, leave empty for default"
msgstr ""
"Сокет на котором работает сервер MySQL. Для значения по умолчанию, оставьте "
"пустым."

#: libraries/config/messages.inc.php:422
msgid "Server socket"
msgstr "Сокет сервера"

#: libraries/config/messages.inc.php:423
msgid "Enable SSL for connection to MySQL server"
msgstr "Использовать SSL для соединения с MySQL"

#: libraries/config/messages.inc.php:424
msgid "Use SSL"
msgstr "Использовать SSL"

#: libraries/config/messages.inc.php:425
msgid ""
"Leave blank for no PDF schema support, suggested: [kbd]pma_table_coords[/kbd]"
msgstr ""
"Для отключения поддержки PDF схемы оставьте поле пустым. Рекомендуется: [kbd]"
"pma_table_coords[/kbd]"

#: libraries/config/messages.inc.php:426
msgid "PDF schema: table coordinates"
msgstr "PDF схема: координаты таблиц"

#: libraries/config/messages.inc.php:427
msgid ""
"Table to describe the display columns, leave blank for no support; "
"suggested: [kbd]pma_table_info[/kbd]"
msgstr ""
"Таблица для описания отображаемых полей. Для отключения поддержки данной "
"функции оставьте поле пустым. Рекомендуется: [kbd]pma_table_info[/kbd]"

#: libraries/config/messages.inc.php:428
msgid "Display columns table"
msgstr "Таблица с описаниями полей"

#: libraries/config/messages.inc.php:429
msgid ""
"Leave blank for no \"persistent\" tables'UI preferences across sessions, "
"suggested: [kbd]pma_table_uiprefs[/kbd]"
msgstr ""
"Для отключения возможности хранения настроек интерфейса таблиц, оставьте "
"поле пустым. Рекомендуется: [kbd]pma_table_uiprefs[/kbd]"

#: libraries/config/messages.inc.php:430
msgid "UI preferences table"
msgstr "Таблица хранения настроек интерфейса"

#: libraries/config/messages.inc.php:431
msgid ""
"Whether a DROP DATABASE IF EXISTS statement will be added as first line to "
"the log when creating a database."
msgstr ""
"Будет ли при создании базы данных, в журнал первой строкой добавлено "
"выражение DROP DATABASE IF EXISTS."

#: libraries/config/messages.inc.php:432
msgid "Add DROP DATABASE"
msgstr "Добавить DROP DATABASE"

#: libraries/config/messages.inc.php:433
msgid ""
"Whether a DROP TABLE IF EXISTS statement will be added as first line to the "
"log when creating a table."
msgstr ""
"Будет ли при создании таблицы, в журнал первой строкой добавлено выражение "
"DROP TABLE IF EXISTS."

#: libraries/config/messages.inc.php:434
msgid "Add DROP TABLE"
msgstr "Добавить DROP TABLE"

#: libraries/config/messages.inc.php:435
msgid ""
"Whether a DROP VIEW IF EXISTS statement will be added as first line to the "
"log when creating a view."
msgstr ""
"Будет ли при создании представления, в журнал первой строкой добавлено "
"выражение DROP VIEW IF EXISTS."

#: libraries/config/messages.inc.php:436
msgid "Add DROP VIEW"
msgstr "Добавить DROP VIEW"

#: libraries/config/messages.inc.php:437
msgid "Defines the list of statements the auto-creation uses for new versions."
msgstr ""
"Определить список выражений используемых для автоматического создания новых "
"версий."

#: libraries/config/messages.inc.php:438
msgid "Statements to track"
msgstr "Слежение за выражениями"

#: libraries/config/messages.inc.php:439
msgid ""
"Leave blank for no SQL query tracking support, suggested: [kbd]pma_tracking[/"
"kbd]"
msgstr ""
"Для отключения поддержки слежения за SQL запросами оставьте поле пустым. "
"Рекомендуется: [kbd]pma_tracking[/kbd]"

#: libraries/config/messages.inc.php:440
msgid "SQL query tracking table"
msgstr "Таблица слежения за SQL запросами"

#: libraries/config/messages.inc.php:441
msgid ""
"Whether the tracking mechanism creates versions for tables and views "
"automatically."
msgstr ""
"Должен ли механизм слежения создавать версии таблиц и представлений "
"автоматически."

#: libraries/config/messages.inc.php:442
msgid "Automatically create versions"
msgstr "Автоматическое создание версий"

#: libraries/config/messages.inc.php:443
#| msgid ""
#| "Leave blank for no user preferences storage in database, suggested: [kbd]"
#| "pma_config[/kbd]"
msgid ""
"Leave blank for no user preferences storage in database, suggested: [kbd]"
"pma_userconfig[/kbd]"
msgstr ""
"Если не желаете использовать функцию хранения пользовательских настроек в "
"базе данных, оставьте пустым. Рекомендуется: [kbd]pma_userconfig[/kbd]"

#: libraries/config/messages.inc.php:444
msgid "User preferences storage table"
msgstr "Таблица хранения настроек пользователя"

#: libraries/config/messages.inc.php:446
msgid "User for config auth"
msgstr "Прописанный пользователь"

#: libraries/config/messages.inc.php:447
msgid ""
"Disable if you know that your pma_* tables are up to date. This prevents "
"compatibility checks and thereby increases performance"
msgstr ""
"Отключите данную функцию, если вы уверены, что ваши таблицы pma_* не "
"нуждаются в обновлении. Это предотвратит лишние проверки совместимости и "
"соответственно увеличит производительность."

#: libraries/config/messages.inc.php:448
msgid "Verbose check"
msgstr "Повторная проверка"

#: libraries/config/messages.inc.php:449
msgid ""
"A user-friendly description of this server. Leave blank to display the "
"hostname instead."
msgstr ""
"Пользовательское описание сервера. Оставьте пустым, чтобы вывести название "
"хоста."

#: libraries/config/messages.inc.php:450
msgid "Verbose name of this server"
msgstr "Пользовательское имя сервера"

#: libraries/config/messages.inc.php:451
msgid "Whether a user should be displayed a &quot;show all (rows)&quot; button"
msgstr ""
"Позволяет вывести пользователю кнопку &quot;показать все (записи)&quot;"

#: libraries/config/messages.inc.php:452
msgid "Allow to display all the rows"
msgstr "Разрешать вывод всех строк"

#: libraries/config/messages.inc.php:453
msgid ""
"Please note that enabling this has no effect with [kbd]config[/kbd] "
"authentication mode because the password is hard coded in the configuration "
"file; this does not limit the ability to execute the same command directly"
msgstr ""
"Пожалуйста, обратите внимание, что включение данного параметра не даст "
"эффекта при идентификации методом [kbd]config[/kbd] из-за жестко "
"прописанного пароля. Смена пароля в конфигурационном файле напрямую никак не "
"ограничена."

#: libraries/config/messages.inc.php:454
msgid "Show password change form"
msgstr "Вывести форму изменения пароля"

#: libraries/config/messages.inc.php:455
msgid "Show create database form"
msgstr "Вывести форму создания базы данных"

#: libraries/config/messages.inc.php:456
msgid ""
"Defines whether or not type display direction option is shown when browsing "
"a table"
msgstr "Определяет направление отображения при просмотре данных таблицы"

#: libraries/config/messages.inc.php:457
#| msgid "Default display direction"
msgid "Show display direction"
msgstr "Показать направление отображения"

#: libraries/config/messages.inc.php:458
msgid ""
"Defines whether or not type fields should be initially displayed in edit/"
"insert mode"
msgstr ""
"Определяет изначальное отображение типа полей в режиме редакции или вставки "
"данных"

#: libraries/config/messages.inc.php:459
msgid "Show field types"
msgstr "Отображение типа полей"

#: libraries/config/messages.inc.php:460
msgid "Display the function fields in edit/insert mode"
msgstr "Выводить поля функций в режиме редактирования или вставки"

#: libraries/config/messages.inc.php:461
msgid "Show function fields"
msgstr "Выводить поля функций"

#: libraries/config/messages.inc.php:462
#| msgid "Where to show the table row links"
msgid "Whether to show hint or not"
msgstr "Показать или скрыть подсказки"

#: libraries/config/messages.inc.php:463
#| msgid "Show grid"
msgid "Show hint"
msgstr "Показать подсказку"

#: libraries/config/messages.inc.php:464
msgid ""
"Shows link to [a@http://php.net/manual/function.phpinfo.php]phpinfo()[/a] "
"output"
msgstr ""
"Вывести ссылку для отображения [a@http://php.net/manual/function.phpinfo.php]"
"phpinfo()[/a]"

#: libraries/config/messages.inc.php:465
msgid "Show phpinfo() link"
msgstr "Вывести ссылку на phpinfo()"

#: libraries/config/messages.inc.php:466
msgid "Show detailed MySQL server information"
msgstr "Вывести подробную информацию по MySQL серверу"

#: libraries/config/messages.inc.php:467
msgid "Defines whether SQL queries generated by phpMyAdmin should be displayed"
msgstr "Определяет вывод SQL запросов генерируемых phpMyAdmin"

#: libraries/config/messages.inc.php:468
msgid "Show SQL queries"
msgstr "Показывать SQL запросы"

#: libraries/config/messages.inc.php:469
msgid "Allow to display database and table statistics (eg. space usage)"
msgstr ""
"Разрешить вывод статистики по базам данных и таблицам (например, объем "
"занятого пространства)"

#: libraries/config/messages.inc.php:470
msgid "Show statistics"
msgstr "Показывать статистику"

#: libraries/config/messages.inc.php:471
msgid ""
"If tooltips are enabled and a database comment is set, this will flip the "
"comment and the real name"
msgstr ""
"Если включен вывод всплывающих подсказок и установлен вывод комментария, "
"произойдет взаимная замена комментария и имени базы данных"

#: libraries/config/messages.inc.php:472
msgid "Display database comment instead of its name"
msgstr "Выводить вместо имени базы данных ее комментарий"

#: libraries/config/messages.inc.php:473
msgid ""
"When setting this to [kbd]nested[/kbd], the alias of the table name is only "
"used to split/nest the tables according to the $cfg"
"['LeftFrameTableSeparator'] directive, so only the folder is called like the "
"alias, the table name itself stays unchanged"
msgstr ""
"При выборе [kbd]nested[/kbd], комментарий таблицы будет выведен только у "
"корневого значения, разделенных указанной в директиве $cfg"
"['LeftFrameTableSeparator'] строкой, таблиц"

#: libraries/config/messages.inc.php:474
msgid "Display table comment instead of its name"
msgstr "Комментарий таблицы вместо имени"

#: libraries/config/messages.inc.php:475
msgid "Display table comments in tooltips"
msgstr "Комментарии таблицы во всплывающих подсказках"

#: libraries/config/messages.inc.php:476
msgid ""
"Mark used tables and make it possible to show databases with locked tables"
msgstr ""
"Отмечать использованные таблицы и делать возможным отображение баз данных с "
"заблокированными таблицами"

#: libraries/config/messages.inc.php:477
msgid "Skip locked tables"
msgstr "Пропускать заблокированные таблицы"

#: libraries/config/messages.inc.php:482
msgid "Requires SQL Validator to be enabled"
msgstr "Требуется подключенный SQL валидатор"

#: libraries/config/messages.inc.php:484
#: libraries/display_change_password.lib.php:40
#: libraries/replication_gui.lib.php:62 libraries/replication_gui.lib.php:63
#: libraries/replication_gui.lib.php:341 libraries/replication_gui.lib.php:345
#: libraries/replication_gui.lib.php:355 server_privileges.php:877
#: server_privileges.php:881 server_privileges.php:892
#: server_privileges.php:1698 server_synchronize.php:1265
msgid "Password"
msgstr "Пароль"

#: libraries/config/messages.inc.php:485
msgid ""
"[strong]Warning:[/strong] requires PHP SOAP extension or PEAR SOAP to be "
"installed"
msgstr ""
"[strong]Внимание:[/strong] требуется расширение PHP SOAP, либо установленный "
"PEAR SOAP"

#: libraries/config/messages.inc.php:486
msgid "Enable SQL Validator"
msgstr "Включение SQL валидатора"

#: libraries/config/messages.inc.php:487
msgid ""
"If you have a custom username, specify it here (defaults to [kbd]anonymous[/"
"kbd])"
msgstr ""
"При наличии выделенного имени пользователя, пропишите его здесь (изначально "
"используется [kbd]anonymous[/kbd])"

#: libraries/config/messages.inc.php:488 tbl_tracking.php:445
#: tbl_tracking.php:502
msgid "Username"
msgstr "Пользователь"

#: libraries/config/messages.inc.php:489
msgid ""
"Suggest a database name on the &quot;Create Database&quot; form (if "
"possible) or keep the text field empty"
msgstr ""
"Предлагать имя создаваемой базы данных при наличии такой возможности, или "
"оставить поле пустым"

#: libraries/config/messages.inc.php:490
msgid "Suggest new database name"
msgstr "Предлагать имя новой базы данных"

#: libraries/config/messages.inc.php:491
msgid "A warning is displayed on the main page if Suhosin is detected"
msgstr "При определении Suhosin, на главной странице выводится предупреждение"

#: libraries/config/messages.inc.php:492
msgid "Suhosin warning"
msgstr "Предупреждение о Suhosin"

#: libraries/config/messages.inc.php:493
msgid ""
"Textarea size (columns) in edit mode, this value will be emphasized for SQL "
"query textareas (*2) and for query window (*1.25)"
msgstr ""
"Размер текстового поля в режиме редактирования (в столбцах); данное значение "
"будет приоритетным для текстовых полей SQL запроса (*2) и для окна запроса "
"(*1.25)"

#: libraries/config/messages.inc.php:494
msgid "Textarea columns"
msgstr "Столбцов в текстовом поле"

#: libraries/config/messages.inc.php:495
msgid ""
"Textarea size (rows) in edit mode, this value will be emphasized for SQL "
"query textareas (*2) and for query window (*1.25)"
msgstr ""
"Размер текстового поля в режиме редактирования (в строках); данное значение "
"будет приоритетным для текстовых полей SQL запроса (*2) и для окна запроса "
"(*1.25)"

#: libraries/config/messages.inc.php:496
msgid "Textarea rows"
msgstr "Строк в текстовом поле"

#: libraries/config/messages.inc.php:497
msgid "Title of browser window when a database is selected"
msgstr "Заголовок окна браузера при выборе базы данных"

#: libraries/config/messages.inc.php:499
msgid "Title of browser window when nothing is selected"
msgstr "Заголовок окна браузера по умолчанию"

#: libraries/config/messages.inc.php:500
msgid "Default title"
msgstr "Заголовок по умолчанию"

#: libraries/config/messages.inc.php:501
msgid "Title of browser window when a server is selected"
msgstr "Заголовок окна браузера при выборе сервера"

#: libraries/config/messages.inc.php:503
msgid "Title of browser window when a table is selected"
msgstr "Заголовок окна браузера при выборе таблицы"

#: libraries/config/messages.inc.php:505
msgid ""
"Input proxies as [kbd]IP: trusted HTTP header[/kbd]. The following example "
"specifies that phpMyAdmin should trust a HTTP_X_FORWARDED_FOR (X-Forwarded-"
"For) header coming from the proxy 1.2.3.4:[br][kbd]1.2.3.4: "
"HTTP_X_FORWARDED_FOR[/kbd]"
msgstr ""
"Добавьте прокси в виде [kbd]IP: доверенный HTTP заголовок[/kbd]. Следующий "
"пример показывает, что phpMyAdmin должен доверять HTTP_X_FORWARDED_FOR (X-"
"Forwarded-For) заголовку пришедшему с прокси 1.2.3.4:[br][kbd]1.2.3.4: "
"HTTP_X_FORWARDED_FOR[/kbd]"

#: libraries/config/messages.inc.php:506
msgid "List of trusted proxies for IP allow/deny"
msgstr "Список доверенных прокси для IP allow/deny"

#: libraries/config/messages.inc.php:507
msgid "Directory on server where you can upload files for import"
msgstr ""
"Каталог на сервере, в который вы можете загружать файлы для последующего "
"импорта"

#: libraries/config/messages.inc.php:508
msgid "Upload directory"
msgstr "Каталог загрузки"

#: libraries/config/messages.inc.php:509
msgid "Allow for searching inside the entire database"
msgstr "Разрешить поиск по всей базе данных"

#: libraries/config/messages.inc.php:510
msgid "Use database search"
msgstr "Использовать поиск по базе данных"

#: libraries/config/messages.inc.php:511
msgid ""
"When disabled, users cannot set any of the options below, regardless of the "
"checkbox on the right"
msgstr ""
"При отключении, пользователи не смогут установить никакие из указанных ниже "
"параметров, вне зависимости от галочки справа от них"

#: libraries/config/messages.inc.php:512
msgid "Enable the Developer tab in settings"
msgstr "Включение вкладки разработчика в настройках"

#: libraries/config/messages.inc.php:513
msgid ""
"Show affected rows of each statement on multiple-statement queries. See "
"libraries/import.lib.php for defaults on how many queries a statement may "
"contain."
msgstr ""
"Показывать количество затронутых каждым выражением строк в сложносоставных "
"запросах. Для определения количества выражений в сложносоставном запросе "
"смотрите libraries/import.lib.php."

#: libraries/config/messages.inc.php:514
msgid "Verbose multiple statements"
msgstr "Комментировать составные запросы"

#: libraries/config/messages.inc.php:515 setup/frames/index.inc.php:242
msgid "Check for latest version"
msgstr "Проверить обновление"

#: libraries/config/messages.inc.php:516
msgid "Enables check for latest version on main phpMyAdmin page"
msgstr ""
"Включает возможность проверки последней версии phpMyAdmin на главной странице"

#: libraries/config/messages.inc.php:517 setup/lib/index.lib.php:121
#: setup/lib/index.lib.php:131 setup/lib/index.lib.php:151
#: setup/lib/index.lib.php:161 setup/lib/index.lib.php:172
#: setup/lib/index.lib.php:179 setup/lib/index.lib.php:185
#: setup/lib/index.lib.php:224
msgid "Version check"
msgstr "Проверка версии"

#: libraries/config/messages.inc.php:518
msgid ""
"Enable [a@http://en.wikipedia.org/wiki/ZIP_(file_format)]ZIP[/a] compression "
"for import and export operations"
msgstr ""
"Включить [a@http://en.wikipedia.org/wiki/ZIP_(file_format)]ZIP[/a] "
"архивирование для операций импорта и экспорта"

#: libraries/config/messages.inc.php:519
msgid "ZIP"
msgstr "ZIP"

#: libraries/config/setup.forms.php:41
msgid "Config authentication"
msgstr "Авторизация через конфигурационный файл"

#: libraries/config/setup.forms.php:45
msgid "Cookie authentication"
msgstr "Авторизация с помощью cookie"

#: libraries/config/setup.forms.php:48
msgid "HTTP authentication"
msgstr "Авторизация с помощью HTTP"

#: libraries/config/setup.forms.php:51
msgid "Signon authentication"
msgstr "Авторизация с помощью Signon"

#: libraries/config/setup.forms.php:248
#: libraries/config/user_preferences.forms.php:149 libraries/import/ldi.php:35
msgid "CSV using LOAD DATA"
msgstr "CSV, используя LOAD DATA"

#: libraries/config/setup.forms.php:257 libraries/config/setup.forms.php:350
#: libraries/config/user_preferences.forms.php:157
#: libraries/config/user_preferences.forms.php:249 libraries/export/ods.php:18
#: libraries/import/ods.php:22
msgid "Open Document Spreadsheet"
msgstr "Open Document Spreadsheet"

#: libraries/config/setup.forms.php:264
#: libraries/config/user_preferences.forms.php:164
msgid "Quick"
msgstr "Быстро"

#: libraries/config/setup.forms.php:268
#: libraries/config/user_preferences.forms.php:168
msgid "Custom"
msgstr "Обычно"

#: libraries/config/setup.forms.php:289
#: libraries/config/user_preferences.forms.php:188
msgid "Database export options"
msgstr "Параметры экспорта базы данных"

#: libraries/config/setup.forms.php:322
#: libraries/config/user_preferences.forms.php:221
#: libraries/export/excel.php:18
msgid "CSV for MS Excel"
msgstr "CSV для MS Excel"

#: libraries/config/setup.forms.php:345
#: libraries/config/user_preferences.forms.php:244
#: libraries/export/htmlword.php:18
msgid "Microsoft Word 2000"
msgstr "Microsoft Word 2000"

#: libraries/config/setup.forms.php:354
#: libraries/config/user_preferences.forms.php:253 libraries/export/odt.php:22
msgid "Open Document Text"
msgstr "OpenDocument текст"

#: libraries/config/validate.lib.php:198
msgid "Could not initialize Drizzle connection library"
msgstr "Невозможно инициализировать библиотеку соединения Drizzle"

#: libraries/config/validate.lib.php:205 libraries/config/validate.lib.php:212
#| msgid "Could not connect to MySQL server"
msgid "Could not connect to Drizzle server"
msgstr "Не удалось соединиться с сервером Drizzle"

#: libraries/config/validate.lib.php:223 libraries/config/validate.lib.php:230
msgid "Could not connect to MySQL server"
msgstr "Невозможно соединиться с сервером MySQL"

#: libraries/config/validate.lib.php:254
msgid "Empty username while using config authentication method"
msgstr ""
"При использовании идентификации по конфигурационному файлу не установлено "
"имя пользователя"

#: libraries/config/validate.lib.php:258
msgid "Empty signon session name while using signon authentication method"
msgstr ""
"При использовании единого метода идентификации signon не установлено имя "
"сессии"

#: libraries/config/validate.lib.php:262
msgid "Empty signon URL while using signon authentication method"
msgstr ""
"При использовании единого метода идентификации signon не установлен URL"

#: libraries/config/validate.lib.php:295
msgid "Empty phpMyAdmin control user while using pmadb"
msgstr ""
"При использовании pmadb не установлен управляющий пользователь phpMyAdmin"

#: libraries/config/validate.lib.php:299
msgid "Empty phpMyAdmin control user password while using pmadb"
msgstr ""
"При использовании pmadb не установлен пароль управляющего пользователя "
"phpMyAdmin"

#: libraries/config/validate.lib.php:385
#, php-format
msgid "Incorrect IP address: %s"
msgstr "Некорректно введен IP адрес: %s"

#. l10n: Please check that translation actually exists.
#: libraries/core.lib.php:245
msgctxt "PHP documentation language"
msgid "en"
msgstr "en"

#: libraries/core.lib.php:261
#, php-format
msgid "The %s extension is missing. Please check your PHP configuration."
msgstr "Расширение %s не найдено. Пожалуйста, проверьте ваши настройки PHP."

#: libraries/core.lib.php:409
msgid "possible deep recursion attack"
msgstr "возможная атака глубокой рекурсии"

#: libraries/db_links.inc.php:42 libraries/db_links.inc.php:43
#: libraries/db_links.inc.php:44
msgid "Database seems to be empty!"
msgstr "База данных - пуста!"

#: libraries/db_links.inc.php:65 libraries/relation.lib.php:140
#: libraries/tbl_links.inc.php:97
msgid "Tracking"
msgstr "Слежение"

#: libraries/db_links.inc.php:70
msgid "Query"
msgstr "Запрос&nbsp;по&nbsp;шаблону"

#: libraries/db_links.inc.php:75 libraries/relation.lib.php:128
msgid "Designer"
msgstr "Дизайнер"

#: libraries/db_links.inc.php:92 libraries/server_links.inc.php:60
#: server_privileges.php:119 server_privileges.php:1894
#: server_privileges.php:2252
msgid "Privileges"
msgstr "Привилегии"

#: libraries/db_links.inc.php:96 libraries/rte/rte_words.lib.php:25
msgid "Routines"
msgstr "Процедуры"

#: libraries/db_links.inc.php:100 libraries/export/sql.php:641
#: libraries/rte/rte_words.lib.php:49
msgid "Events"
msgstr "События"

#: libraries/db_links.inc.php:104 libraries/export/sql.php:1031
#: libraries/export/xml.php:57 libraries/rte/rte_words.lib.php:37
#: libraries/tbl_links.inc.php:103
msgid "Triggers"
msgstr "Триггеры"

#: libraries/db_structure.lib.php:43 libraries/display_tbl.lib.php:2216
msgid ""
"May be approximate. See [a@./Documentation.html#faq3_11@Documentation]FAQ "
"3.11[/a]"
msgstr ""
"Может быть примерно. Смотрите [a@./Documentation.html#faq3_11@Documentation]"
"FAQ 3.11[/a]"

#: libraries/dbi/drizzle.dbi.lib.php:114 libraries/dbi/mysql.dbi.lib.php:117
#: libraries/dbi/mysqli.dbi.lib.php:142
msgid "Connection for controluser as defined in your configuration failed."
msgstr "Ошибка при указании соединения для controluser в конфигурации."

#: libraries/dbi/drizzle.dbi.lib.php:344 libraries/dbi/mysql.dbi.lib.php:351
#: libraries/dbi/mysql.dbi.lib.php:353 libraries/dbi/mysqli.dbi.lib.php:384
msgid "The server is not responding"
msgstr "Сервер не отвечает"

#: libraries/dbi/drizzle.dbi.lib.php:344
#| msgid "(or the local MySQL server's socket is not correctly configured)"
msgid "(or the local Drizzle server's socket is not correctly configured)"
msgstr "(или сокет локального сервера Drizzle неверно настроен)"

#: libraries/dbi/mysql.dbi.lib.php:351 libraries/dbi/mysqli.dbi.lib.php:384
msgid "(or the local MySQL server's socket is not correctly configured)"
msgstr "(либо локальный сокет MySQL неверно настроен)"

#: libraries/dbi/mysql.dbi.lib.php:360
msgid "Details..."
msgstr "Детали..."

#: libraries/display_change_password.lib.php:29 main.php:93
#: user_password.php:105 user_password.php:123
msgid "Change password"
msgstr "Изменить пароль"

#: libraries/display_change_password.lib.php:34
#: libraries/replication_gui.lib.php:351 server_privileges.php:888
msgid "No Password"
msgstr "Без пароля"

#: libraries/display_change_password.lib.php:45
#: libraries/replication_gui.lib.php:359 libraries/replication_gui.lib.php:362
#: server_privileges.php:896 server_privileges.php:899
msgid "Re-type"
msgstr "Подтверждение"

#: libraries/display_change_password.lib.php:51
msgid "Password Hashing"
msgstr "Хеширование пароля"

#: libraries/display_change_password.lib.php:65
msgid "MySQL 4.0 compatible"
msgstr "Совместимо с MySQL 4.0"

#: libraries/display_create_database.lib.php:21
#: libraries/display_create_database.lib.php:39
msgid "Create database"
msgstr "Создать базу данных"

#: libraries/display_create_database.lib.php:33
msgid "Create"
msgstr "Создать"

#: libraries/display_create_database.lib.php:43 server_privileges.php:121
#: server_privileges.php:1583 server_replication.php:33
msgid "No Privileges"
msgstr "Нет привилегий"

#: libraries/display_create_table.lib.php:46
#, php-format
msgid "Create table on database %s"
msgstr "Создать новую таблицу в базе данных %s"

#: libraries/display_create_table.lib.php:51 libraries/rte/rte_list.lib.php:51
#: libraries/rte/rte_list.lib.php:57 libraries/rte/rte_list.lib.php:66
#: libraries/rte/rte_routines.lib.php:853
#: libraries/rte/rte_routines.lib.php:1358
#: libraries/tbl_properties.inc.php:106 setup/frames/index.inc.php:126
#: tbl_structure.php:201
msgid "Name"
msgstr "Имя"

#: libraries/display_create_table.lib.php:55
msgid "Number of columns"
msgstr "Количество столбцов"

#: libraries/display_export.lib.php:37
msgid "Could not load export plugins, please check your installation!"
msgstr ""
"Модули экспорта, отсутствуют! Проверьте содержимое каталога libraries/export "
"установленной копии phpMyAdmin."

#: libraries/display_export.lib.php:82
msgid "Exporting databases from the current server"
msgstr "Экспорт баз данных с текущего сервера"

#: libraries/display_export.lib.php:84
#, php-format
msgid "Exporting tables from \"%s\" database"
msgstr "Экспорт таблиц из базы данных \"%s\""

#: libraries/display_export.lib.php:86
#, php-format
msgid "Exporting rows from \"%s\" table"
msgstr "Экспорт строк из таблицы \"%s\""

#: libraries/display_export.lib.php:92
msgid "Export Method:"
msgstr "Способ экспорта:"

#: libraries/display_export.lib.php:108
msgid "Quick - display only the minimal options"
msgstr "Быстрый - отображать минимум настроек"

#: libraries/display_export.lib.php:124
msgid "Custom - display all possible options"
msgstr "Обычный - отображать все возможные настройки"

#: libraries/display_export.lib.php:132
msgid "Database(s):"
msgstr "База(ы) данных:"

#: libraries/display_export.lib.php:134
msgid "Table(s):"
msgstr "Таблица(ы):"

#: libraries/display_export.lib.php:144
msgid "Rows:"
msgstr "Строки:"

#: libraries/display_export.lib.php:152
msgid "Dump some row(s)"
msgstr "Выгрузить часть строк"

#: libraries/display_export.lib.php:154
msgid "Number of rows:"
msgstr "Количество строк:"

#: libraries/display_export.lib.php:157
msgid "Row to begin at:"
msgstr "Начать со строки:"

#: libraries/display_export.lib.php:168
msgid "Dump all rows"
msgstr "Выгрузить все строки"

#: libraries/display_export.lib.php:176 libraries/display_export.lib.php:197
msgid "Output:"
msgstr "Вывод:"

#: libraries/display_export.lib.php:183 libraries/display_export.lib.php:209
#, php-format
msgid "Save on server in the directory <b>%s</b>"
msgstr "Сохранить на сервере в каталоге <b>%s</b>"

#: libraries/display_export.lib.php:201
msgid "Save output to a file"
msgstr "Сохранить вывод в файл"

#: libraries/display_export.lib.php:222
msgid "File name template:"
msgstr "Шаблон имени файла:"

#: libraries/display_export.lib.php:224
msgid "@SERVER@ will become the server name"
msgstr "@SERVER@ будет замещено именем сервера"

#: libraries/display_export.lib.php:226
msgid ", @DATABASE@ will become the database name"
msgstr ", @DATABASE@ будет замещено именем базы данных"

#: libraries/display_export.lib.php:228
msgid ", @TABLE@ will become the table name"
msgstr ", @TABLE@ будет замещено именем таблицы"

#: libraries/display_export.lib.php:232
#, php-format
msgid ""
"This value is interpreted using %1$sstrftime%2$s, so you can use time "
"formatting strings. Additionally the following transformations will happen: %"
"3$s. Other text will be kept as is. See the %4$sFAQ%5$s for details."
msgstr ""
"Значение обрабатывается функцией %1$sstrftime%2$s, благодаря чему возможна "
"вставка текущей даты и времени. Дополнительно могут быть использованы "
"следующие подстановки: %3$s. Остальной текст останется без изменений. "
"Подробности смотрите в %4$sFAQ%5$s."

#: libraries/display_export.lib.php:270
msgid "use this for future exports"
msgstr "использовать для будущего экспорта"

#: libraries/display_export.lib.php:276 libraries/display_import.lib.php:188
#: libraries/display_import.lib.php:201 libraries/sql_query_form.lib.php:461
msgid "Character set of the file:"
msgstr "Кодировка файла:"

#: libraries/display_export.lib.php:306
msgid "Compression:"
msgstr "Компрессия:"

#: libraries/display_export.lib.php:310
msgid "zipped"
msgstr "zip"

#: libraries/display_export.lib.php:312
msgid "gzipped"
msgstr "gzip"

#: libraries/display_export.lib.php:314
msgid "bzipped"
msgstr "bzip"

#: libraries/display_export.lib.php:323
msgid "View output as text"
msgstr "Отобразить вывод как текст"

#: libraries/display_export.lib.php:328 libraries/display_import.lib.php:244
#: libraries/export/codegen.php:38
msgid "Format:"
msgstr "Формат:"

#: libraries/display_export.lib.php:333
msgid "Format-specific options:"
msgstr "Параметры формата:"

#: libraries/display_export.lib.php:334
msgid ""
"Scroll down to fill in the options for the selected format and ignore the "
"options for other formats."
msgstr ""
"Заполните параметры для выбранного формата и игнорируйте параметры остальных "
"форматов."

#: libraries/display_export.lib.php:342 libraries/display_import.lib.php:260
msgid "Encoding Conversion:"
msgstr "Изменение кодировки:"

#: libraries/display_import.lib.php:66
msgid ""
"The file being uploaded is probably larger than the maximum allowed size or "
"this is a known bug in webkit based (Safari, Google Chrome, Arora etc.) "
"browsers."
msgstr ""
"Вероятно, загружаемый файл имеет больший размер, чем максимально допустимо, "
"либо ошибка связана с использованием веб-ориентированных браузеров (Safari, "
"Google Chrome, Arora и др.)."

#: libraries/display_import.lib.php:76
msgid "The file is being processed, please be patient."
msgstr "Пожалуйста, подождите, файл находится в обработке."

#: libraries/display_import.lib.php:98
msgid ""
"Please be patient, the file is being uploaded. Details about the upload are "
"not available."
msgstr "Пожалуйста, подождите, файл был загружен. Детали загрузки недоступны."

#: libraries/display_import.lib.php:129
msgid "Importing into the current server"
msgstr "Импорт на текущий сервер"

#: libraries/display_import.lib.php:131
#, php-format
msgid "Importing into the database \"%s\""
msgstr "Импорт в базу данных \"%s\""

#: libraries/display_import.lib.php:133
#, php-format
msgid "Importing into the table \"%s\""
msgstr "Импорт в таблицу \"%s\""

#: libraries/display_import.lib.php:139
msgid "File to Import:"
msgstr "Импортируемый файл:"

#: libraries/display_import.lib.php:156
#, php-format
msgid "File may be compressed (%s) or uncompressed."
msgstr "Файл может быть сжат в архив (%s) или находиться без сжатия."

#: libraries/display_import.lib.php:158
msgid ""
"A compressed file's name must end in <b>.[format].[compression]</b>. "
"Example: <b>.sql.zip</b>"
msgstr ""
"Имя сжатого файла должно заканчиваться в виде <b>.[формат].[сжатие]</b>. "
"Пример: <b>.sql.zip</b>"

#: libraries/display_import.lib.php:178
msgid "File uploads are not allowed on this server."
msgstr "Загрузка файлов на сервер, невозможна."

#: libraries/display_import.lib.php:208
msgid "Partial Import:"
msgstr "Частичный импорт:"

#: libraries/display_import.lib.php:214
#, php-format
msgid ""
"Previous import timed out, after resubmitting will continue from position %d."
msgstr ""
"Процесс импорта был прерван из-за приближения временного лимита, после "
"перезапуска импорт будет продолжен с позиции %d."

#: libraries/display_import.lib.php:221
msgid ""
"Allow the interruption of an import in case the script detects it is close "
"to the PHP timeout limit. <i>(This might be good way to import large files, "
"however it can break transactions.)</i>"
msgstr ""
"Разрешить скрипту разбивать процесс импорта при приближении временного "
"лимита. <i>(Может быть использовано при импорте файлов большого размера, "
"однако при этом вероятны проблемы с транзакциями.)</i>"

#: libraries/display_import.lib.php:228
msgid "Number of rows to skip, starting from the first row:"
msgstr "Количество пропускаемых строк, начиная от первой строки:"

#: libraries/display_import.lib.php:250
msgid "Format-Specific Options:"
msgstr "Параметры формата:"

#: libraries/display_select_lang.lib.php:46
#: libraries/display_select_lang.lib.php:47 setup/frames/index.inc.php:72
msgid "Language"
msgstr "Язык"

<<<<<<< HEAD
#: libraries/display_tbl.lib.php:405
#, fuzzy
=======
#: libraries/display_tbl.lib.php:401
>>>>>>> 17598074
#| msgid "Save directory"
msgid "Save edited data"
msgstr "Сохранить отредактированные данные"

#: libraries/display_tbl.lib.php:411
msgid "Restore column order"
msgstr "Восстановить порядок столбцов"

#: libraries/display_tbl.lib.php:422
#, php-format
msgid "%d is not valid row number."
msgstr "Число %d не является правильным номером строки."

<<<<<<< HEAD
#: libraries/display_tbl.lib.php:427
#, fuzzy
=======
#: libraries/display_tbl.lib.php:423
>>>>>>> 17598074
#| msgid "Textarea rows"
msgid "Start row"
msgstr "Начальная строка"

<<<<<<< HEAD
#: libraries/display_tbl.lib.php:429
#, fuzzy
=======
#: libraries/display_tbl.lib.php:425
>>>>>>> 17598074
#| msgid "Number of rows:"
msgid "Number of rows"
msgstr "Количество строк"

<<<<<<< HEAD
#: libraries/display_tbl.lib.php:434
#, fuzzy
=======
#: libraries/display_tbl.lib.php:430
>>>>>>> 17598074
#| msgid "More"
msgid "Mode"
msgstr "Режим"

#: libraries/display_tbl.lib.php:436
msgid "horizontal"
msgstr "горизонтальном"

#: libraries/display_tbl.lib.php:437
msgid "horizontal (rotated headers)"
msgstr "горизонтальном (повернутые заголовки)"

#: libraries/display_tbl.lib.php:438
msgid "vertical"
msgstr "вертикальном"

#: libraries/display_tbl.lib.php:444
#, php-format
msgid "Headers every %s rows"
msgstr "Заголовки каждые %s строк"

#: libraries/display_tbl.lib.php:547
msgid "Sort by key"
msgstr "Сортировать по индексу"

#: libraries/display_tbl.lib.php:619 libraries/export/codegen.php:41
#: libraries/export/csv.php:34 libraries/export/excel.php:37
#: libraries/export/htmlword.php:33 libraries/export/json.php:29
#: libraries/export/latex.php:35 libraries/export/mediawiki.php:23
#: libraries/export/ods.php:29 libraries/export/odt.php:27
#: libraries/export/pdf.php:29 libraries/export/php_array.php:29
#: libraries/export/sql.php:88 libraries/export/texytext.php:31
#: libraries/export/xml.php:27 libraries/export/yaml.php:30
#: libraries/import.lib.php:1104 libraries/import.lib.php:1125
#: libraries/import/csv.php:33 libraries/import/docsql.php:35
#: libraries/import/ldi.php:49 libraries/import/ods.php:32
#: libraries/import/shp.php:22 libraries/import/sql.php:20
#: libraries/import/xml.php:25 libraries/rte/rte_routines.lib.php:856
#: tbl_select.php:175 tbl_structure.php:856
msgid "Options"
msgstr "Параметры"

#: libraries/display_tbl.lib.php:624 libraries/display_tbl.lib.php:642
msgid "Partial texts"
msgstr "Сокращенные тексты"

#: libraries/display_tbl.lib.php:625 libraries/display_tbl.lib.php:646
msgid "Full texts"
msgstr "Полные тексты"

#: libraries/display_tbl.lib.php:659
msgid "Relational key"
msgstr "Ссылочный ключ"

#: libraries/display_tbl.lib.php:660
msgid "Relational display column"
msgstr "Отображение связанного поля"

#: libraries/display_tbl.lib.php:667
msgid "Show binary contents"
msgstr "Показать бинарные данные"

#: libraries/display_tbl.lib.php:669
msgid "Show BLOB contents"
msgstr "Показать BLOB содержимое"

#: libraries/display_tbl.lib.php:679 pmd_general.php:147 tbl_change.php:324
#: tbl_change.php:330
msgid "Hide"
msgstr "Скрыть"

#: libraries/display_tbl.lib.php:679 libraries/relation.lib.php:112
#: libraries/tbl_properties.inc.php:150 transformation_overview.php:46
msgid "Browser transformation"
msgstr "Преобразование"

#: libraries/display_tbl.lib.php:686
msgid "Well Known Text"
msgstr "Текст (WKT)"

#: libraries/display_tbl.lib.php:687
msgid "Well Known Binary"
msgstr "Бинарный (WKB)"

#: libraries/display_tbl.lib.php:1394 libraries/display_tbl.lib.php:1406
msgid "The row has been deleted"
msgstr "Запись была удалена"

#: libraries/display_tbl.lib.php:1433 libraries/display_tbl.lib.php:2448
#: server_status.php:1253
msgid "Kill"
msgstr "Завершить"

#: libraries/display_tbl.lib.php:2320
msgid "in query"
msgstr "по запросу"

#: libraries/display_tbl.lib.php:2339
msgid "Showing rows"
msgstr "Отображает строки"

#: libraries/display_tbl.lib.php:2349
msgid "total"
msgstr "всего"

#: libraries/display_tbl.lib.php:2357 sql.php:705
#, php-format
msgid "Query took %01.4f sec"
msgstr "запрос занял %01.4f сек."

#: libraries/display_tbl.lib.php:2560
msgid "Query results operations"
msgstr "Использование результатов запроса"

#: libraries/display_tbl.lib.php:2589
msgid "Print view (with full texts)"
msgstr "Версия для печати (полностью)"

#: libraries/display_tbl.lib.php:2639 tbl_chart.php:86
msgid "Display chart"
msgstr "Отобразить график"

#: libraries/display_tbl.lib.php:2655
msgid "Visualize GIS data"
msgstr "Визуализация GIS данных"

#: libraries/display_tbl.lib.php:2676
msgid "Create view"
msgstr "Создать представление"

#: libraries/display_tbl.lib.php:2783
msgid "Link not found"
msgstr "Связь не найдена"

#: libraries/engines/bdb.lib.php:20 main.php:217
msgid "Version information"
msgstr "Информация о версии"

#: libraries/engines/innodb.lib.php:20
msgid "Data home directory"
msgstr "Домашний каталог для данных"

#: libraries/engines/innodb.lib.php:21
msgid "The common part of the directory path for all InnoDB data files."
msgstr "Общая часть пути к каталогу для всех файлов данных InnoDB."

#: libraries/engines/innodb.lib.php:24
msgid "Data files"
msgstr "Файлы данных"

#: libraries/engines/innodb.lib.php:27
msgid "Autoextend increment"
msgstr "Автоматическое увеличение"

#: libraries/engines/innodb.lib.php:28
msgid ""
"The increment size for extending the size of an autoextending tablespace "
"when it becomes full."
msgstr ""
"Размер (в мегабайтах) автоматического увеличения файла данных при "
"переполнении табличной области."

#: libraries/engines/innodb.lib.php:32
msgid "Buffer pool size"
msgstr "Размер буферного пула"

#: libraries/engines/innodb.lib.php:33
msgid ""
"The size of the memory buffer InnoDB uses to cache data and indexes of its "
"tables."
msgstr ""
"Размер буфера памяти, который InnoDB использует для кеширования данных и "
"индексов своих таблиц."

#: libraries/engines/innodb.lib.php:130
msgid "Buffer Pool"
msgstr "Буферный пул"

#: libraries/engines/innodb.lib.php:131 server_status.php:638
msgid "InnoDB Status"
msgstr "Состояние InnoDB"

#: libraries/engines/innodb.lib.php:153
msgid "Buffer Pool Usage"
msgstr "Использование"

#: libraries/engines/innodb.lib.php:161
msgid "pages"
msgstr "страниц"

#: libraries/engines/innodb.lib.php:170
msgid "Free pages"
msgstr "Чистых страниц"

#: libraries/engines/innodb.lib.php:176
msgid "Dirty pages"
msgstr "Грязных страниц"

#: libraries/engines/innodb.lib.php:182
msgid "Pages containing data"
msgstr "Страниц с данными"

#: libraries/engines/innodb.lib.php:188
msgid "Pages to be flushed"
msgstr "Страниц к очистке"

#: libraries/engines/innodb.lib.php:194
msgid "Busy pages"
msgstr "Занятых страниц"

#: libraries/engines/innodb.lib.php:203
msgid "Latched pages"
msgstr "Блокированных страниц"

#: libraries/engines/innodb.lib.php:214
msgid "Buffer Pool Activity"
msgstr "Активность"

#: libraries/engines/innodb.lib.php:218
msgid "Read requests"
msgstr "Запросы на чтение"

#: libraries/engines/innodb.lib.php:224
msgid "Write requests"
msgstr "Запросы на запись"

#: libraries/engines/innodb.lib.php:230
msgid "Read misses"
msgstr "Пропуски при чтении"

#: libraries/engines/innodb.lib.php:236
msgid "Write waits"
msgstr "Ожидание очистки"

#: libraries/engines/innodb.lib.php:242
msgid "Read misses in %"
msgstr "Пропуски при чтении, в %"

#: libraries/engines/innodb.lib.php:250
msgid "Write waits in %"
msgstr "Ожидание очистки, в %"

#: libraries/engines/myisam.lib.php:22
msgid "Data pointer size"
msgstr "Размер указателя в файле данных"

#: libraries/engines/myisam.lib.php:23
msgid ""
"The default pointer size in bytes, to be used by CREATE TABLE for MyISAM "
"tables when no MAX_ROWS option is specified."
msgstr ""
"Изначальный размер указателя в файле данных, при создании таблиц (CREATE "
"TABLE) типа MyISAM, с неустановленным параметром максимального числа строк "
"(MAX_ROWS)."

#: libraries/engines/myisam.lib.php:27
msgid "Automatic recovery mode"
msgstr "Режим автоматического восстановления"

#: libraries/engines/myisam.lib.php:28
msgid ""
"The mode for automatic recovery of crashed MyISAM tables, as set via the --"
"myisam-recover server startup option."
msgstr ""
"Режим автоматического восстановления таблиц после сбоя. Устанавливается "
"параметром --myisam-recover, при запуске сервера."

#: libraries/engines/myisam.lib.php:31
msgid "Maximum size for temporary sort files"
msgstr "Максимальный размер временных индексных файлов"

#: libraries/engines/myisam.lib.php:32
msgid ""
"The maximum size of the temporary file MySQL is allowed to use while re-"
"creating a MyISAM index (during REPAIR TABLE, ALTER TABLE, or LOAD DATA "
"INFILE)."
msgstr ""
"Максимальный размер временного файла, который MySQL может использовать для "
"восстановления индекса (при выполнении команд REPAIR TABLE, ALTER TABLE, или "
"LOAD DATA INFILE)."

#: libraries/engines/myisam.lib.php:36
msgid "Maximum size for temporary files on index creation"
msgstr "Максимальный размер временного файла при создании индекса"

#: libraries/engines/myisam.lib.php:37
msgid ""
"If the temporary file used for fast MyISAM index creation would be larger "
"than using the key cache by the amount specified here, prefer the key cache "
"method."
msgstr ""
"Если размер временного файла, используемого для быстрого создания индексов "
"таблиц типа MyISAM, превышает на указанный здесь объем используемый кеш "
"индекса, то предпочтение отдается менее быстрому, но более надежному методу "
"кеширования индекса."

#: libraries/engines/myisam.lib.php:41
msgid "Repair threads"
msgstr "Потоков восстановления"

#: libraries/engines/myisam.lib.php:42
msgid ""
"If this value is greater than 1, MyISAM table indexes are created in "
"parallel (each index in its own thread) during the repair by sorting process."
msgstr ""
"Если значение больше единицы, индексы таблиц типа MyISAM созданы параллельно "
"(каждый индекс в своем потоке) во время процесса восстановления с помощью "
"сортировки (Repair by sorting)."

#: libraries/engines/myisam.lib.php:46
msgid "Sort buffer size"
msgstr "Размер буфера сортировки"

#: libraries/engines/myisam.lib.php:47
msgid ""
"The buffer that is allocated when sorting MyISAM indexes during a REPAIR "
"TABLE or when creating indexes with CREATE INDEX or ALTER TABLE."
msgstr ""
"Буфер, который выделяется для сортировки индексов при выполнении команды "
"REPAIR TABLE или для создания индексов при помощи команд CREATE INDEX или "
"ALTER TABLE."

#: libraries/engines/pbms.lib.php:30
msgid "Garbage Threshold"
msgstr "Порог захламления"

#: libraries/engines/pbms.lib.php:31
msgid "The percentage of garbage in a repository file before it is compacted."
msgstr ""
"Процентное соотношение захламления в файле хранилища до его уплотнения."

#: libraries/engines/pbms.lib.php:35 libraries/replication_gui.lib.php:70
#: server_synchronize.php:1253
msgid "Port"
msgstr "Порт"

#: libraries/engines/pbms.lib.php:36
msgid ""
"The port for the PBMS stream-based communications. Setting this value to 0 "
"will disable HTTP communication with the daemon."
msgstr ""
"Порт для PBMS поточных соединений. Установка этого значения равным 0 "
"запретит HTTP соединение с процессом."

#: libraries/engines/pbms.lib.php:40
msgid "Repository Threshold"
msgstr "Порог хранилища"

#: libraries/engines/pbms.lib.php:41
msgid ""
"The maximum size of a BLOB repository file. You may use Kb, MB or GB to "
"indicate the unit of the value. A value in bytes is assumed when no unit is "
"specified."
msgstr ""
"Максимальный размер файла хранилища BLOB. Вы можете использовать Kb, MB или "
"GB для обозначения единицы измерения. Отсутствие единицы измерения означает "
"значение в байтах."

#: libraries/engines/pbms.lib.php:45
msgid "Temp Blob Timeout"
msgstr "Лимит временного BLOB"

#: libraries/engines/pbms.lib.php:46
msgid ""
"The timeout, in seconds, for temporary BLOBs. Uploaded BLOB data is removed "
"after this time, unless they are referenced by a record in the database."
msgstr ""
"Интервал в секундах для временных BLOB данных. Загруженные BLOB данные "
"удаляются по истечении этого времени, если на них не ссылаются записи в базе "
"данных."

#: libraries/engines/pbms.lib.php:50
msgid "Temp Log Threshold"
msgstr "Порог временного журнала"

#: libraries/engines/pbms.lib.php:51
msgid ""
"The maximum size of a temporary BLOB log file. You may use Kb, MB or GB to "
"indicate the unit of the value. A value in bytes is assumed when no unit is "
"specified."
msgstr ""
"Максимальный размер временного файла журнала BLOB. Вы можете использовать "
"Kb, MB или GB для обозначения единицы измерения. Отсутствие единицы "
"измерения означает значение в байтах."

#: libraries/engines/pbms.lib.php:55
msgid "Max Keep Alive"
msgstr "Максимальное время жизни"

#: libraries/engines/pbms.lib.php:56
msgid ""
"The timeout for inactive connection with the keep-alive flag set. After this "
"time the connection will be closed. The time-out is in milliseconds (1/1000)."
msgstr ""
"Временное ограничение для неактивных соединений с установленным флагом Keep-"
"Alive. По истечении этого времени соединение будет закрыто. Лимит "
"указывается в миллисекундах (1/1000)."

#: libraries/engines/pbms.lib.php:60
msgid "Metadata Headers"
msgstr "Заголовки метаданных"

#: libraries/engines/pbms.lib.php:61
msgid ""
"A \":\" delimited list of metadata headers to be used to initialize the "
"pbms_metadata_header table when a database is created."
msgstr ""
"Символ \":\" разделяет список заголовков метаданных, которые будут "
"использоваться для инициализации pbms_metadata_header таблицы при создании "
"базы данных."

#: libraries/engines/pbms.lib.php:94
#, php-format
msgid ""
"Documentation and further information about PBMS can be found on %sThe "
"PrimeBase Media Streaming home page%s."
msgstr ""
"Документацию и другую информацию по PBMS смотрите на %sстраницах сайта The "
"PrimeBase Media Streaming%s."

#: libraries/engines/pbms.lib.php:96 libraries/engines/pbxt.lib.php:127
msgid "Related Links"
msgstr "Дополнительные ссылки"

#: libraries/engines/pbms.lib.php:98
msgid "The PrimeBase Media Streaming Blog by Barry Leslie"
msgstr "Блог Barry Leslie посвященный PrimeBase Media Streaming"

#: libraries/engines/pbms.lib.php:99
msgid "PrimeBase XT Home Page"
msgstr "Домашняя страница PrimeBase XT"

#: libraries/engines/pbxt.lib.php:22
msgid "Index cache size"
msgstr "Размер кеша индекса"

#: libraries/engines/pbxt.lib.php:23
msgid ""
"This is the amount of memory allocated to the index cache. Default value is "
"32MB. The memory allocated here is used only for caching index pages."
msgstr ""
"Объём памяти выделенной под кеш индексов. Изначальное значение 32MB. "
"Выделенная здесь память используется только для кеширования индексных "
"страниц."

#: libraries/engines/pbxt.lib.php:27
msgid "Record cache size"
msgstr "Размер кеша записи"

#: libraries/engines/pbxt.lib.php:28
msgid ""
"This is the amount of memory allocated to the record cache used to cache "
"table data. The default value is 32MB. This memory is used to cache changes "
"to the handle data (.xtd) and row pointer (.xtr) files."
msgstr ""
"Объём памяти выделенной для кеширования данных таблицы. Изначальное значение "
"32MB. Данная память используется для кеширования изменений в файлах хранения "
"данных (.xtd) и указателей строк (.xtr)."

#: libraries/engines/pbxt.lib.php:32
msgid "Log cache size"
msgstr "Размер кеша журнала"

#: libraries/engines/pbxt.lib.php:33
msgid ""
"The amount of memory allocated to the transaction log cache used to cache on "
"transaction log data. The default is 16MB."
msgstr ""
"Объём памяти выделенной для кеширования данных журнала транзакций. "
"Изначальное значение 16MB."

#: libraries/engines/pbxt.lib.php:37
msgid "Log file threshold"
msgstr "Порог файла журнала"

#: libraries/engines/pbxt.lib.php:38
msgid ""
"The size of a transaction log before rollover, and a new log is created. The "
"default value is 16MB."
msgstr ""
"Размер журнала транзакций до отката, и создания нового журнала. Изначальное "
"значение 16MB."

#: libraries/engines/pbxt.lib.php:42
msgid "Transaction buffer size"
msgstr "Размер буфера транзакций"

#: libraries/engines/pbxt.lib.php:43
msgid ""
"The size of the global transaction log buffer (the engine allocates 2 "
"buffers of this size). The default is 1MB."
msgstr ""
"Размер глобального буфера журнала транзакций (движок выделяет 2 буфера "
"данного размера). Изначальное значение 1MB."

#: libraries/engines/pbxt.lib.php:47
msgid "Checkpoint frequency"
msgstr "Частота проверки"

#: libraries/engines/pbxt.lib.php:48
msgid ""
"The amount of data written to the transaction log before a checkpoint is "
"performed. The default value is 24MB."
msgstr ""
"Объем записанных данных в журнал транзакций, до произведения проверки. "
"Изначальное значение 24MB."

#: libraries/engines/pbxt.lib.php:52
msgid "Data log threshold"
msgstr "Порог журнала данных"

#: libraries/engines/pbxt.lib.php:53
msgid ""
"The maximum size of a data log file. The default value is 64MB. PBXT can "
"create a maximum of 32000 data logs, which are used by all tables. So the "
"value of this variable can be increased to increase the total amount of data "
"that can be stored in the database."
msgstr ""
"Максимальный размер файла журнала данных. Изначальное значение 64MB. PBXT "
"максимально может создать 32000 журналов данных, используемых всеми "
"таблицами. Таким образом, значение данной переменной может быть увеличено "
"для увеличения общего объема данных, которые могут храниться в базе данных."

#: libraries/engines/pbxt.lib.php:57
msgid "Garbage threshold"
msgstr "Порог захламления"

#: libraries/engines/pbxt.lib.php:58
msgid ""
"The percentage of garbage in a data log file before it is compacted. This is "
"a value between 1 and 99. The default is 50."
msgstr ""
"Процентное соотношение захламления в файле журнала данных до его компоновки. "
"Значение между 1 и 99. Изначальное значение 50."

#: libraries/engines/pbxt.lib.php:62
msgid "Log buffer size"
msgstr "Размер буфера журнала"

#: libraries/engines/pbxt.lib.php:63
msgid ""
"The size of the buffer used when writing a data log. The default is 256MB. "
"The engine allocates one buffer per thread, but only if the thread is "
"required to write a data log."
msgstr ""
"Размер буфера используемый для записи журнала данных. Изначально 256MB. "
"Движок выделяет один буфер на поток, но только если поток требуется для "
"записи данных журнала."

#: libraries/engines/pbxt.lib.php:67
msgid "Data file grow size"
msgstr "Размер возрастания файла данных"

#: libraries/engines/pbxt.lib.php:68
msgid "The grow size of the handle data (.xtd) files."
msgstr "Размер возрастания файлов хранения данных (.xtd)."

#: libraries/engines/pbxt.lib.php:72
msgid "Row file grow size"
msgstr "Размер возрастания файла строк"

#: libraries/engines/pbxt.lib.php:73
msgid "The grow size of the row pointer (.xtr) files."
msgstr "Размер возрастания файлов указателей строк (.xtr)."

#: libraries/engines/pbxt.lib.php:77
msgid "Log file count"
msgstr "Количество файлов журнала"

#: libraries/engines/pbxt.lib.php:78
msgid ""
"This is the number of transaction log files (pbxt/system/xlog*.xt) the "
"system will maintain. If the number of logs exceeds this value then old logs "
"will be deleted, otherwise they are renamed and given the next highest "
"number."
msgstr ""
"Количество файлов журналов транзакций (pbxt/system/xlog*.xt) сохраняемых "
"системой. При превышении количества журналов данного значения, старые "
"журналы будут удалены, иначе они будут переименованы и получат следующий "
"порядковый номер."

#: libraries/engines/pbxt.lib.php:125
#, php-format
msgid ""
"Documentation and further information about PBXT can be found on the %"
"sPrimeBase XT Home Page%s."
msgstr ""
"Документацию и дальнейшую информацию по PBXT смотрите на %sдомашней странице "
"PrimeBase XT%s."

#: libraries/engines/pbxt.lib.php:129
msgid "The PrimeBase XT Blog by Paul McCullagh"
msgstr "Блог Пола Маккалаха (Paul McCullagh) посвященный PrimeBase XT Blog"

#: libraries/engines/pbxt.lib.php:130
msgid "The PrimeBase Media Streaming (PBMS) home page"
msgstr "Домашняя страница PrimeBase Media Streaming (PBMS)"

#: libraries/export/csv.php:24 libraries/import/csv.php:28
msgid "Columns separated with:"
msgstr "Разделитель полей:"

#: libraries/export/csv.php:25 libraries/import/csv.php:29
msgid "Columns enclosed with:"
msgstr "Значения полей обрамлены:"

#: libraries/export/csv.php:26 libraries/import/csv.php:30
msgid "Columns escaped with:"
msgstr "Символ экранирования:"

#: libraries/export/csv.php:27 libraries/import/csv.php:31
msgid "Lines terminated with:"
msgstr "Разделитель строк:"

#: libraries/export/csv.php:28 libraries/export/excel.php:23
#: libraries/export/htmlword.php:29 libraries/export/latex.php:80
#: libraries/export/ods.php:24 libraries/export/odt.php:60
msgid "Replace NULL with:"
msgstr "Заменить NULL на:"

#: libraries/export/csv.php:29 libraries/export/excel.php:24
msgid "Remove carriage return/line feed characters within columns"
msgstr "Удалить из полей символы разрыва строк"

#: libraries/export/excel.php:33
msgid "Excel edition:"
msgstr "Версия Excel:"

#: libraries/export/htmlword.php:28 libraries/export/latex.php:70
#: libraries/export/odt.php:56 libraries/export/sql.php:222
#: libraries/export/texytext.php:26 libraries/export/xml.php:73
msgid "Data dump options"
msgstr "Параметры сохранения данных"

#: libraries/export/htmlword.php:121 libraries/export/odt.php:161
#: libraries/export/sql.php:1187 libraries/export/texytext.php:109
msgid "Dumping data for table"
msgstr "Дамп данных таблицы"

#: libraries/export/htmlword.php:195 libraries/export/odt.php:235
#: libraries/export/sql.php:1020 libraries/export/texytext.php:177
msgid "Table structure for table"
msgstr "Структура таблицы"

#: libraries/export/latex.php:14
msgid "Content of table @TABLE@"
msgstr "Содержимое таблицы @TABLE@"

#: libraries/export/latex.php:15
msgid "(continued)"
msgstr "(продолжение)"

#: libraries/export/latex.php:16
msgid "Structure of table @TABLE@"
msgstr "Структура таблицы @TABLE@"

#: libraries/export/latex.php:48 libraries/export/odt.php:40
#: libraries/export/sql.php:142
msgid "Object creation options"
msgstr "Параметры создания объектов"

#: libraries/export/latex.php:52 libraries/export/latex.php:76
msgid "Table caption (continued)"
msgstr "Заголовок таблицы (продолжение)"

#: libraries/export/latex.php:57 libraries/export/odt.php:43
#: libraries/export/sql.php:56
msgid "Display foreign key relationships"
msgstr "Отобразить связи внешних ключей"

#: libraries/export/latex.php:60 libraries/export/odt.php:46
msgid "Display comments"
msgstr "Отобразить комментарии"

#: libraries/export/latex.php:63 libraries/export/odt.php:49
#: libraries/export/sql.php:63
msgid "Display MIME types"
msgstr "Отобразить MIME типы"

#: libraries/export/latex.php:129 libraries/export/sql.php:482
#: libraries/export/xml.php:131 libraries/header_printview.inc.php:56
#: libraries/replication_gui.lib.php:66 libraries/replication_gui.lib.php:179
#: libraries/replication_gui.lib.php:275 libraries/replication_gui.lib.php:278
#: libraries/replication_gui.lib.php:335 server_privileges.php:812
#: server_privileges.php:815 server_privileges.php:871
#: server_privileges.php:1697 server_privileges.php:2250
#: server_status.php:1227
msgid "Host"
msgstr "Хост"

#: libraries/export/latex.php:134 libraries/export/sql.php:487
#: libraries/export/xml.php:136 libraries/header_printview.inc.php:58
msgid "Generation Time"
msgstr "Время создания"

#: libraries/export/latex.php:135 libraries/export/sql.php:489
#: libraries/export/xml.php:137
msgid "Server version"
msgstr "Версия сервера"

#: libraries/export/latex.php:136 libraries/export/sql.php:490
#: libraries/export/xml.php:138
msgid "PHP Version"
msgstr "Версия PHP"

#: libraries/export/mediawiki.php:15
msgid "MediaWiki Table"
msgstr "Таблица MediaWiki"

#: libraries/export/pdf.php:18
msgid "PDF"
msgstr "PDF"

#: libraries/export/pdf.php:24
msgid "(Generates a report containing the data of a single table)"
msgstr "(Создание отчета содержащего данные одной таблицы)"

#: libraries/export/pdf.php:25
msgid "Report title:"
msgstr "Заголовок отчета:"

#: libraries/export/php_array.php:18
msgid "PHP array"
msgstr "Массив PHP"

#: libraries/export/sql.php:40
msgid ""
"Display comments <i>(includes info such as export timestamp, PHP version, "
"and server version)</i>"
msgstr ""
"Вывести комментарии <i>(включает такую информацию, как: время экспорта, "
"версия PHP, и версия MySQL сервера)</i>"

#: libraries/export/sql.php:45
msgid "Additional custom header comment (\\n splits lines):"
msgstr ""
"Добавить в заголовок собственный комментарий (\n"
" для разделения строк):"

#: libraries/export/sql.php:50
msgid ""
"Include a timestamp of when databases were created, last updated, and last "
"checked"
msgstr ""
"Включить время создания базы данных, время последнего обновления, и время "
"последней проверки"

#: libraries/export/sql.php:100
msgid ""
"Database system or older MySQL server to maximize output compatibility with:"
msgstr ""
"Максимальная совместимость с системой базы данных, или устаревшей версией "
"MySQL:"

#: libraries/export/sql.php:114 libraries/export/sql.php:173
#: libraries/export/sql.php:180
#, php-format
msgid "Add %s statement"
msgstr "Добавить выражение %s"

#: libraries/export/sql.php:152
msgid "Add statements:"
msgstr "Добавить выражения:"

#: libraries/export/sql.php:211
#| msgid ""
#| "Enclose table and field names with backquotes <i>(Protects field and "
#| "table names formed with special characters or keywords)</i>"
msgid ""
"Enclose table and column names with backquotes <i>(Protects column and table "
"names formed with special characters or keywords)</i>"
msgstr ""
"Заключить имена таблиц и полей в обратные кавычки <i>(Защищает имена таблиц "
"и полей содержащих специальные символы или зарезервированные слова)</i>"

#: libraries/export/sql.php:231
msgid "Instead of <code>INSERT</code> statements, use:"
msgstr "Использовать вместо <code>INSERT</code> выражения:"

#: libraries/export/sql.php:238
msgid "<code>INSERT DELAYED</code> statements"
msgstr "<code>INSERT DELAYED</code>"

#: libraries/export/sql.php:245
msgid "<code>INSERT IGNORE</code> statements"
msgstr "<code>INSERT IGNORE</code>"

#: libraries/export/sql.php:255
msgid "Function to use when dumping data:"
msgstr "Использовать оператор при сохранении данных:"

#: libraries/export/sql.php:268
msgid "Syntax to use when inserting data:"
msgstr "Использовать синтаксис при вставке данных:"

#: libraries/export/sql.php:274
msgid ""
"include column names in every <code>INSERT</code> statement <br /> &nbsp; "
"&nbsp; &nbsp; Example: <code>INSERT INTO tbl_name (col_A,col_B,col_C) VALUES "
"(1,2,3)</code>"
msgstr ""
"включение имен полей в каждом выражении <code>INSERT</code> <br /> &nbsp; "
"&nbsp; &nbsp; Пример: <code>INSERT INTO tbl_name (col_A,col_B,col_C) VALUES "
"(1,2,3)</code>"

#: libraries/export/sql.php:275
msgid ""
"insert multiple rows in every <code>INSERT</code> statement<br /> &nbsp; "
"&nbsp; &nbsp; Example: <code>INSERT INTO tbl_name VALUES (1,2,3), (4,5,6), "
"(7,8,9)</code>"
msgstr ""
"включение нескольких строк в каждом выражении <code>INSERT</code><br /> "
"&nbsp; &nbsp; &nbsp; Пример: <code>INSERT INTO tbl_name VALUES (1,2,3), "
"(4,5,6), (7,8,9)</code>"

#: libraries/export/sql.php:276
msgid ""
"both of the above<br /> &nbsp; &nbsp; &nbsp; Example: <code>INSERT INTO "
"tbl_name (col_A,col_B) VALUES (1,2,3), (4,5,6), (7,8,9)</code>"
msgstr ""
"комбинация обоих верхних вариантов<br /> &nbsp; &nbsp; &nbsp; Пример: "
"<code>INSERT INTO tbl_name (col_A,col_B) VALUES (1,2,3), (4,5,6), (7,8,9)</"
"code>"

#: libraries/export/sql.php:277
msgid ""
"neither of the above<br /> &nbsp; &nbsp; &nbsp; Example: <code>INSERT INTO "
"tbl_name VALUES (1,2,3)</code>"
msgstr ""
"ни один из выше перечисленных<br /> &nbsp; &nbsp; &nbsp; Пример: "
"<code>INSERT INTO tbl_name VALUES (1,2,3)</code>"

#: libraries/export/sql.php:292
msgid ""
"Dump binary columns in hexadecimal notation <i>(for example, \"abc\" becomes "
"0x616263)</i>"
msgstr ""
"Сохранение бинарных полей в шестнадцатеричном виде <i>(к примеру, \"abc\" "
"станет 0x616263)</i>"

#: libraries/export/sql.php:301
msgid ""
"Dump TIMESTAMP columns in UTC <i>(enables TIMESTAMP columns to be dumped and "
"reloaded between servers in different time zones)</i>"
msgstr ""
"Сохранять поля с типом TIMESTAMP в UTC <i>(позволяет сохранить и перенести "
"поля с типом TIMESTAMP между серверами находящимися в различных временных "
"зонах)</i>"

#: libraries/export/sql.php:342 libraries/export/xml.php:45
msgid "Procedures"
msgstr "Процедуры"

#: libraries/export/sql.php:359 libraries/export/xml.php:40
msgid "Functions"
msgstr "Функции"

#: libraries/export/sql.php:854
msgid "Constraints for dumped tables"
msgstr "Ограничения внешнего ключа сохраненных таблиц"

#: libraries/export/sql.php:863
msgid "Constraints for table"
msgstr "Ограничения внешнего ключа таблицы"

#: libraries/export/sql.php:962
msgid "MIME TYPES FOR TABLE"
msgstr "MIME-ТИПЫ ТАБЛИЦЫ"

#: libraries/export/sql.php:974
msgid "RELATIONS FOR TABLE"
msgstr "СВЯЗИ ТАБЛИЦЫ"

#: libraries/export/sql.php:1043
msgid "Structure for view"
msgstr "Структура для представления"

#: libraries/export/sql.php:1052
msgid "Stand-in structure for view"
msgstr "Дублирующая структура для представления"

#: libraries/export/sql.php:1111
#| msgid "Allows reading data."
msgid "Error reading data:"
msgstr "Ошибка считывания данных:"

#: libraries/export/xml.php:19 libraries/import/xml.php:21
msgid "XML"
msgstr "XML"

#: libraries/export/xml.php:34
msgid "Object creation options (all are recommended)"
msgstr "Параметры создания объекта (рекомендуется выбрать все)"

#: libraries/export/xml.php:62
msgid "Views"
msgstr "Представления"

#: libraries/export/xml.php:78
msgid "Export contents"
msgstr "Экспортировать содержимое"

#: libraries/footer.inc.php:163 libraries/footer.inc.php:166
#: libraries/footer.inc.php:169
msgid "Open new phpMyAdmin window"
msgstr "Открыть phpMyAdmin в новом окне"

#: libraries/gis_visualization.lib.php:134
msgid "No data found for GIS visualization."
msgstr "Данные для визуализации GIS не найдены."

#: libraries/header_http.inc.php:15 libraries/header_meta_style.inc.php:15
msgid "GLOBALS overwrite attempt"
msgstr "попытка перезаписи GLOBALS"

#: libraries/header_printview.inc.php:49 libraries/header_printview.inc.php:54
msgid "SQL result"
msgstr "Результат SQL-запроса"

#: libraries/header_printview.inc.php:59
msgid "Generated by"
msgstr "Создан"

#: libraries/import.lib.php:157 libraries/rte/rte_routines.lib.php:1241
#: sql.php:701 tbl_change.php:188 tbl_get_field.php:34
msgid "MySQL returned an empty result set (i.e. zero rows)."
msgstr "MySQL вернула пустой результат (т.е. ноль строк)."

#: libraries/import.lib.php:1100
msgid ""
"The following structures have either been created or altered. Here you can:"
msgstr "Следующие структуры были созданы, либо изменены. Вы можете:"

#: libraries/import.lib.php:1101
#| msgid "View a structure`s contents by clicking on its name"
msgid "View a structure's contents by clicking on its name"
msgstr "Просмотреть детали структуры нажав на её имя"

#: libraries/import.lib.php:1102
msgid ""
"Change any of its settings by clicking the corresponding \"Options\" link"
msgstr "Изменить любую настройку нажав на соответствующую ссылку \"Параметры\""

#: libraries/import.lib.php:1103
#| msgid "Edit its structure by following the \"Structure\" link"
msgid "Edit structure by following the \"Structure\" link"
msgstr "Отредактировать структуру перейдя по ссылке \"Структура\""

#: libraries/import.lib.php:1106
msgid "Go to database"
msgstr "Перейти к базе данных"

#: libraries/import.lib.php:1109 libraries/import.lib.php:1132
#, php-format
#| msgid "Missing data for %s"
msgid "Edit settings for %s"
msgstr "Отредактировать настройки для %s"

#: libraries/import.lib.php:1127
msgid "Go to table"
msgstr "Перейти к таблице"

#: libraries/import.lib.php:1130
#, php-format
#| msgid "Structure only"
msgid "Structure of %s"
msgstr "Структура %s"

#: libraries/import.lib.php:1136
msgid "Go to view"
msgstr "Перейти к представлению (VIEW)"

#: libraries/import/csv.php:38 libraries/import/ods.php:26
msgid ""
"The first line of the file contains the table column names <i>(if this is "
"unchecked, the first line will become part of the data)</i>"
msgstr ""
"Первая строка файла содержит имена полей таблицы <i>(если данный параметр не "
"выбран, то первая строка будет частью данных)</i>"

#: libraries/import/csv.php:40
msgid ""
"If the data in each row of the file is not in the same order as in the "
"database, list the corresponding column names here. Column names must be "
"separated by commas and not enclosed in quotations."
msgstr ""
"Если данные в строках файла расположены не в том же порядке, как в базе "
"данных, введите здесь имена полей в соответствующей последовательности. "
"Имена полей разделяются запятыми и не должны быть заключены в кавычки."

#: libraries/import/csv.php:42
msgid "Column names: "
msgstr "Названия столбцов:"

#: libraries/import/csv.php:62 libraries/import/csv.php:75
#: libraries/import/csv.php:80 libraries/import/csv.php:85
#, php-format
msgid "Invalid parameter for CSV import: %s"
msgstr "Неправильный параметр импорта CSV: %s"

#: libraries/import/csv.php:132
#, php-format
msgid ""
"Invalid column (%s) specified! Ensure that columns names are spelled "
"correctly, separated by commas, and not enclosed in quotes."
msgstr ""
"Указано ошибочное имя столбца (%s)! Убедитесь, что названия столбцов указаны "
"верно, разделены запятыми, и не заключены в кавычки."

#: libraries/import/csv.php:190 libraries/import/csv.php:437
#, php-format
msgid "Invalid format of CSV input on line %d."
msgstr "Неправильный формат входных CSV-данных в строке %d."

#: libraries/import/csv.php:325
#, php-format
msgid "Invalid column count in CSV input on line %d."
msgstr "Несоответствие количества столбцов в CSV данных на строке %d."

#: libraries/import/docsql.php:28
msgid "DocSQL"
msgstr "DocSQL"

#: libraries/import/docsql.php:32 libraries/tbl_properties.inc.php:578
#: server_synchronize.php:441 server_synchronize.php:913
msgid "Table name"
msgstr "Имя таблицы"

#: libraries/import/ldi.php:45 libraries/schema/User_Schema.class.php:350
#: view_create.php:147
msgid "Column names"
msgstr "Названия столбцов"

#: libraries/import/ldi.php:57
msgid "This plugin does not support compressed imports!"
msgstr "Этот модуль не поддерживает импорт сжатых данных!"

#: libraries/import/ods.php:28
msgid "Import percentages as proper decimals <i>(ex. 12.00% to .12)</i>"
msgstr ""
"Импортировать проценты в виде десятичных значений <i>(напр. 12.00% в .12)</i>"

#: libraries/import/ods.php:29
msgid "Import currencies <i>(ex. $5.00 to 5.00)</i>"
msgstr "Импортировать денежные единицы <i>(напр. $5.00 в 5.00)</i>"

#: libraries/import/shp.php:19
msgid "ESRI Shape File"
msgstr "Файл ESRI"

#: libraries/import/shp.php:280
#, php-format
msgid "There was an error importing the ESRI shape file: \"%s\"."
msgstr "При импорте файла ESRI произошла ошибка: \"%s\"."

#: libraries/import/shp.php:336
msgid ""
"You tried to import an invalid file or the imported file contains invalid "
"data"
msgstr ""
"Попытка загрузки некорректного файла, либо файла содержащего некорректные "
"данные"

#: libraries/import/shp.php:338
#, php-format
msgid "MySQL Spatial Extension does not support ESRI type \"%s\"."
msgstr "Пространственное расширение MySQL не поддерживает тип ESRI \"%s\"."

<<<<<<< HEAD
#: libraries/import/shp.php:376
#, fuzzy
=======
#: libraries/import/shp.php:371
>>>>>>> 17598074
#| msgid "This page does not contain any tables!"
msgid "The imported file does not contain any data"
msgstr "Импортированный файл не содержит данных"

#: libraries/import/sql.php:33
msgid "SQL compatibility mode:"
msgstr "Режим совместимости SQL:"

#: libraries/import/sql.php:43
msgid "Do not use <code>AUTO_INCREMENT</code> for zero values"
msgstr ""
"Не использовать атрибут <code>AUTO_INCREMENT</code> для нулевых значений"

#: libraries/import/xml.php:74 libraries/import/xml.php:130
msgid ""
"The XML file specified was either malformed or incomplete. Please correct "
"the issue and try again."
msgstr ""
"Выбранный XML файл некорректен, либо неполон. Проверьте возможные ошибки и "
"попробуйте ещё раз."

#: libraries/kanji-encoding.lib.php:147
msgctxt "None encoding conversion"
msgid "None"
msgstr "Нет"

#. l10n: This is currently used only in Japanese locales
#: libraries/kanji-encoding.lib.php:153
msgid "Convert to Kana"
msgstr "Конвертировать в Кану"

#: libraries/mult_submits.inc.php:254
msgid "From"
msgstr "От"

#: libraries/mult_submits.inc.php:257
msgid "To"
msgstr "До"

#: libraries/mult_submits.inc.php:262 libraries/mult_submits.inc.php:276
#: libraries/sql_query_form.lib.php:396 tbl_zoom_select.php:469
msgid "Submit"
msgstr "Выполнить"

#: libraries/mult_submits.inc.php:268
msgid "Add table prefix"
msgstr "Добавить префикс таблицы"

#: libraries/mult_submits.inc.php:271
msgid "Add prefix"
msgstr "Добавить префикс"

#: libraries/mult_submits.inc.php:488 tbl_replace.php:344
msgid "No change"
msgstr "Нет изменений"

#: libraries/mysql_charsets.lib.php:113
msgid "Charset"
msgstr "Кодировка"

#: libraries/mysql_charsets.lib.php:212 libraries/mysql_charsets.lib.php:413
#: tbl_change.php:572
msgid "Binary"
msgstr "Двоичный"

#: libraries/mysql_charsets.lib.php:224
msgid "Bulgarian"
msgstr "Болгарский"

#: libraries/mysql_charsets.lib.php:228 libraries/mysql_charsets.lib.php:353
msgid "Simplified Chinese"
msgstr "Китайский упрощенный"

#: libraries/mysql_charsets.lib.php:230 libraries/mysql_charsets.lib.php:373
msgid "Traditional Chinese"
msgstr "Китайский традиционный"

#: libraries/mysql_charsets.lib.php:234 libraries/mysql_charsets.lib.php:420
msgid "case-insensitive"
msgstr "регистронезависимый"

#: libraries/mysql_charsets.lib.php:237 libraries/mysql_charsets.lib.php:422
msgid "case-sensitive"
msgstr "регистрозависымый"

#: libraries/mysql_charsets.lib.php:240
msgid "Croatian"
msgstr "Хорватский"

#: libraries/mysql_charsets.lib.php:243
msgid "Czech"
msgstr "Чешский"

#: libraries/mysql_charsets.lib.php:246
msgid "Danish"
msgstr "Датский"

#: libraries/mysql_charsets.lib.php:249
msgid "English"
msgstr "Английский"

#: libraries/mysql_charsets.lib.php:252
msgid "Esperanto"
msgstr "Эсперанто"

#: libraries/mysql_charsets.lib.php:255
msgid "Estonian"
msgstr "Эстонский"

#: libraries/mysql_charsets.lib.php:258 libraries/mysql_charsets.lib.php:261
msgid "German"
msgstr "Немецкий"

#: libraries/mysql_charsets.lib.php:258
msgid "dictionary"
msgstr "словарь"

#: libraries/mysql_charsets.lib.php:261
msgid "phone book"
msgstr "телефонная книга"

#: libraries/mysql_charsets.lib.php:264
msgid "Hungarian"
msgstr "Венгерский"

#: libraries/mysql_charsets.lib.php:267
msgid "Icelandic"
msgstr "Исландский"

#: libraries/mysql_charsets.lib.php:270 libraries/mysql_charsets.lib.php:360
msgid "Japanese"
msgstr "Японский"

#: libraries/mysql_charsets.lib.php:273
msgid "Latvian"
msgstr "Латвийский"

#: libraries/mysql_charsets.lib.php:276
msgid "Lithuanian"
msgstr "Литовский"

#: libraries/mysql_charsets.lib.php:279 libraries/mysql_charsets.lib.php:382
msgid "Korean"
msgstr "Корейский"

#: libraries/mysql_charsets.lib.php:282
msgid "Persian"
msgstr "Персидский"

#: libraries/mysql_charsets.lib.php:285
msgid "Polish"
msgstr "Польский"

#: libraries/mysql_charsets.lib.php:288 libraries/mysql_charsets.lib.php:336
msgid "West European"
msgstr "Западно-Европейский"

#: libraries/mysql_charsets.lib.php:291
msgid "Romanian"
msgstr "Румынский"

#: libraries/mysql_charsets.lib.php:294
msgid "Slovak"
msgstr "Словацкий"

#: libraries/mysql_charsets.lib.php:297
msgid "Slovenian"
msgstr "Словенский"

#: libraries/mysql_charsets.lib.php:300
msgid "Spanish"
msgstr "Испанский"

#: libraries/mysql_charsets.lib.php:303
msgid "Traditional Spanish"
msgstr "Испанский традиционный"

#: libraries/mysql_charsets.lib.php:306 libraries/mysql_charsets.lib.php:403
msgid "Swedish"
msgstr "Шведский"

#: libraries/mysql_charsets.lib.php:309 libraries/mysql_charsets.lib.php:406
msgid "Thai"
msgstr "Таи"

#: libraries/mysql_charsets.lib.php:312 libraries/mysql_charsets.lib.php:400
msgid "Turkish"
msgstr "Турецкий"

#: libraries/mysql_charsets.lib.php:315 libraries/mysql_charsets.lib.php:397
msgid "Ukrainian"
msgstr "Украинский"

#: libraries/mysql_charsets.lib.php:318 libraries/mysql_charsets.lib.php:327
msgid "Unicode"
msgstr "Юникод"

#: libraries/mysql_charsets.lib.php:318 libraries/mysql_charsets.lib.php:327
#: libraries/mysql_charsets.lib.php:336 libraries/mysql_charsets.lib.php:343
#: libraries/mysql_charsets.lib.php:365 libraries/mysql_charsets.lib.php:376
msgid "multilingual"
msgstr "многоязычный"

#: libraries/mysql_charsets.lib.php:343
msgid "Central European"
msgstr "Центрально-Европейский"

#: libraries/mysql_charsets.lib.php:348
msgid "Russian"
msgstr "Русский"

#: libraries/mysql_charsets.lib.php:365
msgid "Baltic"
msgstr "Балтийский"

#: libraries/mysql_charsets.lib.php:370
msgid "Armenian"
msgstr "Армянский"

#: libraries/mysql_charsets.lib.php:376
msgid "Cyrillic"
msgstr "Кириллический"

#: libraries/mysql_charsets.lib.php:379
msgid "Arabic"
msgstr "Арабский"

#: libraries/mysql_charsets.lib.php:385
msgid "Hebrew"
msgstr "Иврит"

#: libraries/mysql_charsets.lib.php:388
msgid "Georgian"
msgstr "Грузинский"

#: libraries/mysql_charsets.lib.php:391
msgid "Greek"
msgstr "Греческий"

#: libraries/mysql_charsets.lib.php:394
msgid "Czech-Slovak"
msgstr "Чехословацкий"

#: libraries/mysql_charsets.lib.php:409 libraries/mysql_charsets.lib.php:416
msgid "unknown"
msgstr "неизвестно"

#: libraries/navigation_header.inc.php:57
#: libraries/navigation_header.inc.php:59
#: libraries/navigation_header.inc.php:60
msgid "Home"
msgstr "К началу"

#: libraries/navigation_header.inc.php:69
#: libraries/navigation_header.inc.php:71
#: libraries/navigation_header.inc.php:72
msgid "Log out"
msgstr "Выход"

#: libraries/navigation_header.inc.php:108
#: libraries/navigation_header.inc.php:109
#: libraries/navigation_header.inc.php:111
msgid "Reload navigation frame"
msgstr "Обновить фрейм навигации"

#: libraries/plugin_interface.lib.php:309
msgid "This format has no options"
msgstr "Для этого формата нет настраиваемых параметров"

#: libraries/relation.lib.php:72
msgid "not OK"
msgstr "Не готово"

#: libraries/relation.lib.php:77
msgid "Enabled"
msgstr "Доступно"

#: libraries/relation.lib.php:84 libraries/relation.lib.php:96
#: pmd_relation_new.php:66
msgid "General relation features"
msgstr "Основные возможности связей"

#: libraries/relation.lib.php:100
msgid "Display Features"
msgstr "Показать возможности"

#: libraries/relation.lib.php:106
msgid "Creation of PDFs"
msgstr "Создание PDF-схемы"

#: libraries/relation.lib.php:110
msgid "Displaying Column Comments"
msgstr "Отображать комментарии столбцов"

#: libraries/relation.lib.php:115
msgid ""
"Please see the documentation on how to update your column_comments table"
msgstr ""
"Необходимо обновить таблицу column_comments. Детали смотрите в документации."

#: libraries/relation.lib.php:120 libraries/sql_query_form.lib.php:368
msgid "Bookmarked SQL query"
msgstr "Созданные закладки"

#: libraries/relation.lib.php:124 querywindow.php:74 querywindow.php:169
msgid "SQL history"
msgstr "История SQL-запросов"

#: libraries/relation.lib.php:132
msgid "Persistent recently used tables"
msgstr "Недавно использованные таблицы"

#: libraries/relation.lib.php:136
msgid "Persistent tables' UI preferences"
msgstr "Настройки интерфейса часто используемых таблиц"

#: libraries/relation.lib.php:144
msgid "User preferences"
msgstr "Пользовательские настройки"

#: libraries/relation.lib.php:148
msgid "Quick steps to setup advanced features:"
msgstr "Шаги необходимые для установки дополнительных функций:"

#: libraries/relation.lib.php:150
msgid ""
"Create the needed tables with the <code>script/create_tables.sql</code>."
msgstr ""
"Создайте необходимые таблицы с помощью скрипта <code>script/create_tables."
"sql</code>."

#: libraries/relation.lib.php:151
msgid "Create a pma user and give access to these tables."
msgstr "Создайте пользователя pma и предоставьте доступ к этим таблицам."

#: libraries/relation.lib.php:152
msgid ""
"Enable advanced features in configuration file (<code>config.inc.php</"
"code>), for example by starting from <code>config.sample.inc.php</code>."
msgstr ""
"Подключите дополнительные функции в конфигурационном файле (<code>config.inc."
"php</code>), начните с примера в <code>config.sample.inc.php</code>."

#: libraries/relation.lib.php:153
msgid "Re-login to phpMyAdmin to load the updated configuration file."
msgstr ""
"Перезайдите в phpMyAdmin, чтобы загрузить обновленный конфигурационный файл."

#: libraries/relation.lib.php:1080
msgid "no description"
msgstr "нет описания"

#: libraries/replication_gui.lib.php:54
msgid "Slave configuration"
msgstr "Настройка подчиненного сервера"

#: libraries/replication_gui.lib.php:54 server_replication.php:353
msgid "Change or reconfigure master server"
msgstr "Изменить, или перенастроить головной сервер"

#: libraries/replication_gui.lib.php:55
msgid ""
"Make sure, you have unique server-id in your configuration file (my.cnf). If "
"not, please add the following line into [mysqld] section:"
msgstr ""
"Убедитесь, что в конфигурационном файле (my.cnf) имеется уникальное значение "
"server-id. При необходимости, добавьте следующую строку в раздел [mysqld]:"

#: libraries/replication_gui.lib.php:58 libraries/replication_gui.lib.php:59
#: libraries/replication_gui.lib.php:255 libraries/replication_gui.lib.php:258
#: libraries/replication_gui.lib.php:265 server_privileges.php:792
#: server_privileges.php:795 server_privileges.php:802
#: server_synchronize.php:1261
msgid "User name"
msgstr "Имя пользователя"

#: libraries/replication_gui.lib.php:107
msgid "Master status"
msgstr "Статус Master"

#: libraries/replication_gui.lib.php:109
msgid "Slave status"
msgstr "Статус Slave"

#: libraries/replication_gui.lib.php:118 libraries/sql_query_form.lib.php:380
#: server_status.php:1464 server_variables.php:123
msgid "Variable"
msgstr "Переменная"

#: libraries/replication_gui.lib.php:119
#: libraries/rte/rte_routines.lib.php:1363 libraries/tbl_select.lib.php:87
#: pmd_general.php:470 pmd_general.php:529 pmd_general.php:652
#: pmd_general.php:769 server_status.php:1465 tbl_change.php:334
#: tbl_printview.php:334 tbl_structure.php:832 tbl_zoom_select.php:436
msgid "Value"
msgstr "Значение"

#: libraries/replication_gui.lib.php:178 server_binlog.php:183
msgid "Server ID"
msgstr "ID сервера"

#: libraries/replication_gui.lib.php:197
msgid ""
"Only slaves started with the --report-host=host_name option are visible in "
"this list."
msgstr ""
"Только подчиненные сервера запущенные с ключом --report-host=host_name "
"видимы в данном списке."

#: libraries/replication_gui.lib.php:246 server_replication.php:192
msgid "Add slave replication user"
msgstr "Добавьте подчиненного пользователя репликации"

#: libraries/replication_gui.lib.php:260 server_privileges.php:797
msgid "Any user"
msgstr "Любой пользователь"

#: libraries/replication_gui.lib.php:261 libraries/replication_gui.lib.php:329
#: libraries/replication_gui.lib.php:352 server_privileges.php:798
#: server_privileges.php:865 server_privileges.php:889
#: server_privileges.php:2105 server_privileges.php:2135
msgid "Use text field"
msgstr "Использовать текстовое поле"

#: libraries/replication_gui.lib.php:308 server_privileges.php:845
msgid "Any host"
msgstr "Любой хост"

#: libraries/replication_gui.lib.php:312 server_privileges.php:849
msgid "Local"
msgstr "Локальный"

#: libraries/replication_gui.lib.php:318 server_privileges.php:854
msgid "This Host"
msgstr "Этот хост"

#: libraries/replication_gui.lib.php:324 server_privileges.php:860
msgid "Use Host Table"
msgstr "Использовать таблицу хостов"

#: libraries/replication_gui.lib.php:337 server_privileges.php:873
msgid ""
"When Host table is used, this field is ignored and values stored in Host "
"table are used instead."
msgstr ""
"При использовании таблицы хостов, данное поле игнорируется и значения "
"берутся из прописанных при конфигурации."

#: libraries/replication_gui.lib.php:366
msgid "Generate Password"
msgstr "Создать пароль"

#: libraries/rte/rte_events.lib.php:102 libraries/rte/rte_events.lib.php:107
#: libraries/rte/rte_events.lib.php:130 libraries/rte/rte_routines.lib.php:254
#: libraries/rte/rte_routines.lib.php:259
#: libraries/rte/rte_routines.lib.php:283
#: libraries/rte/rte_routines.lib.php:1246
#: libraries/rte/rte_triggers.lib.php:75 libraries/rte/rte_triggers.lib.php:80
#: libraries/rte/rte_triggers.lib.php:103
#, php-format
msgid "The following query has failed: \"%s\""
msgstr "Данный запрос не был выполнен: \"%s\""

#: libraries/rte/rte_events.lib.php:116
#, fuzzy
#| msgid "Sorry, we failed to restore the dropped routine."
msgid "Sorry, we failed to restore the dropped event."
msgstr "Невозможно восстановить удаленную процедуру."

#: libraries/rte/rte_events.lib.php:117 libraries/rte/rte_routines.lib.php:269
#: libraries/rte/rte_triggers.lib.php:90
msgid "The backed up query was:"
msgstr "Сохраненный запрос был:"

#: libraries/rte/rte_events.lib.php:121
#, fuzzy, php-format
#| msgid "Routine %1$s has been modified."
msgid "Event %1$s has been modified."
msgstr "Была изменена процедура %1$s."

#: libraries/rte/rte_events.lib.php:133
#, fuzzy, php-format
#| msgid "Table %1$s has been created."
msgid "Event %1$s has been created."
msgstr "Таблица %1$s была создана."

#: libraries/rte/rte_events.lib.php:141 libraries/rte/rte_routines.lib.php:294
#: libraries/rte/rte_triggers.lib.php:114
msgid "<b>One or more errors have occured while processing your request:</b>"
msgstr "<b>При обработке вашего запроса были обнаружены ошибки:</b>"

#: libraries/rte/rte_events.lib.php:185
#, fuzzy
#| msgid "Edit server"
msgid "Edit event"
msgstr "Редактировать сервер"

#: libraries/rte/rte_events.lib.php:212 libraries/rte/rte_routines.lib.php:372
#: libraries/rte/rte_routines.lib.php:1268
#: libraries/rte/rte_routines.lib.php:1304
#: libraries/rte/rte_triggers.lib.php:187
msgid "Error in processing request"
msgstr "Ошибка при обработке запроса"

#: libraries/rte/rte_events.lib.php:371 libraries/rte/rte_routines.lib.php:821
#: libraries/rte/rte_triggers.lib.php:302
msgid "Details"
msgstr "Детали"

#: libraries/rte/rte_events.lib.php:374
#, fuzzy
#| msgid "Event type"
msgid "Event name"
msgstr "Тип события"

#: libraries/rte/rte_events.lib.php:395 server_binlog.php:182
msgid "Event type"
msgstr "Тип события"

#: libraries/rte/rte_events.lib.php:416 libraries/rte/rte_routines.lib.php:842
#, php-format
msgid "Change to %s"
msgstr "Изменить на %s"

#: libraries/rte/rte_events.lib.php:422
#, fuzzy
#| msgid "Execute"
msgid "Execute at"
msgstr "Выполнить"

#: libraries/rte/rte_events.lib.php:430
#, fuzzy
#| msgid "Execute"
msgid "Execute every"
msgstr "Выполнить"

#: libraries/rte/rte_events.lib.php:449
#, fuzzy
#| msgid "Startup"
msgctxt "Start of recurring event"
msgid "Start"
msgstr "Главная"

#: libraries/rte/rte_events.lib.php:457
#, fuzzy
#| msgid "End"
msgctxt "End of recurring event"
msgid "End"
msgstr "Конец"

#: libraries/rte/rte_events.lib.php:465 libraries/rte/rte_routines.lib.php:916
#: libraries/rte/rte_triggers.lib.php:354
msgid "Definition"
msgstr "Определение"

#: libraries/rte/rte_events.lib.php:471
#, fuzzy
#| msgid "complete inserts"
msgid "On completion preserve"
msgstr "полная вставка"

#: libraries/rte/rte_events.lib.php:475 libraries/rte/rte_routines.lib.php:926
#: libraries/rte/rte_triggers.lib.php:360
msgid "Definer"
msgstr "Определитель"

#: libraries/rte/rte_events.lib.php:518 libraries/rte/rte_routines.lib.php:990
#: libraries/rte/rte_triggers.lib.php:398
msgid "The definer must be in the \"username@hostname\" format"
msgstr ""

#: libraries/rte/rte_events.lib.php:525
#, fuzzy
#| msgid "You must provide a routine name"
msgid "You must provide an event name"
msgstr "Необходимо задать имя процедуры"

#: libraries/rte/rte_events.lib.php:537
#, fuzzy
#| msgid "You must provide a name and a type for each routine parameter."
msgid "You must provide a valid interval value for the event."
msgstr "Вы должны задать имя и тип для каждого параметра процедуры."

#: libraries/rte/rte_events.lib.php:549
#, fuzzy
#| msgid "You must provide a routine definition."
msgid "You must provide a valid execution time for the event."
msgstr "Вы должны задать определение процедуры."

#: libraries/rte/rte_events.lib.php:553
#, fuzzy
#| msgid "You must provide a name and a type for each routine parameter."
msgid "You must provide a valid type for the event."
msgstr "Вы должны задать имя и тип для каждого параметра процедуры."

#: libraries/rte/rte_events.lib.php:572
#, fuzzy
#| msgid "You must provide a routine definition."
msgid "You must provide an event definition."
msgstr "Вы должны задать определение процедуры."

#: libraries/rte/rte_footer.lib.php:29
msgid "New"
msgstr ""

#: libraries/rte/rte_footer.lib.php:91
msgid "OFF"
msgstr ""

#: libraries/rte/rte_footer.lib.php:96
msgid "ON"
msgstr ""

#: libraries/rte/rte_footer.lib.php:108
#, fuzzy
#| msgid "The event scheduler is enabled"
msgid "Event scheduler status"
msgstr "Включен планировщик событий"

#: libraries/rte/rte_list.lib.php:54
#, fuzzy
#| msgid "Return type"
msgid "Returns"
msgstr "Возвращаемый тип"

#: libraries/rte/rte_list.lib.php:63 libraries/rte/rte_triggers.lib.php:340
msgid "Event"
msgstr "Событие"

#: libraries/rte/rte_routines.lib.php:64
msgid ""
"You are using PHP's deprecated 'mysql' extension, which is not capable of "
"handling multi queries. <b>The execution of some stored routines may fail!</"
"b> Please use the improved 'mysqli' extension to avoid any problems."
msgstr ""
"Вы используете устаревшее 'mysql' расширение PHP, которое не позволяет "
"выполнение множественных запросов. <b>Выполнение некоторых хранимых процедур "
"может привести к ошибке!</b> Пожалуйста, для избежания проблем, используйте "
"улучшенное 'mysqli' расширение."

#: libraries/rte/rte_routines.lib.php:247
#: libraries/rte/rte_routines.lib.php:998
#, php-format
msgid "Invalid routine type: \"%s\""
msgstr "Ошибочный тип процедуры: \"%s\""

#: libraries/rte/rte_routines.lib.php:268
msgid "Sorry, we failed to restore the dropped routine."
msgstr "Невозможно восстановить удаленную процедуру."

#: libraries/rte/rte_routines.lib.php:273
#, php-format
msgid "Routine %1$s has been modified."
msgstr "Была изменена процедура %1$s."

#: libraries/rte/rte_routines.lib.php:286
#, php-format
msgid "Routine %1$s has been created."
msgstr "Была создана процедура %1$s."

#: libraries/rte/rte_routines.lib.php:346
msgid "Edit routine"
msgstr "Изменить процедуру"

#: libraries/rte/rte_routines.lib.php:824
msgid "Routine name"
msgstr "Имя процедуры"

#: libraries/rte/rte_routines.lib.php:847
msgid "Parameters"
msgstr "Параметры"

#: libraries/rte/rte_routines.lib.php:852
msgid "Direction"
msgstr "Направление"

#: libraries/rte/rte_routines.lib.php:855 libraries/tbl_properties.inc.php:112
msgid "Length/Values"
msgstr "Длина/значения"

#: libraries/rte/rte_routines.lib.php:870
msgid "Add parameter"
msgstr "Добавить параметр"

#: libraries/rte/rte_routines.lib.php:874
msgid "Remove last parameter"
msgstr "Удалить последний параметр"

#: libraries/rte/rte_routines.lib.php:879
msgid "Return type"
msgstr "Возвращаемый тип"

#: libraries/rte/rte_routines.lib.php:885
msgid "Return length/values"
msgstr "Вернуть длину/значения"

#: libraries/rte/rte_routines.lib.php:891
msgid "Return options"
msgstr "Вернуть параметры"

#: libraries/rte/rte_routines.lib.php:922
msgid "Is deterministic"
msgstr "Определяющий"

#: libraries/rte/rte_routines.lib.php:931
msgid "Security type"
msgstr "Тип безопасности"

#: libraries/rte/rte_routines.lib.php:938
msgid "SQL data access"
msgstr "Доступ к SQL данным"

#: libraries/rte/rte_routines.lib.php:1003
msgid "You must provide a routine name"
msgstr "Необходимо задать имя процедуры"

#: libraries/rte/rte_routines.lib.php:1029
#, php-format
msgid "Invalid direction \"%s\" given for parameter."
msgstr "\"%s\" является ошибочным параметром."

#: libraries/rte/rte_routines.lib.php:1041
#: libraries/rte/rte_routines.lib.php:1079
msgid ""
"You must provide length/values for routine parameters of type ENUM, SET, "
"VARCHAR and VARBINARY."
msgstr ""
"Вы должны задать длину/значения для параметров процедуры имеющих тип ENUM, "
"SET, VARCHAR и VARBINARY."

#: libraries/rte/rte_routines.lib.php:1059
msgid "You must provide a name and a type for each routine parameter."
msgstr "Вы должны задать имя и тип для каждого параметра процедуры."

#: libraries/rte/rte_routines.lib.php:1069
#, fuzzy
#| msgid "You must provide a name and a type for each routine parameter."
msgid "You must provide a valid return type for the routine."
msgstr "Вы должны задать имя и тип для каждого параметра процедуры."

#: libraries/rte/rte_routines.lib.php:1113
msgid "You must provide a routine definition."
msgstr "Вы должны задать определение процедуры."

#: libraries/rte/rte_routines.lib.php:1202
#, php-format
msgid "%d row affected by the last statement inside the procedure"
msgid_plural "%d rows affected by the last statement inside the procedure"
msgstr[0] "Последним выражением в процедуре была затронута %d строка"
msgstr[1] "Последним выражением в процедуре были затронуты %d строки"
msgstr[2] "Последним выражением в процедуре было затронуто %d строк"

#: libraries/rte/rte_routines.lib.php:1218
#, php-format
msgid "Execution results of routine %s"
msgstr "Результаты выполнения процедуры %s"

#: libraries/rte/rte_routines.lib.php:1292
#: libraries/rte/rte_routines.lib.php:1298
msgid "Execute routine"
msgstr "Выполнить процедуру"

#: libraries/rte/rte_routines.lib.php:1351
#: libraries/rte/rte_routines.lib.php:1354
msgid "Routine parameters"
msgstr "Параметры процедуры"

#: libraries/rte/rte_routines.lib.php:1361 libraries/tbl_select.lib.php:79
#: tbl_change.php:292 tbl_change.php:330
msgid "Function"
msgstr "Функция"

#: libraries/rte/rte_triggers.lib.php:89
#, fuzzy
#| msgid "Sorry, we failed to restore the dropped routine."
msgid "Sorry, we failed to restore the dropped trigger."
msgstr "Невозможно восстановить удаленную процедуру."

#: libraries/rte/rte_triggers.lib.php:94
#, fuzzy, php-format
#| msgid "Routine %1$s has been modified."
msgid "Trigger %1$s has been modified."
msgstr "Была изменена процедура %1$s."

#: libraries/rte/rte_triggers.lib.php:106
#, fuzzy, php-format
#| msgid "Table %1$s has been created."
msgid "Trigger %1$s has been created."
msgstr "Таблица %1$s была создана."

#: libraries/rte/rte_triggers.lib.php:161
#, fuzzy
#| msgid "Add a trigger"
msgid "Edit trigger"
msgstr "Добавить триггер"

#: libraries/rte/rte_triggers.lib.php:305
#, fuzzy
#| msgid "Triggers"
msgid "Trigger name"
msgstr "Триггеры"

#: libraries/rte/rte_triggers.lib.php:405
#, fuzzy
#| msgid "You must provide a routine name"
msgid "You must provide a trigger name"
msgstr "Необходимо задать имя процедуры"

#: libraries/rte/rte_triggers.lib.php:410
#, fuzzy
#| msgid "You must provide a routine name"
msgid "You must provide a valid timing for the trigger"
msgstr "Необходимо задать имя процедуры"

#: libraries/rte/rte_triggers.lib.php:415
#, fuzzy
#| msgid "You must provide a name and a type for each routine parameter."
msgid "You must provide a valid event for the trigger"
msgstr "Вы должны задать имя и тип для каждого параметра процедуры."

#: libraries/rte/rte_triggers.lib.php:421
#, fuzzy
#| msgid "You must provide a routine name"
msgid "You must provide a valid table name"
msgstr "Необходимо задать имя процедуры"

#: libraries/rte/rte_triggers.lib.php:427
#, fuzzy
#| msgid "You must provide a routine definition."
msgid "You must provide a trigger definition."
msgstr "Вы должны задать определение процедуры."

#: libraries/rte/rte_words.lib.php:18
msgid "Add routine"
msgstr "Добавить процедуру"

#: libraries/rte/rte_words.lib.php:20
#, php-format
msgid "Export of routine %s"
msgstr "Экспорт процедуры %s"

#: libraries/rte/rte_words.lib.php:21
#, fuzzy
#| msgid "Routines"
msgid "routine"
msgstr "Процедуры"

#: libraries/rte/rte_words.lib.php:22
#, fuzzy
#| msgid "You do not have the necessary privileges to create a new routine"
msgid "You do not have the necessary privileges to create a routine"
msgstr "У вас недостаточно прав для создания новой процедуры"

#: libraries/rte/rte_words.lib.php:23
#, php-format
msgid "No routine with name %1$s found in database %2$s"
msgstr "В базе данных %2$s процедура с именем %1$s не найдена"

#: libraries/rte/rte_words.lib.php:24
msgid "There are no routines to display."
msgstr "Нет процедур для отображения."

#: libraries/rte/rte_words.lib.php:30
#, fuzzy
#| msgid "Add a trigger"
msgid "Add trigger"
msgstr "Добавить триггер"

#: libraries/rte/rte_words.lib.php:32
#, php-format
msgid "Export of trigger %s"
msgstr "Экспорт триггера %s"

#: libraries/rte/rte_words.lib.php:33
#, fuzzy
#| msgid "Triggers"
msgid "trigger"
msgstr "Триггеры"

#: libraries/rte/rte_words.lib.php:34
#, fuzzy
#| msgid "You do not have the necessary privileges to create a new routine"
msgid "You do not have the necessary privileges to create a trigger"
msgstr "У вас недостаточно прав для создания новой процедуры"

#: libraries/rte/rte_words.lib.php:35
#, fuzzy, php-format
#| msgid "No routine with name %1$s found in database %2$s"
msgid "No trigger with name %1$s found in database %2$s"
msgstr "В базе данных %2$s процедура с именем %1$s не найдена"

#: libraries/rte/rte_words.lib.php:36
msgid "There are no triggers to display."
msgstr "Отсутствуют триггеры для отображения."

#: libraries/rte/rte_words.lib.php:42
#, fuzzy
#| msgid "Add an event"
msgid "Add event"
msgstr "Добавить событие"

#: libraries/rte/rte_words.lib.php:44
#, fuzzy, php-format
#| msgid "Export contents"
msgid "Export of event %s"
msgstr "Экспортировать содержимое"

#: libraries/rte/rte_words.lib.php:45
#, fuzzy
#| msgid "Event"
msgid "event"
msgstr "Событие"

#: libraries/rte/rte_words.lib.php:46
#, fuzzy
#| msgid "You do not have the necessary privileges to create a new routine"
msgid "You do not have the necessary privileges to create an event"
msgstr "У вас недостаточно прав для создания новой процедуры"

#: libraries/rte/rte_words.lib.php:47
#, fuzzy, php-format
#| msgid "No event with name %s found in database %s"
msgid "No event with name %1$s found in database %2$s"
msgstr "В базе данных %2$s не найдено событие с именем %1$s"

#: libraries/rte/rte_words.lib.php:48
msgid "There are no events to display."
msgstr "Отсутствуют события для отображения."

#: libraries/schema/Dia_Relation_Schema.class.php:230
#: libraries/schema/Eps_Relation_Schema.class.php:420
#: libraries/schema/Pdf_Relation_Schema.class.php:393
#: libraries/schema/Svg_Relation_Schema.class.php:387
#: libraries/schema/Visio_Relation_Schema.class.php:219
#, php-format
msgid "The %s table doesn't exist!"
msgstr "Таблица %s не существует!"

#: libraries/schema/Dia_Relation_Schema.class.php:265
#: libraries/schema/Eps_Relation_Schema.class.php:469
#: libraries/schema/Pdf_Relation_Schema.class.php:433
#: libraries/schema/Svg_Relation_Schema.class.php:438
#: libraries/schema/Visio_Relation_Schema.class.php:270
#, php-format
msgid "Please configure the coordinates for table %s"
msgstr "Измените координаты таблицы %s"

#: libraries/schema/Eps_Relation_Schema.class.php:823
#: libraries/schema/Pdf_Relation_Schema.class.php:836
#: libraries/schema/Svg_Relation_Schema.class.php:803
#: libraries/schema/Visio_Relation_Schema.class.php:537
#, php-format
msgid "Schema of the %s database - Page %s"
msgstr "Схема базы данных %s - Страница %s"

#: libraries/schema/Export_Relation_Schema.class.php:200
msgid "This page does not contain any tables!"
msgstr "Данная страница не содержит таблиц!"

#: libraries/schema/Export_Relation_Schema.class.php:228
msgid "SCHEMA ERROR: "
msgstr "Ошибка при создании схемы:"

#: libraries/schema/Pdf_Relation_Schema.class.php:858
#: libraries/schema/Pdf_Relation_Schema.class.php:1171
msgid "Relational schema"
msgstr "Cхема связей"

#: libraries/schema/Pdf_Relation_Schema.class.php:1134
msgid "Table of contents"
msgstr "Содержание"

#: libraries/schema/Pdf_Relation_Schema.class.php:1307
#: libraries/schema/Pdf_Relation_Schema.class.php:1328
#: libraries/tbl_properties.inc.php:115 tbl_printview.php:138
#: tbl_structure.php:204
msgid "Attributes"
msgstr "Атрибуты"

#: libraries/schema/Pdf_Relation_Schema.class.php:1310
#: libraries/schema/Pdf_Relation_Schema.class.php:1331 tbl_printview.php:141
#: tbl_structure.php:207 tbl_tracking.php:262
msgid "Extra"
msgstr "Дополнительно"

#: libraries/schema/User_Schema.class.php:116
msgid "Create a page"
msgstr "Создать новую страницу"

#: libraries/schema/User_Schema.class.php:122
msgid "Page name"
msgstr "Название страницы"

#: libraries/schema/User_Schema.class.php:126
msgid "Automatic layout based on"
msgstr "Основание автоматической раскладки"

#: libraries/schema/User_Schema.class.php:129
msgid "Internal relations"
msgstr "Внутренние связи"

#: libraries/schema/User_Schema.class.php:139
msgid "FOREIGN KEY"
msgstr "FOREIGN KEY"

#: libraries/schema/User_Schema.class.php:173
msgid "Please choose a page to edit"
msgstr "Выбор страницы для редактирования"

#: libraries/schema/User_Schema.class.php:178
msgid "Select page"
msgstr "Выберите страницу"

#: libraries/schema/User_Schema.class.php:243
msgid "Select Tables"
msgstr "Выберите таблицы"

#: libraries/schema/User_Schema.class.php:379
msgid "Display relational schema"
msgstr "Отобразить схему связей"

#: libraries/schema/User_Schema.class.php:389
msgid "Select Export Relational Type"
msgstr "Выберите тип экспорта связей"

#: libraries/schema/User_Schema.class.php:410
msgid "Show grid"
msgstr "Отображать сетку"

#: libraries/schema/User_Schema.class.php:412
msgid "Show color"
msgstr "Отображать в цвете"

#: libraries/schema/User_Schema.class.php:414
msgid "Show dimension of tables"
msgstr "Отображать размерность таблиц"

#: libraries/schema/User_Schema.class.php:417
msgid "Display all tables with the same width"
msgstr "Показать все таблицы одинаковой ширины"

#: libraries/schema/User_Schema.class.php:422
msgid "Only show keys"
msgstr "Only show keys"

#: libraries/schema/User_Schema.class.php:424
msgid "Landscape"
msgstr "Альбомная"

#: libraries/schema/User_Schema.class.php:425
msgid "Portrait"
msgstr "Книжная"

#: libraries/schema/User_Schema.class.php:427
msgid "Orientation"
msgstr "Ориентация"

#: libraries/schema/User_Schema.class.php:440
msgid "Paper size"
msgstr "Размер бумаги"

#: libraries/schema/User_Schema.class.php:479
msgid ""
"The current page has references to tables that no longer exist. Would you "
"like to delete those references?"
msgstr ""
"На текущей странице присутствуют ссылки на таблицы, которые больше не "
"существуют. Удалить эти ссылки?"

#: libraries/schema/User_Schema.class.php:504
msgid "Toggle scratchboard"
msgstr "Отображение"

#. l10n: Text direction, use either ltr or rtl
#: libraries/select_lang.lib.php:476
msgid "ltr"
msgstr "ltr"

#: libraries/select_lang.lib.php:493 libraries/select_lang.lib.php:499
#: libraries/select_lang.lib.php:505
#, php-format
msgid "Unknown language: %1$s."
msgstr "Неизвестный язык: %1$s."

#: libraries/select_server.lib.php:32 libraries/select_server.lib.php:37
msgid "Current Server"
msgstr "Текущий сервер"

#: libraries/server_links.inc.php:79 server_synchronize.php:1154
#: server_synchronize.php:1162
msgid "Synchronize"
msgstr "Синхронизировать"

#: libraries/server_links.inc.php:84 server_binlog.php:77
#: server_status.php:583
msgid "Binary log"
msgstr "Бинарный журнал"

#: libraries/server_links.inc.php:95 server_engines.php:123
#: server_engines.php:127 server_status.php:636
msgid "Variables"
msgstr "Переменные"

#: libraries/server_links.inc.php:99
msgid "Charsets"
msgstr "Кодировки"

#: libraries/server_links.inc.php:104 server_plugins.php:47
#: server_plugins.php:80
msgid "Plugins"
msgstr ""

#: libraries/server_links.inc.php:108
msgid "Engines"
msgstr "Типы таблиц"

#: libraries/server_synchronize.lib.php:1286 server_synchronize.php:1178
msgid "Source database"
msgstr "Источник"

#: libraries/server_synchronize.lib.php:1288
#: libraries/server_synchronize.lib.php:1296
msgid "Current server"
msgstr "Текущий сервер"

#: libraries/server_synchronize.lib.php:1290
#: libraries/server_synchronize.lib.php:1298
msgid "Remote server"
msgstr "Удалённый сервер"

#: libraries/server_synchronize.lib.php:1293
msgid "Difference"
msgstr "Различие"

#: libraries/server_synchronize.lib.php:1294 server_synchronize.php:1180
msgid "Target database"
msgstr "Целевая база данных"

#: libraries/sql_query_form.lib.php:189
#, php-format
msgid "Run SQL query/queries on server %s"
msgstr "Выполнить SQL-запрос(ы) на сервере %s"

#: libraries/sql_query_form.lib.php:206 libraries/sql_query_form.lib.php:228
#, php-format
msgid "Run SQL query/queries on database %s"
msgstr "Выполнить SQL-запрос(ы) к базе данных %s"

#: libraries/sql_query_form.lib.php:260 navigation.php:269
#: setup/frames/index.inc.php:232
msgid "Clear"
msgstr "Очистить"

#: libraries/sql_query_form.lib.php:265
msgid "Columns"
msgstr "Столбцы"

#: libraries/sql_query_form.lib.php:300 sql.php:946 sql.php:963
msgid "Bookmark this SQL query"
msgstr "Создание закладки"

#: libraries/sql_query_form.lib.php:307 sql.php:957
msgid "Let every user access this bookmark"
msgstr "Доступна для всех пользователей"

#: libraries/sql_query_form.lib.php:313
msgid "Replace existing bookmark of same name"
msgstr "Заменить существующую с таким же именем"

#: libraries/sql_query_form.lib.php:329
msgid "Do not overwrite this query from outside the window"
msgstr "Заблокировать содержимое окна запросов"

#: libraries/sql_query_form.lib.php:336
msgid "Delimiter"
msgstr "Разделитель"

#: libraries/sql_query_form.lib.php:344
msgid "Show this query here again"
msgstr "Показать данный запрос снова"

#: libraries/sql_query_form.lib.php:400
msgid "View only"
msgstr "Просмотр"

#: libraries/sql_query_form.lib.php:448 tbl_change.php:908
msgid "web server upload directory"
msgstr "Из каталога загрузки"

#: libraries/sqlparser.lib.php:136
msgid ""
"There seems to be an error in your SQL query. The MySQL server error output "
"below, if there is any, may also help you in diagnosing the problem"
msgstr ""
"Вероятно, SQL-запрос содержит ошибку. При наличии таковой, ниже будет "
"выведена ошибка MySQL-сервера, облегчающая диагностику проблемы."

#: libraries/sqlparser.lib.php:175
msgid ""
"There is a chance that you may have found a bug in the SQL parser. Please "
"examine your query closely, and check that the quotes are correct and not "
"mis-matched. Other possible failure causes may be that you are uploading a "
"file with binary outside of a quoted text area. You can also try your query "
"on the MySQL command line interface. The MySQL server error output below, if "
"there is any, may also help you in diagnosing the problem. If you still have "
"problems or if the parser fails where the command line interface succeeds, "
"please reduce your SQL query input to the single query that causes problems, "
"and submit a bug report with the data chunk in the CUT section below:"
msgstr ""
"В работе SQL-парсера произошла ошибка. Убедитесь в корректности запроса, "
"отсутствии в нем опечаток и незакрытых кавычек. Возможной причиной ошибки "
"может быть загрузка файла, содержащего двоичные данные вне кавычек в тексте "
"запроса. Попробуйте выполнить запрос через командную строку MySQL. При "
"наличии таковой, ниже будет выведена ошибка MySQL-сервера, облегчающая "
"диагностику проблемы. Если проблема не решается, хотя через интерфейс "
"командной строки запрос отрабатывает корректно, выявите ту часть запроса, "
"которая вызывает ошибку и отправьте разработчикам описание ошибки, снабдив "
"его данными из секции CUT выведенной ниже:"

#: libraries/sqlparser.lib.php:177
msgid "BEGIN CUT"
msgstr "BEGIN CUT"

#: libraries/sqlparser.lib.php:179
msgid "END CUT"
msgstr "END CUT"

#: libraries/sqlparser.lib.php:181
msgid "BEGIN RAW"
msgstr "BEGIN RAW"

#: libraries/sqlparser.lib.php:185
msgid "END RAW"
msgstr "END RAW"

#: libraries/sqlparser.lib.php:382
msgid "Automatically appended backtick to the end of query!"
msgstr "В конец запроса была автоматически добавлена обратная кавычка!"

#: libraries/sqlparser.lib.php:385
msgid "Unclosed quote"
msgstr "Незакрытая кавычка"

#: libraries/sqlparser.lib.php:537
msgid "Invalid Identifer"
msgstr "Неправильный идентификатор"

#: libraries/sqlparser.lib.php:653
msgid "Unknown Punctuation String"
msgstr "Неизвестная пунктуация"

#: libraries/sqlvalidator.lib.php:67
#, php-format
msgid ""
"The SQL validator could not be initialized. Please check if you have "
"installed the necessary PHP extensions as described in the %sdocumentation%s."
msgstr ""
"Проверка синтаксиса SQL не осуществима. Проверьте, установлены ли "
"необходимые модули расширений для PHP, описанные в %sдокументации%s."

#: libraries/tbl_links.inc.php:118 libraries/tbl_links.inc.php:119
msgid "Table seems to be empty!"
msgstr "Таблица - пуста!"

#: libraries/tbl_links.inc.php:127
#, php-format
msgid "Tracking of %s.%s is activated."
msgstr "Слежение за %s.%s включено."

#: libraries/tbl_properties.inc.php:112
msgid ""
"If column type is \"enum\" or \"set\", please enter the values using this "
"format: 'a','b','c'...<br />If you ever need to put a backslash (\"\\\") or "
"a single quote (\"'\") amongst those values, precede it with a backslash "
"(for example '\\\\xyz' or 'a\\'b')."
msgstr ""
"При создании полей типа \"enum\" или \"set\", данные значения должны иметь "
"формат: 'a','b','c'...<br />Символы обратной косой черты (\"\\\") и "
"одинарной кавычки (\"'\") необходимо экранировать (предварять) символом "
"обратной косой черты, например: '\\\\xyz' или 'a\\'b'."

#: libraries/tbl_properties.inc.php:113
msgid ""
"For default values, please enter just a single value, without backslash "
"escaping or quotes, using this format: a"
msgstr ""
"Для значений по умолчанию не добавляйте символы экранирования и кавычек, "
"формат значений: a"

#: libraries/tbl_properties.inc.php:123 libraries/tbl_properties.inc.php:487
#: tbl_printview.php:290 tbl_structure.php:153 tbl_structure.php:158
#: tbl_structure.php:577 tbl_structure.php:779
msgid "Index"
msgstr "Индекс"

#: libraries/tbl_properties.inc.php:143
#, php-format
msgid ""
"For a list of available transformation options and their MIME type "
"transformations, click on %stransformation descriptions%s"
msgstr ""
"Для просмотра доступных MIME-типов и параметров преобразований "
"воспользуйтесь данной ссылкой - %sописание преобразований%s"

#: libraries/tbl_properties.inc.php:151
msgid "Transformation options"
msgstr "Параметры преобразований"

#: libraries/tbl_properties.inc.php:152
msgid ""
"Please enter the values for transformation options using this format: 'a', "
"100, b,'c'...<br />If you ever need to put a backslash (\"\\\") or a single "
"quote (\"'\") amongst those values, precede it with a backslash (for example "
"'\\\\xyz' or 'a\\'b')."
msgstr ""
"Значения параметров преобразований должны иметь формат: 'a', 100, b, 'c'..."
"<br />Символы обратной косой черты (\"\\\") и одинарной кавычки (\"'\") "
"необходимо экранировать (предварять) символом обратной косой черты, "
"например: '\\\\xyz' или 'a\\'b'."

#: libraries/tbl_properties.inc.php:335
msgid "ENUM or SET data too long?"
msgstr "Много данных ENUM или SET?"

#: libraries/tbl_properties.inc.php:337
msgid "Get more editing space"
msgstr "Открыть расширенный редактор"

#: libraries/tbl_properties.inc.php:360
msgctxt "for default"
msgid "None"
msgstr "Нет"

#: libraries/tbl_properties.inc.php:361
msgid "As defined:"
msgstr "Как определено:"

#: libraries/tbl_properties.inc.php:475 tbl_structure.php:152
#: tbl_structure.php:157 tbl_structure.php:575
msgid "Primary"
msgstr "Первичный"

#: libraries/tbl_properties.inc.php:494 tbl_structure.php:156
#: tbl_structure.php:161 tbl_structure.php:584
msgid "Fulltext"
msgstr "Полнотекстовый"

#: libraries/tbl_properties.inc.php:544 transformation_overview.php:57
#, php-format
msgid ""
"No description is available for this transformation.<br />Please ask the "
"author what %s does."
msgstr ""
"На данный момент описание отсутствует.<br />Работа используемой функции "
"отображения преобразования %s, будет в скором времени описана."

#: libraries/tbl_properties.inc.php:586 tbl_structure.php:651
#, php-format
msgid "Add %s column(s)"
msgstr "Добавить %s поле(я)"

#: libraries/tbl_properties.inc.php:588 tbl_structure.php:645
msgid "You have to add at least one column."
msgstr "Необходимо добавить хотя бы одно поле."

#: libraries/tbl_properties.inc.php:697 server_engines.php:55
#: tbl_operations.php:374
msgid "Storage Engine"
msgstr "Тип таблиц"

#: libraries/tbl_properties.inc.php:726
msgid "PARTITION definition"
msgstr "Определение разделов (PARTITION)"

#: libraries/tbl_properties.inc.php:757
msgid "+ Add a value"
msgstr "+ Добавить значение"

#: libraries/tbl_select.lib.php:86 pmd_general.php:481 pmd_general.php:501
#: pmd_general.php:623 pmd_general.php:636 pmd_general.php:699
#: pmd_general.php:753
msgid "Operator"
msgstr "Оператор"

#: libraries/tbl_select.lib.php:103
#, fuzzy
#| msgid "Search"
msgid "Table Search"
msgstr "Поиск"

#: libraries/tbl_select.lib.php:182 tbl_change.php:993
#, fuzzy
#| msgid "Insert"
msgid "Edit/Insert"
msgstr "Вставить"

#: libraries/transformations/application_octetstream__download.inc.php:10
msgid ""
"Displays a link to download the binary data of the column. You can use the "
"first option to specify the filename, or use the second option as the name "
"of a column which contains the filename. If you use the second option, you "
"need to set the first option to the empty string."
msgstr ""
"Отображает ссылку для загрузки бинарных данных поля. Возможно использование "
"первого параметра для выбора имени файла, или использование второго "
"параметра, как имени поля, которое содержит имя файла. В случае "
"использования второго параметра, первый необходимо установить в виде пустой "
"строки."

#: libraries/transformations/application_octetstream__hex.inc.php:10
msgid ""
"Displays hexadecimal representation of data. Optional first parameter "
"specifies how often space will be added (defaults to 2 nibbles)."
msgstr ""
"Отображает данные в шестнадцатеричном представлении. Необязательный первый "
"параметр может быть использован для указания на то, через какие промежутки "
"будет добавляться пробел (по умолчанию после двух полубайтов)."

#: libraries/transformations/image_jpeg__inline.inc.php:10
#: libraries/transformations/image_png__inline.inc.php:10
msgid ""
"Displays a clickable thumbnail. The options are the maximum width and height "
"in pixels. The original aspect ratio is preserved."
msgstr ""
"Отображает уменьшенную иконку изображения, на которую можно нажать для "
"увеличения. Параметрами задается максимальная ширина и высота картинки в "
"пикселях. Изначальное соотношение сторон, сохраняется."

#: libraries/transformations/image_jpeg__link.inc.php:10
msgid "Displays a link to download this image."
msgstr "Отображает ссылку для загрузки изображения."

#: libraries/transformations/text_plain__dateformat.inc.php:10
msgid ""
"Displays a TIME, TIMESTAMP, DATETIME or numeric unix timestamp column as "
"formatted date. The first option is the offset (in hours) which will be "
"added to the timestamp (Default: 0). Use second option to specify a "
"different date/time format string. Third option determines whether you want "
"to see local date or UTC one (use \"local\" or \"utc\" strings) for that. "
"According to that, date format has different value - for \"local\" see the "
"documentation for PHP's strftime() function and for \"utc\" it is done using "
"gmdate() function."
msgstr ""
"Отображает поля типа TIME, TIMESTAMP, DATETIME или время в формате Unix, в "
"виде форматированного вывода. Первый параметр прибавляет смещение, в часах "
"(по умолчанию: 0). Второй параметр задает иное форматирование строки даты/"
"времени. Третий параметр определяет установку локального (строка \"local\") "
"или всемирного (строка \"utc\") времени. В соответствии с установленным "
"третьим параметром формат даты должен иметь различные значения - для \"local"
"\" смотрите описание функции PHP strftime(), для \"utc\" - gmdate()."

#: libraries/transformations/text_plain__external.inc.php:10
msgid ""
"LINUX ONLY: Launches an external application and feeds it the column data "
"via standard input. Returns the standard output of the application. The "
"default is Tidy, to pretty-print HTML code. For security reasons, you have "
"to manually edit the file libraries/transformations/text_plain__external.inc."
"php and list the tools you want to make available. The first option is then "
"the number of the program you want to use and the second option is the "
"parameters for the program. The third option, if set to 1, will convert the "
"output using htmlspecialchars() (Default 1). The fourth option, if set to 1, "
"will prevent wrapping and ensure that the output appears all on one line "
"(Default 1)."
msgstr ""
"ТОЛЬКО LINUX: Запускает внешнее приложение и подает ему на ввод данные поля. "
"Возвращает обычный вывод приложения. По умолчанию используется Tidy "
"(форматирование HTML-кода). По соображениям безопасности, необходимо вручную "
"отредактировать файл libraries/transformations/text_plain__external.inc.php "
"вписав доступные программы. Первый параметр задает номер используемой "
"программы, во втором параметре передаются параметры собственно программы. "
"При установке третьего параметра в 1, данные вывода будут преобразованы "
"функцией PHP htmlspecialchars() (по умолчанию: 1). Установка червертого "
"параметра в 1, предотвратит переносы строки и выведет данные в одну строку "
"(по умолчанию: 1)."

#: libraries/transformations/text_plain__formatted.inc.php:10
msgid ""
"Displays the contents of the column as-is, without running it through "
"htmlspecialchars(). That is, the column is assumed to contain valid HTML."
msgstr ""
"Отображает содержимое поля как есть, без преобразования данных функцией PHP "
"htmlspecialchars(). Таким образом поле может содержать рабочий HTML-код."

#: libraries/transformations/text_plain__imagelink.inc.php:10
msgid ""
"Displays an image and a link; the column contains the filename. The first "
"option is a URL prefix like \"http://www.example.com/\". The second and "
"third options are the width and the height in pixels."
msgstr ""
"Показывает изображение и ссылку; поле содержит имя файла. Первый параметр "
"является URL-префиксом, например \"http://domain.com/\". Второй и третий "
"параметр - ширина и высота изображения в пикселях."

#: libraries/transformations/text_plain__link.inc.php:10
msgid ""
"Displays a link; the column contains the filename. The first option is a URL "
"prefix like \"http://www.example.com/\". The second option is a title for "
"the link."
msgstr ""
"Отображает ссылку; поле содержит имя файла. Первый параметр - URL-префикс, "
"например \"http://www.example.com/\". Второй параметр - заголовок ссылки."

#: libraries/transformations/text_plain__longToIpv4.inc.php:10
msgid ""
"Converts an (IPv4) Internet network address into a string in Internet "
"standard dotted format."
msgstr ""
"Конвертирует сетевой адрес (IPv4) в стандартную строку с разделителем в виде "
"точки."

#: libraries/transformations/text_plain__sql.inc.php:10
msgid "Formats text as SQL query with syntax highlighting."
msgstr "Форматирует текст в виде SQL запроса с подсветкой синтаксиса."

#: libraries/transformations/text_plain__substr.inc.php:10
msgid ""
"Displays a part of a string. The first option is the number of characters to "
"skip from the beginning of the string (Default 0). The second option is the "
"number of characters to return (Default: until end of string). The third "
"option is the string to append and/or prepend when truncation occurs "
"(Default: \"...\")."
msgstr ""
"Показывает только часть строки. Первый параметр - сдвиг, определяющий начало "
"выводимого текста (по умолчанию: 0). Второй параметр - количество "
"возвращаемых символов (по умолчанию: до конца строки). Третий параметр "
"определяет строку добавляемую вначале и/или в конце существующего отрывка "
"(по умолчанию: \"...\")."

#: libraries/user_preferences.inc.php:33
msgid "Manage your settings"
msgstr "Пользовательские настройки"

#: libraries/user_preferences.inc.php:50 prefs_manage.php:289
msgid "Configuration has been saved"
msgstr "Настройки успешно сохранены"

#: libraries/user_preferences.inc.php:71
#, php-format
msgid ""
"Your preferences will be saved for current session only. Storing them "
"permanently requires %sphpMyAdmin configuration storage%s."
msgstr ""
"Ваши настройки будут сохранены только для текущей сессии. Для постоянного "
"хранения требуется подключение модуля %sхранения настроек phpMyAdmin%s."

#: libraries/user_preferences.lib.php:116
msgid "Could not save configuration"
msgstr "Не получилось сохранить настройки"

#: libraries/user_preferences.lib.php:282
msgid ""
"Your browser has phpMyAdmin configuration for this domain. Would you like to "
"import it for current session?"
msgstr ""
"Ваш браузер содержит настройки phpMyAdmin для данного домена. Хотите "
"импортировать их для текущей сессии?"

#: libraries/zip_extension.lib.php:26
msgid "No files found inside ZIP archive!"
msgstr "Файлов внутри ZIP-архива не найдено!"

#: libraries/zip_extension.lib.php:53 libraries/zip_extension.lib.php:55
#: libraries/zip_extension.lib.php:70
msgid "Error in ZIP archive:"
msgstr "Ошибка в ZIP-архиве:"

#: main.php:65
msgid "General Settings"
msgstr "Основные настройки"

#: main.php:101
#, fuzzy
#| msgid "MySQL connection collation"
msgid "Server connection collation"
msgstr "Сопоставление соединения с MySQL"

#: main.php:116
msgid "Appearance Settings"
msgstr "Настройки внешнего вида"

#: main.php:144 prefs_manage.php:272
msgid "More settings"
msgstr "Дополнительные настройки"

#: main.php:158
#, fuzzy
#| msgid "Database for user"
msgid "Database server"
msgstr "База данных для пользователя"

#: main.php:161
msgid "Software"
msgstr ""

#: main.php:162
#, fuzzy
#| msgid "Show versions"
msgid "Software version"
msgstr "Показать версии"

#: main.php:163
msgid "Protocol version"
msgstr "Версия протокола"

#: main.php:165 server_privileges.php:1543 server_privileges.php:1696
#: server_privileges.php:1820 server_privileges.php:2249
#: server_status.php:1226
msgid "User"
msgstr "Пользователь"

#: main.php:169
#, fuzzy
#| msgid "Server socket"
msgid "Server charset"
msgstr "Сокет сервера"

#: main.php:181
msgid "Web server"
msgstr "Веб-сервер"

#: main.php:192
#, fuzzy
#| msgid "Use light version"
msgid "Database client version"
msgstr "Облегченный вариант"

#: main.php:194
msgid "PHP extension"
msgstr "PHP расширение"

#: main.php:201
msgid "Show PHP information"
msgstr "Показать информацию PHP"

#: main.php:219
msgid "Wiki"
msgstr "Вики"

#: main.php:222
msgid "Official Homepage"
msgstr "Официальная страница phpMyAdmin"

#: main.php:223
msgid "Contribute"
msgstr "Пожертвования"

#: main.php:224
msgid "Get support"
msgstr "Получение помощи"

#: main.php:225
msgid "List of changes"
msgstr "Список изменений"

#: main.php:249
msgid ""
"Your configuration file contains settings (root with no password) that "
"correspond to the default MySQL privileged account. Your MySQL server is "
"running with this default, is open to intrusion, and you really should fix "
"this security hole by setting a password for user 'root'."
msgstr ""
"Конфигурационный файл phpMyAdmin содержит настройки MySQL по-умолчанию, "
"согласно которым для привилегированного пользователя 'root' не задан пароль. "
"Такие настройки делают MySQL-сервер уязвимым для несанкционированного "
"доступа, поэтому настоятельно рекомендуется установить пароль для "
"пользователя 'root'."

#: main.php:257
msgid ""
"You have enabled mbstring.func_overload in your PHP configuration. This "
"option is incompatible with phpMyAdmin and might cause some data to be "
"corrupted!"
msgstr ""
"В конфигурации PHP включен, несовместимый с phpMyAdmin, параметр mbstring."
"func_overload. Для предотвращения возможной потери данных, данный параметр "
"должен быть выключен!"

#: main.php:265
msgid ""
"The mbstring PHP extension was not found and you seem to be using a "
"multibyte charset. Without the mbstring extension phpMyAdmin is unable to "
"split strings correctly and it may result in unexpected results."
msgstr ""
"При работе с многобайтными кодировками без установленного расширения PHP "
"&quot;mbstring&quot;, phpMyAdmin не в состоянии производить корректное "
"разбиение строк, что может привести к непредсказуемым результатам. "
"Установите расширение PHP &quot;mbstring&quot;."

#: main.php:273
msgid ""
"Your PHP parameter [a@http://php.net/manual/en/session.configuration.php#ini."
"session.gc-maxlifetime@]session.gc_maxlifetime[/a] is lower that cookie "
"validity configured in phpMyAdmin, because of this, your login will expire "
"sooner than configured in phpMyAdmin."
msgstr ""
"Ваш PHP параметр [a@http://php.net/manual/en/session.configuration.php#ini."
"session.gc-maxlifetime@]session.gc_maxlifetime[/a] меньше, чем длительность "
"cookie определенная в phpMyAdmin, по этой причине, данные входа истекут "
"быстрее установленных."

#: main.php:280
msgid ""
"Login cookie store is lower than cookie validity configured in phpMyAdmin, "
"because of this, your login will expire sooner than configured in phpMyAdmin."
msgstr ""
"Параметр хранения cookie данных меньше, чем длительность cookie определенная "
"в phpMyAdmin, по этой причине, данные входа истекут быстрее установленных."

#: main.php:288
msgid "The configuration file now needs a secret passphrase (blowfish_secret)."
msgstr ""
"При cookie-аутентификации, в конфигурационном файле необходимо задать "
"парольную фразу установив значение директивы $cfg['blowfish_secret']."

#: main.php:296
msgid ""
"Directory [code]config[/code], which is used by the setup script, still "
"exists in your phpMyAdmin directory. You should remove it once phpMyAdmin "
"has been configured."
msgstr ""
"Используемый скриптом настройки каталог [code]config[/code] все еще "
"находится в установочной директории phpMyAdmin. Обязательно удалите его "
"сразу после настройки phpMyAdmin."

#: main.php:302
#, php-format
msgid ""
"The phpMyAdmin configuration storage is not completely configured, some "
"extended features have been deactivated. To find out why click %shere%s."
msgstr ""
"Дополнительные возможности phpMyAdmin не настроены в полной мере, некоторые "
"функции были отключены. Для определения причины нажмите %sздесь%s."

#: main.php:317
msgid ""
"Javascript support is missing or disabled in your browser, some phpMyAdmin "
"functionality will be missing. For example navigation frame will not refresh "
"automatically."
msgstr ""
"Поддержка JavaScript в вашем браузере отсутствует или отключена, некоторые "
"функции phpMyAdmin будет отсутствовать. Например, фрейм навигации не будет "
"обновляться автоматически."

#: main.php:333
#, php-format
msgid ""
"Your PHP MySQL library version %s differs from your MySQL server version %s. "
"This may cause unpredictable behavior."
msgstr ""
"Версия клиентской библиотеки MySQL (%s) отличается от версии установленного "
"MySQL-сервера (%s). Это может привести к некорректной работе."

#: main.php:345
#, php-format
msgid ""
"Server running with Suhosin. Please refer to %sdocumentation%s for possible "
"issues."
msgstr ""
"Сервер использует защитную систему Suhosin. Для решения возможных проблем "
"обратитесь к %sдокументации%s."

#: navigation.php:180 server_databases.php:285 server_synchronize.php:1284
msgid "No databases"
msgstr "Базы данных отсутствуют"

#: navigation.php:270
#, fuzzy
#| msgid "filter tables by name"
msgid "Filter tables by name"
msgstr "фильтровать таблицы по имени"

#: navigation.php:303 navigation.php:304
msgctxt "short form"
msgid "Create table"
msgstr "Создать таблицу"

#: navigation.php:309 navigation.php:473
msgid "Please select a database"
msgstr "Выберите базу данных"

#: pmd_general.php:64
msgid "Show/Hide left menu"
msgstr "Показать/скрыть левое меню"

#: pmd_general.php:68
msgid "Save position"
msgstr "Сохранить расположение таблиц"

#: pmd_general.php:71 server_synchronize.php:442 server_synchronize.php:914
msgid "Create table"
msgstr "Создать таблицу"

#: pmd_general.php:74 pmd_general.php:346
msgid "Create relation"
msgstr "Создать связь"

#: pmd_general.php:80
msgid "Reload"
msgstr "Обновить"

#: pmd_general.php:83
msgid "Help"
msgstr "Помощь"

#: pmd_general.php:87
msgid "Angular links"
msgstr "Угловые линии связей"

#: pmd_general.php:87
msgid "Direct links"
msgstr "Прямые линии связей"

#: pmd_general.php:91
msgid "Snap to grid"
msgstr "Привязать к сетке"

#: pmd_general.php:95
msgid "Small/Big All"
msgstr "Свернуть/развернуть отображение всех таблиц"

#: pmd_general.php:99
msgid "Toggle small/big"
msgstr "Обратное отображение"

#: pmd_general.php:104 pmd_pdf.php:76
msgid "Import/Export coordinates for PDF schema"
msgstr "Импорт/экспорт координат таблиц в/из PDF-схемы"

#: pmd_general.php:110
msgid "Build Query"
msgstr "Составить запрос"

#: pmd_general.php:115
msgid "Move Menu"
msgstr "Переместить меню"

#: pmd_general.php:126
msgid "Hide/Show all"
msgstr "Скрыть/отобразить все таблицы"

#: pmd_general.php:130
msgid "Hide/Show Tables with no relation"
msgstr "Скрыть/отобразить таблицы не имеющие связей"

#: pmd_general.php:170
msgid "Number of tables"
msgstr "Количество таблиц"

#: pmd_general.php:412
msgid "Delete relation"
msgstr "Удалить связь"

#: pmd_general.php:454 pmd_general.php:513
msgid "Relation operator"
msgstr "Оператор"

#: pmd_general.php:464 pmd_general.php:523 pmd_general.php:646
#: pmd_general.php:763
msgid "Except"
msgstr "Кроме"

#: pmd_general.php:470 pmd_general.php:529 pmd_general.php:652
#: pmd_general.php:769
msgid "subquery"
msgstr "подзапрос"

#: pmd_general.php:474 pmd_general.php:570
msgid "Rename to"
msgstr "Переименовать в"

#: pmd_general.php:476 pmd_general.php:575
msgid "New name"
msgstr "Новое имя"

#: pmd_general.php:479 pmd_general.php:694
msgid "Aggregate"
msgstr "Объединение"

#: pmd_general.php:804
msgid "Active options"
msgstr "Активные параметры"

#: pmd_pdf.php:30
msgid "Page has been created"
msgstr "Страница успешно создана"

#: pmd_pdf.php:33
msgid "Page creation failed"
msgstr "Ошибка создания страницы"

#: pmd_pdf.php:85
msgid "Page"
msgstr "Страница"

#: pmd_pdf.php:95
msgid "Import from selected page"
msgstr "Импортировать с выбранной страницы"

#: pmd_pdf.php:96
msgid "Export to selected page"
msgstr "Экспортировать на выбранную страницу"

#: pmd_pdf.php:98
msgid "Create a page and export to it"
msgstr "Создать страницу и экспортировать в нее"

#: pmd_pdf.php:107
msgid "New page name: "
msgstr "Название новой страницы:"

#: pmd_pdf.php:110
msgid "Export/Import to scale"
msgstr "Масштаб"

#: pmd_pdf.php:115
msgid "recommended"
msgstr "рекомендуемый"

#: pmd_relation_new.php:27
msgid "Error: relation already exists."
msgstr "Ошибка: Связь уже существует."

#: pmd_relation_new.php:59 pmd_relation_new.php:84
msgid "Error: Relation not added."
msgstr "Ошибка: Связь не добавлена."

#: pmd_relation_new.php:60
msgid "FOREIGN KEY relation added"
msgstr "Добавлена связь на внешний ключ (FOREIGN KEY)"

#: pmd_relation_new.php:82
msgid "Internal relation added"
msgstr "Добавлена внутренняя связь"

#: pmd_relation_upd.php:58
msgid "Relation deleted"
msgstr "Связь удалена"

#: pmd_save_pos.php:45
msgid "Error saving coordinates for Designer."
msgstr "Ошибка сохранения координат."

#: pmd_save_pos.php:53
msgid "Modifications have been saved"
msgstr "Изменения сохранены"

#: prefs_forms.php:78
msgid "Cannot save settings, submitted form contains errors"
msgstr "Невозможно сохранить настройки, отправленная форма содержит ошибки"

#: prefs_manage.php:78
msgid "Could not import configuration"
msgstr "Не получилось импортировать настройки"

#: prefs_manage.php:110
msgid "Configuration contains incorrect data for some fields."
msgstr "В некоторых полях, настройки содержать некорректные данные."

#: prefs_manage.php:126
msgid "Do you want to import remaining settings?"
msgstr "Вы хотите импортировать оставшиеся настройки?"

#: prefs_manage.php:223 prefs_manage.php:249
msgid "Saved on: @DATE@"
msgstr "Сохранено: @DATE@"

#: prefs_manage.php:237
msgid "Import from file"
msgstr "Импорт из файла"

#: prefs_manage.php:243
msgid "Import from browser's storage"
msgstr "Импорт из хранилища браузера"

#: prefs_manage.php:246
msgid "Settings will be imported from your browser's local storage."
msgstr "Настройки будут импортированы из локального хранилища вашего браузера."

#: prefs_manage.php:252
msgid "You have no saved settings!"
msgstr "У вас нет сохраненных настроек!"

#: prefs_manage.php:256 prefs_manage.php:310
msgid "This feature is not supported by your web browser"
msgstr "Данная функция не поддерживается вашим браузером"

#: prefs_manage.php:261
msgid "Merge with current configuration"
msgstr "Объединение с текущими настройками"

#: prefs_manage.php:275
#, php-format
msgid ""
"You can set more settings by modifying config.inc.php, eg. by using %sSetup "
"script%s."
msgstr ""
"Вы можете установить дополнительные настройки отредактировав config.inc.php, "
"к примеру, используя %sСкрипт настройки%s."

#: prefs_manage.php:300
msgid "Save to browser's storage"
msgstr "Сохранить в хранилище браузера"

#: prefs_manage.php:304
msgid "Settings will be saved in your browser's local storage."
msgstr "Настройки будут сохранены в локальное хранилище вашего браузера."

#: prefs_manage.php:306
msgid "Existing settings will be overwritten!"
msgstr "Текущие настройки будут перезаписаны!"

#: prefs_manage.php:321
msgid "You can reset all your settings and restore them to default values."
msgstr ""
"Вы можете сбросить все пользовательские настройки и восстановить их в "
"значения по умолчанию."

#: querywindow.php:69
msgid "Import files"
msgstr "Импорт файлов"

#: querywindow.php:80
msgid "All"
msgstr "Все"

#: schema_edit.php:38 schema_edit.php:44 schema_edit.php:50 schema_edit.php:55
#, php-format
msgid "<b>%s</b> table not found or not set in %s"
msgstr "Таблица <b>%s</b> не найдена или не установлена в %s"

#: schema_export.php:39
msgid "File doesn't exist"
msgstr "Файл не существует"

#: server_binlog.php:87
msgid "Select binary log to view"
msgstr "Выберите бинарный журнал для просмотра"

#: server_binlog.php:103 server_status.php:592
msgid "Files"
msgstr "Файлов"

#: server_binlog.php:150 server_binlog.php:152 server_status.php:1237
#: server_status.php:1239
msgid "Truncate Shown Queries"
msgstr "Сокращенное отображение запросов"

#: server_binlog.php:158 server_binlog.php:160 server_status.php:1237
#: server_status.php:1239
msgid "Show Full Queries"
msgstr "Развернутое отображение запросов"

#: server_binlog.php:180
msgid "Log name"
msgstr "Файл журнала"

#: server_binlog.php:181
msgid "Position"
msgstr "Позиция"

#: server_binlog.php:184
msgid "Original position"
msgstr "Исходная позиция"

#: server_binlog.php:185
msgid "Information"
msgstr "Информация"

#: server_collations.php:39
msgid "Character Sets and Collations"
msgstr "Кодировки и сравнения"

#: server_databases.php:69
msgid "No databases selected."
msgstr "Ни одна база данных не выбрана."

#: server_databases.php:80
#, php-format
msgid "%s databases have been dropped successfully."
msgstr "Удалено баз данных: %s"

#: server_databases.php:104
msgid "Databases statistics"
msgstr "Статистика баз данных"

#: server_databases.php:187 server_replication.php:179
#: server_replication.php:207
msgid "Master replication"
msgstr "Репликация головного сервера"

#: server_databases.php:189 server_replication.php:246
msgid "Slave replication"
msgstr "Репликация подчинённого сервера"

#: server_databases.php:276 server_databases.php:277
msgid "Enable Statistics"
msgstr "Включить статистику"

#: server_databases.php:279
msgid ""
"Note: Enabling the database statistics here might cause heavy traffic "
"between the web server and the MySQL server."
msgstr ""
"Примечание: Включение статистики баз данных может спровоцировать большой "
"трафик между веб-сервером и сервером MySQL."

#: server_engines.php:46
msgid "Storage Engines"
msgstr "Типы таблиц"

#: server_export.php:20
msgid "View dump (schema) of databases"
msgstr "Отобразить дамп (схему) баз данных"

#: server_plugins.php:81
msgid "Modules"
msgstr ""

#: server_plugins.php:102
msgid "Begin"
msgstr "Начало"

#: server_plugins.php:111
msgid "Plugin"
msgstr ""

#: server_plugins.php:112 server_plugins.php:146
msgid "Module"
msgstr ""

#: server_plugins.php:113 server_plugins.php:148
msgid "Library"
msgstr ""

#: server_plugins.php:114 server_plugins.php:149 tbl_tracking.php:635
msgid "Version"
msgstr "Версия"

#: server_plugins.php:115 server_plugins.php:150
msgid "Author"
msgstr ""

#: server_plugins.php:116 server_plugins.php:151
msgid "License"
msgstr ""

#: server_plugins.php:182
#, fuzzy
#| msgid "Disabled"
msgid "disabled"
msgstr "Недоступно"

#: server_privileges.php:32 server_privileges.php:367
msgid "Includes all privileges except GRANT."
msgstr "Содержит все привилегии, за исключением GRANT."

#: server_privileges.php:33 server_privileges.php:243
#: server_privileges.php:628
msgid "Allows altering the structure of existing tables."
msgstr "Разрешает изменение структуры существующих таблиц."

#: server_privileges.php:34 server_privileges.php:301
#: server_privileges.php:634
msgid "Allows altering and dropping stored routines."
msgstr "Разрешает изменение и удаление хранимых процедур."

#: server_privileges.php:35 server_privileges.php:211
#: server_privileges.php:627
msgid "Allows creating new databases and tables."
msgstr "Разрешает создание новых баз данных и таблиц."

#: server_privileges.php:36 server_privileges.php:297
#: server_privileges.php:633
msgid "Allows creating stored routines."
msgstr "Разрешает создание хранимых процедур."

#: server_privileges.php:37 server_privileges.php:627
msgid "Allows creating new tables."
msgstr "Разрешает создание новых таблиц."

#: server_privileges.php:38 server_privileges.php:255
#: server_privileges.php:631
msgid "Allows creating temporary tables."
msgstr "Разрешает создание временных таблиц."

#: server_privileges.php:39 server_privileges.php:305
#: server_privileges.php:667
msgid "Allows creating, dropping and renaming user accounts."
msgstr ""
"Разрешает создание, удаление и переименование учетных записей пользователей."

#: server_privileges.php:40 server_privileges.php:271
#: server_privileges.php:284 server_privileges.php:639
#: server_privileges.php:643
msgid "Allows creating new views."
msgstr "Разрешает создание новых представлений (CREATE VIEW)."

#: server_privileges.php:41 server_privileges.php:207
#: server_privileges.php:619
msgid "Allows deleting data."
msgstr "Разрешает удаление данных."

#: server_privileges.php:42 server_privileges.php:215
#: server_privileges.php:630
msgid "Allows dropping databases and tables."
msgstr "Разрешает удаление баз данных и таблиц."

#: server_privileges.php:43 server_privileges.php:630
msgid "Allows dropping tables."
msgstr "Разрешает удаление таблиц."

#: server_privileges.php:44 server_privileges.php:275
#: server_privileges.php:647
msgid "Allows to set up events for the event scheduler"
msgstr "Разрешает настройку отложенных событий"

#: server_privileges.php:45 server_privileges.php:309
#: server_privileges.php:635
msgid "Allows executing stored routines."
msgstr "Разрешает выполнение хранимых процедур."

#: server_privileges.php:46 server_privileges.php:231
#: server_privileges.php:622
msgid "Allows importing data from and exporting data into files."
msgstr "Разрешает импорт и экспорт данных в файлы."

#: server_privileges.php:47 server_privileges.php:653
msgid ""
"Allows adding users and privileges without reloading the privilege tables."
msgstr ""
"Разрешает добавление пользователей и привилегий без перезагрузки таблиц "
"привилегий."

#: server_privileges.php:48 server_privileges.php:239
#: server_privileges.php:629
msgid "Allows creating and dropping indexes."
msgstr "Разрешает создание и удаление индексов."

#: server_privileges.php:49 server_privileges.php:199
#: server_privileges.php:548 server_privileges.php:617
msgid "Allows inserting and replacing data."
msgstr "Разрешает вставку и замену данных."

#: server_privileges.php:50 server_privileges.php:259
#: server_privileges.php:662
msgid "Allows locking tables for the current thread."
msgstr "Разрешает блокировку таблиц для текущего потока."

#: server_privileges.php:51 server_privileges.php:726
#: server_privileges.php:728
msgid "Limits the number of new connections the user may open per hour."
msgstr ""
"Максимальное количество новых подключений, которые пользователь может "
"установить в течение часа."

#: server_privileges.php:52 server_privileges.php:714
#: server_privileges.php:716
msgid "Limits the number of queries the user may send to the server per hour."
msgstr ""
"Максимальное количество запросов, которые пользователь может отправить в "
"течение часа."

#: server_privileges.php:53 server_privileges.php:720
#: server_privileges.php:722
msgid ""
"Limits the number of commands that change any table or database the user may "
"execute per hour."
msgstr ""
"Максимальное количество команд изменяющих какую-либо таблицу или базу "
"данных, которые пользователь может выполнить в течение часа."

#: server_privileges.php:54 server_privileges.php:732
#: server_privileges.php:734
msgid "Limits the number of simultaneous connections the user may have."
msgstr "Максимальное количество одновременных подключений одного пользователя."

#: server_privileges.php:55 server_privileges.php:227
#: server_privileges.php:657
msgid "Allows viewing processes of all users"
msgstr "Разрешает просмотр процессов всех пользователей"

#: server_privileges.php:56 server_privileges.php:235
#: server_privileges.php:558 server_privileges.php:663
msgid "Has no effect in this MySQL version."
msgstr "Не доступно в данной версии MySQL."

#: server_privileges.php:57 server_privileges.php:219
#: server_privileges.php:658
msgid "Allows reloading server settings and flushing the server's caches."
msgstr "Разрешает перезагрузку настроек сервера и очистку его кешей."

#: server_privileges.php:58 server_privileges.php:267
#: server_privileges.php:665
msgid "Allows the user to ask where the slaves / masters are."
msgstr ""
"Разрешает запрашивать местонахождение головного и подчиненных серверов."

#: server_privileges.php:59 server_privileges.php:263
#: server_privileges.php:666
msgid "Needed for the replication slaves."
msgstr "Необходимо для подчиненных серверов при репликации."

#: server_privileges.php:60 server_privileges.php:195
#: server_privileges.php:543 server_privileges.php:616
msgid "Allows reading data."
msgstr "Разрешает выборку данных."

#: server_privileges.php:61 server_privileges.php:247
#: server_privileges.php:660
msgid "Gives access to the complete list of databases."
msgstr "Разрешает доступ к полному списку баз данных."

#: server_privileges.php:62 server_privileges.php:288
#: server_privileges.php:293 server_privileges.php:632
msgid "Allows performing SHOW CREATE VIEW queries."
msgstr "Разрешает вывод запроса создающего представление (SHOW CREATE VIEW)."

#: server_privileges.php:63 server_privileges.php:223
#: server_privileges.php:659
msgid "Allows shutting down the server."
msgstr "Разрешает остановку сервера."

#: server_privileges.php:64 server_privileges.php:251
#: server_privileges.php:656
msgid ""
"Allows connecting, even if maximum number of connections is reached; "
"required for most administrative operations like setting global variables or "
"killing threads of other users."
msgstr ""
"Разрешает установку соединения, даже при достижении максимального количества "
"соединений. (Требуется для большинства административных задач, таких как "
"установка глобальных переменных или завершение процессов других "
"пользователей)."

#: server_privileges.php:65 server_privileges.php:279
#: server_privileges.php:648
msgid "Allows creating and dropping triggers"
msgstr "Разрешает создание и удаление триггеров"

#: server_privileges.php:66 server_privileges.php:203
#: server_privileges.php:553 server_privileges.php:618
msgid "Allows changing data."
msgstr "Разрешает изменение данных."

#: server_privileges.php:67 server_privileges.php:361
msgid "No privileges."
msgstr "Нет привилегий."

#: server_privileges.php:403 server_privileges.php:404
msgctxt "None privileges"
msgid "None"
msgstr "Нет"

#: server_privileges.php:534 server_privileges.php:679
#: server_privileges.php:1890 server_privileges.php:1896
msgid "Table-specific privileges"
msgstr "Привилегии уровня таблицы"

#: server_privileges.php:535 server_privileges.php:687
#: server_privileges.php:1700
msgid "Note: MySQL privilege names are expressed in English"
msgstr "Примечание: типы привилегий MySQL отображаются по-английски"

#: server_privileges.php:612
msgid "Administration"
msgstr "Администрирование"

#: server_privileges.php:676 server_privileges.php:1699
msgid "Global privileges"
msgstr "Глобальные привилегии"

#: server_privileges.php:678 server_privileges.php:1890
msgid "Database-specific privileges"
msgstr "Привилегии уровня базы данных"

#: server_privileges.php:710
msgid "Resource limits"
msgstr "Ограничение на использование ресурсов"

#: server_privileges.php:711
msgid "Note: Setting these options to 0 (zero) removes the limit."
msgstr ""
"Замечание: Установка значения параметров в 0 (ноль), снимает ограничения."

#: server_privileges.php:789
msgid "Login Information"
msgstr "Информация учетной записи"

#: server_privileges.php:883
msgid "Do not change the password"
msgstr "Не менять пароль"

#: server_privileges.php:915 server_privileges.php:2388
msgid "No user found."
msgstr "Пользователь не найден."

#: server_privileges.php:959
#, php-format
msgid "The user %s already exists!"
msgstr "Пользователь %s уже существует!"

#: server_privileges.php:1043
msgid "You have added a new user."
msgstr "Был добавлен новый пользователь."

#: server_privileges.php:1271
#, php-format
msgid "You have updated the privileges for %s."
msgstr "Были изменены привилегии для %s."

#: server_privileges.php:1293
#, php-format
msgid "You have revoked the privileges for %s"
msgstr "Отменены привилегии для %s"

#: server_privileges.php:1329
#, php-format
msgid "The password for %s was changed successfully."
msgstr "Пароль для %s был успешно изменен."

#: server_privileges.php:1349
#, php-format
msgid "Deleting %s"
msgstr "Удаление %s"

#: server_privileges.php:1363
msgid "No users selected for deleting!"
msgstr "Не выбраны пользователи подлежащие удалению!"

#: server_privileges.php:1366
msgid "Reloading the privileges"
msgstr "Перезагрузка привилегий"

#: server_privileges.php:1384
msgid "The selected users have been deleted successfully."
msgstr "Выбранные пользователи были успешно удалены."

#: server_privileges.php:1419
msgid "The privileges were reloaded successfully."
msgstr "Привилегии были успешно перезагружены."

#: server_privileges.php:1430 server_privileges.php:1819
msgid "Edit Privileges"
msgstr "Редактирование привилегий"

#: server_privileges.php:1439
msgid "Revoke"
msgstr "Отменить"

#: server_privileges.php:1466 server_privileges.php:1720
#: server_privileges.php:2342
msgid "Any"
msgstr "Любой"

#: server_privileges.php:1561
msgid "User overview"
msgstr "Обзор учетных записей"

#: server_privileges.php:1701 server_privileges.php:1895
#: server_privileges.php:2253
msgid "Grant"
msgstr "GRANT"

#: server_privileges.php:1774
msgid "Remove selected users"
msgstr "Удалить выделенных пользователей"

#: server_privileges.php:1777
msgid "Revoke all active privileges from the users and delete them afterwards."
msgstr "Отменить все активные привилегии пользователей и затем удалить их."

#: server_privileges.php:1778 server_privileges.php:1779
#: server_privileges.php:1780
msgid "Drop the databases that have the same names as the users."
msgstr "Удалить базы данных, имена которых совпадают с именами пользователей."

#: server_privileges.php:1801
#, php-format
msgid ""
"Note: phpMyAdmin gets the users' privileges directly from MySQL's privilege "
"tables. The content of these tables may differ from the privileges the "
"server uses, if they have been changed manually. In this case, you should %"
"sreload the privileges%s before you continue."
msgstr ""
"Примечание: phpMyAdmin получает информацию о пользовательских привилегиях "
"непосредственно из таблиц привилегий MySQL. Содержимое этих таблиц может "
"отличаться от привилегий, используемых сервером, если они были изменены "
"вручную. В таком случае необходимо %sперезагрузить привилегии%s."

#: server_privileges.php:1854
msgid "The selected user was not found in the privilege table."
msgstr "Выделенный пользователь не был найден в таблице привилегий."

#: server_privileges.php:1896
msgid "Column-specific privileges"
msgstr "Привилегии уровня столбца"

#: server_privileges.php:2102
msgid "Add privileges on the following database"
msgstr "Добавить привилегии на следующую базу"

#: server_privileges.php:2120
msgid "Wildcards % and _ should be escaped with a \\ to use them literally"
msgstr ""
"При использовании в имени базы данных символов нижнего подчеркивания _ и "
"процента %, необходимо экранировать их символом обратной косой черты \\, в "
"противном случае они будут интерпретированы как групповые символы"

#: server_privileges.php:2123
msgid "Add privileges on the following table"
msgstr "Добавить привилегии на следующую таблицу"

#: server_privileges.php:2180
msgid "Change Login Information / Copy User"
msgstr "Изменить/Копировать учетную запись"

#: server_privileges.php:2183
msgid "Create a new user with the same privileges and ..."
msgstr "Создать нового пользователя с такими же привилегиями..."

#: server_privileges.php:2185
msgid "... keep the old one."
msgstr "и сохранить старого."

#: server_privileges.php:2186
msgid "... delete the old one from the user tables."
msgstr "и удалить старого из таблиц пользователей."

#: server_privileges.php:2187
msgid ""
"... revoke all active privileges from the old one and delete it afterwards."
msgstr ", отменить все активные привилегии старого и затем удалить его."

#: server_privileges.php:2188
msgid ""
"... delete the old one from the user tables and reload the privileges "
"afterwards."
msgstr ", удалить старого из таблиц пользователей и перезагрузить привилегии."

#: server_privileges.php:2211
msgid "Database for user"
msgstr "База данных для пользователя"

#: server_privileges.php:2215
msgctxt "Create none database for user"
msgid "None"
msgstr "Нет"

#: server_privileges.php:2216
msgid "Create database with same name and grant all privileges"
msgstr ""
"Создать базу данных с именем пользователя в названии и предоставить на нее "
"полные привилегии"

#: server_privileges.php:2217
msgid "Grant all privileges on wildcard name (username\\_%)"
msgstr ""
"Предоставить полные привилегии на базы данных подпадающие под шаблон (имя "
"пользователя\\_%)"

#: server_privileges.php:2221
#, php-format
msgid "Grant all privileges on database &quot;%s&quot;"
msgstr "Выставить полные привилегии на базу данных &quot;%s&quot;"

#: server_privileges.php:2246
#, php-format
msgid "Users having access to &quot;%s&quot;"
msgstr "Пользователи с правами доступа к &quot;%s&quot;"

#: server_privileges.php:2353
msgid "global"
msgstr "Глобальный уровень"

#: server_privileges.php:2355
msgid "database-specific"
msgstr "Уровень базы данных"

#: server_privileges.php:2357
msgid "wildcard"
msgstr "Групповой символ"

#: server_privileges.php:2397
msgid "User has been added."
msgstr "Пользователь был добавлен."

#: server_replication.php:49
msgid "Unknown error"
msgstr "Неизвестная ошибка"

#: server_replication.php:56
#, php-format
msgid "Unable to connect to master %s."
msgstr "Невозможно соединиться с головным сервером %s."

#: server_replication.php:63
msgid ""
"Unable to read master log position. Possible privilege problem on master."
msgstr ""
"Невозможно прочесть позицию журнала у головного сервера. Вероятно проблема в "
"настройке привилегий головного сервера."

#: server_replication.php:69
msgid "Unable to change master"
msgstr "Невозможно изменить головной сервер"

#: server_replication.php:72
#, php-format
msgid "Master server changed successfully to %s"
msgstr "Головной сервер успешно изменён на %s"

#: server_replication.php:180
msgid "This server is configured as master in a replication process."
msgstr "Данный сервер настроен головным в процессе репликации."

#: server_replication.php:182 server_status.php:613
msgid "Show master status"
msgstr "Показать состояние головного сервера"

#: server_replication.php:185
msgid "Show connected slaves"
msgstr "Показать соединённые подчиненные сервера"

#: server_replication.php:208
#, php-format
msgid ""
"This server is not configured as master in a replication process. Would you "
"like to <a href=\"%s\">configure</a> it?"
msgstr ""
"Данный сервер не настроен в качестве головного для процесса репликации. "
"Хотите произвести <a href=\"%s\">настройку</a>?"

#: server_replication.php:215
msgid "Master configuration"
msgstr "Настройка головного сервера"

#: server_replication.php:216
msgid ""
"This server is not configured as master server in a replication process. You "
"can choose from either replicating all databases and ignoring certain "
"(useful if you want to replicate majority of databases) or you can choose to "
"ignore all databases by default and allow only certain databases to be "
"replicated. Please select the mode:"
msgstr ""
"Данный сервер не настроен в качестве головного для процесса репликации. Вы "
"можете выбрать репликацию всех баз данных с игнорированием определенных "
"(используйте, если хотите провести репликацию большинства баз данных), либо "
"выбрать игнорирование всех баз данных по умолчанию и разрешение для "
"репликации только определенных. Пожалуйста, выберите желаемый режим:"

#: server_replication.php:219
msgid "Replicate all databases; Ignore:"
msgstr "Репликация всех баз данных; игнорировать:"

#: server_replication.php:220
msgid "Ignore all databases; Replicate:"
msgstr "Игнорировать все базы данных; репликация:"

#: server_replication.php:223
msgid "Please select databases:"
msgstr "Пожалуйста, выберите базы данных:"

#: server_replication.php:226
msgid ""
"Now, add the following lines at the end of [mysqld] section in your my.cnf "
"and please restart the MySQL server afterwards."
msgstr ""
"Теперь добавьте данные строки в конец раздела [mysqld] конфигурационного "
"файла my.cnf, после чего перезапустите сервер MySQL."

#: server_replication.php:228
msgid ""
"Once you restarted MySQL server, please click on Go button. Afterwards, you "
"should see a message informing you, that this server <b>is</b> configured as "
"master"
msgstr ""
"Сразу после перезапуска MySQL сервера, пожалуйста, нажмите кнопку OK, после "
"чего вы должны увидеть сообщение указывающее, что данный сервер <b>настроен</"
"b> как головной"

#: server_replication.php:291
msgid "Slave SQL Thread not running!"
msgstr "Подчиненный SQL поток не запущен!"

#: server_replication.php:294
msgid "Slave IO Thread not running!"
msgstr "Подчиненный поток ввода-вывода не запущен!"

#: server_replication.php:303
msgid ""
"Server is configured as slave in a replication process. Would you like to:"
msgstr ""
"Сервер настроен в качестве подчиненного для процесса репликации. Произвести "
"действие:"

#: server_replication.php:306
msgid "See slave status table"
msgstr "Смотрите таблицу состояния подчинённого сервера"

#: server_replication.php:309
msgid "Synchronize databases with master"
msgstr "Синхронизировать базы данных с головным сервером"

#: server_replication.php:320
msgid "Control slave:"
msgstr "Контролировать подчинённый сервер:"

#: server_replication.php:323
msgid "Full start"
msgstr "Полный запуск"

#: server_replication.php:323
msgid "Full stop"
msgstr "Полная остановка"

#: server_replication.php:324
msgid "Reset slave"
msgstr "Сбросить подчиненный сервер"

#: server_replication.php:326
msgid "Start SQL Thread only"
msgstr "Запустить только SQL поток"

#: server_replication.php:328
msgid "Stop SQL Thread only"
msgstr "Остановить только SQL поток"

#: server_replication.php:331
msgid "Start IO Thread only"
msgstr "Запустить только поток ввода-вывода"

#: server_replication.php:333
msgid "Stop IO Thread only"
msgstr "Остановить только поток ввода-вывода"

#: server_replication.php:338
msgid "Error management:"
msgstr "Управление ошибками:"

#: server_replication.php:340
msgid "Skipping errors might lead into unsynchronized master and slave!"
msgstr ""
"Игнорирование ошибок может привести к рассинхронизации головного и "
"подчинённого сервера!"

#: server_replication.php:342
msgid "Skip current error"
msgstr "Игнорировать текущую ошибку"

#: server_replication.php:343
msgid "Skip next"
msgstr "Пропустить следующую"

#: server_replication.php:346
msgid "errors."
msgstr "ошибки."

#: server_replication.php:361
#, php-format
msgid ""
"This server is not configured as slave in a replication process. Would you "
"like to <a href=\"%s\">configure</a> it?"
msgstr ""
"Данный сервер не настроен в качестве подчинённого для процесса репликации. "
"Хотите произвести <a href=\"%s\">настройку</a>?"

#: server_status.php:450
#, php-format
msgid "Thread %s was successfully killed."
msgstr "Процесс %s был успешно завершен."

#: server_status.php:452
#, php-format
msgid ""
"phpMyAdmin was unable to kill thread %s. It probably has already been closed."
msgstr ""
"phpMyAdmin не смог завершить работу потока с ID %s. Вероятно, он уже был "
"закрыт."

#: server_status.php:580
msgid "Handler"
msgstr "Обработчик"

#: server_status.php:581
msgid "Query cache"
msgstr "Кеш запросов"

#: server_status.php:582
msgid "Threads"
msgstr "Потоки"

#: server_status.php:584
msgid "Temporary data"
msgstr "Временные данные"

#: server_status.php:585
msgid "Delayed inserts"
msgstr "Отложенные вставки"

#: server_status.php:586
msgid "Key cache"
msgstr "Кеш индекса"

#: server_status.php:587
msgid "Joins"
msgstr "Объединения"

#: server_status.php:589
msgid "Sorting"
msgstr "Сортировка"

#: server_status.php:591
msgid "Transaction coordinator"
msgstr "Координатор транзакций"

#: server_status.php:603
msgid "Flush (close) all tables"
msgstr "Закрыть все таблицы"

#: server_status.php:605
msgid "Show open tables"
msgstr "Список открытых таблиц"

#: server_status.php:610
msgid "Show slave hosts"
msgstr "Информация о подчиненных серверах"

#: server_status.php:616
msgid "Show slave status"
msgstr "Информация о состоянии сервера репликации"

#: server_status.php:621
msgid "Flush query cache"
msgstr "Дефрагментировать кеш запросов"

#: server_status.php:770
msgid "Runtime Information"
msgstr "Текущее состояние MySQL"

#: server_status.php:777
msgid "All status variables"
msgstr "Все переменные состояния"

#: server_status.php:778
msgid "Monitor"
msgstr ""

#: server_status.php:779
msgid "Advisor"
msgstr ""

#: server_status.php:789 server_status.php:811
#, fuzzy
#| msgid "Refresh rate:"
msgid "Refresh rate: "
msgstr "Частота обновления:"

#: server_status.php:832
msgid "Containing the word:"
msgstr "Содержит слово:"

#: server_status.php:837
msgid "Show only alert values"
msgstr "Выводить только предупреждающие значения"

#: server_status.php:841
msgid "Filter by category..."
msgstr "Фильтр по категории..."

#: server_status.php:855
#, fuzzy
#| msgid "Show only alert values"
msgid "Show unformatted values"
msgstr "Выводить только предупреждающие значения"

#: server_status.php:859
msgid "Related links:"
msgstr "Связанные ссылки:"

#: server_status.php:892
#, fuzzy
#| msgid "Query type"
msgid "Run analyzer"
msgstr "Тип запроса"

#: server_status.php:893
#, fuzzy
#| msgid "Functions"
msgid "Instructions"
msgstr "Функции"

#: server_status.php:900
msgid ""
"The Advisor system can provide recommendations on server variables by "
"analyzing the server status variables."
msgstr ""

#: server_status.php:902
msgid ""
"Do note however that this system provides recommendations based on simple "
"calculations and by rule of thumb which may not necessarily apply to your "
"system."
msgstr ""

#: server_status.php:904
msgid ""
"Prior to changing any of the configuration, be sure to know what you are "
"changing (by reading the documentation) and how to undo the change. Wrong "
"tuning can have a very negative effect on performance."
msgstr ""

#: server_status.php:906
msgid ""
"The best way to tune your system would be to change only one setting at a "
"time, observe or benchmark your database, and undo the change if there was "
"no clearly measurable improvement."
msgstr ""

#. l10n: Questions is the name of a MySQL Status variable
#: server_status.php:928
#, fuzzy, php-format
#| msgid "Network traffic since startup: %s"
msgid "Questions since startup: %s"
msgstr "Сетевой трафик с момента запуска: %s"

#: server_status.php:934 server_status.php:970 server_status.php:1090
#: server_status.php:1135
msgid "per hour"
msgstr "в час"

#: server_status.php:938
msgid "per minute"
msgstr "в минуту"

#: server_status.php:943
msgid "per second"
msgstr "в секунду"

#: server_status.php:964 tbl_printview.php:333 tbl_structure.php:831
msgid "Statements"
msgstr "Характеристика"

#. l10n: # = Amount of queries
#: server_status.php:967
msgid "#"
msgstr "Кол-во"

#: server_status.php:1039
#, php-format
msgid "Network traffic since startup: %s"
msgstr "Сетевой трафик с момента запуска: %s"

#: server_status.php:1047
#, fuzzy, php-format
#| msgid "This MySQL server has been running for %s. It started up on %s."
msgid "This MySQL server has been running for %1$s. It started up on %2$s."
msgstr "MySQL сервер работает %s. Время запуска: %s."

#: server_status.php:1057
msgid ""
"This MySQL server works as <b>master</b> and <b>slave</b> in <b>replication</"
"b> process."
msgstr ""
"Данный MySQL сервер настроен <b>головным</b> и <b>подчиненным</b> в процессе "
"<b>репликации</b>."

#: server_status.php:1059
msgid "This MySQL server works as <b>master</b> in <b>replication</b> process."
msgstr "Данный сервер настроен <b>головным</b> в процессе <b>репликации</b>."

#: server_status.php:1061
msgid "This MySQL server works as <b>slave</b> in <b>replication</b> process."
msgstr ""
"Данный сервер настроен <b>подчиненным</b> в процессе <b>репликации</b>."

#: server_status.php:1064
msgid ""
"For further information about replication status on the server, please visit "
"the <a href=\"#replication\">replication section</a>."
msgstr ""
"Для получения подробной информации о состоянии репликации сервера, "
"пожалуйста, перейдите в <a href=\"#replication\">раздел репликации</a>."

#: server_status.php:1073
msgid "Replication status"
msgstr "Состояние репликации"

#: server_status.php:1089
msgid ""
"On a busy server, the byte counters may overrun, so those statistics as "
"reported by the MySQL server may be incorrect."
msgstr ""
"На загруженном сервере, побайтовые счетчики могут переполняться, таким "
"образом, статистика, передаваемая MySQL-сервером, может быть некорректной."

#: server_status.php:1095
msgid "Received"
msgstr "Принято"

#: server_status.php:1105
msgid "Sent"
msgstr "Отправлено"

#: server_status.php:1141
msgid "max. concurrent connections"
msgstr "Максимально одновременных"

#: server_status.php:1148
msgid "Failed attempts"
msgstr "Неудачных попыток"

#: server_status.php:1162
msgid "Aborted"
msgstr "Прерваны"

#: server_status.php:1225
msgid "ID"
msgstr "ID"

#: server_status.php:1229
msgid "Command"
msgstr "Команда"

#: server_status.php:1291
msgid ""
"The number of connections that were aborted because the client died without "
"closing the connection properly."
msgstr ""

#: server_status.php:1292
msgid "The number of failed attempts to connect to the MySQL server."
msgstr "Количество неудавшихся попыток соединения к серверу MySQL."

#: server_status.php:1293
msgid ""
"The number of transactions that used the temporary binary log cache but that "
"exceeded the value of binlog_cache_size and used a temporary file to store "
"statements from the transaction."
msgstr ""
"Количество транзакций, использовавших кеш бинарного журнала и превысивших "
"значение binlog_cache_size, вследствие чего содержащиеся в них SQL-выражения "
"были сохранены во временном файле."

#: server_status.php:1294
msgid "The number of transactions that used the temporary binary log cache."
msgstr "Количество транзакций, использовавших кеш бинарного журнала."

#: server_status.php:1295
msgid ""
"The number of connection attempts (successful or not) to the MySQL server."
msgstr "Количество попыток соединения (успешных либо нет) к серверу MySQL."

#: server_status.php:1296
msgid ""
"The number of temporary tables on disk created automatically by the server "
"while executing statements. If Created_tmp_disk_tables is big, you may want "
"to increase the tmp_table_size  value to cause temporary tables to be memory-"
"based instead of disk-based."
msgstr ""
"Количество временных таблиц, автоматически созданных сервером на диске, во "
"время выполнения SQL-выражений. Если значение Created_tmp_disk_tables "
"велико, следует увеличить значение переменной tmp_table_size, чтобы "
"временные таблицы располагались в памяти, а не на жестком диске."

#: server_status.php:1297
msgid "How many temporary files mysqld has created."
msgstr "Количество временных файлов, созданных MySQL-сервером (mysqld)."

#: server_status.php:1298
msgid ""
"The number of in-memory temporary tables created automatically by the server "
"while executing statements."
msgstr ""
"Количество временных таблиц в памяти, созданных сервером автоматически в "
"процессе выполнения SQL-выражений."

#: server_status.php:1299
msgid ""
"The number of rows written with INSERT DELAYED for which some error occurred "
"(probably duplicate key)."
msgstr ""
"Количество ошибок, возникших в процессе обработки запросов INSERT DELAYED, "
"например, из-за дублирования ключей."

#: server_status.php:1300
msgid ""
"The number of INSERT DELAYED handler threads in use. Every different table "
"on which one uses INSERT DELAYED gets its own thread."
msgstr "Количество обрабатываемых запросов INSERT DELAYED."

#: server_status.php:1301
msgid "The number of INSERT DELAYED rows written."
msgstr ""
"Количество строк записанных в режиме отложенной вставки данных (INSERT "
"DELAYED)."

#: server_status.php:1302
msgid "The number of executed FLUSH statements."
msgstr "Количество выполненных команд FLUSH."

#: server_status.php:1303
msgid "The number of internal COMMIT statements."
msgstr "Количество внутренних команд COMMIT."

#: server_status.php:1304
msgid "The number of times a row was deleted from a table."
msgstr "Количество запросов на удаление строк из таблицы."

#: server_status.php:1305
msgid ""
"The MySQL server can ask the NDB Cluster storage engine if it knows about a "
"table with a given name. This is called discovery. Handler_discover "
"indicates the number of time tables have been discovered."
msgstr ""
"MySQL-сервер может запрашивать NDB Cluster о существовании таблиц с "
"определенным именем. Этот процесс называется обнаружением. Handler_discover "
"- число обнаружений таблиц."

#: server_status.php:1306
msgid ""
"The number of times the first entry was read from an index. If this is high, "
"it suggests that the server is doing a lot of full index scans; for example, "
"SELECT col1 FROM foo, assuming that col1 is indexed."
msgstr ""
"Количество запросов на чтение первой записи из индекса. При большом значении "
"переменной, скорее всего, сервер многократно выполняет полное сканирование "
"индекса. Например, SELECT col1 FROM foo, при условии, что col1 "
"проиндексирован."

#: server_status.php:1307
msgid ""
"The number of requests to read a row based on a key. If this is high, it is "
"a good indication that your queries and tables are properly indexed."
msgstr ""
"Количество запросов на чтение строк, построенных на значении ключа. Большое "
"значение переменной говорит о том, что запросы и таблицы проиндексированы "
"надлежащим образом."

#: server_status.php:1308
msgid ""
"The number of requests to read the next row in key order. This is "
"incremented if you are querying an index column with a range constraint or "
"if you are doing an index scan."
msgstr ""
"Количество запросов на чтение следующей строки в порядке расположения "
"индексов. Значение увеличивается при запросе индексного столбца с "
"ограничением по размеру или при сканировании индекса."

#: server_status.php:1309
msgid ""
"The number of requests to read the previous row in key order. This read "
"method is mainly used to optimize ORDER BY ... DESC."
msgstr ""
"Количество запросов на чтение предыдущей строки при ниспадающей сортировке "
"индекса. Обычно используется при оптимизации: ORDER BY ... DESC."

#: server_status.php:1310
msgid ""
"The number of requests to read a row based on a fixed position. This is high "
"if you are doing a lot of queries that require sorting of the result. You "
"probably have a lot of queries that require MySQL to scan whole tables or "
"you have joins that don't use keys properly."
msgstr ""
"Количество запросов, на чтение строки, основанных на ее позиции. Большое "
"значение переменной может быть обусловлено частым выполнением запросов "
"использующих сортировку результата, выполнением большого числа запросов "
"требующих полного сканирования таблиц, наличием объединений не использующих "
"индексы надлежащим образом."

#: server_status.php:1311
msgid ""
"The number of requests to read the next row in the data file. This is high "
"if you are doing a lot of table scans. Generally this suggests that your "
"tables are not properly indexed or that your queries are not written to take "
"advantage of the indexes you have."
msgstr ""
"Количество запросов на чтение следующей строки из файла данных. Данное "
"значение будет высоким, при частом сканировании таблиц. Обычно это означает, "
"что таблицы не проиндексированы надлежащим образом или запросы не используют "
"преимущества индексов."

#: server_status.php:1312
msgid "The number of internal ROLLBACK statements."
msgstr "Количество внутренних команд ROLLBACK."

#: server_status.php:1313
msgid "The number of requests to update a row in a table."
msgstr "Количество запросов на обновление строк в таблице."

#: server_status.php:1314
msgid "The number of requests to insert a row in a table."
msgstr "Количество запросов на вставку строк в таблицу."

#: server_status.php:1315
msgid "The number of pages containing data (dirty or clean)."
msgstr ""
"Количество страниц содержащих данные (&quot;грязные&quot; или &quot;"
"чистые&quot;)."

#: server_status.php:1316
msgid "The number of pages currently dirty."
msgstr "Текущее количество &quot;грязных&quot; страниц."

#: server_status.php:1317
msgid "The number of buffer pool pages that have been requested to be flushed."
msgstr ""
"Количество страниц буферного пула, над которыми был осуществлен процесс "
"очистки (FLUSH)."

#: server_status.php:1318
msgid "The number of free pages."
msgstr "Количество свободных страниц."

#: server_status.php:1319
msgid ""
"The number of latched pages in InnoDB buffer pool. These are pages currently "
"being read or written or that can't be flushed or removed for some other "
"reason."
msgstr ""
"Количество станиц заблокированных в буферном пуле InnoDB. Над этими "
"страницами осуществляется процесс чтения или записи, либо они не могут быть "
"очищены или удалены по какой-либо другой причине."

#: server_status.php:1320
msgid ""
"The number of pages busy because they have been allocated for administrative "
"overhead such as row locks or the adaptive hash index. This value can also "
"be calculated as Innodb_buffer_pool_pages_total - "
"Innodb_buffer_pool_pages_free - Innodb_buffer_pool_pages_data."
msgstr ""
"Количество страниц занятых вследствие выделения под административные "
"процессы, такие как: блокировка строки или адаптивное хеширование индекса. "
"Значение можно рассчитать по формуле: Innodb_buffer_pool_pages_total - "
"Innodb_buffer_pool_pages_free - Innodb_buffer_pool_pages_data."

#: server_status.php:1321
msgid "Total size of buffer pool, in pages."
msgstr "Общий размер буферного пула (в страницах)."

#: server_status.php:1322
msgid ""
"The number of \"random\" read-aheads InnoDB initiated. This happens when a "
"query is to scan a large portion of a table but in random order."
msgstr ""
"Количество \"случайных\" опережающих чтений, инициированных InnoDB. Это "
"происходит, когда запрос сканирует большую часть таблицы в случайном порядке."

#: server_status.php:1323
msgid ""
"The number of sequential read-aheads InnoDB initiated. This happens when "
"InnoDB does a sequential full table scan."
msgstr ""
"Количество последовательных опережающих чтений, инициированных InnoDB. Это "
"происходит, когда InnoDB выполняет полное последовательное сканирование "
"таблицы."

#: server_status.php:1324
msgid "The number of logical read requests InnoDB has done."
msgstr "Количество последовательных запросов на чтение, выполненных InnoDB."

#: server_status.php:1325
msgid ""
"The number of logical reads that InnoDB could not satisfy from buffer pool "
"and had to do a single-page read."
msgstr ""
"Количество последовательных запросов на чтение, которые InnoDB не смог "
"выполнить из буферного пула и использовал постраничное чтение."

#: server_status.php:1326
msgid ""
"Normally, writes to the InnoDB buffer pool happen in the background. "
"However, if it's necessary to read or create a page and no clean pages are "
"available, it's necessary to wait for pages to be flushed first. This "
"counter counts instances of these waits. If the buffer pool size was set "
"properly, this value should be small."
msgstr ""
"Обычно, записи в буферный пул InnoDB выполняются в фоновом режиме. Однако, "
"если необходимо чтение или создание страницы при отсутствии чистых таковых, "
"сперва требуется ожидание их очистки. Данный счетчик показывает число таких "
"ожиданий. Если размер буферного пула был установлен должным образом, "
"значение будет небольшим."

#: server_status.php:1327
msgid "The number writes done to the InnoDB buffer pool."
msgstr "Количество записей, выполненных в буферный пул InnoDB."

#: server_status.php:1328
msgid "The number of fsync() operations so far."
msgstr "Количество операций fsync(), выполненных на данный момент."

#: server_status.php:1329
msgid "The current number of pending fsync() operations."
msgstr "Текущее количество незавершенных операций fsync()."

#: server_status.php:1330
msgid "The current number of pending reads."
msgstr "Текущее количество незавершенных операций чтения."

#: server_status.php:1331
msgid "The current number of pending writes."
msgstr "Текущее количество незавершенных операций записи."

#: server_status.php:1332
msgid "The amount of data read so far, in bytes."
msgstr "Сумма данных (в байтах), прочитанных на данный момент."

#: server_status.php:1333
msgid "The total number of data reads."
msgstr "Общее количество операций чтения данных."

#: server_status.php:1334
msgid "The total number of data writes."
msgstr "Общее количество операций записи данных."

#: server_status.php:1335
msgid "The amount of data written so far, in bytes."
msgstr "Сумма данных (в байтах), записанных на данный момент."

#: server_status.php:1336
msgid "The number of pages that have been written for doublewrite operations."
msgstr ""
"Количество записей в буфер doublewrite, и количество созданных для этого "
"страниц."

#: server_status.php:1337
msgid "The number of doublewrite operations that have been performed."
msgstr ""
"Количество записей в буфер doublewrite, и количество созданных для этого "
"страниц."

#: server_status.php:1338
msgid ""
"The number of waits we had because log buffer was too small and we had to "
"wait for it to be flushed before continuing."
msgstr ""
"Количество ожиданий очистки журнального буфера, вследствие малого его "
"размера."

#: server_status.php:1339
msgid "The number of log write requests."
msgstr "Количество запросов на запись в журнал."

#: server_status.php:1340
msgid "The number of physical writes to the log file."
msgstr "Количество физических записей в файл журнала."

#: server_status.php:1341
msgid "The number of fsync() writes done to the log file."
msgstr "Количество записей с помощью fsync(), сделанных в файл журнала."

#: server_status.php:1342
msgid "The number of pending log file fsyncs."
msgstr ""
"Количество незавершенных попыток синхронизации с помощью операции fsync."

#: server_status.php:1343
msgid "Pending log file writes."
msgstr "Количество незавершенных запросов на запись в журнал."

#: server_status.php:1344
msgid "The number of bytes written to the log file."
msgstr "Объем данных в байтах, записанных в файл журнала."

#: server_status.php:1345
msgid "The number of pages created."
msgstr "Количество созданных страниц."

#: server_status.php:1346
msgid ""
"The compiled-in InnoDB page size (default 16KB). Many values are counted in "
"pages; the page size allows them to be easily converted to bytes."
msgstr ""
"Размер страницы, компилируемой в InnoDB (по умолчанию 16Кб). Многие значения "
"приводятся в страницах, но зная объем страницы, можно перевести эти значения "
"в байты."

#: server_status.php:1347
msgid "The number of pages read."
msgstr "Количество прочитанных страниц."

#: server_status.php:1348
msgid "The number of pages written."
msgstr "Количество записанных страниц."

#: server_status.php:1349
msgid "The number of row locks currently being waited for."
msgstr "Текущее количество ожиданий блокировок строк."

#: server_status.php:1350
msgid "The average time to acquire a row lock, in milliseconds."
msgstr "Среднее время ожидания блокировки строк (в миллисекундах)."

#: server_status.php:1351
msgid "The total time spent in acquiring row locks, in milliseconds."
msgstr "Общее время, ожидания блокировок строк (в миллисекундах)."

#: server_status.php:1352
msgid "The maximum time to acquire a row lock, in milliseconds."
msgstr "Максимальное время ожидания блокировки строк (в миллисекундах)."

#: server_status.php:1353
msgid "The number of times a row lock had to be waited for."
msgstr "Общее количество ожиданий блокировки строк."

#: server_status.php:1354
msgid "The number of rows deleted from InnoDB tables."
msgstr "Количество строк, удаленных из таблиц InnoDB."

#: server_status.php:1355
msgid "The number of rows inserted in InnoDB tables."
msgstr "Количество строк, добавленных в таблицы InnoDB."

#: server_status.php:1356
msgid "The number of rows read from InnoDB tables."
msgstr "Количество строк, прочитанных из таблиц InnoDB."

#: server_status.php:1357
msgid "The number of rows updated in InnoDB tables."
msgstr "Количество строк, обновленных в таблицах InnoDB."

#: server_status.php:1358
msgid ""
"The number of key blocks in the key cache that have changed but haven't yet "
"been flushed to disk. It used to be known as Not_flushed_key_blocks."
msgstr ""
"Количество блоков в кеше индекса, которые были изменены, но еще не записаны "
"на диск. Данный параметр также известен как Not_flushed_key_blocks."

#: server_status.php:1359
msgid ""
"The number of unused blocks in the key cache. You can use this value to "
"determine how much of the key cache is in use."
msgstr ""
"Количество неиспользуемых блоков в кеше индекса. Данный параметр позволяет "
"определить как полно используется кеш индекса."

#: server_status.php:1360
msgid ""
"The number of used blocks in the key cache. This value is a high-water mark "
"that indicates the maximum number of blocks that have ever been in use at "
"one time."
msgstr ""
"Количество используемых блоков в кеше индекса. Данное значение - "
"максимальное количество блоков, использованных одновременно."

#: server_status.php:1361
msgid "The number of requests to read a key block from the cache."
msgstr "Количество запросов на чтение блока из кеша индексов."

#: server_status.php:1362
msgid ""
"The number of physical reads of a key block from disk. If Key_reads is big, "
"then your key_buffer_size value is probably too small. The cache miss rate "
"can be calculated as Key_reads/Key_read_requests."
msgstr ""
"Количество физических операций чтения блока индексов с диска. Если значение "
"велико - скорее всего, задано слишком маленькое значение переменной "
"key_buffer_size. Коэффициент неудачных обращений к кешу может быть рассчитан "
"как: Key_reads/Key_read_requests."

#: server_status.php:1363
msgid "The number of requests to write a key block to the cache."
msgstr "Количество запросов на запись блока в кеш индекса."

#: server_status.php:1364
msgid "The number of physical writes of a key block to disk."
msgstr "Количество физических операций записи блока индексов на диск."

#: server_status.php:1365
msgid ""
"The total cost of the last compiled query as computed by the query "
"optimizer. Useful for comparing the cost of different query plans for the "
"same query. The default value of 0 means that no query has been compiled yet."
msgstr ""
"Общие затраты последнего компилированного запроса, рассчитанные "
"оптимизатором запросов. Полезно при сравнении эффективности различных схем "
"одного запроса. Изначальное нулевое значение, означает, что процесса "
"компиляции запроса еще не было."

#: server_status.php:1366
msgid ""
"The maximum number of connections that have been in use simultaneously since "
"the server started."
msgstr ""
"Максимальное количество соединений использованных одновременно начиная с "
"запуска сервера."

#: server_status.php:1367
msgid "The number of rows waiting to be written in INSERT DELAYED queues."
msgstr "Количество строк, ожидающих вставки в запросах INSERT DELAYED."

#: server_status.php:1368
msgid ""
"The number of tables that have been opened. If opened tables is big, your "
"table cache value is probably too small."
msgstr ""
"Общее количество открывавшихся таблиц. При большом значении переменной "
"рекомендуется увеличить размер кеша таблиц (table_cache)."

#: server_status.php:1369
msgid "The number of files that are open."
msgstr "Количество открытых файлов."

#: server_status.php:1370
msgid "The number of streams that are open (used mainly for logging)."
msgstr ""
"Количество открытых потоков (применяется к файлам журналов). Потоком "
"называется файл, открытый с помощью функции fopen."

#: server_status.php:1371
msgid "The number of tables that are open."
msgstr "Количество открытых таблиц."

#: server_status.php:1372
msgid ""
"The number of free memory blocks in query cache. High numbers can indicate "
"fragmentation issues, which may be solved by issuing a FLUSH QUERY CACHE "
"statement."
msgstr ""
"Количество свободных блоков памяти в кеше запроса. Высокое значение может "
"указывать на фрагментацию, проблема которой решается выполнением запроса "
"FLUSH QUERY CACHE."

#: server_status.php:1373
msgid "The amount of free memory for query cache."
msgstr "Объем свободной памяти для кеша запросов."

#: server_status.php:1374
msgid "The number of cache hits."
msgstr ""
"Количество &quot;попаданий&quot; в кеш запросов, т.е. сколько запросов было "
"удовлетворено запросами, находящимися в кеше."

#: server_status.php:1375
msgid "The number of queries added to the cache."
msgstr "Количество запросов, добавленных в кеш запросов."

#: server_status.php:1376
msgid ""
"The number of queries that have been removed from the cache to free up "
"memory for caching new queries. This information can help you tune the query "
"cache size. The query cache uses a least recently used (LRU) strategy to "
"decide which queries to remove from the cache."
msgstr ""
"Количество запросов, удаленных из кеша для освобождения памяти под "
"кеширование новых запросов. Эта информация может помочь при настройке "
"размера кеша запросов. Кеш запросов использует стратегию LRU (дольше всего "
"не использующиеся страницы заменяются новыми) при принятии решения об "
"удаления запроса из кеша."

#: server_status.php:1377
msgid ""
"The number of non-cached queries (not cachable, or not cached due to the "
"query_cache_type setting)."
msgstr ""
"Количество запросов, которые оказались некешируемыми или для которых "
"кеширование было подавлено с помощью ключевого слова SQL_NO_CACHE."

#: server_status.php:1378
msgid "The number of queries registered in the cache."
msgstr "Количество запросов, зарегистрированных в кеше."

#: server_status.php:1379
msgid "The total number of blocks in the query cache."
msgstr "Суммарное количество блоков памяти, отведенных под кеш запросов."

#: server_status.php:1380
msgid "The status of failsafe replication (not yet implemented)."
msgstr "Состояние отказоустойчивой репликации (пока не реализовано)."

#: server_status.php:1381
msgid ""
"The number of joins that do not use indexes. If this value is not 0, you "
"should carefully check the indexes of your tables."
msgstr ""
"Количество запросов-объединений, выполненных без использования индексов. "
"Если значение переменной не равно 0, рекомендуется проверить индексы таблиц."

#: server_status.php:1382
msgid "The number of joins that used a range search on a reference table."
msgstr ""
"Количество запросов-объединений, выполненных с использованием поиска по "
"диапазону в таблице, на которую делается ссылка."

#: server_status.php:1383
msgid ""
"The number of joins without keys that check for key usage after each row. "
"(If this is not 0, you should carefully check the indexes of your tables.)"
msgstr ""
"Количество запросов-объединений, выполненных с использованием поиска по "
"диапазону для выборки строк из вторичной таблицы. Если значение переменной "
"не равно 0, рекомендуется проверить индексы таблиц."

#: server_status.php:1384
msgid ""
"The number of joins that used ranges on the first table. (It's normally not "
"critical even if this is big.)"
msgstr ""
"Количество запросов-объединений, выполненных с использованием поиска по "
"диапазону в первой таблице. Обычно значение этой переменной не критично, "
"даже если оно велико."

#: server_status.php:1385
msgid "The number of joins that did a full scan of the first table."
msgstr ""
"Количество запросов-объединений, выполненных с использованием полного поиска "
"по первой таблице."

#: server_status.php:1386
msgid "The number of temporary tables currently open by the slave SQL thread."
msgstr ""
"Количество временных таблиц, открытых в настоящий момент подчиненным потоком."

#: server_status.php:1387
msgid ""
"Total (since startup) number of times the replication slave SQL thread has "
"retried transactions."
msgstr ""
"Общее количество повторов транзакций подчиненным потоком репликации с "
"момента запуска."

#: server_status.php:1388
msgid "This is ON if this server is a slave that is connected to a master."
msgstr ""
"Присваивается значение ON, если данный сервер функционирует как подчиненный, "
"подключенный к главному."

#: server_status.php:1389
msgid ""
"The number of threads that have taken more than slow_launch_time seconds to "
"create."
msgstr ""
"Количество потоков, на создание которых потребовалось более чем "
"slow_launch_time секунд."

#: server_status.php:1390
msgid ""
"The number of queries that have taken more than long_query_time seconds."
msgstr "Количество запросов, выполнявшихся более long_query_time секунд."

#: server_status.php:1391
msgid ""
"The number of merge passes the sort algorithm has had to do. If this value "
"is large, you should consider increasing the value of the sort_buffer_size "
"system variable."
msgstr ""
"Количество проходов, сделанных алгоритмом сортировки. При большом значении "
"следует увеличить значение переменной sort_buffer_size."

#: server_status.php:1392
msgid "The number of sorts that were done with ranges."
msgstr ""
"Количество операций сортировки, выполненных с использованием диапазона."

#: server_status.php:1393
msgid "The number of sorted rows."
msgstr "Количество отсортированных строк."

#: server_status.php:1394
msgid "The number of sorts that were done by scanning the table."
msgstr ""
"Количество операций сортировки, выполненных с использованием полного "
"сканирования таблицы."

#: server_status.php:1395
msgid "The number of times that a table lock was acquired immediately."
msgstr ""
"Количество запросов на блокировку таблицы, которые были удовлетворены "
"немедленно."

#: server_status.php:1396
msgid ""
"The number of times that a table lock could not be acquired immediately and "
"a wait was needed. If this is high, and you have performance problems, you "
"should first optimize your queries, and then either split your table or "
"tables or use replication."
msgstr ""
"Количество запросов на блокировку таблицы, которые были удовлетворены только "
"после определенного периода ожидания. Если значение велико и есть проблемы с "
"производительностью, необходимо сначала оптимизировать свои запросы, а затем "
"разбить свою таблицу (или таблицы) или использовать репликацию."

#: server_status.php:1397
msgid ""
"The number of threads in the thread cache. The cache hit rate can be "
"calculated as Threads_created/Connections. If this value is red you should "
"raise your thread_cache_size."
msgstr ""
"Количество потоков в потоковом кеше. Частоту успешных обращений к кешу можно "
"вычислить по формуле Threads_created/Connections. Если это значение окрашено "
"в красный цвет - вам следует увеличить thread_cache_size."

#: server_status.php:1398
msgid "The number of currently open connections."
msgstr "Количество открытых текущих соединений."

#: server_status.php:1399
msgid ""
"The number of threads created to handle connections. If Threads_created is "
"big, you may want to increase the thread_cache_size value. (Normally this "
"doesn't give a notable performance improvement if you have a good thread "
"implementation.)"
msgstr ""
"Полное количество потоков, созданных для поддержания соединений с клиентом. "
"При большом значении переменной, можно увеличить значение переменной "
"thread_cache_size (это не даст существенного выигрыша в производительности, "
"при хорошей реализации потоков)."

#: server_status.php:1400
msgid "The number of threads that are not sleeping."
msgstr "Количество процессов, находящихся в активном состоянии."

#: server_status.php:1540
#, fuzzy
#| msgid "Textarea rows"
msgid "Start Monitor"
msgstr "Строк в текстовом поле"

#: server_status.php:1549
msgid "Instructions/Setup"
msgstr ""

#: server_status.php:1554
msgid "Done rearranging/editing charts"
msgstr ""

#: server_status.php:1561
#, fuzzy
#| msgid "Add parameter"
msgid "Add chart"
msgstr "Добавить параметр"

#: server_status.php:1563
msgid "Rearrange/edit charts"
msgstr ""

#: server_status.php:1567
msgid "Refresh rate"
msgstr "Частота обновления"

#: server_status.php:1572
#, fuzzy
#| msgid "Textarea columns"
msgid "Chart columns"
msgstr "Столбцов в текстовом поле"

#: server_status.php:1588
#, fuzzy
#| msgid "Error management:"
msgid "Chart arrangement"
msgstr "Управление ошибками:"

#: server_status.php:1588
msgid ""
"The arrangement of the charts is stored to the browsers local storage. You "
"may want to export it if you have a complicated set up."
msgstr ""

#: server_status.php:1589
#, fuzzy
#| msgid "Restore default value"
msgid "Reset to default"
msgstr "Восстановить изначальное значение"

#: server_status.php:1593
msgid "Monitor Instructions"
msgstr ""

#: server_status.php:1594
msgid ""
"The phpMyAdmin Monitor can assist you in optimizing the server configuration "
"and track down time intensive queries. For the latter you will need to set "
"log_output to 'TABLE' and have either the slow_query_log or general_log "
"enabled. Note however, that the general_log produces a lot of data and "
"increases server load by up to 15%"
msgstr ""

#: server_status.php:1599
msgid ""
"Unfortunately your Database server does not support logging to table, which "
"is a requirement for analyzing the database logs with phpMyAdmin. Logging to "
"table is supported by MySQL 5.1.6 and onwards. You may still use the server "
"charting features however."
msgstr ""

#: server_status.php:1612
msgid "Using the monitor:"
msgstr ""

#: server_status.php:1614
msgid ""
"Ok, you are good to go! Once you click 'Start monitor' your browser will "
"refresh all displayed charts in a regular interval. You may add charts and "
"change the refresh rate under 'Settings', or remove any chart using the cog "
"icon on each respective chart."
msgstr ""

#: server_status.php:1616
msgid ""
"To display queries from the logs, select the relevant time span on any chart "
"by holding down the left mouse button and panning over the chart. Once "
"confirmed, this will load a table of grouped queries, there you may click on "
"any occuring SELECT statements to further analyze them."
msgstr ""

#: server_status.php:1623
msgid "Please note:"
msgstr ""

#: server_status.php:1625
msgid ""
"Enabling the general_log may increase the server load by 5-15%. Also be "
"aware that generating statistics from the logs is a load intensive task, so "
"it is advisable to select only a small time span and to disable the "
"general_log and empty its table once monitoring is not required any more."
msgstr ""

#: server_status.php:1637
#, fuzzy
#| msgid "Remove database"
msgid "Preset chart"
msgstr "Удалить базу данных"

#: server_status.php:1641
#, fuzzy
#| msgid "All status variables"
msgid "Status variable(s)"
msgstr "Все переменные состояния"

#: server_status.php:1643
#, fuzzy
#| msgid "Select Tables"
msgid "Select series:"
msgstr "Выберите таблицы"

#: server_status.php:1645
msgid "Commonly monitored"
msgstr ""

#: server_status.php:1660
#, fuzzy
#| msgid "You must provide a routine name"
msgid "or type variable name:"
msgstr "Необходимо задать имя процедуры"

#: server_status.php:1664
msgid "Display as differential value"
msgstr ""

#: server_status.php:1666
msgid "Apply a divisor"
msgstr ""

#: server_status.php:1673
msgid "Append unit to data values"
msgstr ""

#: server_status.php:1679
#, fuzzy
#| msgid "Add a trigger"
msgid "Add this series"
msgstr "Добавить триггер"

#: server_status.php:1681
msgid "Clear series"
msgstr ""

#: server_status.php:1684
#, fuzzy
#| msgid "Series:"
msgid "Series in Chart:"
msgstr "Серии:"

#: server_status.php:1697
#, fuzzy
#| msgid "Show statistics"
msgid "Log statistics"
msgstr "Показывать статистику"

#: server_status.php:1698
#, fuzzy
#| msgid "Select page"
msgid "Selected time range:"
msgstr "Выберите страницу"

#: server_status.php:1703
msgid "Only retrieve SELECT,INSERT,UPDATE and DELETE Statements"
msgstr ""

#: server_status.php:1708
msgid "Remove variable data in INSERT statements for better grouping"
msgstr ""

#: server_status.php:1713
msgid "Choose from which log you want the statistics to be generated from."
msgstr ""

#: server_status.php:1715
msgid "Results are grouped by query text."
msgstr ""

#: server_status.php:1720
#, fuzzy
#| msgid "Query type"
msgid "Query analyzer"
msgstr "Тип запроса"

#: server_status.php:1760
#, php-format
msgid "%d second"
msgid_plural "%d seconds"
msgstr[0] "%d секунда"
msgstr[1] "%d секунды"
msgstr[2] "%d секунд"

#: server_status.php:1762
#, php-format
msgid "%d minute"
msgid_plural "%d minutes"
msgstr[0] "%d минута"
msgstr[1] "%d минуты"
msgstr[2] "%d минут"

#: server_synchronize.php:99
msgid "Could not connect to the source"
msgstr "Не получилось соединиться с источником"

#: server_synchronize.php:102
msgid "Could not connect to the target"
msgstr "Не получилось соединиться с целевой базой данных"

#: server_synchronize.php:130 server_synchronize.php:133 tbl_create.php:50
#: tbl_get_field.php:19
#, php-format
msgid "'%s' database does not exist."
msgstr "База данных '%s' не существует."

#: server_synchronize.php:282
msgid "Structure Synchronization"
msgstr "Синхронизация структуры"

#: server_synchronize.php:286
msgid "Data Synchronization"
msgstr "Синхронизация данных"

#: server_synchronize.php:401 server_synchronize.php:852
msgid "not present"
msgstr "отсутствует"

#: server_synchronize.php:437 server_synchronize.php:909
msgid "Structure Difference"
msgstr "Различие структуры"

#: server_synchronize.php:438 server_synchronize.php:910
msgid "Data Difference"
msgstr "Различие данных"

#: server_synchronize.php:443 server_synchronize.php:915
msgid "Add column(s)"
msgstr "Добавить поле(я)"

#: server_synchronize.php:444 server_synchronize.php:916
msgid "Remove column(s)"
msgstr "Удалить поле(я)"

#: server_synchronize.php:445 server_synchronize.php:917
msgid "Alter column(s)"
msgstr "Изменить поле(я)"

#: server_synchronize.php:446 server_synchronize.php:918
msgid "Remove index(s)"
msgstr "Удалить индекс(ы)"

#: server_synchronize.php:447 server_synchronize.php:919
msgid "Apply index(s)"
msgstr "Применить индекс(ы)"

#: server_synchronize.php:448 server_synchronize.php:920
msgid "Update row(s)"
msgstr "Обновить строку(и)"

#: server_synchronize.php:449 server_synchronize.php:921
msgid "Insert row(s)"
msgstr "Вставить строку(и)"

#: server_synchronize.php:460 server_synchronize.php:933
msgid "Would you like to delete all the previous rows from target tables?"
msgstr "Удалить все предыдущие строки из целевой таблицы?"

#: server_synchronize.php:465 server_synchronize.php:938
msgid "Apply Selected Changes"
msgstr "Применить выбранные изменения"

#: server_synchronize.php:469 server_synchronize.php:941
msgid "Synchronize Databases"
msgstr "Синхронизировать базы данных"

#: server_synchronize.php:483
msgid "Selected target tables have been synchronized with source tables."
msgstr "Выбранные целевые таблицы были синхронизированы с таблицами источника."

#: server_synchronize.php:988
msgid "Target database has been synchronized with source database"
msgstr "Целевая база данных была синхронизирована с базой данных источника"

#: server_synchronize.php:1046
#, fuzzy
#| msgid "Issued queries"
msgid "Executed queries"
msgstr "Выполнено запросов"

#: server_synchronize.php:1194
msgid "Enter manually"
msgstr "Ввести вручную"

#: server_synchronize.php:1202
msgid "Current connection"
msgstr "Текущее соединение"

#: server_synchronize.php:1242
#, php-format
msgid "Configuration: %s"
msgstr "Настройки: %s"

#: server_synchronize.php:1257
msgid "Socket"
msgstr "Сокет"

#: server_synchronize.php:1306
msgid ""
"Target database will be completely synchronized with source database. Source "
"database will remain unchanged."
msgstr ""
"Целевая база данных будет полностью синхронизована с источником. База данных "
"источника останется неизменной."

#: server_variables.php:80
msgid "Setting variable failed"
msgstr "Не удалось установить переменную"

#: server_variables.php:99
msgid "Server variables and settings"
msgstr "Серверные переменные и настройки"

#: server_variables.php:126 server_variables.php:152
msgid "Session value"
msgstr "Значение сессии"

#: server_variables.php:126
msgid "Global value"
msgstr "Глобальное значение"

#: setup/frames/config.inc.php:38 setup/frames/index.inc.php:226
msgid "Download"
msgstr "Скачать"

#: setup/frames/form.inc.php:25
msgid "Incorrect formset, check $formsets array in setup/frames/form.inc.php"
msgstr ""

#: setup/frames/index.inc.php:49
msgid "Cannot load or save configuration"
msgstr "Невозможно загрузить или сохранить настройки"

#: setup/frames/index.inc.php:50
msgid ""
"Please create web server writable folder [em]config[/em] in phpMyAdmin top "
"level directory as described in [a@Documentation.html#setup_script]"
"documentation[/a]. Otherwise you will be only able to download or display it."
msgstr ""
"Пожалуйста, создайте на сервере в корневой директории phpMyAdmin каталог [em]"
"config[/em] и установите у него разрешение на запись, как описано в "
"[a@Documentation.html#setup_script]документации[/a]. В противном случае вы "
"сможете только скачать, или просмотреть его."

#: setup/frames/index.inc.php:57
msgid ""
"You are not using a secure connection; all data (including potentially "
"sensitive information, like passwords) is transferred unencrypted!"
msgstr ""
"Вы используете обычное, небезопасное соединение; все данные (включая "
"потенциально критическую информацию, вроде паролей) передаются в "
"незашифрованном виде!"

#: setup/frames/index.inc.php:61
#, php-format
msgid ""
"If your server is also configured to accept HTTPS requests follow [a@%s]this "
"link[/a] to use a secure connection."
msgstr ""
"Если ваш сервер настроен также и на приём HTTPS запросов, перейдите по [a@%s]"
"данной ссылке[/a] для использования безопасного соединения."

#: setup/frames/index.inc.php:65
msgid "Insecure connection"
msgstr "Небезопасное соединение"

#: setup/frames/index.inc.php:93
msgid "Configuration saved."
msgstr "Конфигурация сохранена."

#: setup/frames/index.inc.php:94
msgid ""
"Configuration saved to file config/config.inc.php in phpMyAdmin top level "
"directory, copy it to top level one and delete directory config to use it."
msgstr ""
"Настройки сохранены в файл config/config.inc.php от корневого каталога "
"phpMyAdmin, скопируйте его в корневой каталог и удалите после этого "
"директорию config."

#: setup/frames/index.inc.php:101 setup/frames/menu.inc.php:15
msgid "Overview"
msgstr "Обзор"

#: setup/frames/index.inc.php:109
msgid "Show hidden messages (#MSG_COUNT)"
msgstr "Показать скрытые сообщения (#MSG_COUNT)"

#: setup/frames/index.inc.php:149
msgid "There are no configured servers"
msgstr "Отсутствуют настроенные сервера"

#: setup/frames/index.inc.php:157
msgid "New server"
msgstr "Новый сервер"

#: setup/frames/index.inc.php:186
msgid "Default language"
msgstr "Язык по умолчанию"

#: setup/frames/index.inc.php:196
msgid "let the user choose"
msgstr "Предоставить выбор пользователю"

#: setup/frames/index.inc.php:207
msgid "- none -"
msgstr "- не выбран -"

#: setup/frames/index.inc.php:210
msgid "Default server"
msgstr "Сервер по умолчанию"

#: setup/frames/index.inc.php:220
msgid "End of line"
msgstr "Конец строки"

#: setup/frames/index.inc.php:225
msgid "Display"
msgstr "Показать"

#: setup/frames/index.inc.php:229
msgid "Load"
msgstr "Загрузить"

#: setup/frames/index.inc.php:240
msgid "phpMyAdmin homepage"
msgstr "Домашняя страница phpMyAdmin"

#: setup/frames/index.inc.php:241
msgid "Donate"
msgstr "Пожертвование"

#: setup/frames/servers.inc.php:28
msgid "Edit server"
msgstr "Редактировать сервер"

#: setup/frames/servers.inc.php:37
msgid "Add a new server"
msgstr "Добавить новый сервер"

#: setup/index.php:22
msgid "Wrong GET file attribute value"
msgstr ""

#: setup/lib/form_processing.lib.php:43
msgid "Warning"
msgstr "Предупреждение"

#: setup/lib/form_processing.lib.php:44
msgid "Submitted form contains errors"
msgstr "Данные формы содержат ошибки"

#: setup/lib/form_processing.lib.php:45
msgid "Try to revert erroneous fields to their default values"
msgstr ""
"Проверка данных на соответствие и возвращение в изначальное значение при "
"наличии ошибки"

#: setup/lib/form_processing.lib.php:48
msgid "Ignore errors"
msgstr "Игнорировать ошибки"

#: setup/lib/form_processing.lib.php:50
msgid "Show form"
msgstr "Показать форму"

#: setup/lib/index.lib.php:122
msgid ""
"Neither URL wrapper nor CURL is available. Version check is not possible."
msgstr ""
"Недоступны обработчик URL протокола или CURL. Проверка версии невозможна."

#: setup/lib/index.lib.php:132
msgid ""
"Reading of version failed. Maybe you're offline or the upgrade server does "
"not respond."
msgstr ""
"Не удалось получить текущую версию. Возможно вы не соединены с сетью, или "
"сервер обновления не отвечает."

#: setup/lib/index.lib.php:152
msgid "Got invalid version string from server"
msgstr "От сервера получена некорректная строка версии"

#: setup/lib/index.lib.php:162
msgid "Unparsable version string"
msgstr "Строка версии не поддаётся разбору"

#: setup/lib/index.lib.php:180
#, php-format
msgid ""
"You are using Git version, run [kbd]git pull[/kbd] :-)[br]The latest stable "
"version is %s, released on %s."
msgstr ""
"Вы используете Git версию, запустите [kbd]git pull[/kbd] :-)[br]Последняя "
"стабильная версия %s, выпущена %s."

#: setup/lib/index.lib.php:186
msgid "No newer stable version is available"
msgstr "Обновление стабильной версии недоступно"

#: setup/lib/index.lib.php:274
#, php-format
msgid ""
"This %soption%s should be disabled as it allows attackers to bruteforce "
"login to any MySQL server. If you feel this is necessary, use %strusted "
"proxies list%s. However, IP-based protection may not be reliable if your IP "
"belongs to an ISP where thousands of users, including you, are connected to."
msgstr ""
"Данный %sпараметр%s должен быть отключен, так как позволяет атакующему "
"совершать перебор учетных данных к любому серверу MySQL. При необходимости "
"активации данного параметра, используйте %sсписок доверенных прокси%s. "
"Однако, защита по IP может быть ненадежной, если ваш IP не является "
"выделенным и кроме вас принадлежит тысячам пользователей того же Интернет "
"Провайдера."

#: setup/lib/index.lib.php:276
msgid ""
"You didn't have blowfish secret set and have enabled cookie authentication, "
"so a key was automatically generated for you. It is used to encrypt cookies; "
"you don't need to remember it."
msgstr ""
"Вы не установлили ключ blowfish и включили cookie идентификацию, по этой "
"причине он был автоматически создан за вас. Данный ключ используется для "
"кодировки cookies; вам не надо его запоминать."

#: setup/lib/index.lib.php:277
#, php-format
msgid ""
"%sBzip2 compression and decompression%s requires functions (%s) which are "
"unavailable on this system."
msgstr ""
"%sСоздание и распаковка Bzip2 архивов%s требует наличия функций (%s), "
"которые недоступны на данной системе."

#: setup/lib/index.lib.php:279
msgid ""
"This value should be double checked to ensure that this directory is neither "
"world accessible nor readable or writable by other users on your server."
msgstr ""
"Данное значение должно быть внимательно проверено на предмет того, что "
"директория не доступна извне, не открыта для чтения или записи для любого "
"другого пользователя сервера."

#: setup/lib/index.lib.php:280
#, php-format
msgid "This %soption%s should be enabled if your web server supports it."
msgstr ""
"Вы должны использовать %sSSL соединение%s, если ваш веб-сервер его "
"поддерживает."

#: setup/lib/index.lib.php:282
#, php-format
msgid ""
"%sGZip compression and decompression%s requires functions (%s) which are "
"unavailable on this system."
msgstr ""
"%sСоздание и распаковка GZip архивов%s требует наличия функций (%s), которые "
"недоступны на данной системе."

#: setup/lib/index.lib.php:284
#, php-format
msgid ""
"%sLogin cookie validity%s greater than 1440 seconds may cause random session "
"invalidation if %ssession.gc_maxlifetime%s is lower than its value "
"(currently %d)."
msgstr ""
"%sДлительность cookie авторизации%s более 1440 секунд может вызывать "
"случайные сбросы сессии, если %ssession.gc_maxlifetime%s менее данного "
"значения (текущее значение %d)."

#: setup/lib/index.lib.php:286
#, php-format
msgid ""
"%sLogin cookie validity%s should be set to 1800 seconds (30 minutes) at "
"most. Values larger than 1800 may pose a security risk such as impersonation."
msgstr ""
"%sВремя действия cookie идентификации%s не должно превышать 1800 секунд (30 "
"минут). Установка значения более 1800 может оказаться небезопасным в связи с "
"возможным использованием сессии другим лицом."

#: setup/lib/index.lib.php:288
#, php-format
msgid ""
"If using cookie authentication and %sLogin cookie store%s is not 0, %sLogin "
"cookie validity%s must be set to a value less or equal to it."
msgstr ""
"При использовании cookie авторизации и установке %sХранение авторизации в "
"cookie%s не в 0, %sДлительность cookie авторизации%s должна быть установлена "
"в меньшее или равное значение."

#: setup/lib/index.lib.php:290
#, php-format
msgid ""
"If you feel this is necessary, use additional protection settings - %shost "
"authentication%s settings and %strusted proxies list%s. However, IP-based "
"protection may not be reliable if your IP belongs to an ISP where thousands "
"of users, including you, are connected to."
msgstr ""
"При необходимости используйте дополнительные настройки безопасности - %"
"sидентификация по хосту%s и %sсписок доверенных прокси серверов%s. Однако, "
"защита по IP может быть ненадежной, если ваш IP не является выделенным и "
"кроме вас принадлежит тысячам пользователей того же Интернет Провайдера."

#: setup/lib/index.lib.php:292
#, php-format
msgid ""
"You set the [kbd]config[/kbd] authentication type and included username and "
"password for auto-login, which is not a desirable option for live hosts. "
"Anyone who knows or guesses your phpMyAdmin URL can directly access your "
"phpMyAdmin panel. Set %sauthentication type%s to [kbd]cookie[/kbd] or [kbd]"
"http[/kbd]."
msgstr ""
"Вы установили [kbd]config[/kbd] идентификацию и ввели имя пользователя с "
"паролем для автоматического входа, что крайне не рекомендуется для рабочего "
"хоста. Любой, кто сможет узнать ссылку к phpMyAdmin сможет напрямую попасть "
"в панель управления. Установите %sтип идентификации%s в [kbd]cookie[/kbd] "
"или [kbd]http[/kbd]."

#: setup/lib/index.lib.php:294
#, php-format
msgid ""
"%sZip compression%s requires functions (%s) which are unavailable on this "
"system."
msgstr ""
"%sСоздание Zip архивов%s требует наличия функций (%s), которые недоступны на "
"данной системе."

#: setup/lib/index.lib.php:296
#, php-format
msgid ""
"%sZip decompression%s requires functions (%s) which are unavailable on this "
"system."
msgstr ""
"%sРаспаковка Zip архивов%s требует наличия функций (%s), которые недоступны "
"на данной системе."

#: setup/lib/index.lib.php:323
msgid "You should use SSL connections if your web server supports it."
msgstr ""
"Вы должны использовать SSL соединение, если ваш веб-сервер его поддерживает."

#: setup/lib/index.lib.php:336
msgid "You should use mysqli for performance reasons."
msgstr ""
"По причине улучшения производительности, рекомендуется использовать "
"расширение mysqli."

#: setup/lib/index.lib.php:367
msgid "You allow for connecting to the server without a password."
msgstr "Вы разрешаете соединение с сервером без пароля."

#: setup/lib/index.lib.php:389
msgid "Key is too short, it should have at least 8 characters."
msgstr ""
"Ключ кодирования слишком короткий, он должен содержать не менее 8 символов."

#: setup/lib/index.lib.php:396
msgid "Key should contain letters, numbers [em]and[/em] special characters."
msgstr "Ключ должен содержать символы алфавита, цифры [em]и[/em] знаки."

#: setup/validate.php:22
#, fuzzy
#| msgid "No data"
msgid "Wrong data"
msgstr "Нет данных"

#: sql.php:100 tbl_change.php:262 tbl_select.php:28 tbl_zoom_select.php:58
msgid "Browse foreign values"
msgstr "Обзор внешних значений"

#: sql.php:205
#, php-format
msgid "Using bookmark \"%s\" as default browse query."
msgstr "Для обзора данных использован запрос из закладки \"%s\"."

#: sql.php:677 tbl_replace.php:400
#, php-format
msgid "Inserted row id: %1$d"
msgstr "Идентификатор вставленной строки: %1$d"

#: sql.php:694
msgid "Showing as PHP code"
msgstr "Отображает как PHP-код"

#: sql.php:697 tbl_replace.php:374
msgid "Showing SQL query"
msgstr "Отображает SQL-запрос"

#: sql.php:699
msgid "Validated SQL"
msgstr "SQL синтаксис проверен"

#: sql.php:920
#, php-format
msgid "Problems with indexes of table `%s`"
msgstr "Проблемы с индексами таблицы `%s`"

#: sql.php:951
msgid "Label"
msgstr "Метка"

#: tbl_addfield.php:185 tbl_alter.php:99 tbl_indexes.php:98
#, php-format
msgid "Table %1$s has been altered successfully"
msgstr "Таблица %1$s была успешно изменена"

#: tbl_change.php:699
msgid "Because of its length,<br /> this column might not be editable"
msgstr "Из-за большого количества данных<br />изменение поля невозможно"

#: tbl_change.php:818
msgid "Remove BLOB Repository Reference"
msgstr "Удалить ссылку хранилища BLOB данных"

#: tbl_change.php:822
msgid "Binary - do not edit"
msgstr "Двоичные данные - не редактируются"

#: tbl_change.php:872
msgid "Upload to BLOB repository"
msgstr "Загрузить в хранилище BLOB данных"

#: tbl_change.php:1022
msgid "Insert as new row"
msgstr "Вставить запись"

#: tbl_change.php:1023
msgid "Insert as new row and ignore errors"
msgstr "Вставить в виде новой строки и игнорировать появляющиеся ошибки"

#: tbl_change.php:1024
msgid "Show insert query"
msgstr "Отобразить запрос вставки"

#: tbl_change.php:1035
msgid "and then"
msgstr "и затем"

#: tbl_change.php:1039
msgid "Go back to previous page"
msgstr "Вернуться на предыдущую страницу"

#: tbl_change.php:1040
msgid "Insert another new row"
msgstr "Добавить новую запись"

#: tbl_change.php:1044
msgid "Go back to this page"
msgstr "Вернуться к данной странице"

#: tbl_change.php:1052
msgid "Edit next row"
msgstr "Редактировать следующую строку"

#: tbl_change.php:1063
msgid ""
"Use TAB key to move from value to value, or CTRL+arrows to move anywhere"
msgstr ""
"Для перемещения между полями значения, используйте клавишу TAB, либо CTRL"
"+клавиши со стрелками - для свободного перемещения"

#: tbl_change.php:1101
#, php-format
msgid "Continue insertion with %s rows"
msgstr "Продолжить вставку с %s строки"

#: tbl_chart.php:88
msgid "Bar"
msgstr "Столбец"

#: tbl_chart.php:90
msgid "Line"
msgstr "Линия"

#: tbl_chart.php:91
msgid "Spline"
msgstr "Сплайн"

#: tbl_chart.php:92
msgid "Pie"
msgstr "Круговая"

#: tbl_chart.php:94
msgid "Stacked"
msgstr "Уложенный"

#: tbl_chart.php:97
msgid "Chart title"
msgstr "Заголовок графика"

#: tbl_chart.php:103
msgid "X-Axis:"
msgstr "Ось-X:"

#: tbl_chart.php:117
msgid "Series:"
msgstr "Серии:"

#: tbl_chart.php:119
msgid "The remaining columns"
msgstr "Оставшиеся столбцы"

#: tbl_chart.php:132
msgid "X-Axis label:"
msgstr "Подпись для оси X:"

#: tbl_chart.php:133
msgid "X Values"
msgstr "Значения X"

#: tbl_chart.php:134
msgid "Y-Axis label:"
msgstr "Подпись для оси Y:"

#: tbl_chart.php:134
msgid "Y Values"
msgstr "Значения Y"

#: tbl_create.php:30
#, php-format
msgid "Table %s already exists!"
msgstr "Таблица %s уже существует!"

#: tbl_create.php:216
#, php-format
msgid "Table %1$s has been created."
msgstr "Таблица %1$s была создана."

#: tbl_export.php:24
msgid "View dump (schema) of table"
msgstr "Отобразить дамп (схему) таблицы"

#: tbl_gis_visualization.php:112
msgid "Display GIS Visualization"
msgstr "Визуализация GIS данных"

#: tbl_gis_visualization.php:128
msgid "Width"
msgstr "Ширина"

#: tbl_gis_visualization.php:132
msgid "Height"
msgstr "Высота"

#: tbl_gis_visualization.php:136
msgid "Label column"
msgstr "Название столбца"

#: tbl_gis_visualization.php:138
msgid "-- None --"
msgstr "-- Пусто --"

#: tbl_gis_visualization.php:151
msgid "Spatial column"
msgstr "Пространственный столбец"

#: tbl_gis_visualization.php:175
msgid "Redraw"
msgstr "Пересоздать"

#: tbl_gis_visualization.php:177
msgid "Save to file"
msgstr "Сохранить в файл"

#: tbl_gis_visualization.php:178
msgid "File name"
msgstr "Имя файла"

#: tbl_indexes.php:66
msgid "The name of the primary key must be \"PRIMARY\"!"
msgstr "Имя первичного индекса должно быть \"PRIMARY\"!"

#: tbl_indexes.php:75
msgid "Can't rename index to PRIMARY!"
msgstr "Невозможно переименовать индекс в PRIMARY!"

#: tbl_indexes.php:91
msgid "No index parts defined!"
msgstr "Части индекса не определены!"

#: tbl_indexes.php:169
#, fuzzy
#| msgid "Create a new index"
msgid "Create an index"
msgstr "Создать новый индекс"

#: tbl_indexes.php:171
msgid "Modify an index"
msgstr "Изменить индекс"

#: tbl_indexes.php:176
msgid ""
"(\"PRIMARY\" <b>must</b> be the name of and <b>only of</b> a primary key!)"
msgstr "(Имя \"PRIMARY\" <b>должен</b> иметь <b>только</b> первичный индекс!)"

#: tbl_indexes.php:179
msgid "Index name:"
msgstr "Имя индекса&nbsp;:"

#: tbl_indexes.php:185
msgid "Index type:"
msgstr "Тип индекса&nbsp;:"

#: tbl_indexes.php:265
#, php-format
msgid "Add to index &nbsp;%s&nbsp;column(s)"
msgstr "Добавить к индексу&nbsp;%s&nbsp;столбец(ы)"

#: tbl_indexes.php:270 tbl_structure.php:700
msgid "Column count has to be larger than zero."
msgstr "Количество столбцов должно быть больше нуля."

#: tbl_move_copy.php:44
msgid "Can't move table to same one!"
msgstr "Не возможно переместить таблицу саму в себя!"

#: tbl_move_copy.php:46
msgid "Can't copy table to same one!"
msgstr "Невозможно скопировать таблицу саму в себя!"

#: tbl_move_copy.php:54
#, php-format
msgid "Table %s has been moved to %s."
msgstr "Таблица %s была перемещена в %s."

#: tbl_move_copy.php:56
#, php-format
msgid "Table %s has been copied to %s."
msgstr "Таблица %s была скопирована в %s."

#: tbl_move_copy.php:81
msgid "The table name is empty!"
msgstr "Не задано имя таблицы!"

#: tbl_operations.php:268
msgid "Alter table order by"
msgstr "Изменить сортировку таблицы"

#: tbl_operations.php:277
msgid "(singly)"
msgstr "(столбец)"

#: tbl_operations.php:297
msgid "Move table to (database<b>.</b>table):"
msgstr "Переместить таблицы в (база данных<b>.</b>таблица):"

#: tbl_operations.php:355
msgid "Table options"
msgstr "Параметры таблицы"

#: tbl_operations.php:359
msgid "Rename table to"
msgstr "Переименовать таблицу в"

#: tbl_operations.php:535
msgid "Copy table to (database<b>.</b>table):"
msgstr "Скопировать таблицу в (база данных<b>.</b>таблица):"

#: tbl_operations.php:582
msgid "Switch to copied table"
msgstr "Переключиться на скопированную таблицу"

#: tbl_operations.php:594
msgid "Table maintenance"
msgstr "Обслуживание таблицы"

#: tbl_operations.php:618
msgid "Defragment table"
msgstr "Дефрагментировать таблицу"

#: tbl_operations.php:666
#, php-format
msgid "Table %s has been flushed"
msgstr "Обновлен кеш таблицы %s"

#: tbl_operations.php:672
msgid "Flush the table (FLUSH)"
msgstr "Обновить кеш таблицы (FLUSH)"

#: tbl_operations.php:681
msgid "Delete data or table"
msgstr "Удалить данные или таблицу"

#: tbl_operations.php:696
msgid "Empty the table (TRUNCATE)"
msgstr "Очистить таблицу (TRUNCATE)"

#: tbl_operations.php:716
msgid "Delete the table (DROP)"
msgstr "Удалить таблицу (DROP)"

#: tbl_operations.php:737
msgid "Partition maintenance"
msgstr "Обслуживание разделов"

#: tbl_operations.php:745
#, php-format
msgid "Partition %s"
msgstr "Раздел %s"

#: tbl_operations.php:748
msgid "Analyze"
msgstr "Анализ"

#: tbl_operations.php:749
msgid "Check"
msgstr "Проверка"

#: tbl_operations.php:750
msgid "Optimize"
msgstr "Оптимизация"

#: tbl_operations.php:751
msgid "Rebuild"
msgstr "Перестройка"

#: tbl_operations.php:752
msgid "Repair"
msgstr "Исправление"

#: tbl_operations.php:764
msgid "Remove partitioning"
msgstr "Удалить разделение"

#: tbl_operations.php:790
msgid "Check referential integrity:"
msgstr "Проверить целостность данных:"

#: tbl_printview.php:72
msgid "Show tables"
msgstr "Отображение таблиц"

#: tbl_printview.php:274 tbl_structure.php:762
msgid "Space usage"
msgstr "Используемое пространство"

#: tbl_printview.php:278 tbl_structure.php:766
msgid "Usage"
msgstr "Использование"

#: tbl_printview.php:305 tbl_structure.php:793
msgid "Effective"
msgstr "Эффективность"

#: tbl_printview.php:330 tbl_structure.php:828
msgid "Row Statistics"
msgstr "Статистика строк"

#: tbl_printview.php:344 tbl_structure.php:843
msgid "static"
msgstr "статический"

#: tbl_printview.php:346 tbl_structure.php:845
msgid "dynamic"
msgstr "динамический"

#: tbl_printview.php:368 tbl_structure.php:888
msgid "Row length"
msgstr "Длина строки"

#: tbl_printview.php:378 tbl_structure.php:896
msgid "Row size"
msgstr "Размер строки"

#: tbl_printview.php:388 tbl_structure.php:904
msgid "Next autoindex"
msgstr ""

#: tbl_relation.php:276
#, php-format
msgid "Error creating foreign key on %1$s (check data types)"
msgstr "Ошибка создания внешнего ключа на %1$s (проверьте типы данных)"

#: tbl_relation.php:402
msgid "Internal relation"
msgstr "Внутренняя связь"

#: tbl_relation.php:404
msgid ""
"An internal relation is not necessary when a corresponding FOREIGN KEY "
"relation exists."
msgstr ""
"Внутренняя связь не обязательна, если существует соответствующая связь с "
"помощью внешнего ключа (FOREIGN KEY)."

#: tbl_relation.php:410
msgid "Foreign key constraint"
msgstr "Ограничение внешнего ключа"

#: tbl_select.php:84
msgid "Do a \"query by example\" (wildcard: \"%\")"
msgstr "Выполнить \"запрос по образцу\" (групповой символ: \"%\")"

#: tbl_select.php:178
msgid "Select columns (at least one):"
msgstr "Выберите поля (не менее одного):"

#: tbl_select.php:196
msgid "Add search conditions (body of the \"where\" clause):"
msgstr "Добавить условия поиска (тело для условия \"WHERE\"):"

#: tbl_select.php:203
msgid "Number of rows per page"
msgstr "Количество строк на странице"

#: tbl_select.php:209
msgid "Display order:"
msgstr "Сортировка:"

#: tbl_structure.php:155 tbl_structure.php:160 tbl_structure.php:581
msgid "Spatial"
msgstr "Пространственный"

#: tbl_structure.php:162 tbl_structure.php:166
msgid "Browse distinct values"
msgstr "Обзор уникальных значений"

#: tbl_structure.php:167 tbl_structure.php:168
msgid "Add primary key"
msgstr "Добавить первичный ключ"

#: tbl_structure.php:169 tbl_structure.php:170
msgid "Add index"
msgstr "Добавить индекс"

#: tbl_structure.php:171 tbl_structure.php:172
msgid "Add unique index"
msgstr "Добавить уникальный индекс"

#: tbl_structure.php:173 tbl_structure.php:174
msgid "Add SPATIAL index"
msgstr "Добавить пространственный индекс"

#: tbl_structure.php:175 tbl_structure.php:176
msgid "Add FULLTEXT index"
msgstr "Добавить полнотекстовый индекс"

#: tbl_structure.php:359
msgctxt "None for default"
msgid "None"
msgstr "Нет"

#: tbl_structure.php:372
#, php-format
msgid "Column %s has been dropped"
msgstr "Поле %s было удалено"

#: tbl_structure.php:383 tbl_structure.php:477
#, php-format
msgid "A primary key has been added on %s"
msgstr "Был добавлен первичный ключ к %s"

#: tbl_structure.php:398 tbl_structure.php:413 tbl_structure.php:433
#: tbl_structure.php:448 tbl_structure.php:490 tbl_structure.php:503
#: tbl_structure.php:517 tbl_structure.php:530
#, php-format
msgid "An index has been added on %s"
msgstr "Был добавлен индекс для %s"

#: tbl_structure.php:465
msgid "Show more actions"
msgstr "Показать больше операций"

#: tbl_structure.php:606
#, fuzzy
#| msgid "Print view"
msgid "Edit view"
msgstr "Версия для печати"

#: tbl_structure.php:623
msgid "Relation view"
msgstr "Связи"

#: tbl_structure.php:631
msgid "Propose table structure"
msgstr "Анализ структуры таблицы"

#: tbl_structure.php:649
msgid "Add column"
msgstr "Добавить столбец"

#: tbl_structure.php:663
msgid "At End of Table"
msgstr "В конец таблицы"

#: tbl_structure.php:664
msgid "At Beginning of Table"
msgstr "В начало таблицы"

#: tbl_structure.php:665
#, php-format
msgid "After %s"
msgstr "После %s"

#: tbl_structure.php:705
#, php-format
msgid "Create an index on &nbsp;%s&nbsp;columns"
msgstr "Создать индекс для &nbsp;%s&nbsp;столбца/ов"

#: tbl_structure.php:859
msgid "partitioned"
msgstr "разделён"

#: tbl_tracking.php:109
#, php-format
msgid "Tracking report for table `%s`"
msgstr "Отчёт слежения для таблицы `%s`"

#: tbl_tracking.php:173
#, php-format
msgid "Version %s is created, tracking for %s.%s is activated."
msgstr "Версия %s создана, отслеживание %s.%s включено."

#: tbl_tracking.php:181
#, php-format
msgid "Tracking for %s.%s , version %s is deactivated."
msgstr "Отслеживание %s.%s, версии %s выключено."

#: tbl_tracking.php:189
#, php-format
msgid "Tracking for %s.%s , version %s is activated."
msgstr "Отслеживание %s.%s, версии %s включено."

#: tbl_tracking.php:199
msgid "SQL statements executed."
msgstr "Выполненные SQL запросы."

#: tbl_tracking.php:205
msgid ""
"You can execute the dump by creating and using a temporary database. Please "
"ensure that you have the privileges to do so."
msgstr ""
"Вы можете выполнить выгруженные запросы создав и использовав для этого "
"временную базу данных. Убедитесь, что у вас есть для этого достаточные "
"привилегии."

#: tbl_tracking.php:206
msgid "Comment out these two lines if you do not need them."
msgstr "Закомментируйте эти две строки, если они вам не нужны."

#: tbl_tracking.php:215
msgid "SQL statements exported. Please copy the dump or execute it."
msgstr "SQL выражения успешно выгружены; скопируйте, либо выполните их."

#: tbl_tracking.php:246
#, php-format
msgid "Version %s snapshot (SQL code)"
msgstr "Обзор версии %s (SQL код)"

#: tbl_tracking.php:373
msgid "Tracking data definition successfully deleted"
msgstr "Данные слежения успешно удалены"

#: tbl_tracking.php:375 tbl_tracking.php:392
msgid "Query error"
msgstr "Ошибка запроса"

#: tbl_tracking.php:390
msgid "Tracking data manipulation successfully deleted"
msgstr "Данные слежения успешно удалены"

#: tbl_tracking.php:402
msgid "Tracking statements"
msgstr "Отслеживаемые выражения"

#: tbl_tracking.php:418 tbl_tracking.php:546
#, php-format
msgid "Show %s with dates from %s to %s by user %s %s"
msgstr "Вывести %s с датой от %s до %s пользователя %s %s"

#: tbl_tracking.php:423
msgid "Delete tracking data row from report"
msgstr "Удалить строку данных слежения за таблицей"

#: tbl_tracking.php:434
msgid "No data"
msgstr "Нет данных"

#: tbl_tracking.php:444 tbl_tracking.php:501
msgid "Date"
msgstr "Дата"

#: tbl_tracking.php:446
msgid "Data definition statement"
msgstr "Выражение определяющее структуру"

#: tbl_tracking.php:503
msgid "Data manipulation statement"
msgstr "Выражение изменяющее данные"

#: tbl_tracking.php:549
msgid "SQL dump (file download)"
msgstr "Выгрузка SQL (файл)"

#: tbl_tracking.php:550
msgid "SQL dump"
msgstr "Выгрузка SQL"

#: tbl_tracking.php:551
msgid "This option will replace your table and contained data."
msgstr "Данный параметр заместит таблицу и содержащиеся в ней данные."

#: tbl_tracking.php:551
msgid "SQL execution"
msgstr "Выполнение SQL запроса"

#: tbl_tracking.php:563
#, php-format
msgid "Export as %s"
msgstr "Экспортировать как %s"

#: tbl_tracking.php:603
msgid "Show versions"
msgstr "Показать версии"

#: tbl_tracking.php:687
#, php-format
msgid "Deactivate tracking for %s.%s"
msgstr "Выключить слежение за %s.%s"

#: tbl_tracking.php:689
msgid "Deactivate now"
msgstr "Выключить"

#: tbl_tracking.php:700
#, php-format
msgid "Activate tracking for %s.%s"
msgstr "Включить слежение за %s.%s"

#: tbl_tracking.php:702
msgid "Activate now"
msgstr "Включить"

#: tbl_tracking.php:715
#, php-format
msgid "Create version %s of %s.%s"
msgstr "Создать версию %s из %s.%s"

#: tbl_tracking.php:719
msgid "Track these data definition statements:"
msgstr "Отслеживать выражения определяющие структуру:"

#: tbl_tracking.php:727
msgid "Track these data manipulation statements:"
msgstr "Отслеживать выражения изменяющие данные:"

#: tbl_tracking.php:735
msgid "Create version"
msgstr "Создать версию"

#: tbl_zoom_select.php:135
#, fuzzy
#| msgid "Do a \"query by example\" (wildcard: \"%\")"
msgid "Do a \"query by example\" (wildcard: \"%\") for two different columns"
msgstr "Выполнить \"запрос по образцу\" (групповой символ: \"%\")"

#: tbl_zoom_select.php:145
#, fuzzy
#| msgid "Hide search criteria"
msgid "Additional search criteria"
msgstr "Скрыть параметры поиска"

#: tbl_zoom_select.php:276
msgid "Use this column to label each point"
msgstr ""

#: tbl_zoom_select.php:296
#, fuzzy
#| msgid "Maximum number of rows to display"
msgid "Maximum rows to plot"
msgstr "Максимальное количество строк"

#: tbl_zoom_select.php:410
msgid "Browse/Edit the points"
msgstr ""

#: tbl_zoom_select.php:417
#, fuzzy
#| msgid "Control user"
msgid "How to use"
msgstr "Выделенный пользователь"

#: themes.php:28
msgid "Get more themes!"
msgstr "Другие темы!"

#: transformation_overview.php:24
msgid "Available MIME types"
msgstr "Доступные MIME-типы"

#: transformation_overview.php:37
msgid ""
"MIME types printed in italics do not have a separate transformation function"
msgstr ""
"MIME-типы, выделенные курсивом, не имеют отдельной функции трансформации"

#: transformation_overview.php:42
msgid "Available transformations"
msgstr "Доступные преобразования"

#: transformation_overview.php:47
msgctxt "for MIME transformation"
msgid "Description"
msgstr "Описание"

#: user_password.php:34
msgid "You don't have sufficient privileges to be here right now!"
msgstr "Для доступа к данной странице у вас недостаточно прав!"

#: user_password.php:96
msgid "The profile has been updated."
msgstr "Профиль был обновлен."

#: view_create.php:141
msgid "VIEW name"
msgstr "VIEW название"

#: view_operations.php:91
msgid "Rename view to"
msgstr "Переименовать представление в"

#: po/advisory_rules.php:5
msgid "Uptime below one day"
msgstr ""

#: po/advisory_rules.php:6
msgid "Uptime is less than 1 day, performance tuning may not be accurate."
msgstr ""

#: po/advisory_rules.php:7
msgid ""
"To have more accurate averages it is recommended to let the server run for "
"longer than a day before running this analyzer"
msgstr ""

#: po/advisory_rules.php:8
#, php-format
msgid "The uptime is only %s"
msgstr ""

#: po/advisory_rules.php:10
#, fuzzy
#| msgid "Versions"
msgid "Questions below 1,000"
msgstr "Версии"

#: po/advisory_rules.php:11
msgid ""
"Fewer than 1,000 questions have been run against this server. The "
"recommendations may not be accurate."
msgstr ""

#: po/advisory_rules.php:12
msgid ""
"Let the server run for a longer time until it has executed a greater amount "
"of queries."
msgstr ""

#: po/advisory_rules.php:13
#, fuzzy, php-format
#| msgid "Current connection"
msgid "Current amount of Questions: %s"
msgstr "Текущее соединение"

#: po/advisory_rules.php:15
#, fuzzy
#| msgid "Show SQL queries"
msgid "Percentage of slow queries"
msgstr "Показывать SQL запросы"

#: po/advisory_rules.php:16
msgid ""
"There is a lot of slow queries compared to the overall amount of Queries."
msgstr ""

#: po/advisory_rules.php:17 po/advisory_rules.php:22
msgid ""
"You might want to increase {long_query_time} or optimize the queries listed "
"in the slow query log"
msgstr ""

#: po/advisory_rules.php:18
#, php-format
msgid "The slow query rate should be below 5%%, your value is %s%%."
msgstr ""

#: po/advisory_rules.php:20
#, fuzzy
#| msgid "Flush query cache"
msgid "Slow query rate"
msgstr "Дефрагментировать кеш запросов"

#: po/advisory_rules.php:21
msgid ""
"There is a high percentage of slow queries compared to the server uptime."
msgstr ""

#: po/advisory_rules.php:23
#, php-format
msgid ""
"You have a slow query rate of %s per hour, you should have less than 1%% per "
"hour."
msgstr ""

#: po/advisory_rules.php:25
#, fuzzy
#| msgid "SQL queries"
msgid "Long query time"
msgstr "SQL запросы"

#: po/advisory_rules.php:26
msgid ""
"long_query_time is set to 10 seconds or more, thus only slow queries that "
"take above 10 seconds are logged."
msgstr ""

#: po/advisory_rules.php:27
msgid ""
"It is suggested to set {long_query_time} to a lower value, depending on your "
"environment. Usually a value of 1-5 seconds is suggested."
msgstr ""

#: po/advisory_rules.php:28
#, php-format
msgid "long_query_time is currently set to %ds."
msgstr ""

#: po/advisory_rules.php:30
#, fuzzy
#| msgid "Show query box"
msgid "Slow query logging"
msgstr "Отобразить поле запроса"

#: po/advisory_rules.php:31
#, fuzzy
#| msgid "The event scheduler is disabled"
msgid "The slow query log is disabled."
msgstr "Отключен планировщик событий"

#: po/advisory_rules.php:32
msgid ""
"Enable slow query logging by setting {log_slow_queries} to 'ON'. This will "
"help troubleshooting badly performing queries."
msgstr ""

#: po/advisory_rules.php:33
msgid "log_slow_queries is set to 'OFF'"
msgstr ""

#: po/advisory_rules.php:35
#, fuzzy
#| msgid "Select Tables"
msgid "Release Series"
msgstr "Выберите таблицы"

#: po/advisory_rules.php:36
msgid "The MySQL server version less then 5.1."
msgstr ""

#: po/advisory_rules.php:37
msgid ""
"You should upgrade, as MySQL 5.1 has improved performance, and MySQL 5.5 "
"even more so."
msgstr ""

#: po/advisory_rules.php:38 po/advisory_rules.php:43 po/advisory_rules.php:48
#, fuzzy, php-format
#| msgid "Create version"
msgid "Current version: %s"
msgstr "Создать версию"

#: po/advisory_rules.php:40 po/advisory_rules.php:45
#, fuzzy
#| msgid "Version"
msgid "Minor Version"
msgstr "Версия"

#: po/advisory_rules.php:41
msgid "Version less than 5.1.30 (the first GA release of 5.1)."
msgstr ""

#: po/advisory_rules.php:42
msgid ""
"You should upgrade, as recent versions of MySQL 5.1 have improved "
"performance and MySQL 5.5 even more so."
msgstr ""

#: po/advisory_rules.php:46
msgid "Version less than 5.5.8 (the first GA release of 5.5)."
msgstr ""

#: po/advisory_rules.php:47
#, fuzzy
#| msgid "You should upgrade to %s %s or later."
msgid "You should upgrade, to a stable version of MySQL 5.5"
msgstr "Необходимо обновить %s до версии %s или выше."

#: po/advisory_rules.php:50 po/advisory_rules.php:55 po/advisory_rules.php:60
#, fuzzy
#| msgid "Description"
msgid "Distribution"
msgstr "Описание"

#: po/advisory_rules.php:51
msgid "Version is compiled from source, not a MySQL official binary."
msgstr ""

#: po/advisory_rules.php:52
msgid ""
"If you did not compile from source, you may be using a package modified by a "
"distribution. The MySQL manual only is accurate for official MySQL binaries, "
"not any package distributions (such as RedHat, Debian/Ubuntu etc)."
msgstr ""

#: po/advisory_rules.php:53
msgid "'source' found in version_comment"
msgstr ""

#: po/advisory_rules.php:56 po/advisory_rules.php:61
msgid "The MySQL manual only is accurate for official MySQL binaries."
msgstr ""

#: po/advisory_rules.php:57
msgid "Percona documentation is at http://www.percona.com/docs/wiki/"
msgstr ""

#: po/advisory_rules.php:58
msgid "'percona' found in version_comment"
msgstr ""

#: po/advisory_rules.php:62
msgid "Drizzle documentation is at http://docs.drizzle.org/"
msgstr ""

#: po/advisory_rules.php:63
#, php-format
msgid "Version string (%s) matches Drizzle versioning scheme"
msgstr ""

#: po/advisory_rules.php:65
#, fuzzy
#| msgid "MySQL charset"
msgid "MySQL Architecture"
msgstr "MySQL-кодировка"

#: po/advisory_rules.php:66
msgid "MySQL is not compiled as a 64-bit package."
msgstr ""

#: po/advisory_rules.php:67
msgid ""
"Your memory capacity is above 3 GiB (assuming the Server is on localhost), "
"so MySQL might not be able to access all of your memory. You might want to "
"consider installing the 64-bit version of MySQL."
msgstr ""

#: po/advisory_rules.php:68
#, php-format
msgid "Available memory on this host: %s"
msgstr ""

#: po/advisory_rules.php:70
#, fuzzy
#| msgid "Query cache"
msgid "Query cache disabled"
msgstr "Кеш запросов"

#: po/advisory_rules.php:71
#, fuzzy
#| msgid "The server is not responding"
msgid "The query cache is not enabled."
msgstr "Сервер не отвечает"

#: po/advisory_rules.php:72
msgid ""
"The query cache is known to greatly improve performance if configured "
"correctly. Enable it by setting {query_cache_size} to a 2 digit MiB value "
"and setting {query_cache_type} to 'ON'. <b>Note:</b> If you are using "
"memcached, ignore this recommendation."
msgstr ""

#: po/advisory_rules.php:73
msgid "query_cache_size is set to 0 or query_cache_type is set to 'OFF'"
msgstr ""

#: po/advisory_rules.php:75
#, fuzzy
#| msgid "Query cache"
msgid "Query caching method"
msgstr "Кеш запросов"

#: po/advisory_rules.php:76
msgid "Suboptimal caching method."
msgstr ""

#: po/advisory_rules.php:77
msgid ""
"You are using the MySQL Query cache with a fairly high traffic database. It "
"might be worth considering to use <a href=\\\"http://dev.mysql.com/doc/"
"refman/5.5/en/ha-memcached.html\\\">memcached</a> instead of the MySQL Query "
"cache, especially if you have multiple slaves."
msgstr ""

#: po/advisory_rules.php:78
#, php-format
msgid ""
"The query cache is enabled and the server receives %d queries per second. "
"This rule fires if there is more than 100 queries per second."
msgstr ""

#: po/advisory_rules.php:80
msgid "Query cache efficiency (%)"
msgstr ""

#: po/advisory_rules.php:81
msgid "Query cache not running efficiently, it has a low hit rate."
msgstr ""

#: po/advisory_rules.php:82
msgid "Consider increasing {query_cache_limit}."
msgstr ""

#: po/advisory_rules.php:83
#, php-format
msgid "The current query cache hit rate of %s%% is below 20%%"
msgstr ""

#: po/advisory_rules.php:85
#, fuzzy
msgid "Query Cache usage"
msgstr "Кеш запросов"

#: po/advisory_rules.php:86
#, php-format
msgid "Less than 80%% of the query cache is being utilized."
msgstr ""

#: po/advisory_rules.php:87
msgid ""
"This might be caused by {query_cache_limit} being too low. Flushing the "
"query cache might help as well."
msgstr ""

#: po/advisory_rules.php:88
#, php-format
msgid ""
"The current ratio of free query cache memory to total query cache size is %s%"
"%. It should be above 80%%"
msgstr ""

#: po/advisory_rules.php:90
#, fuzzy
#| msgid "Query cache"
msgid "Query cache fragmentation"
msgstr "Кеш запросов"

#: po/advisory_rules.php:91
msgid "The query cache is considerably fragmented."
msgstr ""

#: po/advisory_rules.php:92
msgid ""
"Severe fragmentation is likely to (further) increase Qcache_lowmem_prunes. "
"This might be caused by many Query cache low memory prunes due to "
"{query_cache_size} being too small. For a immediate but short lived fix you "
"can flush the query cache (might lock the query cache for a long time). "
"Carefully adjusting {query_cache_min_res_unit} to a lower value might help "
"too, e.g. you can set it to the average size of your queries in the cache "
"using this formula: (query_cache_size - qcache_free_memory) / "
"qcache_queries_in_cache"
msgstr ""

#: po/advisory_rules.php:93
#, php-format
msgid ""
"The cache is currently fragmented by %s%% , with 100%% fragmentation meaning "
"that the query cache is an alternating pattern of free and used blocks. This "
"value should be below 20%%."
msgstr ""

#: po/advisory_rules.php:95
msgid "Query cache low memory prunes"
msgstr ""

#: po/advisory_rules.php:96
#, fuzzy
#| msgid "The amount of free memory for query cache."
msgid ""
"Cached queries are removed due to low query cache memory from the query "
"cache."
msgstr "Объем свободной памяти для кеша запросов."

#: po/advisory_rules.php:97
msgid ""
"You might want to increase {query_cache_size}, however keep in mind that the "
"overhead of maintaining the cache is likely to increase with its size, so do "
"this in small increments and monitor the results."
msgstr ""

#: po/advisory_rules.php:98
msgid ""
"The ratio of removed queries to inserted queries is %s%%. The lower this "
"value is, the better (This rules firing limit: 0.1%)"
msgstr ""

#: po/advisory_rules.php:100
#, fuzzy
#| msgid "Query cache"
msgid "Query cache max size"
msgstr "Кеш запросов"

#: po/advisory_rules.php:101
msgid ""
"The query cache size is above 128 MiB. Big query caches may cause "
"significant overhead that is required to maintain the cache."
msgstr ""

#: po/advisory_rules.php:102
msgid ""
"Depending on your environment, it might be performance increasing to reduce "
"this value."
msgstr ""

#: po/advisory_rules.php:103
#, php-format
msgid "Current query cache size: %s"
msgstr ""

#: po/advisory_rules.php:105
#, fuzzy
#| msgid "Query results"
msgid "Query cache min result size"
msgstr "Результаты запроса"

#: po/advisory_rules.php:106
msgid ""
"The max size of the result set in the query cache is the default of 1 MiB."
msgstr ""

#: po/advisory_rules.php:107
msgid ""
"Changing {query_cache_limit} (usually by increasing) may increase "
"efficiency. This variable determines the maximum size a query result may "
"have to be inserted into the query cache. If there are many query results "
"above 1 MiB that are well cacheable (many reads, little writes) then "
"increasing {query_cache_limit} will increase efficiency. Whereas in the case "
"of many query results being above 1 MiB that are not very well cacheable "
"(often invalidated due to table updates) increasing {query_cache_limit} "
"might reduce efficiency."
msgstr ""

#: po/advisory_rules.php:108
msgid "query_cache_limit is set to 1 MiB"
msgstr ""

#: po/advisory_rules.php:110
#, fuzzy
#| msgid "Allows creating temporary tables."
msgid "Percentage of sorts that cause temporary tables"
msgstr "Разрешает создание временных таблиц."

#: po/advisory_rules.php:111 po/advisory_rules.php:116
#, fuzzy
#| msgid "Allows creating temporary tables."
msgid "Too many sorts are causing temporary tables."
msgstr "Разрешает создание временных таблиц."

#: po/advisory_rules.php:112 po/advisory_rules.php:117
msgid ""
"Consider increasing sort_buffer_size and/or read_rnd_buffer_size, depending "
"on your system memory limits"
msgstr ""

#: po/advisory_rules.php:113
#, php-format
msgid ""
"%s%% of all sorts cause temporary tables, this value should be lower than 10%"
"%."
msgstr ""

#: po/advisory_rules.php:115
#, fuzzy
#| msgid "Allows creating temporary tables."
msgid "Rate of sorts that cause temporary tables"
msgstr "Разрешает создание временных таблиц."

#: po/advisory_rules.php:118
#, php-format
msgid ""
"Temporary tables average: %s, this value should be less than 1 per hour."
msgstr ""

#: po/advisory_rules.php:120
#, fuzzy
#| msgid "Textarea rows"
msgid "Sort rows"
msgstr "Строк в текстовом поле"

#: po/advisory_rules.php:121
msgid "There are lots of rows being sorted."
msgstr ""

#: po/advisory_rules.php:122
msgid ""
"While there is nothing wrong with a high amount of row sorting, you might "
"want to make sure that the queries which require a lot of sorting use "
"indexed columns in the ORDER BY clause, as this will result in much faster "
"sorting"
msgstr ""

#: po/advisory_rules.php:123
#, php-format
msgid "Sorted rows average: %s"
msgstr ""

#: po/advisory_rules.php:125
#, fuzzy
#| msgid "There are no routines to display."
msgid "Rate of joins without indexes"
msgstr "Нет процедур для отображения."

#: po/advisory_rules.php:126
#, fuzzy
#| msgid "There are no routines to display."
msgid "There are too many joins without indexes."
msgstr "Нет процедур для отображения."

#: po/advisory_rules.php:127
msgid ""
"This means that joins are doing full table scans. Adding indexes for the "
"columns being used in the join conditions will greatly speed up table joins"
msgstr ""

#: po/advisory_rules.php:128
#, php-format
msgid "Table joins average: %s, this value should be less than 1 per hour"
msgstr ""

#: po/advisory_rules.php:130
msgid "Rate of reading first index entry"
msgstr ""

#: po/advisory_rules.php:131
msgid "The rate of reading the first index entry is high."
msgstr ""

#: po/advisory_rules.php:132
msgid ""
"This usually indicates frequent full index scans. Full index scans are "
"faster than table scans but require lots of CPU cycles in big tables, if "
"those tables that have or had high volumes of UPDATEs and DELETEs, running "
"'OPTIMIZE TABLE' might reduce the amount of and/or speed up full index "
"scans. Other than that full index scans can only be reduced by rewriting "
"queries."
msgstr ""

#: po/advisory_rules.php:133
#, php-format
msgid "Index scans average: %s, this value should be less than 1 per hour"
msgstr ""

#: po/advisory_rules.php:135
msgid "Rate of reading fixed position"
msgstr ""

#: po/advisory_rules.php:136
msgid "The rate of reading data from a fixed position is high."
msgstr ""

#: po/advisory_rules.php:137
msgid ""
"This indicates that many queries need to sort results and/or do a full table "
"scan, including join queries that do not use indexes. Add indexes where "
"applicable."
msgstr ""

#: po/advisory_rules.php:138
#, php-format
msgid ""
"Rate of reading fixed position average: %s, this value should be less than 1 "
"per hour"
msgstr ""

#: po/advisory_rules.php:140
#, fuzzy
#| msgid "Where to show the table row links"
msgid "Rate of reading next table row"
msgstr "Где вывести ссылки строки таблицы"

#: po/advisory_rules.php:141
#, fuzzy
#| msgid "Where to show the table row links"
msgid "The rate of reading the next table row is high."
msgstr "Где вывести ссылки строки таблицы"

#: po/advisory_rules.php:142
msgid ""
"This indicates that many queries are doing full table scans. Add indexes "
"where applicable."
msgstr ""

#: po/advisory_rules.php:143
#, php-format
msgid ""
"Rate of reading next table row: %s, this value should be less than 1 per hour"
msgstr ""

#: po/advisory_rules.php:145
msgid "tmp_table_size vs. max_heap_table_size"
msgstr ""

#: po/advisory_rules.php:146
msgid "tmp_table_size and max_heap_table_size are not the same."
msgstr ""

#: po/advisory_rules.php:147
msgid ""
"If you have deliberately changed one of either: The server uses the lower "
"value of either to determine the maximum size of in-memory tables. So if you "
"wish to increase the in-memory table limit you will have to increase the "
"other value as well."
msgstr ""

#: po/advisory_rules.php:148
#, php-format
msgid "Current values are tmp_table_size: %s, max_heap_table_size: %s"
msgstr ""

#: po/advisory_rules.php:150
#, fuzzy
#| msgid "Where to show the table row links"
msgid "Percentage of temp tables on disk"
msgstr "Где вывести ссылки строки таблицы"

#: po/advisory_rules.php:151 po/advisory_rules.php:156
msgid ""
"Many temporary tables are being written to disk instead of being kept in "
"memory."
msgstr ""

#: po/advisory_rules.php:152
msgid ""
"Increasing {max_heap_table_size} and {tmp_table_size} might help. However "
"some temporary tables are always being written to disk, independent of the "
"value of these variables. To eliminate these you will have to rewrite your "
"queries to avoid those conditions (Within a temporary table: Presence of a "
"BLOB or TEXT column or presence of a column bigger than 512 bytes) as "
"mentioned in the beginning of an <a href=\\\"http://www.facebook.com/note."
"php?note_id=10150111255065841&comments\\\">Article by the Pythian Group</a>"
msgstr ""

#: po/advisory_rules.php:153
#, php-format
msgid ""
"%s%% of all temporary tables are being written to disk, this value should be "
"below 25%%"
msgstr ""

#: po/advisory_rules.php:155
#, fuzzy
#| msgid "%s table"
#| msgid_plural "%s tables"
msgid "Temp disk rate"
msgstr "%s таблица"

#: po/advisory_rules.php:157
msgid ""
"Increasing {max_heap_table_size} and {tmp_table_size} might help. However "
"some temporary tables are always being written to disk, independent of the "
"value of these variables. To eliminate these you will have to rewrite your "
"queries to avoid those conditions (Within a temprorary table: Presence of a "
"BLOB or TEXT column or presence of a column bigger than 512 bytes) as "
"mentioned in in the <a href=\\\"http://dev.mysql.com/doc/refman/5.5/en/"
"internal-temporary-tables.html\\\">MySQL Documentation</a>"
msgstr ""

#: po/advisory_rules.php:158
#, php-format
msgid ""
"Rate of temporay tables being written to disk: %s, this value should be less "
"than 1 per hour"
msgstr ""

#: po/advisory_rules.php:160
#, fuzzy
#| msgid "Sort buffer size"
msgid "MyISAM key buffer size"
msgstr "Размер буфера сортировки"

#: po/advisory_rules.php:161
msgid "Key buffer is not initialized. No MyISAM indexes will be cached."
msgstr ""

#: po/advisory_rules.php:162
msgid ""
"Set {key_buffer_size} depending on the size of your MyISAM indexes. 64M is a "
"good start."
msgstr ""

#: po/advisory_rules.php:163
msgid "key_buffer_size is 0"
msgstr ""

#: po/advisory_rules.php:165
#, fuzzy, php-format
#| msgid "Sort buffer size"
msgid "Max %% MyISAM key buffer ever used"
msgstr "Размер буфера сортировки"

#: po/advisory_rules.php:166 po/advisory_rules.php:171
#, fuzzy, php-format
#| msgid "Sort buffer size"
msgid "MyISAM key buffer (index cache) %% used is low."
msgstr "Размер буфера сортировки"

#: po/advisory_rules.php:167 po/advisory_rules.php:172
msgid ""
"You may need to decrease the size of {key_buffer_size}, re-examine your "
"tables to see if indexes have been removed, or examine queries and "
"expectations about what indexes are being used."
msgstr ""

#: po/advisory_rules.php:168
#, php-format
msgid "max %% MyISAM key buffer ever used: %s, this value should be above 95%%"
msgstr ""

#: po/advisory_rules.php:170
#, fuzzy
#| msgid "Sort buffer size"
msgid "Percentage of MyISAM key buffer used"
msgstr "Размер буфера сортировки"

#: po/advisory_rules.php:173
#, php-format
msgid "%% MyISAM key buffer used: %s, this value should be above 95%%"
msgstr ""

#: po/advisory_rules.php:175
msgid "Percentage of index reads from memory"
msgstr ""

#: po/advisory_rules.php:176
#, php-format
msgid "The %% of indexes that use the MyISAM key buffer is low."
msgstr ""

#: po/advisory_rules.php:177
msgid "You may need to increase {key_buffer_size}."
msgstr ""

#: po/advisory_rules.php:178
#, php-format
msgid "Index reads from memory: %s%%, this value should be above 95%%"
msgstr ""

#: po/advisory_rules.php:180
#, fuzzy
#| msgid "Create table"
msgid "Rate of table open"
msgstr "Создать таблицу"

#: po/advisory_rules.php:181
#, fuzzy
#| msgid "The current number of pending writes."
msgid "The rate of opening tables is high."
msgstr "Текущее количество незавершенных операций записи."

#: po/advisory_rules.php:182
msgid ""
"Opening tables requires disk I/O which is costly. Increasing "
"{table_open_cache} might avoid this."
msgstr ""

#: po/advisory_rules.php:183
#, php-format
msgid "Opened table rate: %s, this value should be less than 10 per hour"
msgstr ""

#: po/advisory_rules.php:185
#, fuzzy
#| msgid "Format of imported file"
msgid "Percentage of used open files limit"
msgstr "Формат импортируемого файла"

#: po/advisory_rules.php:186
msgid ""
"The number of open files is approaching the max number of open files.  You "
"may get a \\\"Too many open files\\\" error."
msgstr ""

#: po/advisory_rules.php:187 po/advisory_rules.php:192
msgid ""
"Consider increasing {open_files_limit}, and check the error log when "
"restarting after changing open_files_limit."
msgstr ""

#: po/advisory_rules.php:188
#, php-format
msgid ""
"The number of opened files is at %s%% of the limit. It should be below 85%%"
msgstr ""

#: po/advisory_rules.php:190
#, fuzzy
#| msgid "Format of imported file"
msgid "Rate of open files"
msgstr "Формат импортируемого файла"

#: po/advisory_rules.php:191
#, fuzzy
#| msgid "The number of pending log file fsyncs."
msgid "The rate of opening files is high."
msgstr ""
"Количество незавершенных попыток синхронизации с помощью операции fsync."

#: po/advisory_rules.php:193
#, php-format
msgid "Opened files rate: %s, this value should be less than 5 per hour"
msgstr ""

#: po/advisory_rules.php:195
#, fuzzy, php-format
#| msgid "Create table on database %s"
msgid "Immediate table locks %%"
msgstr "Создать новую таблицу в базе данных %s"

#: po/advisory_rules.php:196 po/advisory_rules.php:201
#, fuzzy
#| msgid "The number of times that a table lock was acquired immediately."
msgid "Too many table locks were not granted immediately."
msgstr ""
"Количество запросов на блокировку таблицы, которые были удовлетворены "
"немедленно."

#: po/advisory_rules.php:197 po/advisory_rules.php:202
msgid "Optimize queries and/or use InnoDB to reduce lock wait."
msgstr ""

#: po/advisory_rules.php:198
#, php-format
msgid "Immediate table locks: %s%%, this value should be above 95%%"
msgstr ""

#: po/advisory_rules.php:200
msgid "Table lock wait rate"
msgstr ""

#: po/advisory_rules.php:203
#, php-format
msgid "Table lock wait rate: %s, this value should be less than 1 per hour"
msgstr ""

#: po/advisory_rules.php:205
#, fuzzy
#| msgid "Key cache"
msgid "Thread cache"
msgstr "Кеш индекса"

#: po/advisory_rules.php:206
msgid ""
"Thread cache is disabled, resulting in more overhead from new connections to "
"MySQL."
msgstr ""

#: po/advisory_rules.php:207
msgid "Enable the thread cache by setting {thread_cache_size} > 0."
msgstr ""

#: po/advisory_rules.php:208
msgid "The thread cache is set to 0"
msgstr ""

#: po/advisory_rules.php:210
#, fuzzy, php-format
#| msgid "Tracking is not active."
msgid "Thread cache hit rate %%"
msgstr "Слежение выключено."

#: po/advisory_rules.php:211
#, fuzzy
#| msgid "Tracking is not active."
msgid "Thread cache is not efficient."
msgstr "Слежение выключено."

#: po/advisory_rules.php:212
msgid "Increase {thread_cache_size}."
msgstr ""

#: po/advisory_rules.php:213
#, php-format
msgid "Thread cache hitrate: %s%%, this value should be above 80%%"
msgstr ""

#: po/advisory_rules.php:215
msgid "Threads that are slow to launch"
msgstr ""

#: po/advisory_rules.php:216
#, fuzzy
#| msgid "The number of threads that are not sleeping."
msgid "There are too many threads that are slow to launch."
msgstr "Количество процессов, находящихся в активном состоянии."

#: po/advisory_rules.php:217
msgid ""
"This generally happens in case of general system overload as it is pretty "
"simple operations. You might want to monitor your system load carefully."
msgstr ""

#: po/advisory_rules.php:218
#, php-format
msgid "%s thread(s) took longer than %s seconds to start, it should be 0"
msgstr ""

#: po/advisory_rules.php:220
msgid "Slow launch time"
msgstr ""

#: po/advisory_rules.php:221
msgid "Slow_launch_threads is above 2s"
msgstr ""

#: po/advisory_rules.php:222
msgid ""
"Set slow_launch_time to 1s or 2s to correctly count threads that are slow to "
"launch"
msgstr ""

#: po/advisory_rules.php:223
#, php-format
msgid "slow_launch_time is set to %s"
msgstr ""

#: po/advisory_rules.php:225
#, fuzzy
#| msgid "Persistent connections"
msgid "Percentage of used connections"
msgstr "Постоянные соединения"

#: po/advisory_rules.php:226
msgid ""
"The maximum amount of used connections is getting close to the value of "
"max_connections."
msgstr ""

#: po/advisory_rules.php:227
msgid ""
"Increase max_connections, or decrease wait_timeout so that connections that "
"do not close database handlers properly get killed sooner. Make sure the "
"code closes database handlers properly."
msgstr ""

#: po/advisory_rules.php:228
#, php-format
msgid ""
"Max_used_connections is at %s%% of max_connections, it should be below 80%%"
msgstr ""

#: po/advisory_rules.php:230
#, fuzzy
#| msgid "Persistent connections"
msgid "Percentage of aborted connections"
msgstr "Постоянные соединения"

#: po/advisory_rules.php:231
msgid "Too many connections are aborted."
msgstr ""

#: po/advisory_rules.php:232 po/advisory_rules.php:237
msgid ""
"Connections are usually aborted when they cannot be authorized. <a href=\\"
"\"http://www.mysqlperformanceblog.com/2008/08/23/how-to-track-down-the-"
"source-of-aborted_connects/\\\">This article</a> might help you track down "
"the source."
msgstr ""

#: po/advisory_rules.php:233
#, php-format
msgid "%s%% of all connections are aborted. This value should be below 1%%"
msgstr ""

#: po/advisory_rules.php:235
#, fuzzy
#| msgid "Persistent connections"
msgid "Rate of aborted connections"
msgstr "Постоянные соединения"

#: po/advisory_rules.php:236
msgid "Too many connections are aborted"
msgstr ""

#: po/advisory_rules.php:238
#, php-format
msgid ""
"Aborted connections rate is at %s, this value should be less than 1 per hour"
msgstr ""

#: po/advisory_rules.php:240
#, fuzzy
#| msgid "Format of imported file"
msgid "Percentage of aborted clients"
msgstr "Формат импортируемого файла"

#: po/advisory_rules.php:241 po/advisory_rules.php:246
msgid "Too many clients are aborted."
msgstr ""

#: po/advisory_rules.php:242 po/advisory_rules.php:247
msgid ""
"Clients are usually aborted when they did not close their connection to "
"MySQL properly. This can be due to network issues or code not closing a "
"database handler properly. Check your network and code."
msgstr ""

#: po/advisory_rules.php:243
#, php-format
msgid "%s%% of all clients are aborted. This value should be below 2%%"
msgstr ""

#: po/advisory_rules.php:245
#, fuzzy
#| msgid "Format of imported file"
msgid "Rate of aborted clients"
msgstr "Формат импортируемого файла"

#: po/advisory_rules.php:248
#, php-format
msgid "Aborted client rate is at %s, this value should be less than 1 per hour"
msgstr ""

#: po/advisory_rules.php:250
msgid "Is InnoDB disabled?"
msgstr ""

#: po/advisory_rules.php:251
#, fuzzy
#| msgid "Could not save recent table"
msgid "You do not have InnoDB enabled."
msgstr "Не удалось сохранить последнюю таблицу"

#: po/advisory_rules.php:252
msgid "InnoDB is usually the better choice for table engines."
msgstr ""

#: po/advisory_rules.php:253
msgid "have_innodb is set to 'value'"
msgstr ""

#: po/advisory_rules.php:255
#, fuzzy
#| msgid "Buffer pool size"
msgid "InnoDB log size"
msgstr "Размер буферного пула"

#: po/advisory_rules.php:256
#, fuzzy
#| msgid "The number writes done to the InnoDB buffer pool."
msgid ""
"The InnoDB log file size is not an appropriate size, in relation to the "
"InnoDB buffer pool."
msgstr "Количество записей, выполненных в буферный пул InnoDB."

#: po/advisory_rules.php:257
#, php-format
msgid ""
"Especially one a system with a lot of writes to InnoDB tables you should set "
"innodb_log_file_size to 25%% of {innodb_buffer_pool_size}. However the "
"bigger this value, the longer the recovery time will be when database "
"crashes, so this value should not be set much higher than 256 MiB. Please "
"note however that you cannot simply change the value of this variable. You "
"need to shutdown the server, remove the InnoDB log files, set the new value "
"in my.cnf, start the server, then check the error logs if everything went "
"fine. See also <a href=\\\"http://mysqldatabaseadministration.blogspot."
"com/2007/01/increase-innodblogfilesize-proper-way.html\\\">this blog entry</"
"a>"
msgstr ""

#: po/advisory_rules.php:258
#, php-format
msgid ""
"Your InnoDB log size is at %s%% in relation to the InnoDB buffer pool size, "
"it should not be below 20%%"
msgstr ""

#: po/advisory_rules.php:260
msgid "Max InnoDB log size"
msgstr ""

#: po/advisory_rules.php:261
msgid "The InnoDB log file size is inadequately large."
msgstr ""

#: po/advisory_rules.php:262
#, php-format
msgid ""
"It is usually sufficient to set innodb_log_file_size to 25%% of the size of "
"{innodb_buffer_pool_size}. A very innodb_log_file_size slows down the "
"recovery time after a database crash considerably. See also <a href=\\"
"\"http://www.mysqlperformanceblog.com/2006/07/03/choosing-proper-"
"innodb_log_file_size/\\\">this Article</a>. You need to shutdown the server, "
"remove the InnoDB log files, set the new value in my.cnf, start the server, "
"then check the error logs if everything went fine. See also <a href=\\"
"\"http://mysqldatabaseadministration.blogspot.com/2007/01/increase-"
"innodblogfilesize-proper-way.html\\\">this blog entry</a>"
msgstr ""

#: po/advisory_rules.php:263
#, php-format
msgid "Your absolute InnoD log size is %s MiB"
msgstr ""

#: po/advisory_rules.php:265
#, fuzzy
#| msgid "Buffer pool size"
msgid "InnoDB buffer pool size"
msgstr "Размер буферного пула"

#: po/advisory_rules.php:266
msgid "Your InnoDB buffer pool is fairly small."
msgstr ""

#: po/advisory_rules.php:267
#, php-format
msgid ""
"The InnoDB buffer pool has a profound impact on performance for InnoDB "
"tables. Assign all your remaining memory to this buffer. For database "
"servers that use solely InnoDB as storage engine and have no other services "
"(e.g. a web server) running, you may set this as high as 80%% of your "
"available memory. If that is not the case, you need to carefully assess the "
"memory consumption of your other services and non-InnoDB-Tables and set this "
"variable accordingly. If it is set too high, your system will start "
"swapping, which decreases performance significantly. See also <a href=\\"
"\"http://www.mysqlperformanceblog.com/2007/11/03/choosing-"
"innodb_buffer_pool_size/\\\">this article</a>"
msgstr ""

#: po/advisory_rules.php:268
#, php-format
msgid ""
"You are currently using %s%% of your memory for the InnoDB buffer pool. This "
"rule fires if you are assigning less than 60%%, however this might be "
"perfectly adequate for your system if you don't have much InnoDB tables or "
"other services running on the same machine."
msgstr ""

#: po/advisory_rules.php:270
#, fuzzy
#| msgid "max. concurrent connections"
msgid "MyISAM concurrent inserts"
msgstr "Максимально одновременных"

#: po/advisory_rules.php:271
msgid "Enable concurrent_insert by setting it to 1"
msgstr ""

#: po/advisory_rules.php:272
msgid ""
"Setting {concurrent_insert} to 1 reduces contention between readers and "
"writers for a given table. See also <a href=\\\"http://dev.mysql.com/doc/"
"refman/5.5/en/concurrent-inserts.html\\\">MySQL Documentation</a>"
msgstr ""

#: po/advisory_rules.php:273
msgid "concurrent_insert is set to 0"
msgstr ""

#, fuzzy
#~ msgid "Data Label"
#~ msgstr "Метка"

#~ msgid "Location of the text file"
#~ msgstr "Выбор файла"

#~ msgid "MySQL charset"
#~ msgstr "MySQL-кодировка"

#~ msgid "MySQL client version"
#~ msgstr "Версия MySQL-клиента"

#, fuzzy
#~ msgid "Filters"
#~ msgstr "Фильтр"

#~ msgid "To select relation, click :"
#~ msgstr "Для выбора связи нажмите на точке соединения:"

#~ msgid ""
#~ "The display column is shown in pink. To set/unset a column as the display "
#~ "column, click the \"Choose column to display\" icon, then click on the "
#~ "appropriate column name."
#~ msgstr ""
#~ "Отображаемые столбцы подсвечиваются розовым цветом. Для того чтобы "
#~ "установить или снять отображаемый столбец, нажмите кнопку \"Выбор "
#~ "отображаемого столбца\" и выберите необходимый столбец."

#, fuzzy
#~ msgid "memcached usage"
#~ msgstr "Используемое пространство"

#, fuzzy
#~ msgid "% open files"
#~ msgstr "Список открытых таблиц"

#, fuzzy
#~ msgid "% connections used"
#~ msgstr "Соединения"

#, fuzzy
#~ msgid "% aborted connections"
#~ msgstr "Соединение со сжатием"

#, fuzzy
#~ msgid "CPU Usage"
#~ msgstr "Использование"

#, fuzzy
#~ msgid "Swap Usage"
#~ msgstr "Использование"

#~ msgid "Excel 97-2003 XLS Workbook"
#~ msgstr "Excel 97-2003 XLS Workbook"

#~ msgid "Excel 2007 XLSX Workbook"
#~ msgstr "Excel 2007 XLSX Workbook"

#, fuzzy
#~ msgctxt "PDF"
#~ msgid "page"
#~ msgstr "страниц"

#~ msgid "Inline Edit"
#~ msgstr "Быстрая правка"

#~ msgid "Previous"
#~ msgstr "Назад"

#~ msgid "Next"
#~ msgstr "Следующий"

#, fuzzy
#~ msgid "Create event"
#~ msgstr "Создать представление"

#~ msgid "Create routine"
#~ msgstr "Создать процедуру"

#, fuzzy
#~ msgid "Create trigger"
#~ msgstr "Создать представление"

#~ msgid ""
#~ "No themes support; please check your configuration and/or your themes in "
#~ "directory %s."
#~ msgstr ""
#~ "Поддержка тем не работает, проверьте конфигурацию и наличие тем в "
#~ "каталоге %s."

#~ msgid "The following queries have been executed:"
#~ msgstr "Выполнены следующие запросы:"

#~ msgid "Switch to"
#~ msgstr "Переключиться на"

#~ msgid "settings"
#~ msgstr "настройки"

#~ msgid "Refresh rate:"
#~ msgstr "Частота обновления:"

#, fuzzy
#~ msgid "Clear monitor config"
#~ msgstr "Прописанный пользователь"

#~ msgid "Server traffic"
#~ msgstr "Трафик сервера"

#~ msgid "Issued queries since last refresh"
#~ msgstr "Выполнено запросов с момента последнего обновления"

#~ msgid "Value too long in the form!"
#~ msgstr "Значение в форме имеет слишком большую длину!"

#~ msgid "Export of event \"%s\""
#~ msgstr "Экспорт события \"%s\""

#~ msgid "Turn it on"
#~ msgstr "Включить"

#~ msgid "Turn it off"
#~ msgstr "Выключить"

#~ msgid "Export of trigger \"%s\""
#~ msgstr "Экспорт триггера \"%s\""

#~ msgid "No trigger with name %s found"
#~ msgstr "Не найден триггер с именем %s"

#, fuzzy
#~ msgid "rows"
#~ msgstr "Обзор"

#~ msgid "row(s) starting from row #"
#~ msgstr "строки начиная от"

#~ msgid "in %s mode and repeat headers after %s cells"
#~ msgstr "в %s режиме, заголовки после каждых %s ячеек"

#~ msgid ""
#~ "phpMyAdmin was unable to read your configuration file!<br />This might "
#~ "happen if PHP finds a parse error in it or PHP cannot find the file.<br /"
#~ ">Please call the configuration file directly using the link below and "
#~ "read the PHP error message(s) that you receive. In most cases a quote or "
#~ "a semicolon is missing somewhere.<br />If you receive a blank page, "
#~ "everything is fine."
#~ msgstr ""
#~ "phpMyAdmin не смог прочесть конфигурационный файл!<br />Это может "
#~ "случиться если PHP нашел в нем ошибку, или файл не найден.<br />Вызовите "
#~ "конфигурационный файл напрямую, используя ссылку данную ниже, и "
#~ "просмотрите сообщения об ошибках выдаваемые PHP. В большинстве случаев, "
#~ "возможна синтаксическая ошибка, например, где-то пропущена кавычка или "
#~ "точка с запятой.<br />Если отобразится пустая страница - все в порядке."

#~ msgid "Dropping Event"
#~ msgstr "Удаление события"

#~ msgid "Dropping Procedure"
#~ msgstr "Удаление процедуры"

#~ msgid "Theme / Style"
#~ msgstr "Тема / Стиль"

#~ msgid "seconds"
#~ msgstr "секунды"

#~ msgid "Query execution time comparison (in microseconds)"
#~ msgstr "Сравнение времени выполнения запроса (в микросекундах)"

#~ msgid "GD extension is needed for charts."
#~ msgstr "Для графиков необходимо расширение GD."

#~ msgid "JSON encoder is needed for chart tooltips."
#~ msgstr "Для всплывающих подсказок графиков необходимо расширение JSON."

#~ msgid "The number of free memory blocks in query cache."
#~ msgstr "Количество свободных блоков памяти в кеше запросов."

#~ msgctxt "$strShowStatusReset"
#~ msgid "Reset"
#~ msgstr "Сбросить"

#~ msgid "Show processes"
#~ msgstr "Список процессов"

#~ msgctxt "for Show status"
#~ msgid "Reset"
#~ msgstr "Сброс"

#~ msgid ""
#~ "<b>Server traffic</b>: These tables show the network traffic statistics "
#~ "of this MySQL server since its startup."
#~ msgstr ""
#~ "Трафик: статистика по сетевому трафику MySQL-сервера со времени его "
#~ "запуска."

#~ msgid ""
#~ "<b>Query statistics</b>: Since its startup, %s queries have been sent to "
#~ "the server."
#~ msgstr ""
#~ "Статистика запросов: со времени запуска, на сервер было отослано запросов "
#~ "- %s."

#~ msgid "Note: Generating the query chart can take a long time."
#~ msgstr ""
#~ "Замечание: создание графика запроса может занять продолжительное время."

#~ msgid "Chart generated successfully."
#~ msgstr "График был успешно создан."

#~ msgid ""
#~ "The result of this query can't be used for a chart. See [a@./"
#~ "Documentation.html#faq6_29@Documentation]FAQ 6.29[/a]"
#~ msgstr ""
#~ "Результат данного запроса не может быть использован для постройки "
#~ "графика. Смотрите [a@./Documentation.html#faq6_29@Documentation]FAQ 6.29[/"
#~ "a]"

#~ msgid "Title"
#~ msgstr "Название"

#~ msgid "Area margins"
#~ msgstr "Отступы от краев"

#~ msgid "Legend margins"
#~ msgstr "Отступы подписи"

#~ msgid "Radar"
#~ msgstr "Радиальная"

#~ msgid "Multi"
#~ msgstr "Мульти"

#~ msgid "Continuous image"
#~ msgstr "Цельное изображение"

#~ msgid ""
#~ "For compatibility reasons the chart image is segmented by default, select "
#~ "this to draw the whole chart in one image."
#~ msgstr ""
#~ "По причине совместимости, картинка графика изначально выводится в "
#~ "сегментированном виде. Отметьте данный параметр для вывода графика в виде "
#~ "цельной картинки."

#~ msgid ""
#~ "When drawing a radar chart all values are normalized to a range [0..10]."
#~ msgstr ""
#~ "При выводе радиальной диаграммы, все значения сводятся к диапазону "
#~ "[0..10]."

#~ msgid ""
#~ "Note that not every result table can be put to the chart. See <a href=\"./"
#~ "Documentation.html#faq6_29\" target=\"Documentation\">FAQ 6.29</a>"
#~ msgstr ""
#~ "Обратите внимание, что не любая таблица результатов может быть сведена в "
#~ "диаграмму. Смотрите <a href=\"./Documentation.html#faq6_29\" target="
#~ "\"Documentation\">FAQ 6.29</a>"

#~ msgid "Add a New User"
#~ msgstr "Добавить нового пользователя"

#~ msgid "Create User"
#~ msgstr "Создать пользователя"

#~ msgid "Show table row links on left side"
#~ msgstr "Вывести ссылки слева"

#~ msgid "Show table row links on right side"
#~ msgstr "Вывести ссылки справа"

#~ msgid "Background color"
#~ msgstr "Цвет фона"

#~ msgid "Choose..."
#~ msgstr "Выбрать..."<|MERGE_RESOLUTION|>--- conflicted
+++ resolved
@@ -3,13 +3,8 @@
 msgstr ""
 "Project-Id-Version: phpMyAdmin 3.5.0-dev\n"
 "Report-Msgid-Bugs-To: phpmyadmin-devel@lists.sourceforge.net\n"
-<<<<<<< HEAD
 "POT-Creation-Date: 2011-09-25 18:34-0400\n"
-"PO-Revision-Date: 2011-09-13 20:02+0200\n"
-=======
-"POT-Creation-Date: 2011-09-19 08:41-0400\n"
 "PO-Revision-Date: 2011-09-25 12:00+0200\n"
->>>>>>> 17598074
 "Last-Translator: Victor Volkov <hanut@php-myadmin.ru>\n"
 "Language-Team: russian <ru@li.org>\n"
 "Language: ru\n"
@@ -2926,13 +2921,7 @@
 msgstr "Следующая"
 
 #: libraries/common.lib.php:2396 libraries/common.lib.php:2399
-<<<<<<< HEAD
 #: libraries/display_tbl.lib.php:389
-#, fuzzy
-=======
-#: libraries/display_tbl.lib.php:385
->>>>>>> 17598074
-#| msgid "End"
 msgctxt "Last page"
 msgid "End"
 msgstr "Конец"
@@ -5807,13 +5796,7 @@
 msgid "Language"
 msgstr "Язык"
 
-<<<<<<< HEAD
 #: libraries/display_tbl.lib.php:405
-#, fuzzy
-=======
-#: libraries/display_tbl.lib.php:401
->>>>>>> 17598074
-#| msgid "Save directory"
 msgid "Save edited data"
 msgstr "Сохранить отредактированные данные"
 
@@ -5826,33 +5809,15 @@
 msgid "%d is not valid row number."
 msgstr "Число %d не является правильным номером строки."
 
-<<<<<<< HEAD
 #: libraries/display_tbl.lib.php:427
-#, fuzzy
-=======
-#: libraries/display_tbl.lib.php:423
->>>>>>> 17598074
-#| msgid "Textarea rows"
 msgid "Start row"
 msgstr "Начальная строка"
 
-<<<<<<< HEAD
 #: libraries/display_tbl.lib.php:429
-#, fuzzy
-=======
-#: libraries/display_tbl.lib.php:425
->>>>>>> 17598074
-#| msgid "Number of rows:"
 msgid "Number of rows"
 msgstr "Количество строк"
 
-<<<<<<< HEAD
 #: libraries/display_tbl.lib.php:434
-#, fuzzy
-=======
-#: libraries/display_tbl.lib.php:430
->>>>>>> 17598074
-#| msgid "More"
 msgid "Mode"
 msgstr "Режим"
 
@@ -6920,13 +6885,7 @@
 msgid "MySQL Spatial Extension does not support ESRI type \"%s\"."
 msgstr "Пространственное расширение MySQL не поддерживает тип ESRI \"%s\"."
 
-<<<<<<< HEAD
 #: libraries/import/shp.php:376
-#, fuzzy
-=======
-#: libraries/import/shp.php:371
->>>>>>> 17598074
-#| msgid "This page does not contain any tables!"
 msgid "The imported file does not contain any data"
 msgstr "Импортированный файл не содержит данных"
 
