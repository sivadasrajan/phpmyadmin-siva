--- conflicted
+++ resolved
@@ -3,22 +3,14 @@
 msgstr ""
 "Project-Id-Version: phpMyAdmin 3.5.0-dev\n"
 "Report-Msgid-Bugs-To: phpmyadmin-devel@lists.sourceforge.net\n"
-<<<<<<< HEAD
 "POT-Creation-Date: 2011-07-03 07:35-0400\n"
-"PO-Revision-Date: 2011-06-24 21:23+0200\n"
-=======
-"POT-Creation-Date: 2011-06-27 10:29+0200\n"
 "PO-Revision-Date: 2011-07-03 19:50+0200\n"
->>>>>>> 60d36df9
 "Last-Translator: Victor Volkov <hanut@php-myadmin.ru>\n"
 "Language-Team: russian <ru@li.org>\n"
 "MIME-Version: 1.0\n"
 "Content-Type: text/plain; charset=UTF-8\n"
 "Content-Transfer-Encoding: 8bit\n"
-<<<<<<< HEAD
 "Language: ru\n"
-=======
->>>>>>> 60d36df9
 "Plural-Forms: nplurals=3; plural=(n%10==1 && n%100!=11 ? 0 : n%10>=2 && n%"
 "10<=4 && (n%100<10 || n%100>=20) ? 1 : 2);\n"
 "X-Generator: Pootle 2.0.5\n"
@@ -694,12 +686,7 @@
 msgid "Words are separated by a space character (\" \")."
 msgstr "Слова разделяются пробелом (\" \")."
 
-<<<<<<< HEAD
 #: db_search.php:298
-#, fuzzy
-=======
-#: db_search.php:323
->>>>>>> 60d36df9
 #| msgid "Inside table(s):"
 msgid "Inside tables:"
 msgstr "В таблицах:"
@@ -1345,12 +1332,7 @@
 msgid "The definition of a stored function must contain a RETURN statement!"
 msgstr "Определение хранимой функции должно содержать выражение RETURN!"
 
-<<<<<<< HEAD
 #: js/messages.php:125
-#, fuzzy
-=======
-#: js/messages.php:123
->>>>>>> 60d36df9
 #| msgid "Missing value in the form!"
 msgid "Value too long in the form!"
 msgstr "Значение в форме имеет слишком большую длину!"
@@ -4890,33 +4872,18 @@
 msgid "Triggers"
 msgstr "Триггеры"
 
-<<<<<<< HEAD
 #: libraries/db_routines.lib.php:630
-#, fuzzy
-=======
-#: libraries/db_routines.lib.php:659
->>>>>>> 60d36df9
 #| msgid "Details..."
 msgid "Details"
 msgstr "Детали"
 
-<<<<<<< HEAD
 #: libraries/db_routines.lib.php:633
-#, fuzzy
-=======
-#: libraries/db_routines.lib.php:662
->>>>>>> 60d36df9
 #| msgid "Routines"
 msgid "Routine name"
 msgstr "Имя процедуры"
 
-<<<<<<< HEAD
 #: libraries/db_routines.lib.php:650
-#, fuzzy, php-format
-=======
-#: libraries/db_routines.lib.php:679
-#, php-format
->>>>>>> 60d36df9
+#, php-format
 #| msgid "Change"
 msgid "Change to %s"
 msgstr "Изменить на %s"
@@ -4925,12 +4892,7 @@
 msgid "Parameters"
 msgstr "Параметры"
 
-<<<<<<< HEAD
 #: libraries/db_routines.lib.php:660
-#, fuzzy
-=======
-#: libraries/db_routines.lib.php:689
->>>>>>> 60d36df9
 #| msgid "Direct links"
 msgid "Direction"
 msgstr "Направление"
@@ -4957,22 +4919,12 @@
 msgid "Options"
 msgstr "Параметры"
 
-<<<<<<< HEAD
 #: libraries/db_routines.lib.php:678
-#, fuzzy
-=======
-#: libraries/db_routines.lib.php:707
->>>>>>> 60d36df9
 #| msgid "Add prefix"
 msgid "Add parameter"
 msgstr "Добавить параметр"
 
-<<<<<<< HEAD
 #: libraries/db_routines.lib.php:681
-#, fuzzy
-=======
-#: libraries/db_routines.lib.php:710
->>>>>>> 60d36df9
 #| msgid "Remove database"
 msgid "Remove last parameter"
 msgstr "Удалить последний параметр"
@@ -4981,32 +4933,17 @@
 msgid "Return type"
 msgstr "Возвращаемый тип"
 
-<<<<<<< HEAD
 #: libraries/db_routines.lib.php:692
-#, fuzzy
-=======
-#: libraries/db_routines.lib.php:721
->>>>>>> 60d36df9
 #| msgid "Length/Values"
 msgid "Return length/values"
 msgstr "Вернуть длину/значения"
 
-<<<<<<< HEAD
 #: libraries/db_routines.lib.php:697
-#, fuzzy
-=======
-#: libraries/db_routines.lib.php:726
->>>>>>> 60d36df9
 #| msgid "Table options"
 msgid "Return options"
 msgstr "Вернуть параметры"
 
-<<<<<<< HEAD
 #: libraries/db_routines.lib.php:716
-#, fuzzy
-=======
-#: libraries/db_routines.lib.php:745
->>>>>>> 60d36df9
 #| msgid "Description"
 msgid "Definition"
 msgstr "Определение"
@@ -5019,12 +4956,7 @@
 msgid "Definer"
 msgstr "Определитель"
 
-<<<<<<< HEAD
 #: libraries/db_routines.lib.php:729
-#, fuzzy
-=======
-#: libraries/db_routines.lib.php:758
->>>>>>> 60d36df9
 #| msgid "Security"
 msgid "Security type"
 msgstr "Тип безопасности"
@@ -5033,12 +4965,7 @@
 msgid "SQL data access"
 msgstr "Доступ к SQL данным"
 
-<<<<<<< HEAD
 #: libraries/db_routines.lib.php:800 libraries/db_routines.lib.php:803
-#, fuzzy
-=======
-#: libraries/db_routines.lib.php:839 libraries/db_routines.lib.php:842
->>>>>>> 60d36df9
 #| msgid "Routines"
 msgid "Routine parameters"
 msgstr "Параметры процедуры"
@@ -5079,32 +5006,17 @@
 msgid "You must provide a routine definition."
 msgstr "Вы должны задать определение процедуры."
 
-<<<<<<< HEAD
 #: libraries/db_routines.lib.php:1151
-#, fuzzy
-=======
-#: libraries/db_routines.lib.php:1209
->>>>>>> 60d36df9
 #| msgid "There are no files to upload"
 msgid "There are no routines to display."
 msgstr "Нет процедур для отображения."
 
-<<<<<<< HEAD
 #: libraries/db_routines.lib.php:1192
-#, fuzzy
-=======
-#: libraries/db_routines.lib.php:1253
->>>>>>> 60d36df9
 #| msgid "Add index"
 msgid "Add routine"
 msgstr "Добавить процедуру"
 
-<<<<<<< HEAD
 #: libraries/db_routines.lib.php:1195
-#, fuzzy
-=======
-#: libraries/db_routines.lib.php:1256
->>>>>>> 60d36df9
 #| msgid "You don't have sufficient privileges to be here right now!"
 msgid "You do not have the necessary privileges to create a new routine"
 msgstr "У вас недостаточно прав для создания новой процедуры"
