#
msgid ""
msgstr ""
"Project-Id-Version: phpMyAdmin 3.5.0-dev\n"
"Report-Msgid-Bugs-To: phpmyadmin-devel@lists.sourceforge.net\n"
<<<<<<< HEAD
"POT-Creation-Date: 2011-07-30 14:14-0400\n"
"PO-Revision-Date: 2011-07-21 16:15+0200\n"
"Last-Translator:  <teunome@gmail.com>\n"
=======
"POT-Creation-Date: 2011-07-25 11:36+0200\n"
"PO-Revision-Date: 2011-07-30 02:20+0200\n"
"Last-Translator: Julio Cesar Zuppa <juliozuppa@gmail.com>\n"
>>>>>>> a4d61b31
"Language-Team: brazilian_portuguese <pt_BR@li.org>\n"
"MIME-Version: 1.0\n"
"Content-Type: text/plain; charset=UTF-8\n"
"Content-Transfer-Encoding: 8bit\n"
"Language: pt_BR\n"
"Plural-Forms: nplurals=2; plural=(n > 1);\n"
"X-Generator: Pootle 2.0.5\n"

#: browse_foreigners.php:35 browse_foreigners.php:53
#: libraries/display_tbl.lib.php:351 libraries/display_tbl.lib.php:418
#: server_privileges.php:1669
msgid "Show all"
msgstr "Mostrar todos"

#: browse_foreigners.php:70 libraries/common.lib.php:2153
#: libraries/export/pdf.php:135
#: libraries/schema/Pdf_Relation_Schema.class.php:240
#: libraries/schema/Pdf_Relation_Schema.class.php:1089
#: libraries/schema/Pdf_Relation_Schema.class.php:1105
#: libraries/schema/User_Schema.class.php:355
msgid "Page number:"
msgstr "Numero da página:"

#: browse_foreigners.php:133
msgid ""
"The target browser window could not be updated. Maybe you have closed the "
"parent window, or your browser's security settings are configured to block "
"cross-window updates."
msgstr ""
"A janela alvo do navegador não pode ser atualizada. Talvez você tenha "
"fechado a janela principal ou as opções de segurança do seu navegador estão "
"configuradas para bloquear a comunicação entre janelas."

#: browse_foreigners.php:151 libraries/common.lib.php:2700
#: libraries/common.lib.php:2707 libraries/common.lib.php:2890
#: libraries/common.lib.php:2891 libraries/db_links.inc.php:60
#: libraries/tbl_links.inc.php:68
msgid "Search"
msgstr "Procurar"

#: browse_foreigners.php:154 db_operations.php:369 db_operations.php:409
#: db_operations.php:517 db_operations.php:544 db_search.php:335
#: db_structure.php:529 enum_editor.php:63 js/messages.php:160
#: libraries/Config.class.php:1182 libraries/Theme_Manager.class.php:300
#: libraries/auth/cookie.auth.lib.php:245 libraries/common.lib.php:1255
#: libraries/common.lib.php:2130 libraries/core.lib.php:506
#: libraries/display_change_password.lib.php:72
#: libraries/display_create_table.lib.php:61
#: libraries/display_export.lib.php:347 libraries/display_import.lib.php:267
#: libraries/display_tbl.lib.php:563 libraries/display_tbl.lib.php:658
#: libraries/replication_gui.lib.php:75 libraries/replication_gui.lib.php:370
#: libraries/rte/rte_events.lib.php:493 libraries/rte/rte_routines.lib.php:959
#: libraries/rte/rte_routines.lib.php:1435
#: libraries/rte/rte_triggers.lib.php:367
#: libraries/schema/User_Schema.class.php:120
#: libraries/schema/User_Schema.class.php:172
#: libraries/schema/User_Schema.class.php:405
#: libraries/schema/User_Schema.class.php:444
#: libraries/select_server.lib.php:94 libraries/sql_query_form.lib.php:350
#: libraries/sql_query_form.lib.php:413 libraries/sql_query_form.lib.php:465
#: libraries/tbl_properties.inc.php:610 libraries/tbl_properties.inc.php:780
#: main.php:109 navigation.php:169 navigation.php:207 pmd_pdf.php:124
#: prefs_manage.php:265 prefs_manage.php:316 server_binlog.php:109
#: server_privileges.php:732 server_privileges.php:1780
#: server_privileges.php:2137 server_privileges.php:2184
#: server_privileges.php:2224 server_replication.php:233
#: server_replication.php:316 server_replication.php:347
#: server_synchronize.php:1219 tbl_change.php:335 tbl_change.php:1027
#: tbl_change.php:1064 tbl_indexes.php:268 tbl_operations.php:289
#: tbl_operations.php:326 tbl_operations.php:528 tbl_operations.php:590
#: tbl_operations.php:772 tbl_select.php:318 tbl_structure.php:698
#: tbl_structure.php:735 tbl_tracking.php:425 tbl_tracking.php:563
#: view_create.php:181 view_operations.php:99
msgid "Go"
msgstr "Executar"

#: browse_foreigners.php:169 browse_foreigners.php:173
#: libraries/Index.class.php:432 tbl_tracking.php:313
msgid "Keyname"
msgstr "Nome chave"

#: browse_foreigners.php:170 browse_foreigners.php:172
#: server_collations.php:54 server_collations.php:66 server_engines.php:56
#: server_status.php:1250
msgid "Description"
msgstr "Descrição"

#: browse_foreigners.php:248 browse_foreigners.php:257
#: browse_foreigners.php:269 browse_foreigners.php:277
msgid "Use this value"
msgstr "Usar este valor"

#: bs_disp_as_mime_type.php:29 bs_play_media.php:35
#: libraries/blobstreaming.lib.php:326
msgid "No blob streaming server configured!"
msgstr "Servidor de streaming de blob não encontrado!"

#: bs_disp_as_mime_type.php:35
msgid "Failed to fetch headers"
msgstr "Falhou ao recuperar os cabeçalhos."

#: bs_disp_as_mime_type.php:41
msgid "Failed to open remote URL"
msgstr "Falha ao abrir URL remota"

#: changelog.php:32 license.php:28
#, php-format
msgid ""
"The %s file is not available on this system, please visit www.phpmyadmin.net "
"for more information."
msgstr ""
"O arquivo %s não está disponível no sistema, por favor visite www.phpmyadmin."
"net para mais informações."

#: db_create.php:58
#, php-format
msgid "Database %1$s has been created."
msgstr "Banco de dados %1$s foi criado."

#: db_datadict.php:48 db_operations.php:362
msgid "Database comment: "
msgstr "Comentário do Banco de Dados: "

#: db_datadict.php:157 libraries/schema/Pdf_Relation_Schema.class.php:1204
#: libraries/tbl_properties.inc.php:717 tbl_operations.php:371
#: tbl_printview.php:127
msgid "Table comments"
msgstr "Comentários da tabela"

#: db_datadict.php:166 db_qbe.php:196 libraries/Index.class.php:436
#: libraries/export/htmlword.php:251 libraries/export/latex.php:361
#: libraries/export/odt.php:288 libraries/export/texytext.php:230
#: libraries/schema/Pdf_Relation_Schema.class.php:1230
#: libraries/schema/Pdf_Relation_Schema.class.php:1251
#: libraries/tbl_properties.inc.php:277 tbl_change.php:313 tbl_chart.php:86
#: tbl_indexes.php:196 tbl_printview.php:139 tbl_relation.php:399
#: tbl_select.php:114 tbl_tracking.php:266 tbl_tracking.php:317
msgid "Column"
msgstr "Coluna"

#: db_datadict.php:167 db_printview.php:104 libraries/Index.class.php:433
#: libraries/db_structure.lib.php:46 libraries/export/htmlword.php:252
#: libraries/export/latex.php:361 libraries/export/odt.php:291
#: libraries/export/texytext.php:231 libraries/rte/rte_list.lib.php:53
#: libraries/rte/rte_list.lib.php:69 libraries/rte/rte_routines.lib.php:825
#: libraries/rte/rte_routines.lib.php:850
#: libraries/rte/rte_routines.lib.php:1353
#: libraries/schema/Pdf_Relation_Schema.class.php:1231
#: libraries/schema/Pdf_Relation_Schema.class.php:1252
#: libraries/tbl_properties.inc.php:103 server_privileges.php:2237
#: tbl_change.php:292 tbl_change.php:319 tbl_printview.php:140
#: tbl_printview.php:310 tbl_select.php:115 tbl_structure.php:205
#: tbl_structure.php:792 tbl_tracking.php:267 tbl_tracking.php:314
msgid "Type"
msgstr "Tipo"

#: db_datadict.php:169 libraries/Index.class.php:439
#: libraries/export/htmlword.php:253 libraries/export/latex.php:361
#: libraries/export/odt.php:294 libraries/export/texytext.php:232
#: libraries/schema/Pdf_Relation_Schema.class.php:1233
#: libraries/schema/Pdf_Relation_Schema.class.php:1254
#: libraries/tbl_properties.inc.php:112 tbl_change.php:328
#: tbl_printview.php:142 tbl_structure.php:208 tbl_tracking.php:269
#: tbl_tracking.php:320
msgid "Null"
msgstr "Nulo"

#: db_datadict.php:170 db_structure.php:454 libraries/export/htmlword.php:254
#: libraries/export/latex.php:361 libraries/export/odt.php:297
#: libraries/export/texytext.php:233
#: libraries/schema/Pdf_Relation_Schema.class.php:1234
#: libraries/schema/Pdf_Relation_Schema.class.php:1255
#: libraries/tbl_properties.inc.php:109 tbl_printview.php:143
#: tbl_structure.php:209 tbl_tracking.php:270
msgid "Default"
msgstr "Padrão"

#: db_datadict.php:174 libraries/export/htmlword.php:256
#: libraries/export/latex.php:363 libraries/export/odt.php:301
#: libraries/export/texytext.php:235
#: libraries/schema/Pdf_Relation_Schema.class.php:1236
#: libraries/schema/Pdf_Relation_Schema.class.php:1257 tbl_printview.php:147
msgid "Links to"
msgstr "Links para"

#: db_datadict.php:176 db_printview.php:110
#: libraries/config/messages.inc.php:94 libraries/config/messages.inc.php:109
#: libraries/config/messages.inc.php:131 libraries/export/htmlword.php:259
#: libraries/export/latex.php:366 libraries/export/odt.php:306
#: libraries/export/texytext.php:238
#: libraries/schema/Pdf_Relation_Schema.class.php:1247
#: libraries/schema/Pdf_Relation_Schema.class.php:1258
#: libraries/tbl_properties.inc.php:132 tbl_printview.php:149
msgid "Comments"
msgstr "Comentários"

#: db_datadict.php:259 js/messages.php:179 libraries/Index.class.php:349
#: libraries/Index.class.php:376 libraries/Index.class.php:674
#: libraries/config.values.php:45 libraries/config.values.php:51
#: libraries/config/FormDisplay.tpl.php:198 libraries/export/htmlword.php:328
#: libraries/export/latex.php:427 libraries/export/odt.php:363
#: libraries/export/texytext.php:307 libraries/mult_submits.inc.php:287
#: libraries/schema/Pdf_Relation_Schema.class.php:1312
#: libraries/user_preferences.lib.php:270 prefs_manage.php:130
#: server_privileges.php:1467 server_privileges.php:1478
#: server_privileges.php:1724 server_privileges.php:1735
#: server_privileges.php:2055 server_privileges.php:2060
#: server_privileges.php:2354 sql.php:264 sql.php:325 tbl_printview.php:226
#: tbl_structure.php:380 tbl_tracking.php:330 tbl_tracking.php:335
msgid "No"
msgstr "Não"

#: db_datadict.php:259 js/messages.php:178 libraries/Index.class.php:350
#: libraries/Index.class.php:375 libraries/Index.class.php:674
#: libraries/config.values.php:45 libraries/config.values.php:51
#: libraries/config/FormDisplay.tpl.php:198 libraries/export/htmlword.php:328
#: libraries/export/latex.php:427 libraries/export/odt.php:363
#: libraries/export/texytext.php:307 libraries/mult_submits.inc.php:46
#: libraries/mult_submits.inc.php:78 libraries/mult_submits.inc.php:87
#: libraries/mult_submits.inc.php:92 libraries/mult_submits.inc.php:97
#: libraries/mult_submits.inc.php:102 libraries/mult_submits.inc.php:262
#: libraries/mult_submits.inc.php:276 libraries/mult_submits.inc.php:286
#: libraries/mult_submits.inc.php:299
#: libraries/schema/Pdf_Relation_Schema.class.php:1312
#: libraries/user_preferences.lib.php:270 prefs_manage.php:129
#: server_databases.php:76 server_privileges.php:1464
#: server_privileges.php:1475 server_privileges.php:1721
#: server_privileges.php:1735 server_privileges.php:2055
#: server_privileges.php:2058 server_privileges.php:2354 sql.php:324
#: tbl_printview.php:226 tbl_structure.php:41 tbl_structure.php:380
#: tbl_tracking.php:328 tbl_tracking.php:333
msgid "Yes"
msgstr "Sim"

#: db_datadict.php:314 db_printview.php:264 tbl_printview.php:495
msgid "Print"
msgstr "Imprimir"

#: db_export.php:26
msgid "View dump (schema) of database"
msgstr "Ver o esquema do Banco de Dados"

#: db_export.php:30 db_printview.php:94 db_qbe.php:101 db_tracking.php:48
#: export.php:374 navigation.php:296
msgid "No tables found in database."
msgstr "Nenhuma tabela encontrada no banco de dados."

#: db_export.php:40 db_search.php:317 server_export.php:26
msgid "Select All"
msgstr "Selecionar Todos"

#: db_export.php:42 db_search.php:320 server_export.php:28
msgid "Unselect All"
msgstr "Desmarcar Todos"

#: db_operations.php:41 tbl_create.php:22
msgid "The database name is empty!"
msgstr "O nome do Banco de Dados está em branco!"

#: db_operations.php:272
#, php-format
msgid "Database %s has been renamed to %s"
msgstr "O Banco de Dados %s foi renomeado para %s"

#: db_operations.php:276
#, php-format
msgid "Database %s has been copied to %s"
msgstr "Banco de Dados %s copiado para %s"

#: db_operations.php:403
msgid "Rename database to"
msgstr "Renomear Banco de Dados para"

#: db_operations.php:427
msgid "Remove database"
msgstr "Remover Banco de Dados"

#: db_operations.php:439
#, php-format
msgid "Database %s has been dropped."
msgstr "Banco de Dados %s foi eliminado."

#: db_operations.php:444
msgid "Drop the database (DROP)"
msgstr "Apagar o Banco de Dados (DROP)"

#: db_operations.php:473
msgid "Copy database to"
msgstr "Copiar Banco de Dados para"

#: db_operations.php:480 tbl_operations.php:557 tbl_tracking.php:418
msgid "Structure only"
msgstr "Somente estrutura"

#: db_operations.php:481 tbl_operations.php:558 tbl_tracking.php:420
msgid "Structure and data"
msgstr "Estrutura e dados"

#: db_operations.php:482 tbl_operations.php:559 tbl_tracking.php:419
msgid "Data only"
msgstr "Dados apenas"

#: db_operations.php:490
msgid "CREATE DATABASE before copying"
msgstr "CREATE DATABASE antes de copiar"

#: db_operations.php:493 libraries/config/messages.inc.php:126
#: libraries/config/messages.inc.php:127 libraries/config/messages.inc.php:129
#: libraries/config/messages.inc.php:135 tbl_operations.php:565
#, php-format
msgid "Add %s"
msgstr "Adicionar %s"

#: db_operations.php:497 libraries/config/messages.inc.php:119
#: tbl_operations.php:323 tbl_operations.php:567
msgid "Add AUTO_INCREMENT value"
msgstr "Adicionar valor AUTO_INCREMENT"

#: db_operations.php:501 tbl_operations.php:574
msgid "Add constraints"
msgstr "Adicionar restrições"

#: db_operations.php:514
msgid "Switch to copied database"
msgstr "Mudar para o Banco de Dados copiado"

#: db_operations.php:537 libraries/Index.class.php:438
#: libraries/build_html_for_db.lib.php:19 libraries/db_structure.lib.php:48
#: libraries/mysql_charsets.lib.php:110 libraries/tbl_properties.inc.php:110
#: libraries/tbl_properties.inc.php:723 server_collations.php:53
#: server_collations.php:65 tbl_operations.php:387 tbl_select.php:116
#: tbl_structure.php:206 tbl_structure.php:900 tbl_tracking.php:268
#: tbl_tracking.php:319
msgid "Collation"
msgstr "Collation"

#: db_operations.php:550
#, php-format
msgid ""
"The phpMyAdmin configuration storage has been deactivated. To find out why "
"click %shere%s."
msgstr ""
"Os recursos adicionais para trabalhar com tabelas linkadas foram "
"desativadas. Para descobrir o motivo clique %saqui%s."

#: db_operations.php:584
msgid "Edit or export relational schema"
msgstr "Editar ou exportar esquema relacional"

#: db_printview.php:102 db_tracking.php:85 db_tracking.php:186
#: libraries/config/messages.inc.php:499 libraries/db_structure.lib.php:32
#: libraries/export/pdf.php:102 libraries/export/xml.php:314
#: libraries/header.inc.php:151 libraries/rte/rte_list.lib.php:59
#: libraries/rte/rte_triggers.lib.php:306
#: libraries/schema/User_Schema.class.php:233 server_privileges.php:1831
#: server_privileges.php:1887 server_privileges.php:2151
#: server_synchronize.php:418 server_synchronize.php:861 tbl_tracking.php:643
msgid "Table"
msgstr "Tabela"

#: db_printview.php:103 libraries/build_html_for_db.lib.php:30
#: libraries/db_structure.lib.php:42 libraries/header_printview.inc.php:62
#: libraries/import.lib.php:146 navigation.php:590 navigation.php:612
#: tbl_printview.php:391 tbl_structure.php:395 tbl_structure.php:501
#: tbl_structure.php:910
msgid "Rows"
msgstr "Registros"

#: db_printview.php:107 libraries/db_structure.lib.php:53 tbl_indexes.php:197
msgid "Size"
msgstr "Tamanho"

#: db_printview.php:160 db_structure.php:410 libraries/export/sql.php:756
#: libraries/export/sql.php:1071
msgid "in use"
msgstr "em uso"

#: db_printview.php:185 libraries/db_info.inc.php:61
#: libraries/export/sql.php:711
#: libraries/schema/Pdf_Relation_Schema.class.php:1209 tbl_printview.php:431
#: tbl_structure.php:942
msgid "Creation"
msgstr "Criação"

#: db_printview.php:194 libraries/db_info.inc.php:66
#: libraries/export/sql.php:716
#: libraries/schema/Pdf_Relation_Schema.class.php:1214 tbl_printview.php:441
#: tbl_structure.php:950
msgid "Last update"
msgstr "Última atualização"

#: db_printview.php:203 libraries/db_info.inc.php:71
#: libraries/export/sql.php:721
#: libraries/schema/Pdf_Relation_Schema.class.php:1219 tbl_printview.php:451
#: tbl_structure.php:958
msgid "Last check"
msgstr "Última verificação"

#: db_printview.php:220 db_structure.php:433
#, php-format
msgid "%s table"
msgid_plural "%s tables"
msgstr[0] "%s tabela"
msgstr[1] "%s tabelas"

#: db_qbe.php:41
msgid "You have to choose at least one column to display"
msgstr "Você deve escolher pelo menos uma coluna para exibir"

#: db_qbe.php:186
msgid "Switch to"
msgstr "Mudar para"

#: db_qbe.php:186
msgid "visual builder"
msgstr "construtor visual"

#: db_qbe.php:222 libraries/db_structure.lib.php:90
#: libraries/display_tbl.lib.php:934
msgid "Sort"
msgstr "Ordenar"

#: db_qbe.php:231 db_qbe.php:265 libraries/db_structure.lib.php:97
#: libraries/display_tbl.lib.php:554 libraries/display_tbl.lib.php:895
#: server_databases.php:157 server_databases.php:174 tbl_operations.php:284
#: tbl_select.php:305
msgid "Ascending"
msgstr "Ascendente"

#: db_qbe.php:232 db_qbe.php:273 libraries/db_structure.lib.php:105
#: libraries/display_tbl.lib.php:559 libraries/display_tbl.lib.php:892
#: server_databases.php:157 server_databases.php:174 tbl_operations.php:285
#: tbl_select.php:306
msgid "Descending"
msgstr "Descendente"

#: db_qbe.php:286 db_tracking.php:91 libraries/display_tbl.lib.php:432
#: tbl_change.php:282 tbl_tracking.php:648
msgid "Show"
msgstr "Mostrar"

#: db_qbe.php:322
msgid "Criteria"
msgstr "Critério"

#: db_qbe.php:375 db_qbe.php:457 db_qbe.php:549 db_qbe.php:580
msgid "Ins"
msgstr "Ins"

#: db_qbe.php:379 db_qbe.php:461 db_qbe.php:546 db_qbe.php:577
msgid "And"
msgstr "E"

#: db_qbe.php:388 db_qbe.php:469 db_qbe.php:551 db_qbe.php:582
msgid "Del"
msgstr "Del"

#: db_qbe.php:392 db_qbe.php:473 db_qbe.php:544 db_qbe.php:575
#: server_privileges.php:393 tbl_change.php:890 tbl_indexes.php:264
#: tbl_select.php:279
msgid "Or"
msgstr "Ou"

#: db_qbe.php:529
msgid "Modify"
msgstr "Modificar"

#: db_qbe.php:606
msgid "Add/Delete criteria rows"
msgstr "Adicionar/Remover critérios de linha"

#: db_qbe.php:618
msgid "Add/Delete columns"
msgstr "Adicionar/Remover colunas"

#: db_qbe.php:631 db_qbe.php:656
msgid "Update Query"
msgstr "Atualizar a consulta SQL"

#: db_qbe.php:639
msgid "Use Tables"
msgstr "Usar tabelas"

#: db_qbe.php:662
#, php-format
msgid "SQL query on database <b>%s</b>:"
msgstr "Consulta SQL ao Banco de Dados <b>%s</b>:"

#: db_qbe.php:955 libraries/common.lib.php:1114
msgid "Submit Query"
msgstr "Enviar consulta SQL"

#: db_search.php:30 libraries/auth/config.auth.lib.php:77
#: libraries/auth/config.auth.lib.php:96
#: libraries/auth/cookie.auth.lib.php:566 libraries/auth/http.auth.lib.php:51
#: libraries/auth/signon.auth.lib.php:236
msgid "Access denied"
msgstr "Acesso negado"

#: db_search.php:42 db_search.php:284
msgid "at least one of the words"
msgstr "pelo menos uma das palavras"

#: db_search.php:43 db_search.php:285
msgid "all words"
msgstr "todas as palavras"

#: db_search.php:44 db_search.php:286
msgid "the exact phrase"
msgstr "a frase exata"

#: db_search.php:45 db_search.php:287
msgid "as regular expression"
msgstr "como expressão regular"

#: db_search.php:206
#, php-format
msgid "Search results for \"<i>%s</i>\" %s:"
msgstr "Resultados da pesquisa para \"<i>%s</i>\" %s:"

#: db_search.php:224
#, php-format
msgid "%s match inside table <i>%s</i>"
msgid_plural "%s matches inside table <i>%s</i>"
msgstr[0] "%s resultado dentro da tabela <i>%s</i>"
msgstr[1] "%s resultados dentro da tabela <i>%s</i>"

#: db_search.php:231 libraries/common.lib.php:2702
#: libraries/common.lib.php:2888 libraries/common.lib.php:2889
#: libraries/tbl_links.inc.php:55 tbl_structure.php:599
msgid "Browse"
msgstr "Visualizar"

#: db_search.php:236
#, php-format
msgid "Delete the matches for the %s table?"
msgstr "Excluir correspondentes para a tabela %s?"

#: db_search.php:236 libraries/display_tbl.lib.php:1335
#: libraries/display_tbl.lib.php:2311
#: libraries/schema/User_Schema.class.php:165
#: libraries/schema/User_Schema.class.php:234
#: libraries/schema/User_Schema.class.php:269
#: libraries/schema/User_Schema.class.php:299
#: libraries/sql_query_form.lib.php:406 pmd_general.php:423
#: setup/frames/index.inc.php:138 setup/frames/index.inc.php:229
#: tbl_tracking.php:435 tbl_tracking.php:456 tbl_tracking.php:513
msgid "Delete"
msgstr "Remover"

#: db_search.php:249
#, php-format
msgid "<b>Total:</b> <i>%s</i> match"
msgid_plural "<b>Total:</b> <i>%s</i> matches"
msgstr[0] "<b>Total:</b> <i>%s</i> resultado"
msgstr[1] "<b>Total:</b> <i>%s</i> resultados"

#: db_search.php:272
msgid "Search in database"
msgstr "Procurar no Banco de Dados"

#: db_search.php:275
msgid "Words or values to search for (wildcard: \"%\"):"
msgstr "Palavra(s) ou valor(es) para procurar (coringa: \"%\"):"

#: db_search.php:280
msgid "Find:"
msgstr "Encontrar:"

#: db_search.php:284 db_search.php:285
msgid "Words are separated by a space character (\" \")."
msgstr "Palavras são separadas por um caracter de espaço (\" \")."

#: db_search.php:298
msgid "Inside tables:"
msgstr "Dentro da(s) tabela(s):"

#: db_search.php:328
msgid "Inside column:"
msgstr "Dentro do campo:"

#: db_structure.php:61
msgid "No tables found in database"
msgstr "Nenhuma tabela encontrada no banco de dados"

#: db_structure.php:271 tbl_operations.php:697
#, php-format
msgid "Table %s has been emptied"
msgstr "Tabela %s foi esvaziada"

#: db_structure.php:280 tbl_operations.php:714
#, php-format
msgid "View %s has been dropped"
msgstr "Visão %s foi apagada"

#: db_structure.php:280 tbl_operations.php:714
#, php-format
msgid "Table %s has been dropped"
msgstr "Tabela %s foi eliminada"

#: db_structure.php:287 tbl_create.php:269
msgid "Tracking is active."
msgstr "Rastreamento está ativo."

#: db_structure.php:289 tbl_create.php:271
msgid "Tracking is not active."
msgstr "Rastreamento não está ativo."

#: db_structure.php:373 libraries/display_tbl.lib.php:2195
#, php-format
msgid ""
"This view has at least this number of rows. Please refer to %sdocumentation%"
"s."
msgstr ""
"Esta visão tem pelo menos esse número de linhas. Por favor, consulte a %"
"sdocumentação%s."

#: db_structure.php:387 db_structure.php:401 libraries/header.inc.php:151
#: libraries/tbl_info.inc.php:60 tbl_structure.php:212
msgid "View"
msgstr "Visão"

#: db_structure.php:438 libraries/db_structure.lib.php:35
#: libraries/server_links.inc.php:90 server_replication.php:31
#: server_replication.php:162 server_status.php:477
msgid "Replication"
msgstr "Replicação"

#: db_structure.php:442
msgid "Sum"
msgstr "Soma"

#: db_structure.php:449 libraries/StorageEngine.class.php:313
#, php-format
msgid "%s is the default storage engine on this MySQL server."
msgstr "%s é o mecanismo de armazenamento padrão neste servidor MySQL."

#: db_structure.php:477 db_structure.php:494 db_structure.php:495
#: libraries/display_tbl.lib.php:2336 libraries/display_tbl.lib.php:2341
#: libraries/mult_submits.inc.php:15 server_databases.php:259
#: server_databases.php:264 server_privileges.php:1752 tbl_structure.php:587
#: tbl_structure.php:596
msgid "With selected:"
msgstr "Com marcados:"

#: db_structure.php:480 libraries/display_tbl.lib.php:2331
#: server_databases.php:261 server_privileges.php:669
#: server_privileges.php:1755 tbl_structure.php:590
msgid "Check All"
msgstr "Marcar todos"

#: db_structure.php:484 libraries/display_tbl.lib.php:2332
#: libraries/replication_gui.lib.php:35 server_databases.php:263
#: server_privileges.php:672 server_privileges.php:1759 tbl_structure.php:594
msgid "Uncheck All"
msgstr "Desmarcar todos"

#: db_structure.php:489
msgid "Check tables having overhead"
msgstr "Verificar sobre-carga"

#: db_structure.php:497 libraries/common.lib.php:2901
#: libraries/common.lib.php:2902 libraries/config/messages.inc.php:164
#: libraries/db_links.inc.php:56 libraries/display_tbl.lib.php:2349
#: libraries/display_tbl.lib.php:2485 libraries/server_links.inc.php:65
#: libraries/tbl_links.inc.php:80 prefs_manage.php:288
#: server_privileges.php:1440 setup/frames/menu.inc.php:21
msgid "Export"
msgstr "Exportar"

#: db_structure.php:499 db_structure.php:553
#: libraries/display_tbl.lib.php:2436 tbl_structure.php:628
#: tbl_structure.php:630
msgid "Print view"
msgstr "Visualização para impressão"

#: db_structure.php:503 libraries/common.lib.php:2897
#: libraries/common.lib.php:2898
msgid "Empty"
msgstr "Limpar"

#: db_structure.php:505 db_tracking.php:104 libraries/Index.class.php:482
#: libraries/common.lib.php:2895 libraries/common.lib.php:2896
#: server_databases.php:265 tbl_structure.php:153 tbl_structure.php:154
#: tbl_structure.php:603
msgid "Drop"
msgstr "Eliminar"

#: db_structure.php:507 tbl_operations.php:613
msgid "Check table"
msgstr "Verificar tabela"

#: db_structure.php:509 tbl_operations.php:662 tbl_structure.php:842
#: tbl_structure.php:844
msgid "Optimize table"
msgstr "Otimizar tabela"

#: db_structure.php:511 tbl_operations.php:649
msgid "Repair table"
msgstr "Reparar tabela"

#: db_structure.php:513 tbl_operations.php:636
msgid "Analyze table"
msgstr "Analizar tabela"

#: db_structure.php:515
msgid "Add prefix to table"
msgstr "Adicionar prefixo à tabela"

#: db_structure.php:517 libraries/mult_submits.inc.php:251
msgid "Replace table prefix"
msgstr "Substituir prefixo da tabela"

#: db_structure.php:519 libraries/mult_submits.inc.php:251
msgid "Copy table with prefix"
msgstr "Copiar tabela com o prefixo"

#: db_structure.php:559 libraries/schema/User_Schema.class.php:382
msgid "Data Dictionary"
msgstr "Dicionário de dados"

#: db_tracking.php:79
msgid "Tracked tables"
msgstr "Tabelas rastreadas"

#: db_tracking.php:84 libraries/config/messages.inc.php:493
#: libraries/export/htmlword.php:78 libraries/export/latex.php:151
#: libraries/export/odt.php:109 libraries/export/pdf.php:102
#: libraries/export/sql.php:583 libraries/export/texytext.php:66
#: libraries/export/xml.php:246 libraries/header.inc.php:139
#: libraries/header_printview.inc.php:57 server_databases.php:156
#: server_privileges.php:1826 server_privileges.php:1887
#: server_privileges.php:2145 server_status.php:1017
#: server_synchronize.php:1189 server_synchronize.php:1193
#: tbl_tracking.php:642
msgid "Database"
msgstr "Banco de Dados"

#: db_tracking.php:86
msgid "Last version"
msgstr "Última versão"

#: db_tracking.php:87 tbl_tracking.php:645
msgid "Created"
msgstr "Criado"

#: db_tracking.php:88 tbl_tracking.php:646
msgid "Updated"
msgstr "Atualizado"

#: db_tracking.php:89 libraries/rte/rte_events.lib.php:380
#: libraries/rte/rte_list.lib.php:67 libraries/server_links.inc.php:51
#: server_status.php:1020 sql.php:942 tbl_tracking.php:647
msgid "Status"
msgstr "Status"

#: db_tracking.php:90 libraries/Index.class.php:430
#: libraries/db_structure.lib.php:39 libraries/rte/rte_list.lib.php:52
#: libraries/rte/rte_list.lib.php:61 libraries/rte/rte_list.lib.php:68
#: server_databases.php:190 server_privileges.php:1698
#: server_privileges.php:1891 server_privileges.php:2240 tbl_structure.php:214
msgid "Action"
msgstr "Ação"

#: db_tracking.php:101 js/messages.php:36
msgid "Delete tracking data for this table"
msgstr "Excluir dados de monitoramento desta tabela"

#: db_tracking.php:119 tbl_tracking.php:599 tbl_tracking.php:657
msgid "active"
msgstr "ativo"

#: db_tracking.php:121 tbl_tracking.php:601 tbl_tracking.php:659
msgid "not active"
msgstr "inativo"

#: db_tracking.php:134
msgid "Versions"
msgstr "Versões"

#: db_tracking.php:135 tbl_tracking.php:409 tbl_tracking.php:676
msgid "Tracking report"
msgstr "Relatório de monitoramento"

#: db_tracking.php:136 tbl_tracking.php:244 tbl_tracking.php:676
msgid "Structure snapshot"
msgstr "Preview da estrutura"

#: db_tracking.php:181
msgid "Untracked tables"
msgstr "Tabelas não monitoradas"

#: db_tracking.php:201 db_tracking.php:203 tbl_structure.php:664
#: tbl_structure.php:666
msgid "Track table"
msgstr "Monitorar tabela"

#: db_tracking.php:229
msgid "Database Log"
msgstr "Registro de log do Banco de Dados"

#: enum_editor.php:21 libraries/tbl_properties.inc.php:776
#, php-format
msgid "Values for the column \"%s\""
msgstr "Valores do campo \"%s\""

#: enum_editor.php:22 libraries/tbl_properties.inc.php:777
msgid "Enter each value in a separate field."
msgstr "Digite cada valor em um campo separado"

#: enum_editor.php:57
msgid "+ Restart insertion and add a new value"
msgstr "+ Reiniciar a inserção e adicionar um novo valor"

#: enum_editor.php:67
msgid "Output"
msgstr "Saída"

#: enum_editor.php:68
msgid "Copy and paste the joined values into the \"Length/Values\" field"
msgstr "Copie e cole os valores concatenados na coluna \"Tamanho/Valores\""

#: export.php:77
msgid "Selected export type has to be saved in file!"
msgstr "Tipo de exportação selecionada tem que ser salvo no arquivo!"

#: export.php:167 export.php:192 export.php:674
#, php-format
msgid "Insufficient space to save the file %s."
msgstr "Espaço insuficiente para salvar o arquivo %s."

#: export.php:310
#, php-format
msgid ""
"File %s already exists on server, change filename or check overwrite option."
msgstr ""
"O arquivo %s já existe no servidor, mude o nome do arquivo ou verifique sua "
"opção de sobrescrever."

#: export.php:314 export.php:318
#, php-format
msgid "The web server does not have permission to save the file %s."
msgstr "O servidor web não tem permissão para salvar o arquivo %s."

#: export.php:676
#, php-format
msgid "Dump has been saved to file %s."
msgstr "Dump foi salvo no arquivo %s."

#: import.php:57
#, php-format
msgid ""
"You probably tried to upload too large file. Please refer to %sdocumentation%"
"s for ways to workaround this limit."
msgstr ""
"Você provavelmente tentou carregar um arquivo muito grande. Veja referências "
"na %sdocumentation%s para burlar esses limites."

#: import.php:277 import.php:330 libraries/File.class.php:456
#: libraries/File.class.php:539
msgid "File could not be read"
msgstr "O arquivo não pode ser lido"

#: import.php:285 import.php:294 import.php:313 import.php:322
#: libraries/File.class.php:609 libraries/File.class.php:617
#: libraries/File.class.php:633 libraries/File.class.php:641
#, php-format
msgid ""
"You attempted to load file with unsupported compression (%s). Either support "
"for it is not implemented or disabled by your configuration."
msgstr ""
"Você tentou carregar um arquivo com compressão não suportada (%s). Ou o "
"suporte para ele não está implementado ou pode ter sido desabilitado por sua "
"configuração."

#: import.php:335
msgid ""
"No data was received to import. Either no file name was submitted, or the "
"file size exceeded the maximum size permitted by your PHP configuration. See "
"[a@./Documentation.html#faq1_16@Documentation]FAQ 1.16[/a]."
msgstr ""
"Nenhum dado foi recebido na importação. Ou nenhum nome de arquivo foi "
"submetido, ou o tamanho do arquivo excedeu o tamanho máximo permitido pela "
"sua configuração do PHP. Verifique a [a@./Documentation."
"html#faq1_16@Documentation]FAQ 1.16[/a]."

#: import.php:370 libraries/display_import.lib.php:23
msgid "Could not load import plugins, please check your installation!"
msgstr "Não foi possível carregar os plugins, verifique sua instalação!"

#: import.php:395
msgid "The bookmark has been deleted."
msgstr "O marcador foi removido."

#: import.php:399
msgid "Showing bookmark"
msgstr "Exibindo marcadores"

#: import.php:401 sql.php:977
#, php-format
msgid "Bookmark %s created"
msgstr "Marcador %s criado"

#: import.php:407 import.php:413
#, php-format
msgid "Import has been successfully finished, %d queries executed."
msgstr "Importação finalizada com sucesso, %d consultas executadas."

#: import.php:422
msgid ""
"Script timeout passed, if you want to finish import, please resubmit same "
"file and import will resume."
msgstr ""
"Script passou do tempo limite, se você deseja terminar a importação, reenvie "
"o mesmo arquivo que a importação será resumida."

#: import.php:424
msgid ""
"However on last run no data has been parsed, this usually means phpMyAdmin "
"won't be able to finish this import unless you increase php time limits."
msgstr ""
"Entretanto na última vez nenhum dado foi passado, isso normalmente significa "
"que o phpMyAdmin não é capaz de finalizar essa importação à menos que você "
"aumente o tempo limite do PHP."

#: import.php:452 libraries/Message.class.php:175
#: libraries/display_tbl.lib.php:2232 libraries/rte/rte_routines.lib.php:1193
#: libraries/sql_query_form.lib.php:113 tbl_operations.php:229
#: tbl_relation.php:289 tbl_row_action.php:126 view_operations.php:60
msgid "Your SQL query has been executed successfully"
msgstr "Seu comando SQL foi executado com sucesso"

#: import_status.php:30 libraries/common.lib.php:620
#: libraries/schema/Export_Relation_Schema.class.php:203 user_password.php:109
msgid "Back"
msgstr "Voltar"

#: index.php:164
msgid "phpMyAdmin is more friendly with a <b>frames-capable</b> browser."
msgstr ""
"phpMyAdmin é mais amigável com um navegador <b>capaz de exibir frames</b>."

#: js/messages.php:27 server_synchronize.php:340 server_synchronize.php:352
#: server_synchronize.php:368 server_synchronize.php:375
#: server_synchronize.php:734 server_synchronize.php:762
#: server_synchronize.php:790 server_synchronize.php:802
msgid "Click to select"
msgstr "Clique para selecionar"

#: js/messages.php:28
msgid "Click to unselect"
msgstr "Clique para desmarcar"

#: js/messages.php:29 libraries/import.lib.php:102 sql.php:221
msgid "\"DROP DATABASE\" statements are disabled."
msgstr "O comando \"DROP DATABASE\" está desabilitado."

#: js/messages.php:32 libraries/mult_submits.inc.php:282 sql.php:319
msgid "Do you really want to "
msgstr "Você realmente deseja"

#: js/messages.php:33 libraries/mult_submits.inc.php:282 sql.php:304
msgid "You are about to DESTROY a complete database!"
msgstr "Você está prestes à DESTRUIR completamente o Banco de Dados!"

#: js/messages.php:34
msgid "You are about to DESTROY a complete table!"
msgstr "Você está prestes à DESTRUIR completamente a tabela"

#: js/messages.php:35
msgid "You are about to TRUNCATE a complete table!"
msgstr "Você está prestes à TRUNCAR completamente uma tabela!"

#: js/messages.php:37
msgid "Deleting tracking data"
msgstr "Excluindo os dados de monitoramento"

#: js/messages.php:38
msgid "Dropping Primary Key/Index"
msgstr "Remoção de chave/índice primário"

#: js/messages.php:39
msgid "This operation could take a long time. Proceed anyway?"
msgstr "Esta operação pode ser demorada. Deseja prosseguir?"

#: js/messages.php:42
msgid "You are about to DISABLE a BLOB Repository!"
msgstr "Você está prestes a DESATIVAR um repositório BLOB."

#: js/messages.php:43
#, php-format
msgid "Are you sure you want to disable all BLOB references for database %s?"
msgstr ""
"Tem certeza que quer desabilitar todas as referências BLOB para o banco de "
"dados %s?"

#: js/messages.php:46
msgid "Missing value in the form!"
msgstr "Faltando valores no formulário!"

#: js/messages.php:47
msgid "This is not a number!"
msgstr "Isto não é um número!"

#. l10n: Default description for the y-Axis of Charts
#: js/messages.php:51
msgid "Total count"
msgstr "Total"

#: js/messages.php:54
msgid "The host name is empty!"
msgstr "O nome do servidor está vazio!"

#: js/messages.php:55
msgid "The user name is empty!"
msgstr "O nome do usuário está em branco!"

#: js/messages.php:56 server_privileges.php:1307 user_password.php:50
msgid "The password is empty!"
msgstr "A senha está em branco!"

#: js/messages.php:57 server_privileges.php:1305 user_password.php:53
msgid "The passwords aren't the same!"
msgstr "As senhas não são iguais!"

#: js/messages.php:58 server_privileges.php:1765 server_privileges.php:1789
#: server_privileges.php:2194 server_privileges.php:2388
msgid "Add user"
msgstr "Adicionar usuário"

#: js/messages.php:59
msgid "Reloading Privileges"
msgstr "Recarregando privilégios"

#: js/messages.php:60
msgid "Removing Selected Users"
msgstr "Remover os usuários selecionados"

#: js/messages.php:61 js/messages.php:108 libraries/tbl_properties.inc.php:775
#: tbl_tracking.php:244 tbl_tracking.php:409
msgid "Close"
msgstr "Fechar"

#: js/messages.php:64 js/messages.php:203 libraries/Index.class.php:460
#: libraries/common.lib.php:564 libraries/common.lib.php:1090
#: libraries/common.lib.php:2899 libraries/common.lib.php:2900
#: libraries/config/messages.inc.php:473 libraries/display_tbl.lib.php:1299
#: libraries/import.lib.php:1077 libraries/import.lib.php:1101
#: libraries/schema/User_Schema.class.php:164 setup/frames/index.inc.php:137
msgid "Edit"
msgstr "Editar"

#: js/messages.php:66 server_status.php:634
msgid "Live traffic chart"
msgstr "Gráfico de tráfego em tempo real"

#: js/messages.php:67 server_status.php:637
msgid "Live conn./process chart"
msgstr "Quadro conn./process em tempo real"

#: js/messages.php:68 server_status.php:655
msgid "Live query chart"
msgstr "Gráfico de consulta em tempo real"

#: js/messages.php:70
msgid "Static data"
msgstr "Dado(s) estático(s)"

#. l10n: Total number of queries
#: js/messages.php:72 libraries/build_html_for_db.lib.php:45
#: libraries/engines/innodb.lib.php:158 server_databases.php:218
#: server_status.php:920 server_status.php:981 tbl_printview.php:348
#: tbl_structure.php:829
msgid "Total"
msgstr "Total"

#. l10n: Other, small valued, queries
#: js/messages.php:74 server_status.php:820
msgid "Other"
msgstr "Outro"

#. l10n: Thousands separator
#: js/messages.php:76 libraries/common.lib.php:1314
msgid ","
msgstr ","

#. l10n: Decimal separator
#: js/messages.php:78 libraries/common.lib.php:1316
msgid "."
msgstr "."

#: js/messages.php:80
msgid "KiB sent since last refresh"
msgstr "KiB enviados desde a última atualização"

#: js/messages.php:81
msgid "KiB received since last refresh"
msgstr "KiB recebidos desde a última atualização"

#: js/messages.php:82
msgid "Server traffic (in KiB)"
msgstr "Tráfego do Servidor (em KiB)"

#: js/messages.php:83
msgid "Connections since last refresh"
msgstr "Conexões desde a última atualização"

#: js/messages.php:84 server_status.php:1013
msgid "Processes"
msgstr "Processos"

#: js/messages.php:85
msgid "Connections / Processes"
msgstr "Conexões / Processos"

#. l10n: Questions is the name of a MySQL Status variable
#: js/messages.php:87
#| msgid "Connections since last refresh"
msgid "Questions since last refresh"
msgstr "Requisições desde a última atualização"

#. l10n: Questions is the name of a MySQL Status variable
#: js/messages.php:89
msgid "Questions (executed statements by the server)"
msgstr "Requisições (Declarações executadas pelo servidor)"

#: js/messages.php:91 server_status.php:617
msgid "Query statistics"
msgstr "Estatísticas de Consultas"

#: js/messages.php:94
msgid "System CPU Usage"
msgstr "Utilização da CPU pelo sistema"

#: js/messages.php:95
msgid "System memory"
msgstr "Memória do sistema"

#: js/messages.php:96
msgid "System swap"
msgstr "Área de Troca (Swap) do sistema"

#: js/messages.php:97 libraries/common.lib.php:1274 server_status.php:1422
msgid "MiB"
msgstr "MB"

#: js/messages.php:98 libraries/common.lib.php:1274 server_status.php:1422
msgid "KiB"
msgstr "KB"

#: js/messages.php:100
msgid "Average load"
msgstr "Carga média"

#. l10n: Questions is the name of a MySQL Status variable
#: js/messages.php:102
#| msgid "Versions"
msgid "Questions"
msgstr "Requisições"

#: js/messages.php:103 server_status.php:894
msgid "Traffic"
msgstr "Tráfego"

#: js/messages.php:104 libraries/server_links.inc.php:73
#: server_status.php:1324
#| msgid "General relation features"
msgid "Settings"
msgstr "Configurações"

# The word "chart" in brasilian portuguese can mean either "Table = tabela" or "Report = relatório" or "Chart = gráfico" or "Diagram = diagrama". So, it depends of the context.
#: js/messages.php:105
#, fuzzy
#| msgid "Remove database"
msgid "Remove chart"
msgstr "Remover Gráfico/Tabela ou Relatório"

#: js/messages.php:106
msgid "Edit labels and series"
msgstr "Editar rótulos e séries."

# The word "chart" in brasilian portuguese can mean either "Table = tabela" or "Report = relatório" or "Chart = gráfico" or "Diagram = diagrama". So, it depends of the context.
#: js/messages.php:107
#, fuzzy
#| msgid "Snap to grid"
msgid "Add chart to grid"
msgstr "Adicionar Gráfico/Tabela ou Relatório ajustado na grade"

#: js/messages.php:109
msgid "Please add at least one variable to the series"
msgstr "Por favor adicione no mínimo uma variável à série"

#: js/messages.php:110 libraries/display_export.lib.php:306
#: libraries/display_tbl.lib.php:561 libraries/export/sql.php:1052
#: libraries/tbl_properties.inc.php:562 pmd_general.php:510
#: server_privileges.php:2041 server_status.php:1054 server_status.php:1439
msgid "None"
msgstr "Nenhum"

#: js/messages.php:111
msgid "Resume monitor"
msgstr "Continuar o monitoramento"

#: js/messages.php:112
msgid "Pause monitor"
msgstr "Pausar o monitoramento"

#: js/messages.php:114
#| msgid "general_log and slow_query_log is enabled."
msgid "general_log and slow_query_log are enabled."
msgstr "\"general_log\" e \"slow_query_log\" estão ativados."

#: js/messages.php:115
msgid "general_log is enabled."
msgstr "\"general_log\" está ativado."

#: js/messages.php:116
msgid "slow_query_log is enabled."
msgstr "\"slow_query_log\" está ativado."

#: js/messages.php:117
#| msgid "slow_query_log and general_log is disabled."
msgid "slow_query_log and general_log are disabled."
msgstr "\"slow_query_log\" e \"general_log\" estão desativados."

#: js/messages.php:118
msgid "log_output is not set to TABLE."
msgstr "\"log_output\" não está definido para a TABELA"

#: js/messages.php:119
msgid "log_output is set to TABLE."
msgstr "\"log_output\" está definido para a TABELA"

#: js/messages.php:120
#, php-format
msgid ""
"slow_query_log is enabled, but the server logs only queries that take longer "
"than %d seconds. It is advisable to set this long_query_time 0-2 seconds, "
"depending on your system."
msgstr ""
"\"slow_query_log\" está ativado, mas o servidor registra (log) apenas "
"consultas que demoram mais do que %d segundos. Então, é aconselhado definir "
"\"long_query_time\" de 0-2 segundos, dependendo do seu sistema."

#: js/messages.php:121
#, php-format
msgid "long_query_time is set to %d second(s)."
msgstr "\"long_query_time\" está definida para %d segundo(s)."

#: js/messages.php:122
msgid ""
"Following settings will be applied globally and reset to default on server "
"restart:"
msgstr ""
"As seguintes configurações serão aplicadas globalmente e restauradas para o "
"padrão quando o servidor reiniciar:"

#. l10n: %s is FILE or TABLE
#: js/messages.php:124
#, php-format
#| msgid "Save as file"
msgid "Set log_output to %s"
msgstr "Definir \"log_output\" para %s"

#. l10n: Enable in this context means setting a status variable to ON
#: js/messages.php:126
#, php-format
#| msgid "Enabled"
msgid "Enable %s"
msgstr "Habilitar %s"

#. l10n: Disable in this context means setting a status variable to OFF
#: js/messages.php:128
#, php-format
#| msgid "Disabled"
msgid "Disable %s"
msgstr "Desabilitar %s"

#. l10n: %d seconds
#: js/messages.php:130
#, php-format
msgid "Set long_query_time to %ds"
msgstr "Definir \"long_query_time\" para %ds"

#: js/messages.php:131
msgid ""
"You can't change these variables. Please log in as root or contact your "
"database administrator."
msgstr ""
"Você não tem permissão para alterar essas variáveis. Por favor, autentique-"
"se como usuário \"Root\" ou entre em contato com seu administrador do banco de "
"dados."

#: js/messages.php:132
#| msgid "General relation features"
msgid "Change settings"
msgstr "Alterar configurações"

#: js/messages.php:133
#| msgid "General relation features"
msgid "Current settings"
msgstr "Configurações atuais"

<<<<<<< HEAD
#: js/messages.php:135 server_status.php:1382
=======
# The word "chart" in brasilian portuguese can mean either "Table = tabela" or "Report = relatório" or "Chart = gráfico" or "Diagram = diagrama". So, it depends of the context.
#: js/messages.php:135 server_status.php:1393
>>>>>>> a4d61b31
#, fuzzy
#| msgid "Report title"
msgid "Chart Title"
msgstr "Título do Relatório/Gráfico ou Tabela"

#. l10n: As in differential values
#: js/messages.php:137
msgid "Differential"
msgstr ""

#: js/messages.php:138
#, php-format
msgid "Divided by %s:"
msgstr "Dividido por %s:"

#: js/messages.php:140
msgid "From slow log"
msgstr ""

#: js/messages.php:141
msgid "From general log"
msgstr ""

#: js/messages.php:142
msgid "Analysing & loading logs. This may take a while."
msgstr "Analisando e carregando logs. Isso pode demorar."

#: js/messages.php:143
msgid ""
"This column shows the amount of identical queries that are grouped together. "
"However only the SQL query itself has been used as a grouping criteria, so "
"the other attributes of queries, such as start time, may differ."
msgstr ""

#: js/messages.php:144
msgid ""
"Since grouping of INSERTs queries has been selected, INSERT queries into the "
"same table are also being grouped together, disregarding of the inserted "
"data."
msgstr ""

#: js/messages.php:145
msgid "Log data loaded. Queries executed in this time span:"
msgstr ""

#: js/messages.php:147
#, fuzzy
#| msgid "Jump to database"
msgid "Jump to Log table"
msgstr "Ir para banco de dados"

#: js/messages.php:148
msgid "Log analysed, but no data found in this time span."
msgstr ""

#. l10n: A collection of available filters
#: js/messages.php:151
#, fuzzy
#| msgid "Filter"
msgid "Filters"
msgstr "Filtro"

#. l10n: Filter as in "Start Filtering"
#: js/messages.php:153 navigation.php:270
msgid "Filter"
msgstr "Filtro"

#: js/messages.php:154
msgid "Filter queries by word/regexp:"
msgstr ""

#: js/messages.php:155
msgid "Group queries, ignoring variable data in WHERE clauses"
msgstr ""

#: js/messages.php:156
#, fuzzy
#| msgid "Number of inserted rows"
msgid "Sum of grouped rows:"
msgstr "Número de linhas inseridas"

#: js/messages.php:157
#, fuzzy
#| msgid "Total"
msgid "Total:"
msgstr "Total"

#: js/messages.php:161 libraries/tbl_properties.inc.php:780
#: pmd_general.php:388 pmd_general.php:425 pmd_general.php:545
#: pmd_general.php:593 pmd_general.php:669 pmd_general.php:723
#: pmd_general.php:786
msgid "Cancel"
msgstr "Cancelar"

#: js/messages.php:164
msgid "Loading"
msgstr "Carregando"

#: js/messages.php:165
msgid "Processing Request"
msgstr "Processando a requisição"

#: js/messages.php:166 libraries/import/ods.php:80
#: libraries/rte/rte_export.lib.php:39
msgid "Error in Processing Request"
msgstr "Erro no processamento da requisição"

#: js/messages.php:167
msgid "Dropping Column"
msgstr "Excluindo coluna"

#: js/messages.php:168
msgid "Adding Primary Key"
msgstr "Adicionar chave primária"

#: js/messages.php:169 libraries/relation.lib.php:76 pmd_general.php:386
#: pmd_general.php:543 pmd_general.php:591 pmd_general.php:667
#: pmd_general.php:721 pmd_general.php:784
msgid "OK"
msgstr "OK"

#: js/messages.php:172
msgid "Renaming Databases"
msgstr "Renomeando o Banco de Dados"

#: js/messages.php:173
msgid "Reload Database"
msgstr "Recarregar o Banco de Dados"

#: js/messages.php:174
msgid "Copying Database"
msgstr "Copiar Banco de Dados"

#: js/messages.php:175
msgid "Changing Charset"
msgstr "Modificando charset"

#: js/messages.php:176
msgid "Table must have at least one column"
msgstr "A tabela deve ter pelo menos uma coluna"

#: js/messages.php:177
msgid "Create Table"
msgstr "Criar nova tabela"

#: js/messages.php:182
msgid "Insert Table"
msgstr "Inserir tabela"

#: js/messages.php:183
msgid "Hide indexes"
msgstr "Ocultar índices"

#: js/messages.php:184
msgid "Show indexes"
msgstr "Mostrar índices"

#: js/messages.php:187
msgid "Searching"
msgstr "Buscando"

#: js/messages.php:188
msgid "Hide search results"
msgstr "Ocultar resultados da pesquisa"

#: js/messages.php:189
msgid "Show search results"
msgstr "Mostrar resultados da pesquisa"

#: js/messages.php:190
msgid "Browsing"
msgstr "Navegação"

#: js/messages.php:191
msgid "Deleting"
msgstr "Apagando %s"

#: js/messages.php:194
msgid "The definition of a stored function must contain a RETURN statement!"
msgstr ""
"A definição de uma função armazenada deve conter uma instrução de RETURN!"

#: js/messages.php:197
msgid ""
"Note: If the file contains multiple tables, they will be combined into one"
msgstr "Nota: Se o arquivo contém várias tabelas, elas serão combinadas em uma"

#: js/messages.php:200
msgid "Hide query box"
msgstr "Ocultar caixa de consulta"

#: js/messages.php:201
msgid "Show query box"
msgstr "Mostrar caixa de consulta"

#: js/messages.php:202
msgid "Inline Edit"
msgstr "Editar linha"

#: js/messages.php:204 libraries/config/FormDisplay.tpl.php:323
#: libraries/schema/User_Schema.class.php:313
#: libraries/tbl_properties.inc.php:769 setup/frames/config.inc.php:39
#: setup/frames/index.inc.php:227 tbl_change.php:979
#: tbl_gis_visualization.php:222 tbl_indexes.php:261 tbl_relation.php:563
msgid "Save"
msgstr "Salvar"

#: js/messages.php:205 libraries/display_tbl.lib.php:642 pmd_general.php:158
#: tbl_change.php:319 tbl_change.php:325
msgid "Hide"
msgstr "Ocultar"

#: js/messages.php:206 tbl_row_action.php:28
msgid "No rows selected"
msgstr "Nenhum registro selecionado"

#: js/messages.php:207 libraries/common.lib.php:2420
#: libraries/display_tbl.lib.php:2344 querywindow.php:90 querywindow.php:94
#: querywindow.php:97 tbl_structure.php:152 tbl_structure.php:602
msgid "Change"
msgstr "Alterar"

#: js/messages.php:208
#, fuzzy
#| msgid "Maximum execution time"
msgid "Query execution time"
msgstr "Tempo máximo de execução"

#: js/messages.php:211
msgid "Hide search criteria"
msgstr "Ocultar critério de pesquisa"

#: js/messages.php:212
msgid "Show search criteria"
msgstr "Exibir critério de pesquisa"

#: js/messages.php:215 tbl_change.php:307 tbl_indexes.php:211
#: tbl_indexes.php:238
msgid "Ignore"
msgstr "Ignorar"

#: js/messages.php:218
#, fuzzy
#| msgid "Add column"
msgid "Add columns"
msgstr "Adicionar coluna"

#: js/messages.php:221
msgid "Select referenced key"
msgstr "Seleciona chave referenciada"

#: js/messages.php:222
msgid "Select Foreign Key"
msgstr "Selecionar Chave Estrangeira"

#: js/messages.php:223
msgid "Please select the primary key or a unique key"
msgstr "Por favor, selecione uma chave primária ou uma chave única"

#: js/messages.php:224 pmd_general.php:87 tbl_relation.php:545
msgid "Choose column to display"
msgstr "Marque a coluna para exibir"

#: js/messages.php:225
msgid ""
"You haven't saved the changes in the layout. They will be lost if you don't "
"save them.Do you want to continue?"
msgstr ""
"Você não salvou as mudanças no layout. Eles serão perdidos se você não salva-"
"los. Deseja continuar mesmo assim?"

#: js/messages.php:228
msgid "Add an option for column "
msgstr "Adicionar uma opção para a coluna"

#: js/messages.php:231
msgid "Generate password"
msgstr "Gerar senha"

#: js/messages.php:232 libraries/replication_gui.lib.php:364
msgid "Generate"
msgstr "Gerar"

#: js/messages.php:233
msgid "Change Password"
msgstr "Alterar senha"

#: js/messages.php:236 tbl_structure.php:497
msgid "More"
msgstr "Mais"

#: js/messages.php:239 setup/lib/index.lib.php:158
#, php-format
msgid ""
"A newer version of phpMyAdmin is available and you should consider "
"upgrading. The newest version is %s, released on %s."
msgstr ""
"Uma nova versão do phpMyAdmin está disponível e você deve fazer a "
"atualização. A nova versão é %s, lançada em %s."

#. l10n: Latest available phpMyAdmin version
#: js/messages.php:241
msgid ", latest stable version:"
msgstr ". última versão estável:"

#: js/messages.php:242
msgid "up to date"
msgstr "até à data"

#. l10n: Display text for calendar close link
#: js/messages.php:260
msgid "Done"
msgstr "Concluído"

#. l10n: Display text for previous month link in calendar
#: js/messages.php:262
msgid "Prev"
msgstr "Anterior"

#. l10n: Display text for next month link in calendar
#: js/messages.php:264 libraries/common.lib.php:2192
#: libraries/common.lib.php:2195 libraries/display_tbl.lib.php:363
#: server_binlog.php:170 server_binlog.php:172 tbl_printview.php:421
#: tbl_structure.php:934
msgid "Next"
msgstr "Próximo"

#. l10n: Display text for current month link in calendar
#: js/messages.php:266
msgid "Today"
msgstr "Hoje"

#: js/messages.php:269
msgid "January"
msgstr "Janeiro"

#: js/messages.php:270
msgid "February"
msgstr "Fevereiro"

#: js/messages.php:271
msgid "March"
msgstr "Março"

#: js/messages.php:272
msgid "April"
msgstr "Abril"

#: js/messages.php:273
msgid "May"
msgstr "Maio"

#: js/messages.php:274
msgid "June"
msgstr "Junho"

#: js/messages.php:275
msgid "July"
msgstr "Julho"

#: js/messages.php:276
msgid "August"
msgstr "Agosto"

#: js/messages.php:277
msgid "September"
msgstr "Setembro"

#: js/messages.php:278
msgid "October"
msgstr "Outubro"

#: js/messages.php:279
msgid "November"
msgstr "Novembro"

#: js/messages.php:280
msgid "December"
msgstr "Dezembro"

#. l10n: Short month name
#: js/messages.php:284 libraries/common.lib.php:1448
msgid "Jan"
msgstr "Jan"

#. l10n: Short month name
#: js/messages.php:286 libraries/common.lib.php:1450
msgid "Feb"
msgstr "Fev"

#. l10n: Short month name
#: js/messages.php:288 libraries/common.lib.php:1452
msgid "Mar"
msgstr "Mar"

#. l10n: Short month name
#: js/messages.php:290 libraries/common.lib.php:1454
msgid "Apr"
msgstr "Abr"

#. l10n: Short month name
#: js/messages.php:292 libraries/common.lib.php:1456
msgctxt "Short month name"
msgid "May"
msgstr "Mai"

#. l10n: Short month name
#: js/messages.php:294 libraries/common.lib.php:1458
msgid "Jun"
msgstr "Jun"

#. l10n: Short month name
#: js/messages.php:296 libraries/common.lib.php:1460
msgid "Jul"
msgstr "Jul"

#. l10n: Short month name
#: js/messages.php:298 libraries/common.lib.php:1462
msgid "Aug"
msgstr "Ago"

#. l10n: Short month name
#: js/messages.php:300 libraries/common.lib.php:1464
msgid "Sep"
msgstr "Set"

#. l10n: Short month name
#: js/messages.php:302 libraries/common.lib.php:1466
msgid "Oct"
msgstr "Out"

#. l10n: Short month name
#: js/messages.php:304 libraries/common.lib.php:1468
msgid "Nov"
msgstr "Nov"

#. l10n: Short month name
#: js/messages.php:306 libraries/common.lib.php:1470
msgid "Dec"
msgstr "Dez"

#: js/messages.php:309
msgid "Sunday"
msgstr "Domingo"

#: js/messages.php:310
msgid "Monday"
msgstr "Segunda"

#: js/messages.php:311
msgid "Tuesday"
msgstr "Terça"

#: js/messages.php:312
msgid "Wednesday"
msgstr "Quarta"

#: js/messages.php:313
msgid "Thursday"
msgstr "Quinta"

#: js/messages.php:314
msgid "Friday"
msgstr "Sexta"

#: js/messages.php:315
msgid "Saturday"
msgstr "Sábado"

#. l10n: Short week day name
#: js/messages.php:319 libraries/common.lib.php:1473
msgid "Sun"
msgstr "Dom"

#. l10n: Short week day name
#: js/messages.php:321 libraries/common.lib.php:1475
msgid "Mon"
msgstr "Seg"

#. l10n: Short week day name
#: js/messages.php:323 libraries/common.lib.php:1477
msgid "Tue"
msgstr "Ter"

#. l10n: Short week day name
#: js/messages.php:325 libraries/common.lib.php:1479
msgid "Wed"
msgstr "Qua"

#. l10n: Short week day name
#: js/messages.php:327 libraries/common.lib.php:1481
msgid "Thu"
msgstr "Qui"

#. l10n: Short week day name
#: js/messages.php:329 libraries/common.lib.php:1483
msgid "Fri"
msgstr "Sex"

#. l10n: Short week day name
#: js/messages.php:331 libraries/common.lib.php:1485
msgid "Sat"
msgstr "Sab"

#. l10n: Minimal week day name
#: js/messages.php:335
#, fuzzy
#| msgid "Sun"
msgid "Su"
msgstr "Dom"

#. l10n: Minimal week day name
#: js/messages.php:337
#, fuzzy
#| msgid "Mon"
msgid "Mo"
msgstr "Seg"

#. l10n: Minimal week day name
#: js/messages.php:339
#, fuzzy
#| msgid "Tue"
msgid "Tu"
msgstr "Ter"

#. l10n: Minimal week day name
#: js/messages.php:341
#, fuzzy
#| msgid "Wed"
msgid "We"
msgstr "Qua"

#. l10n: Minimal week day name
#: js/messages.php:343
#, fuzzy
#| msgid "Thu"
msgid "Th"
msgstr "Qui"

#. l10n: Minimal week day name
#: js/messages.php:345
#, fuzzy
#| msgid "Fri"
msgid "Fr"
msgstr "Sex"

#. l10n: Minimal week day name
#: js/messages.php:347
#, fuzzy
#| msgid "Sat"
msgid "Sa"
msgstr "Sab"

#. l10n: Column header for week of the year in calendar
#: js/messages.php:349
msgid "Wk"
msgstr "Sem"

#: js/messages.php:351
msgid "Hour"
msgstr "Hora"

#: js/messages.php:352
msgid "Minute"
msgstr "Minuto"

#: js/messages.php:353
msgid "Second"
msgstr "Segundo"

#: libraries/Config.class.php:1154
msgid "Font size"
msgstr "Tamanho da fonte"

#: libraries/File.class.php:220
msgid "File was not an uploaded file."
msgstr ""

#: libraries/File.class.php:259 libraries/File.class.php:388
#, fuzzy
#| msgid "Unknown error in file upload."
msgid "Unknown error while uploading."
msgstr "Erro desconhecido no carregamento do arquivo."

#: libraries/File.class.php:277
msgid "The uploaded file exceeds the upload_max_filesize directive in php.ini."
msgstr ""
"O arquivo carregado excede o tamanho definido na diretriz "
"upload_max_filesize no php.ini."

#: libraries/File.class.php:280
msgid ""
"The uploaded file exceeds the MAX_FILE_SIZE directive that was specified in "
"the HTML form."
msgstr ""
"O arquivo carregado excede o tamanho definido na diretriz MAX_FILE_SIZE do "
"formulário HTM."

#: libraries/File.class.php:283
msgid "The uploaded file was only partially uploaded."
msgstr "Carregamento do arquivo foi apenas parcial."

#: libraries/File.class.php:286
msgid "Missing a temporary folder."
msgstr "Pasta temporária não encontrada."

#: libraries/File.class.php:289
msgid "Failed to write file to disk."
msgstr "Falhou ao salvar arquivo no disco."

#: libraries/File.class.php:292
msgid "File upload stopped by extension."
msgstr "Carregamento do arquivo parado pela extenção."

#: libraries/File.class.php:295
msgid "Unknown error in file upload."
msgstr "Erro desconhecido no carregamento do arquivo."

#: libraries/File.class.php:495
msgid ""
"Error moving the uploaded file, see [a@./Documentation."
"html#faq1_11@Documentation]FAQ 1.11[/a]"
msgstr "Erro ao mover o arquivo carregado, veja FAQ 1.11"

#: libraries/File.class.php:507
msgid "Error while moving uploaded file."
msgstr ""

#: libraries/File.class.php:515
msgid "Cannot read (moved) upload file."
msgstr ""

#: libraries/Index.class.php:418 tbl_relation.php:526
msgid "No index defined!"
msgstr "Nenhum índice definido!"

#: libraries/Index.class.php:423 libraries/build_html_for_db.lib.php:40
#: tbl_tracking.php:309
msgid "Indexes"
msgstr "Índices"

#: libraries/Index.class.php:434 libraries/tbl_properties.inc.php:506
#: tbl_structure.php:157 tbl_structure.php:162 tbl_structure.php:606
#: tbl_tracking.php:315
msgid "Unique"
msgstr "Único"

#: libraries/Index.class.php:435 tbl_tracking.php:316
msgid "Packed"
msgstr "Pacote"

#: libraries/Index.class.php:437 tbl_tracking.php:318
msgid "Cardinality"
msgstr "Cardinalidade"

#: libraries/Index.class.php:440 libraries/rte/rte_events.lib.php:480
#: libraries/rte/rte_routines.lib.php:946 tbl_tracking.php:272
#: tbl_tracking.php:321
msgid "Comment"
msgstr "Cometário"

#: libraries/Index.class.php:466
msgid "The primary key has been dropped"
msgstr "A chave primária foi deletada"

#: libraries/Index.class.php:470
#, php-format
msgid "Index %s has been dropped"
msgstr "Índice %s foi eliminado"

#: libraries/Index.class.php:568
#, php-format
msgid ""
"The indexes %1$s and %2$s seem to be equal and one of them could possibly be "
"removed."
msgstr ""
"A indexação %1$s e %2$s parecem ser iguais ou uma delas pode ter sido "
"removida."

#: libraries/List_Database.class.php:379 libraries/config/messages.inc.php:177
#: libraries/server_links.inc.php:43 server_databases.php:99
#: server_privileges.php:1826
msgid "Databases"
msgstr "Banco de Dados"

#: libraries/Message.class.php:193 libraries/blobstreaming.lib.php:303
#: libraries/blobstreaming.lib.php:309 libraries/common.lib.php:531
#: libraries/core.lib.php:210 libraries/import.lib.php:135 tbl_change.php:886
#: tbl_operations.php:229 tbl_relation.php:287 view_operations.php:60
msgid "Error"
msgstr "Erro"

#: libraries/Message.class.php:241
#, php-format
msgid "%1$d row affected."
msgid_plural "%1$d rows affected."
msgstr[0] "%1$d linha afetada."
msgstr[1] "%1$d linha(s) afetadas."

#: libraries/Message.class.php:257
#, php-format
msgid "%1$d row deleted."
msgid_plural "%1$d rows deleted."
msgstr[0] "%1$d linhas excluída."
msgstr[1] "%1$d linhas(s) excluídas."

#: libraries/Message.class.php:273
#, php-format
msgid "%1$d row inserted."
msgid_plural "%1$d rows inserted."
msgstr[0] "%1$d linha inserida."
msgstr[1] "%1$d linha(s) inseridas."

#: libraries/RecentTable.class.php:107
msgid "Could not save recent table"
msgstr "Não foi possível salvar a tabela recente"

#: libraries/RecentTable.class.php:142
msgid "Recent tables"
msgstr "tabelas recentes"

#: libraries/RecentTable.class.php:148
msgid "There are no recent tables"
msgstr "Não existem tabelas recentes"

#: libraries/StorageEngine.class.php:180
msgid ""
"There is no detailed status information available for this storage engine."
msgstr ""
"Não há nenhuma informação detalhada do status disponível para esta storage "
"engine."

#: libraries/StorageEngine.class.php:316
#, php-format
msgid "%s is available on this MySQL server."
msgstr "%s está disponível neste servidor MySQL."

#: libraries/StorageEngine.class.php:319
#, php-format
msgid "%s has been disabled for this MySQL server."
msgstr "%s está desabilitado neste servidor MySQL."

#: libraries/StorageEngine.class.php:323
#, php-format
msgid "This MySQL server does not support the %s storage engine."
msgstr "Esse servidor MySQL não suporta o stored engine %s."

#: libraries/Table.class.php:1034
msgid "Invalid database"
msgstr "Banco de Dados inválido"

#: libraries/Table.class.php:1048 tbl_get_field.php:25
msgid "Invalid table name"
msgstr "Nome de tabela inválida"

#: libraries/Table.class.php:1063
#, php-format
msgid "Error renaming table %1$s to %2$s"
msgstr "Erro ao renomear tabela %1$s para %2$s"

#: libraries/Table.class.php:1146
#, php-format
msgid "Table %s has been renamed to %s"
msgstr "Tabela %s renomeada para %s"

#: libraries/Table.class.php:1274
msgid "Could not save table UI preferences"
msgstr "Não foi possível salvar as preferências da tabela"

#: libraries/Theme.class.php:143
#, php-format
msgid "No valid image path for theme %s found!"
msgstr "Encontrado caminho inválido para imagens para o tema %s!"

#: libraries/Theme.class.php:336
msgid "No preview available."
msgstr "Nenhuma pré-visualização disponível."

#: libraries/Theme.class.php:339
msgid "take it"
msgstr "tome"

#: libraries/Theme_Manager.class.php:109
#, php-format
msgid "Default theme %s not found!"
msgstr "Tema padrão %s não encontrado!"

#: libraries/Theme_Manager.class.php:147
#, php-format
msgid "Theme %s not found!"
msgstr "Tema %s não encontrado!"

#: libraries/Theme_Manager.class.php:210
#, php-format
msgid "Theme path not found for theme %s!"
msgstr "Encontrado caminho inválido para o tema %s!"

#: libraries/Theme_Manager.class.php:286 themes.php:20 themes.php:40
msgid "Theme"
msgstr "Tema"

#: libraries/auth/config.auth.lib.php:71
msgid "Cannot connect: invalid settings."
msgstr "Não pode conectar: configurações inválidas."

#: libraries/auth/config.auth.lib.php:85
#: libraries/auth/cookie.auth.lib.php:172 libraries/auth/http.auth.lib.php:64
#, php-format
msgid "Welcome to %s"
msgstr "Bem vindo ao %s"

#: libraries/auth/config.auth.lib.php:100
#, php-format
msgid ""
"You probably did not create a configuration file. You might want to use the %"
"1$ssetup script%2$s to create one."
msgstr ""
"A provável razão para isso é que você não criou o arquivo de configuração. "
"Você deve usar o %1$ssetup script%2$s para criar um."

#: libraries/auth/config.auth.lib.php:109
msgid ""
"phpMyAdmin tried to connect to the MySQL server, and the server rejected the "
"connection. You should check the host, username and password in your "
"configuration and make sure that they correspond to the information given by "
"the administrator of the MySQL server."
msgstr ""
"phpMyAdmin tentou se conectar no servidor MySQL e a conxão foi recusada. "
"Você deve checar o servidor, nome de usuário e senha no config.inc.php e se "
"certificar que correspondam com as informações fornecidas pelo administrador "
"do servidor MySQL."

#: libraries/auth/cookie.auth.lib.php:197
msgid "Log in"
msgstr "Autenticação"

#: libraries/auth/cookie.auth.lib.php:199
#: libraries/auth/cookie.auth.lib.php:201
#: libraries/navigation_header.inc.php:92
#: libraries/navigation_header.inc.php:96
msgid "phpMyAdmin documentation"
msgstr "Documentação do phpMyAdmin "

#: libraries/auth/cookie.auth.lib.php:211
#: libraries/auth/cookie.auth.lib.php:212
msgid "You can enter hostname/IP address and port separated by space."
msgstr "Você pode digitar a url/IP e a porta separados por um espaço."

#: libraries/auth/cookie.auth.lib.php:211
msgid "Server:"
msgstr "Servidor:"

#: libraries/auth/cookie.auth.lib.php:216
msgid "Username:"
msgstr "Usuário:"

#: libraries/auth/cookie.auth.lib.php:220
msgid "Password:"
msgstr "Senha:"

#: libraries/auth/cookie.auth.lib.php:227
msgid "Server Choice"
msgstr "Seleção do Servidor"

#: libraries/auth/cookie.auth.lib.php:273 libraries/header.inc.php:86
msgid "Cookies must be enabled past this point."
msgstr "Cookies devem estar ativos após este ponto."

#: libraries/auth/cookie.auth.lib.php:564
#: libraries/auth/signon.auth.lib.php:234
msgid ""
"Login without a password is forbidden by configuration (see AllowNoPassword)"
msgstr ""
"Autenticação sem uma senha é proibida pela configuração (veja "
"AllowNoPassword)"

#: libraries/auth/cookie.auth.lib.php:568
#: libraries/auth/signon.auth.lib.php:238
#, php-format
msgid "No activity within %s seconds; please log in again"
msgstr "Sem atividade por %s segundos ou mais, faça o login novamente"

#: libraries/auth/cookie.auth.lib.php:578
#: libraries/auth/cookie.auth.lib.php:580
#: libraries/auth/signon.auth.lib.php:242
msgid "Cannot log in to the MySQL server"
msgstr "Não foi possível se logar no servidor MySQL"

#: libraries/auth/http.auth.lib.php:69
msgid "Wrong username/password. Access denied."
msgstr "Usuário ou senha incorreta. Acesso negado."

#: libraries/auth/signon.auth.lib.php:87
msgid "Can not find signon authentication script:"
msgstr "Não é possível encontrar o script de autenticação de logon:"

#: libraries/auth/swekey/swekey.auth.lib.php:118
#, php-format
msgid "File %s does not contain any key id"
msgstr "Arquivo %s não contém qualquer identificação da chave"

#: libraries/auth/swekey/swekey.auth.lib.php:159
#: libraries/auth/swekey/swekey.auth.lib.php:182
msgid "Hardware authentication failed"
msgstr "Falha na autenticação de hardware"

#: libraries/auth/swekey/swekey.auth.lib.php:168
msgid "No valid authentication key plugged"
msgstr "Nenhuma chave de autenticação válida foi conectada"

#: libraries/auth/swekey/swekey.auth.lib.php:204
msgid "Authenticating..."
msgstr "Autenticando..."

#: libraries/blobstreaming.lib.php:236
msgid "PBMS error"
msgstr "Erro PBMS"

#: libraries/blobstreaming.lib.php:262
msgid "PBMS connection failed:"
msgstr "Falha na conexão PBMS:"

#: libraries/blobstreaming.lib.php:307
msgid "PBMS get BLOB info failed:"
msgstr "o PBMS falhou na obtenção de informações BLOB:"

#: libraries/blobstreaming.lib.php:315
msgid "get BLOB Content-Type failed"
msgstr "a obtenção do Tipo de conteúdo do BLOB falhou"

#: libraries/blobstreaming.lib.php:341
msgid "View image"
msgstr "Visualizar imagem"

#: libraries/blobstreaming.lib.php:345
msgid "Play audio"
msgstr "Executar áudio"

#: libraries/blobstreaming.lib.php:350
msgid "View video"
msgstr "Visualizar vídeo"

#: libraries/blobstreaming.lib.php:354
msgid "Download file"
msgstr "Baixar arquivo"

#: libraries/blobstreaming.lib.php:415
#, php-format
msgid "Could not open file: %s"
msgstr "Não foi possível abrir o arquivo: %s"

#: libraries/bookmark.lib.php:73
msgid "shared"
msgstr "compartilhado"

#: libraries/build_html_for_db.lib.php:25
#: libraries/config/messages.inc.php:183 libraries/export/xml.php:36
#: server_status.php:479
msgid "Tables"
msgstr "Tabelas"

#: libraries/build_html_for_db.lib.php:35 libraries/config/setup.forms.php:305
#: libraries/config/setup.forms.php:341 libraries/config/setup.forms.php:372
#: libraries/config/setup.forms.php:377
#: libraries/config/user_preferences.forms.php:205
#: libraries/config/user_preferences.forms.php:241
#: libraries/config/user_preferences.forms.php:272
#: libraries/config/user_preferences.forms.php:277
#: libraries/export/latex.php:201 libraries/export/sql.php:1052
#: server_privileges.php:599 server_replication.php:314 tbl_printview.php:314
#: tbl_structure.php:798
msgid "Data"
msgstr "Dados"

#: libraries/build_html_for_db.lib.php:50 libraries/db_structure.lib.php:55
#: tbl_printview.php:333 tbl_structure.php:815
msgid "Overhead"
msgstr "Sobrecarga"

#: libraries/build_html_for_db.lib.php:93
msgid "Jump to database"
msgstr "Ir para banco de dados"

#: libraries/build_html_for_db.lib.php:130
msgid "Not replicated"
msgstr "Não aplicavel"

#: libraries/build_html_for_db.lib.php:136
msgid "Replicated"
msgstr "Replicado"

#: libraries/build_html_for_db.lib.php:150
#, php-format
msgid "Check privileges for database &quot;%s&quot;."
msgstr "Verificar privilégios para a Banco de Dados &quot;%s&quot;."

#: libraries/build_html_for_db.lib.php:153
msgid "Check Privileges"
msgstr "Verificar privilégios"

#: libraries/common.inc.php:588
msgid "Failed to read configuration file"
msgstr "Falhou ao ler o arquivo de configuração"

#: libraries/common.inc.php:589
msgid ""
"This usually means there is a syntax error in it, please check any errors "
"shown below."
msgstr ""
"Isso geralmente significa que há um erro de sintaxe, por favor cheque "
"qualquer erro mostrado abaixo."

#: libraries/common.inc.php:596
#, php-format
msgid "Could not load default configuration from: %1$s"
msgstr "Não foi possível carregar configuração padrão de: \"%1$s\""

#: libraries/common.inc.php:601
msgid ""
"The <tt>$cfg['PmaAbsoluteUri']</tt> directive MUST be set in your "
"configuration file!"
msgstr ""
"A diretriz<tt>$cfg['PmaAbsoluteUri']</tt> deve ser estabelecida no seu "
"arquivo de configuração!"

#: libraries/common.inc.php:631
#, php-format
msgid "Invalid server index: %s"
msgstr "Índice de servidor inválido: \"%s\""

#: libraries/common.inc.php:638
#, php-format
msgid "Invalid hostname for server %1$s. Please review your configuration."
msgstr ""
"Nome de serivdor inválido para o servidor %1$s. Verifique suas configurações."

#: libraries/common.inc.php:647 libraries/config/messages.inc.php:497
#: libraries/header.inc.php:129 main.php:161 server_status.php:616
#: server_synchronize.php:1169
msgid "Server"
msgstr "Servidor"

#: libraries/common.inc.php:826
msgid "Invalid authentication method set in configuration:"
msgstr "Método de autenticação inválido informado nas configurações:"

#: libraries/common.inc.php:934
#, php-format
msgid "You should upgrade to %s %s or later."
msgstr "Você deveria atualizar para %s %s ou posterior."

#: libraries/common.lib.php:135
#, php-format
msgid "Max: %s%s"
msgstr "Tamanho máximo: %s%s"

#. l10n: Language to use for MySQL 5.5 documentation, please use only languages which do exist in official documentation.
#: libraries/common.lib.php:379
msgctxt "MySQL 5.5 documentation language"
msgid "en"
msgstr "en"

#. l10n: Language to use for MySQL 5.1 documentation, please use only languages which do exist in official documentation.
#: libraries/common.lib.php:383
msgctxt "MySQL 5.1 documentation language"
msgid "en"
msgstr "en"

#. l10n: Language to use for MySQL 5.0 documentation, please use only languages which do exist in official documentation.
#: libraries/common.lib.php:387
msgctxt "MySQL 5.0 documentation language"
msgid "en"
msgstr "en"

#: libraries/common.lib.php:400 libraries/common.lib.php:402
#: libraries/common.lib.php:404 libraries/common.lib.php:419
#: libraries/common.lib.php:421 libraries/common.lib.php:437
#: libraries/common.lib.php:439 libraries/config/FormDisplay.tpl.php:162
#: libraries/display_export.lib.php:232 libraries/engines/pbms.lib.php:71
#: libraries/engines/pbxt.lib.php:106 libraries/relation.lib.php:74
#: libraries/sql_query_form.lib.php:387 libraries/sql_query_form.lib.php:390
#: main.php:212 server_variables.php:113
msgid "Documentation"
msgstr "Documentação"

#: libraries/common.lib.php:543 libraries/header_printview.inc.php:60
#: server_status.php:466 server_status.php:1022
msgid "SQL query"
msgstr "consulta SQL"

#: libraries/common.lib.php:579 libraries/rte/rte_events.lib.php:103
#: libraries/rte/rte_events.lib.php:108 libraries/rte/rte_events.lib.php:118
#: libraries/rte/rte_events.lib.php:131 libraries/rte/rte_routines.lib.php:255
#: libraries/rte/rte_routines.lib.php:260
#: libraries/rte/rte_routines.lib.php:270
#: libraries/rte/rte_routines.lib.php:284
#: libraries/rte/rte_routines.lib.php:1243
#: libraries/rte/rte_triggers.lib.php:76 libraries/rte/rte_triggers.lib.php:81
#: libraries/rte/rte_triggers.lib.php:91
#: libraries/rte/rte_triggers.lib.php:104
msgid "MySQL said: "
msgstr "Mensagens do MySQL : "

#: libraries/common.lib.php:1024
msgid "Failed to connect to SQL validator!"
msgstr "Falha ao conectar ao validador SQL!"

#: libraries/common.lib.php:1065 libraries/config/messages.inc.php:474
msgid "Explain SQL"
msgstr "Explicar SQL"

#: libraries/common.lib.php:1069
msgid "Skip Explain SQL"
msgstr "Pular Explicação SQL"

#: libraries/common.lib.php:1103
msgid "Without PHP Code"
msgstr "sem código PHP"

#: libraries/common.lib.php:1106 libraries/config/messages.inc.php:476
msgid "Create PHP Code"
msgstr "Criar código PHP"

#: libraries/common.lib.php:1124 libraries/config/messages.inc.php:475
#: server_status.php:626 server_status.php:648 server_status.php:667
msgid "Refresh"
msgstr "Atualizar"

#: libraries/common.lib.php:1133
msgid "Skip Validate SQL"
msgstr "Pular validação SQL"

#: libraries/common.lib.php:1136 libraries/config/messages.inc.php:478
msgid "Validate SQL"
msgstr "Validar SQL"

#: libraries/common.lib.php:1191
msgid "Inline edit of this query"
msgstr "Na linha de edição da presente consulta"

#: libraries/common.lib.php:1193
msgid "Inline"
msgstr "na linha"

#: libraries/common.lib.php:1254 sql.php:938
msgid "Profiling"
msgstr "Perfil"

#. l10n: shortcuts for Byte, Kilo, Mega, Giga, Tera, Peta, Exa+
#: libraries/common.lib.php:1274
msgid "B"
msgstr "Bytes"

#: libraries/common.lib.php:1274
msgid "GiB"
msgstr "GB"

#: libraries/common.lib.php:1274
msgid "TiB"
msgstr "TB"

#: libraries/common.lib.php:1274
msgid "PiB"
msgstr "PB"

#: libraries/common.lib.php:1274
msgid "EiB"
msgstr "EB"

#. l10n: See http://www.php.net/manual/en/function.strftime.php to define the format string
#: libraries/common.lib.php:1489
#: libraries/transformations/text_plain__dateformat.inc.php:33
msgid "%B %d, %Y at %I:%M %p"
msgstr "%d/%m/%Y às %Hh%Mmin"

#: libraries/common.lib.php:1769
#, php-format
msgid "%s days, %s hours, %s minutes and %s seconds"
msgstr "%s dias, %s horas, %s minutos e %s segundos"

#: libraries/common.lib.php:1856
#, fuzzy
#| msgid "Routines"
msgid "Missing parameter:"
msgstr "Rotinas"

#: libraries/common.lib.php:2162 libraries/common.lib.php:2165
#: libraries/display_tbl.lib.php:299
msgid "Begin"
msgstr "Início"

#: libraries/common.lib.php:2163 libraries/common.lib.php:2166
#: libraries/display_tbl.lib.php:300 server_binlog.php:135
#: server_binlog.php:137
msgid "Previous"
msgstr "Anterior"

#: libraries/common.lib.php:2193 libraries/common.lib.php:2196
#: libraries/display_tbl.lib.php:378 libraries/rte/rte_events.lib.php:457
msgid "End"
msgstr "Fim"

#: libraries/common.lib.php:2258
#, php-format
msgid "Jump to database &quot;%s&quot;."
msgstr "Ir para o Banco de Dados &quot;%s&quot;."

#: libraries/common.lib.php:2274
#, php-format
msgid "The %s functionality is affected by a known bug, see %s"
msgstr "A funcionalidade %s é afetada por um bug conhecido, veja %s"

#: libraries/common.lib.php:2427
msgid "Click to toggle"
msgstr "Clique para alternar"

#: libraries/common.lib.php:2698 libraries/common.lib.php:2705
#: libraries/common.lib.php:2894 libraries/config/setup.forms.php:296
#: libraries/config/setup.forms.php:333 libraries/config/setup.forms.php:367
#: libraries/config/user_preferences.forms.php:196
#: libraries/config/user_preferences.forms.php:233
#: libraries/config/user_preferences.forms.php:267
#: libraries/db_links.inc.php:48 libraries/export/latex.php:338
#: libraries/import.lib.php:1094 libraries/tbl_links.inc.php:61
#: libraries/tbl_properties.inc.php:626 pmd_general.php:151
#: server_privileges.php:599 server_replication.php:313 tbl_tracking.php:262
msgid "Structure"
msgstr "Estrutura"

#: libraries/common.lib.php:2699 libraries/common.lib.php:2706
#: libraries/config/messages.inc.php:214 libraries/db_links.inc.php:53
#: libraries/export/sql.php:25 libraries/import/sql.php:18
#: libraries/server_links.inc.php:47 libraries/tbl_links.inc.php:65
#: querywindow.php:64
msgid "SQL"
msgstr "SQL"

#: libraries/common.lib.php:2701 libraries/common.lib.php:2892
#: libraries/common.lib.php:2893 libraries/sql_query_form.lib.php:284
#: libraries/sql_query_form.lib.php:287 libraries/tbl_links.inc.php:74
msgid "Insert"
msgstr "Inserir"

#: libraries/common.lib.php:2708 libraries/db_links.inc.php:86
#: libraries/tbl_links.inc.php:93 libraries/tbl_links.inc.php:114
#: view_operations.php:87
msgid "Operations"
msgstr "Operações"

#: libraries/common.lib.php:2840
msgid "Browse your computer:"
msgstr "Procurar no seu computador:"

#: libraries/common.lib.php:2856
#, php-format
msgid "Select from the web server upload directory <b>%s</b>:"
msgstr "Selecionar a partir do diretório de upload do servidor <b>%s</b>:"

#: libraries/common.lib.php:2868 libraries/sql_query_form.lib.php:446
#: tbl_change.php:887
msgid "The directory you set for upload work cannot be reached"
msgstr ""
"O diretório que você especificou para subir arquivos não foi encontrado"

#: libraries/common.lib.php:2876
msgid "There are no files to upload"
msgstr "Não existem arquivos para fazer upload"

#: libraries/common.lib.php:2903 libraries/common.lib.php:2904
msgid "Execute"
msgstr "Executar"

#: libraries/config.values.php:45 libraries/config.values.php:47
#: libraries/config.values.php:51
msgid "Both"
msgstr "Ambos"

#: libraries/config.values.php:47
msgid "Nowhere"
msgstr "Lugar nenhum"

#: libraries/config.values.php:47
msgid "Left"
msgstr "Esquerda"

#: libraries/config.values.php:47
msgid "Right"
msgstr "Direita"

#: libraries/config.values.php:75
msgid "Open"
msgstr "Abrir"

#: libraries/config.values.php:75
msgid "Closed"
msgstr "Fechado"

#: libraries/config.values.php:96 libraries/export/htmlword.php:25
#: libraries/export/latex.php:42 libraries/export/odt.php:34
#: libraries/export/sql.php:129 libraries/export/texytext.php:24
#: libraries/import.lib.php:1099
msgid "structure"
msgstr "estrutura"

#: libraries/config.values.php:97 libraries/export/htmlword.php:25
#: libraries/export/latex.php:42 libraries/export/odt.php:34
#: libraries/export/sql.php:130 libraries/export/texytext.php:24
msgid "data"
msgstr "dados"

#: libraries/config.values.php:98 libraries/export/htmlword.php:25
#: libraries/export/latex.php:42 libraries/export/odt.php:34
#: libraries/export/sql.php:131 libraries/export/texytext.php:24
msgid "structure and data"
msgstr "estrutura e dados"

#: libraries/config.values.php:100
msgid "Quick - display only the minimal options to configure"
msgstr "Rápida - exibir apenas o mínimo de opções para configurar"

#: libraries/config.values.php:101
msgid "Custom - display all possible options to configure"
msgstr "Personalizada - exibir todas as opções possíveis para configurar"

#: libraries/config.values.php:102
msgid "Custom - like above, but without the quick/custom choice"
msgstr "Personalizada - como acima, mas sem a escolha rápida/personalizada"

#: libraries/config.values.php:120
msgid "complete inserts"
msgstr "inserções completas"

#: libraries/config.values.php:121
msgid "extended inserts"
msgstr "inserções extendidas"

#: libraries/config.values.php:122
msgid "both of the above"
msgstr "ambos acima"

#: libraries/config.values.php:123
msgid "neither of the above"
msgstr "nenhuma das acima"

#: libraries/config/FormDisplay.class.php:83
#: libraries/config/validate.lib.php:412
msgid "Not a positive number"
msgstr "Número não positivo"

#: libraries/config/FormDisplay.class.php:84
#: libraries/config/validate.lib.php:424
msgid "Not a non-negative number"
msgstr "Não é um número negativo"

#: libraries/config/FormDisplay.class.php:85
#: libraries/config/validate.lib.php:400
msgid "Not a valid port number"
msgstr "Número de porta inválido"

#: libraries/config/FormDisplay.class.php:86
#: libraries/config/FormDisplay.class.php:535
#: libraries/config/validate.lib.php:352 libraries/config/validate.lib.php:439
msgid "Incorrect value"
msgstr "Valor incorreto"

#: libraries/config/FormDisplay.class.php:87
#: libraries/config/validate.lib.php:453
#, php-format
msgid "Value must be equal or lower than %s"
msgstr "O valor precisa ser igual ou menor que %s"

#: libraries/config/FormDisplay.class.php:499
#, php-format
msgid "Missing data for %s"
msgstr "dado faltante para %s"

#: libraries/config/FormDisplay.class.php:696
#: libraries/config/FormDisplay.class.php:700
msgid "unavailable"
msgstr "indisponível"

#: libraries/config/FormDisplay.class.php:697
#: libraries/config/FormDisplay.class.php:701
#, php-format
msgid "\"%s\" requires %s extension"
msgstr "\"%s\" requer a extenção %s "

#: libraries/config/FormDisplay.class.php:715
#, php-format
msgid "import will not work, missing function (%s)"
msgstr "Importação não funcionou, função faltante (%s)"

#: libraries/config/FormDisplay.class.php:719
#, php-format
msgid "export will not work, missing function (%s)"
msgstr "exportação não vai funcionar, faltando função (%s)"

#: libraries/config/FormDisplay.class.php:726
msgid "SQL Validator is disabled"
msgstr "Validador SQL desativado"

#: libraries/config/FormDisplay.class.php:733
msgid "SOAP extension not found"
msgstr "Extensão SOAP não encontrada"

#: libraries/config/FormDisplay.class.php:741
#, php-format
msgid "maximum %s"
msgstr "máximo %s"

#: libraries/config/FormDisplay.tpl.php:167
msgid "This setting is disabled, it will not be applied to your configuration"
msgstr ""
"Essa configuração está desativada, não será aplicado à sua configuração"

#: libraries/config/FormDisplay.tpl.php:167 libraries/relation.lib.php:78
#: libraries/relation.lib.php:85 pmd_relation_new.php:68
msgid "Disabled"
msgstr "Desabilitado"

#: libraries/config/FormDisplay.tpl.php:242
#, php-format
msgid "Set value: %s"
msgstr "Definir valor: %s"

#: libraries/config/FormDisplay.tpl.php:247
#: libraries/config/messages.inc.php:356
msgid "Restore default value"
msgstr "Restaurar valor padrão"

#: libraries/config/FormDisplay.tpl.php:263
msgid "Allow users to customize this value"
msgstr "Permitir a todos os usuários alterar esse valor"

#: libraries/config/FormDisplay.tpl.php:324
#: libraries/schema/User_Schema.class.php:465 prefs_manage.php:320
#: prefs_manage.php:325 tbl_change.php:1028
msgid "Reset"
msgstr "Restaurar"

#: libraries/config/messages.inc.php:17
msgid "Improves efficiency of screen refresh"
msgstr "Melhora a eficiência de atualização da tela"

#: libraries/config/messages.inc.php:18
msgid "Enable Ajax"
msgstr "Habilitar Ajax"

#: libraries/config/messages.inc.php:19
msgid ""
"If enabled user can enter any MySQL server in login form for cookie auth"
msgstr ""
"Se o usuário habilitado pode entrar em qualquer servidor MySQL em formulário "
"de login por autenticação cookie"

#: libraries/config/messages.inc.php:20
msgid "Allow login to any MySQL server"
msgstr "Permitir login para qualquer servidor MySQL"

#: libraries/config/messages.inc.php:21
msgid ""
"Enabling this allows a page located on a different domain to call phpMyAdmin "
"inside a frame, and is a potential [strong]security hole[/strong] allowing "
"cross-frame scripting attacks"
msgstr ""
"Ativando essa opção permite uma página localizada em um domínio diferente "
"para chamar phpMyAdmin dentro de um quadro, e é um potencial [strong] falha "
"de segurança [/strong], que permite ataques de script cross-frame"

#: libraries/config/messages.inc.php:22
msgid "Allow third party framing"
msgstr "Permitir elaboração de terceiros"

#: libraries/config/messages.inc.php:23
msgid "Show &quot;Drop database&quot; link to normal users"
msgstr "Exibir link &quot;Apagar banco de dados&quot; para usuários normais"

#: libraries/config/messages.inc.php:24
msgid ""
"Secret passphrase used for encrypting cookies in [kbd]cookie[/kbd] "
"authentication"
msgstr ""
"Frase secreta utilizada para encriptar cookies na autenticação por [kbd]"
"cookie[/kbd]"

#: libraries/config/messages.inc.php:25
msgid "Blowfish secret"
msgstr "Segredo Blowfish"

#: libraries/config/messages.inc.php:26
msgid "Highlight selected rows"
msgstr "Destacar linhas selecionadas"

#: libraries/config/messages.inc.php:27
msgid "Row marker"
msgstr "Marcador de linha"

#: libraries/config/messages.inc.php:28
msgid "Highlight row pointed by the mouse cursor"
msgstr "Destacar linha apontada pelo cursor do mouse"

#: libraries/config/messages.inc.php:29
msgid "Highlight pointer"
msgstr "Destacar apontador"

#: libraries/config/messages.inc.php:30
msgid ""
"Enable [a@http://en.wikipedia.org/wiki/Bzip2]bzip2[/a] compression for "
"import and export operations"
msgstr ""
"Habilitar compressão [a@http://en.wikipedia.org/wiki/Bzip2]bzip2[/a] para "
"operações de importar e exportar"

#: libraries/config/messages.inc.php:31
msgid "Bzip2"
msgstr "Bzip2"

#: libraries/config/messages.inc.php:32
msgid ""
"Defines which type of editing controls should be used for CHAR and VARCHAR "
"columns; [kbd]input[/kbd] - allows limiting of input length, [kbd]textarea[/"
"kbd] - allows newlines in columns"
msgstr ""
"Define que tipo de controles de edição devem ser utilizados pelas colunas "
"CHAR e VARCHAR; [kbd]input[/kbd] - permite limitar o tamanho do campo, [kbd]"
"textarea[/kbd] - permite quebra de linhas em colunas"

#: libraries/config/messages.inc.php:33
msgid "CHAR columns editing"
msgstr "Edição de colunas CHAR"

#: libraries/config/messages.inc.php:34
msgid "Number of columns for CHAR/VARCHAR textareas"
msgstr "Número de colunas para caixas de texto CHAR/VARCHAR"

#: libraries/config/messages.inc.php:35
msgid "CHAR textarea columns"
msgstr ""

#: libraries/config/messages.inc.php:36
msgid "Number of rows for CHAR/VARCHAR textareas"
msgstr "Número de linhas para caixas de texto CHAR/VARCHAR"

#: libraries/config/messages.inc.php:37
msgid "CHAR textarea rows"
msgstr ""

#: libraries/config/messages.inc.php:38
msgid "Check config file permissions"
msgstr "Verificar permissões do arquivo de configuração"

#: libraries/config/messages.inc.php:39
msgid ""
"Compress gzip/bzip2 exports on the fly without the need for much memory; if "
"you encounter problems with created gzip/bzip2 files disable this feature"
msgstr ""
"Comprime exportações gzip/bzip2 imediatamente sem a necessidade de muita "
"memória; se você encontrar problemas com arquivos gzip/bzip2 criados "
"desabilite este recurso"

#: libraries/config/messages.inc.php:40
msgid "Compress on the fly"
msgstr ""

#: libraries/config/messages.inc.php:41 setup/frames/config.inc.php:25
#: setup/frames/index.inc.php:165
msgid "Configuration file"
msgstr "Arquivo de configuração"

#: libraries/config/messages.inc.php:42
msgid ""
"Whether a warning (&quot;Are your really sure...&quot;) should be displayed "
"when you're about to lose data"
msgstr ""
"Exibir aviso (&quot;Você tem certeza...&quot;) quando estiver prestes a "
"perder dados"

#: libraries/config/messages.inc.php:43
msgid "Confirm DROP queries"
msgstr ""

#: libraries/config/messages.inc.php:44
msgid "Debug SQL"
msgstr "Depurar SQL"

#: libraries/config/messages.inc.php:45
msgid "Default display direction"
msgstr "Direção de exibição padrão"

#: libraries/config/messages.inc.php:46
msgid ""
"[kbd]horizontal[/kbd], [kbd]vertical[/kbd] or a number that indicates "
"maximum number for which vertical model is used"
msgstr ""
"[kbd]horizontal[/kbd], [kbd]vertical[/kbd] ou um número que indica o número "
"máximo para o qual o modelo vertical é usado"

#: libraries/config/messages.inc.php:47
msgid "Display direction for altering/creating columns"
msgstr ""

#: libraries/config/messages.inc.php:48
msgid "Tab that is displayed when entering a database"
msgstr "Aba que é exibida quando entrar em um banco de dados"

#: libraries/config/messages.inc.php:49
#, fuzzy
msgid "Default database tab"
msgstr "Renomear Banco de Dados para"

#: libraries/config/messages.inc.php:50
msgid "Tab that is displayed when entering a server"
msgstr "Aba que é exibida quando entrar em um servidor"

#: libraries/config/messages.inc.php:51
#, fuzzy
msgid "Default server tab"
msgstr "Renomear Banco de Dados para"

#: libraries/config/messages.inc.php:52
msgid "Tab that is displayed when entering a table"
msgstr "Aba que é exibida quando entrar em uma tabela"

#: libraries/config/messages.inc.php:53
#, fuzzy
msgid "Default table tab"
msgstr "Renomear Banco de Dados para"

#: libraries/config/messages.inc.php:54
msgid "Show binary contents as HEX by default"
msgstr "Mostrar conteúdo binário como HEX por padrão"

#: libraries/config/messages.inc.php:55 libraries/display_tbl.lib.php:634
msgid "Show binary contents as HEX"
msgstr "Mostrar conteúdo binário como HEX"

#: libraries/config/messages.inc.php:56
msgid "Show database listing as a list instead of a drop down"
msgstr "Exibir bancos de dados como uma lista ao invés de uma caixa de seleção"

#: libraries/config/messages.inc.php:57
msgid "Display databases as a list"
msgstr "Exibir bancos de dados como uma lista"

#: libraries/config/messages.inc.php:58
msgid "Show server listing as a list instead of a drop down"
msgstr ""
"Exibir lista de servidores como uma lista ao invés de uma caixa de seleção"

#: libraries/config/messages.inc.php:59
msgid "Display servers as a list"
msgstr "Exibir servidores como uma lista"

#: libraries/config/messages.inc.php:60
msgid ""
"Disable the table maintenance mass operations, like optimizing or repairing "
"the selected tables of a database."
msgstr ""
"Desativar operações em massa de manutenção de tabelas, como otimizar ou "
"reparar as tabelas selecionadas de um banco de dados."

#: libraries/config/messages.inc.php:61
msgid "Disable multi table maintenance"
msgstr "Desativar a manutenção múltiplas tabelas"

#: libraries/config/messages.inc.php:62
msgid "Edit SQL queries in popup window"
msgstr "Editar consultas SQL em uma janela popup"

#: libraries/config/messages.inc.php:63
msgid "Edit in window"
msgstr "Editar em janela"

#: libraries/config/messages.inc.php:64
msgid "Display errors"
msgstr "Exibir erros"

#: libraries/config/messages.inc.php:65
msgid "Gather errors"
msgstr "Reunir erros"

#: libraries/config/messages.inc.php:66
msgid "Show icons for warning, error and information messages"
msgstr "Mostrar ícones para avisos, erros e mensagens e informação"

#: libraries/config/messages.inc.php:67
msgid "Iconic errors"
msgstr ""

#: libraries/config/messages.inc.php:68
msgid ""
"Set the number of seconds a script is allowed to run ([kbd]0[/kbd] for no "
"limit)"
msgstr ""
"Define o número de segundos que um script é executado ([kbd]0[/kbd] para sem "
"limite)"

#: libraries/config/messages.inc.php:69
msgid "Maximum execution time"
msgstr "Tempo máximo de execução"

#: libraries/config/messages.inc.php:70 prefs_manage.php:299
msgid "Save as file"
msgstr "Salvar como arquivo"

#: libraries/config/messages.inc.php:71 libraries/config/messages.inc.php:239
msgid "Character set of the file"
msgstr "Conjunto de caracteres do arquivo"

#: libraries/config/messages.inc.php:72 libraries/config/messages.inc.php:88
#: tbl_gis_visualization.php:210 tbl_printview.php:373 tbl_structure.php:870
msgid "Format"
msgstr "Formato"

#: libraries/config/messages.inc.php:73
msgid "Compression"
msgstr "Compressão"

#: libraries/config/messages.inc.php:74 libraries/config/messages.inc.php:81
#: libraries/config/messages.inc.php:89 libraries/config/messages.inc.php:93
#: libraries/config/messages.inc.php:106 libraries/config/messages.inc.php:108
#: libraries/config/messages.inc.php:141 libraries/config/messages.inc.php:144
#: libraries/config/messages.inc.php:146 libraries/export/csv.php:30
#: libraries/export/excel.php:25 libraries/export/htmlword.php:30
#: libraries/export/latex.php:72 libraries/export/ods.php:25
#: libraries/export/odt.php:58 libraries/export/texytext.php:28
#: libraries/export/xls.php:25 libraries/export/xlsx.php:25
#, fuzzy
#| msgid "Put fields names in the first row"
msgid "Put columns names in the first row"
msgstr "Colocar nome do campo na primeira linha"

#: libraries/config/messages.inc.php:75 libraries/config/messages.inc.php:241
#: libraries/config/messages.inc.php:248 libraries/import/csv.php:76
#: libraries/import/ldi.php:42
msgid "Columns enclosed by"
msgstr "Campos delimitados por"

#: libraries/config/messages.inc.php:76 libraries/config/messages.inc.php:242
#: libraries/config/messages.inc.php:249 libraries/import/csv.php:81
#: libraries/import/ldi.php:43
#, fuzzy
#| msgid "Fields escaped by"
msgid "Columns escaped by"
msgstr "Campos contornados por"

#: libraries/config/messages.inc.php:77 libraries/config/messages.inc.php:83
#: libraries/config/messages.inc.php:90 libraries/config/messages.inc.php:99
#: libraries/config/messages.inc.php:107 libraries/config/messages.inc.php:111
#: libraries/config/messages.inc.php:142 libraries/config/messages.inc.php:145
#: libraries/config/messages.inc.php:147 libraries/export/texytext.php:27
msgid "Replace NULL by"
msgstr "Substituir NULL por"

#: libraries/config/messages.inc.php:78 libraries/config/messages.inc.php:84
msgid "Remove CRLF characters within columns"
msgstr "Remover caracteres CRLF em colunas"

#: libraries/config/messages.inc.php:79 libraries/config/messages.inc.php:245
#: libraries/config/messages.inc.php:253 libraries/import/csv.php:63
#: libraries/import/ldi.php:41
msgid "Columns terminated by"
msgstr "Colunas terminadas por"

#: libraries/config/messages.inc.php:80 libraries/config/messages.inc.php:240
#: libraries/import/csv.php:86 libraries/import/ldi.php:44
msgid "Lines terminated by"
msgstr "Linhas terminadas por"

#: libraries/config/messages.inc.php:82
msgid "Excel edition"
msgstr "Edição do Excel"

#: libraries/config/messages.inc.php:85
#, fuzzy
msgid "Database name template"
msgstr "Nome do arquivo do modelo"

#: libraries/config/messages.inc.php:86
#, fuzzy
msgid "Server name template"
msgstr "Nome do arquivo do modelo"

#: libraries/config/messages.inc.php:87
msgid "Table name template"
msgstr "Modelo de nome da tabela"

#: libraries/config/messages.inc.php:91 libraries/config/messages.inc.php:104
#: libraries/config/messages.inc.php:113 libraries/config/messages.inc.php:137
#: libraries/config/messages.inc.php:143 libraries/export/htmlword.php:24
#: libraries/export/latex.php:40 libraries/export/odt.php:32
#: libraries/export/sql.php:123 libraries/export/texytext.php:23
msgid "Dump table"
msgstr "Esvaziar tabela"

#: libraries/config/messages.inc.php:92 libraries/export/latex.php:32
msgid "Include table caption"
msgstr "Incluir legenda da tabela"

#: libraries/config/messages.inc.php:95 libraries/config/messages.inc.php:101
#: libraries/export/latex.php:50 libraries/export/latex.php:74
msgid "Table caption"
msgstr "Leganda da Tabela"

#: libraries/config/messages.inc.php:96 libraries/config/messages.inc.php:102
msgid "Continued table caption"
msgstr "Continuação da legenda da tabela"

#: libraries/config/messages.inc.php:97 libraries/config/messages.inc.php:103
#: libraries/export/latex.php:54 libraries/export/latex.php:78
msgid "Label key"
msgstr "Rótulo da chave"

#: libraries/config/messages.inc.php:98 libraries/config/messages.inc.php:110
#: libraries/config/messages.inc.php:134 libraries/export/odt.php:312
#: libraries/tbl_properties.inc.php:145
msgid "MIME type"
msgstr "MIME-type"

#: libraries/config/messages.inc.php:100 libraries/config/messages.inc.php:112
#: libraries/config/messages.inc.php:136 tbl_relation.php:396
msgid "Relations"
msgstr "Relações"

#: libraries/config/messages.inc.php:105
msgid "Export method"
msgstr "Método exportar"

#: libraries/config/messages.inc.php:114 libraries/config/messages.inc.php:116
msgid "Save on server"
msgstr "Salvar no servidor"

#: libraries/config/messages.inc.php:115 libraries/config/messages.inc.php:117
#: libraries/display_export.lib.php:188 libraries/display_export.lib.php:214
msgid "Overwrite existing file(s)"
msgstr "Sobrescrever arquivo(s) existente(s)"

#: libraries/config/messages.inc.php:118
msgid "Remember file name template"
msgstr "Lembrar modelo de nome de arquivo"

#: libraries/config/messages.inc.php:120
msgid "Enclose table and column names with backquotes"
msgstr "Usar crases nos nomes de tabelas e campos"

#: libraries/config/messages.inc.php:121 libraries/config/messages.inc.php:260
#: libraries/display_export.lib.php:346
msgid "SQL compatibility mode"
msgstr "Modo de compatibilidade SQL"

#: libraries/config/messages.inc.php:122 libraries/export/sql.php:183
msgid "<code>CREATE TABLE</code> options:"
msgstr "<code>CRIAR TABELA</code> opções:"

#: libraries/config/messages.inc.php:123
msgid "Creation/Update/Check dates"
msgstr "Criar/Atualizar/Verificar datas"

#: libraries/config/messages.inc.php:124
msgid "Use delayed inserts"
msgstr "Usar inserções demoradas"

#: libraries/config/messages.inc.php:125 libraries/export/sql.php:81
msgid "Disable foreign key checks"
msgstr "Desabilitar verificação de chaves estrangeiras"

#: libraries/config/messages.inc.php:128
msgid "Use hexadecimal for BLOB"
msgstr "Usar hexadecimal para BLOB"

#: libraries/config/messages.inc.php:130
msgid "Use ignore inserts"
msgstr "Usar inserções ignoradas"

#: libraries/config/messages.inc.php:132
msgid "Syntax to use when inserting data"
msgstr "Sintaxe a utilizar ao inserir dados"

#: libraries/config/messages.inc.php:133 libraries/export/sql.php:275
msgid "Maximal length of created query"
msgstr "Tamanho máximo da consulta gerada"

#: libraries/config/messages.inc.php:138
msgid "Export type"
msgstr "Tipo de exportação"

#: libraries/config/messages.inc.php:139 libraries/export/sql.php:73
msgid "Enclose export in a transaction"
msgstr "Encapsular exportação numa transação"

#: libraries/config/messages.inc.php:140
#, fuzzy
msgid "Export time in UTC"
msgstr "Tipo de exportação"

#: libraries/config/messages.inc.php:148
msgid "Force secured connection while using phpMyAdmin"
msgstr "Forçar conexão segura quando usar phpMyAdmin"

#: libraries/config/messages.inc.php:149
msgid "Force SSL connection"
msgstr "Forçar conexão SSL"

#: libraries/config/messages.inc.php:150
msgid ""
"Sort order for items in a foreign-key dropdown box; [kbd]content[/kbd] is "
"the referenced data, [kbd]id[/kbd] is the key value"
msgstr ""
"Ordem de classificação para itens em um caixa de seleção de chave "
"estrangeira; [kbd]conteúdo[/kbd] é o dado referenciado, [kbd]id[/kbd] é o "
"valor da chave"

#: libraries/config/messages.inc.php:151
msgid "Foreign key dropdown order"
msgstr "Ordem da caixa de seleção de chave estrangeira"

#: libraries/config/messages.inc.php:152
msgid "A dropdown will be used if fewer items are present"
msgstr ""
"Uma caixa de seleção será utilizada se poucos itens estiverem presentes"

#: libraries/config/messages.inc.php:153
msgid "Foreign key limit"
msgstr "Limite de chave estrangeira"

#: libraries/config/messages.inc.php:154
msgid "Browse mode"
msgstr "Modo de busca"

#: libraries/config/messages.inc.php:155
msgid "Customize browse mode"
msgstr "Personalizar modo de busca"

#: libraries/config/messages.inc.php:157 libraries/config/messages.inc.php:159
#: libraries/config/messages.inc.php:176 libraries/config/messages.inc.php:187
#: libraries/config/messages.inc.php:189 libraries/config/messages.inc.php:217
#: libraries/config/messages.inc.php:229
msgid "Customize default options"
msgstr "Personalizar opções padrão"

#: libraries/config/messages.inc.php:158 libraries/config/setup.forms.php:237
#: libraries/config/setup.forms.php:316
#: libraries/config/user_preferences.forms.php:139
#: libraries/config/user_preferences.forms.php:216 libraries/export/csv.php:19
#: libraries/import/csv.php:22
msgid "CSV"
msgstr "CSV"

#: libraries/config/messages.inc.php:160
msgid "Developer"
msgstr "Desenvolvedor"

#: libraries/config/messages.inc.php:161
msgid "Settings for phpMyAdmin developers"
msgstr "Configurações para desenvolvedores phpMyAdmin"

#: libraries/config/messages.inc.php:162
msgid "Edit mode"
msgstr "Modo de edição"

#: libraries/config/messages.inc.php:163
msgid "Customize edit mode"
msgstr "Personalizar modo de edição"

#: libraries/config/messages.inc.php:165
msgid "Export defaults"
msgstr "Padrões de exportação"

#: libraries/config/messages.inc.php:166
msgid "Customize default export options"
msgstr "Personalizar opções de exportação padrão"

#: libraries/config/messages.inc.php:167 libraries/config/messages.inc.php:209
#: setup/frames/menu.inc.php:16
msgid "Features"
msgstr "Funcionalidades"

#: libraries/config/messages.inc.php:168
msgid "General"
msgstr "Geral"

#: libraries/config/messages.inc.php:169
msgid "Set some commonly used options"
msgstr "Define algumas opções comumente utilizadas"

#: libraries/config/messages.inc.php:170 libraries/db_links.inc.php:83
#: libraries/server_links.inc.php:69 libraries/tbl_links.inc.php:89
#: prefs_manage.php:231 setup/frames/menu.inc.php:20
msgid "Import"
msgstr "Importar"

#: libraries/config/messages.inc.php:171
msgid "Import defaults"
msgstr "Padrões de importação"

#: libraries/config/messages.inc.php:172
msgid "Customize default common import options"
msgstr ""

#: libraries/config/messages.inc.php:173
msgid "Import / export"
msgstr "Importar / exportar"

#: libraries/config/messages.inc.php:174
msgid "Set import and export directories and compression options"
msgstr ""

#: libraries/config/messages.inc.php:175 libraries/export/latex.php:27
msgid "LaTeX"
msgstr "LaTeX"

#: libraries/config/messages.inc.php:178
msgid "Databases display options"
msgstr "Opções de exibição de bancos de dados"

#: libraries/config/messages.inc.php:179 setup/frames/menu.inc.php:18
msgid "Navigation frame"
msgstr "Quadro de navegação"

#: libraries/config/messages.inc.php:180
msgid "Customize appearance of the navigation frame"
msgstr ""

#: libraries/config/messages.inc.php:181 libraries/select_server.lib.php:36
#: setup/frames/index.inc.php:110
msgid "Servers"
msgstr "Servidores"

#: libraries/config/messages.inc.php:182
msgid "Servers display options"
msgstr "Opções de exibição de servidores"

#: libraries/config/messages.inc.php:184
msgid "Tables display options"
msgstr "Opções de exibição de tabelas"

#: libraries/config/messages.inc.php:185 setup/frames/menu.inc.php:19
msgid "Main frame"
msgstr "Quadro principal"

#: libraries/config/messages.inc.php:186
msgid "Microsoft Office"
msgstr "Microsoft Office"

#: libraries/config/messages.inc.php:188
msgid "Open Document"
msgstr "Abrir Documento"

#: libraries/config/messages.inc.php:190
msgid "Other core settings"
msgstr ""

#: libraries/config/messages.inc.php:191
msgid "Settings that didn't fit enywhere else"
msgstr "Configurações que não se encaixavam em nenhum outro lugar"

#: libraries/config/messages.inc.php:192
msgid "Page titles"
msgstr "Títulos das páginas"

#: libraries/config/messages.inc.php:193
msgid ""
"Specify browser's title bar text. Refer to [a@Documentation."
"html#cfg_TitleTable]documentation[/a] for magic strings that can be used to "
"get special values."
msgstr ""

#: libraries/config/messages.inc.php:194
#: libraries/navigation_header.inc.php:80
#: libraries/navigation_header.inc.php:83
#: libraries/navigation_header.inc.php:86
msgid "Query window"
msgstr "Janela de consulta"

#: libraries/config/messages.inc.php:195
#, fuzzy
msgid "Customize query window options"
msgstr "Opções de exportação do Banco de Dados"

#: libraries/config/messages.inc.php:196
msgid "Security"
msgstr "Segurança"

#: libraries/config/messages.inc.php:197
msgid ""
"Please note that phpMyAdmin is just a user interface and its features do not "
"limit MySQL"
msgstr ""

#: libraries/config/messages.inc.php:198
msgid "Basic settings"
msgstr "Configurações básicas"

#: libraries/config/messages.inc.php:199
msgid "Authentication"
msgstr "Autenticação"

#: libraries/config/messages.inc.php:200
msgid "Authentication settings"
msgstr "Configurações de autenticação"

#: libraries/config/messages.inc.php:201
msgid "Server configuration"
msgstr "Configuração do servidor"

#: libraries/config/messages.inc.php:202
msgid ""
"Advanced server configuration, do not change these options unless you know "
"what they are for"
msgstr ""
"Configurações avançadas do servidor, não altere estas opções ao menos que "
"você saiba para que elas são"

#: libraries/config/messages.inc.php:203
msgid "Enter server connection parameters"
msgstr ""

#: libraries/config/messages.inc.php:204
#, fuzzy
#| msgid "Configuration"
msgid "Configuration storage"
msgstr "Configuração"

#: libraries/config/messages.inc.php:205
msgid ""
"Configure phpMyAdmin configuration storage to gain access to additional "
"features, see [a@Documentation.html#linked-tables]phpMyAdmin configuration "
"storage[/a] in documentation"
msgstr ""

#: libraries/config/messages.inc.php:206
msgid "Changes tracking"
msgstr ""

#: libraries/config/messages.inc.php:207
msgid ""
"Tracking of changes made in database. Requires the phpMyAdmin configuration "
"storage."
msgstr ""

#: libraries/config/messages.inc.php:208
msgid "Customize export options"
msgstr "Personalizar opções de exportação"

#: libraries/config/messages.inc.php:210
#, fuzzy
msgid "Customize import defaults"
msgstr "Opções de exportação do Banco de Dados"

#: libraries/config/messages.inc.php:211
msgid "Customize navigation frame"
msgstr ""

#: libraries/config/messages.inc.php:212
msgid "Customize main frame"
msgstr ""

#: libraries/config/messages.inc.php:213 libraries/config/messages.inc.php:218
#: setup/frames/menu.inc.php:17
msgid "SQL queries"
msgstr "Consultas SQL"

#: libraries/config/messages.inc.php:215
msgid "SQL Query box"
msgstr "Caixa de consulta SQL"

#: libraries/config/messages.inc.php:216
msgid "Customize links shown in SQL Query boxes"
msgstr ""

#: libraries/config/messages.inc.php:219
#, fuzzy
msgid "SQL queries settings"
msgstr "consulta SQL"

#: libraries/config/messages.inc.php:220
#, fuzzy
#| msgid "SQL history"
msgid "SQL Validator"
msgstr "Histórico de consultas"

#: libraries/config/messages.inc.php:221
msgid ""
"If you wish to use the SQL Validator service, you should be aware that "
"[strong]all SQL statements are stored anonymously for statistical purposes[/"
"strong].[br][em][a@http://sqlvalidator.mimer.com/]Mimer SQL Validator[/a], "
"Copyright 2002 Upright Database Technology. All rights reserved.[/em]"
msgstr ""

#: libraries/config/messages.inc.php:222
#, fuzzy
msgid "Startup"
msgstr "Status"

#: libraries/config/messages.inc.php:223
msgid "Customize startup page"
msgstr ""

#: libraries/config/messages.inc.php:224
msgid "Tabs"
msgstr "Abas"

#: libraries/config/messages.inc.php:225
msgid "Choose how you want tabs to work"
msgstr "Escolha como você quer que as abas funcionem"

#: libraries/config/messages.inc.php:226
msgid "Text fields"
msgstr "Campos de texto"

#: libraries/config/messages.inc.php:227
#, fuzzy
msgid "Customize text input fields"
msgstr "Opções de exportação do Banco de Dados"

#: libraries/config/messages.inc.php:228 libraries/export/texytext.php:18
msgid "Texy! text"
msgstr "Texy! texto"

#: libraries/config/messages.inc.php:230
msgid "Warnings"
msgstr "Avisos"

#: libraries/config/messages.inc.php:231
msgid "Disable some of the warnings shown by phpMyAdmin"
msgstr "Desative alguns dos avisos mostrados pelo phpMyAdmin"

#: libraries/config/messages.inc.php:232
msgid ""
"Enable [a@http://en.wikipedia.org/wiki/Gzip]gzip[/a] compression for import "
"and export operations"
msgstr ""

#: libraries/config/messages.inc.php:233
msgid "GZip"
msgstr "GZip"

#: libraries/config/messages.inc.php:234
msgid "Extra parameters for iconv"
msgstr "Parâmetros extras para o iconv"

#: libraries/config/messages.inc.php:235
msgid ""
"If enabled, phpMyAdmin continues computing multiple-statement queries even "
"if one of the queries failed"
msgstr ""

#: libraries/config/messages.inc.php:236
msgid "Ignore multiple statement errors"
msgstr ""

#: libraries/config/messages.inc.php:237
#, fuzzy
msgid ""
"Allow interrupt of import in case script detects it is close to time limit. "
"This might be good way to import large files, however it can break "
"transactions."
msgstr ""
"Permitir interromper a importação caso se detecte que o script demorará "
"perto do tempo limite. Isso pode ser um bom caminho para importar arquivos "
"grandes, entretanto isso pode interromper as transações."

#: libraries/config/messages.inc.php:238
msgid "Partial import: allow interrupt"
msgstr ""

#: libraries/config/messages.inc.php:243 libraries/config/messages.inc.php:250
#: libraries/import/csv.php:27 libraries/import/ldi.php:40
msgid "Do not abort on INSERT error"
msgstr ""

#: libraries/config/messages.inc.php:244 libraries/config/messages.inc.php:252
#: libraries/import/csv.php:26 libraries/import/ldi.php:39
msgid "Replace table data with file"
msgstr "Substituir os dados da tabela pelos do arquivo"

#: libraries/config/messages.inc.php:246
msgid ""
"Default format; be aware that this list depends on location (database, "
"table) and only SQL is always available"
msgstr ""

#: libraries/config/messages.inc.php:247
msgid "Format of imported file"
msgstr "Formato do arquivo importado"

#: libraries/config/messages.inc.php:251 libraries/import/ldi.php:46
msgid "Use LOCAL keyword"
msgstr "Usar palavra-chave LOCAL"

#: libraries/config/messages.inc.php:254 libraries/config/messages.inc.php:262
#: libraries/config/messages.inc.php:263
msgid "Column names in first row"
msgstr "Nome das colunas na primeira linha"

#: libraries/config/messages.inc.php:255 libraries/import/ods.php:27
msgid "Do not import empty rows"
msgstr "Não importe linhas vazias"

#: libraries/config/messages.inc.php:256
msgid "Import currencies ($5.00 to 5.00)"
msgstr ""

#: libraries/config/messages.inc.php:257
msgid "Import percentages as proper decimals (12.00% to .12)"
msgstr ""

#: libraries/config/messages.inc.php:258
#, fuzzy
#| msgid "Number of records (queries) to skip from start"
msgid "Number of queries to skip from start"
msgstr "Número de registros (consultas) ignoradas no início"

#: libraries/config/messages.inc.php:259
msgid "Partial import: skip queries"
msgstr ""

#: libraries/config/messages.inc.php:261
#, fuzzy
#| msgid "Add AUTO_INCREMENT value"
msgid "Do not use AUTO_INCREMENT for zero values"
msgstr "Adicionar valor AUTO_INCREMENT"

#: libraries/config/messages.inc.php:264
msgid "Initial state for sliders"
msgstr ""

#: libraries/config/messages.inc.php:265
msgid "How many rows can be inserted at one time"
msgstr "Quantas linhas podem ser inseridas de uma vez"

#: libraries/config/messages.inc.php:266
msgid "Number of inserted rows"
msgstr "Número de linhas inseridas"

#: libraries/config/messages.inc.php:267
msgid "Target for quick access icon"
msgstr ""

#: libraries/config/messages.inc.php:268
msgid "Show logo in left frame"
msgstr ""

#: libraries/config/messages.inc.php:269
msgid "Display logo"
msgstr ""

#: libraries/config/messages.inc.php:270
msgid "Display server choice at the top of the left frame"
msgstr ""

#: libraries/config/messages.inc.php:271
msgid "Display servers selection"
msgstr ""

#: libraries/config/messages.inc.php:272
msgid "Minimum number of tables to display the table filter box"
msgstr "Número mínimo de tabelas para mostrar a caixa de filtro de tabelas"

#: libraries/config/messages.inc.php:273
msgid "String that separates databases into different tree levels"
msgstr ""

#: libraries/config/messages.inc.php:274
#, fuzzy
msgid "Database tree separator"
msgstr "Nome do arquivo do modelo"

#: libraries/config/messages.inc.php:275
msgid ""
"Only light version; display databases in a tree (determined by the separator "
"defined below)"
msgstr ""

#: libraries/config/messages.inc.php:276
msgid "Display databases in a tree"
msgstr ""

#: libraries/config/messages.inc.php:277
msgid "Disable this if you want to see all databases at once"
msgstr ""

#: libraries/config/messages.inc.php:278
#, fuzzy
msgid "Use light version"
msgstr "Usar versão leve"

#: libraries/config/messages.inc.php:279
msgid "Maximum table tree depth"
msgstr ""

#: libraries/config/messages.inc.php:280
msgid "String that separates tables into different tree levels"
msgstr ""

#: libraries/config/messages.inc.php:281
msgid "Table tree separator"
msgstr ""

#: libraries/config/messages.inc.php:282
msgid "URL where logo in the navigation frame will point to"
msgstr ""

#: libraries/config/messages.inc.php:283
msgid "Logo link URL"
msgstr ""

#: libraries/config/messages.inc.php:284
msgid ""
"Open the linked page in the main window ([kbd]main[/kbd]) or in a new one "
"([kbd]new[/kbd])"
msgstr ""

#: libraries/config/messages.inc.php:285
msgid "Logo link target"
msgstr ""

#: libraries/config/messages.inc.php:286
msgid "Highlight server under the mouse cursor"
msgstr ""

#: libraries/config/messages.inc.php:287
msgid "Enable highlighting"
msgstr ""

#: libraries/config/messages.inc.php:288
msgid "Maximum number of recently used tables; set 0 to disable"
msgstr ""

#: libraries/config/messages.inc.php:289
#, fuzzy
#| msgid "Untracked tables"
msgid "Recently used tables"
msgstr "Tabelas não monitoradas"

#: libraries/config/messages.inc.php:290
msgid "Use less graphically intense tabs"
msgstr ""

#: libraries/config/messages.inc.php:291
msgid "Light tabs"
msgstr ""

#: libraries/config/messages.inc.php:292
msgid ""
"Maximum number of characters shown in any non-numeric column on browse view"
msgstr ""

#: libraries/config/messages.inc.php:293
msgid "Limit column characters"
msgstr ""

#: libraries/config/messages.inc.php:294
msgid ""
"If TRUE, logout deletes cookies for all servers; when set to FALSE, logout "
"only occurs for the current server. Setting this to FALSE makes it easy to "
"forget to log out from other servers when connected to multiple servers."
msgstr ""

#: libraries/config/messages.inc.php:295
#, fuzzy
msgid "Delete all cookies on logout"
msgstr "Remover todos os cookies quando a sessão terminar"

#: libraries/config/messages.inc.php:296
msgid ""
"Define whether the previous login should be recalled or not in cookie "
"authentication mode"
msgstr ""

#: libraries/config/messages.inc.php:297
msgid "Recall user name"
msgstr ""

#: libraries/config/messages.inc.php:298
msgid ""
"Defines how long (in seconds) a login cookie should be stored in browser. "
"The default of 0 means that it will be kept for the existing session only, "
"and will be deleted as soon as you close the browser window. This is "
"recommended for non-trusted environments."
msgstr ""

#: libraries/config/messages.inc.php:299
msgid "Login cookie store"
msgstr ""

#: libraries/config/messages.inc.php:300
msgid "Define how long (in seconds) a login cookie is valid"
msgstr "Define quanto tempo (em segundos) um cookie de sessão é válido"

#: libraries/config/messages.inc.php:301
msgid "Login cookie validity"
msgstr ""

#: libraries/config/messages.inc.php:302
msgid "Double size of textarea for LONGTEXT columns"
msgstr ""

#: libraries/config/messages.inc.php:303
msgid "Bigger textarea for LONGTEXT"
msgstr ""

#: libraries/config/messages.inc.php:304
msgid "Use icons on main page"
msgstr "Usar ícones na página principal"

#: libraries/config/messages.inc.php:305
msgid "Maximum number of characters used when a SQL query is displayed"
msgstr ""

#: libraries/config/messages.inc.php:306
msgid "Maximum displayed SQL length"
msgstr ""

#: libraries/config/messages.inc.php:307 libraries/config/messages.inc.php:312
#: libraries/config/messages.inc.php:339
msgid "Users cannot set a higher value"
msgstr ""

#: libraries/config/messages.inc.php:308
msgid "Maximum number of databases displayed in left frame and database list"
msgstr ""

#: libraries/config/messages.inc.php:309
#, fuzzy
msgid "Maximum databases"
msgstr "Sem bases"

#: libraries/config/messages.inc.php:310
msgid ""
"Number of rows displayed when browsing a result set. If the result set "
"contains more rows, &quot;Previous&quot; and &quot;Next&quot; links will be "
"shown."
msgstr ""

#: libraries/config/messages.inc.php:311
msgid "Maximum number of rows to display"
msgstr ""

#: libraries/config/messages.inc.php:313
msgid "Maximum number of tables displayed in table list"
msgstr ""

#: libraries/config/messages.inc.php:314
msgid "Maximum tables"
msgstr ""

#: libraries/config/messages.inc.php:315
msgid ""
"Disable the default warning that is displayed if mcrypt is missing for "
"cookie authentication"
msgstr ""

#: libraries/config/messages.inc.php:316
msgid "mcrypt warning"
msgstr "aviso do mcrypt"

#: libraries/config/messages.inc.php:317
msgid ""
"The number of bytes a script is allowed to allocate, eg. [kbd]32M[/kbd] "
"([kbd]0[/kbd] for no limit)"
msgstr ""

#: libraries/config/messages.inc.php:318
msgid "Memory limit"
msgstr "Limite de memória"

#: libraries/config/messages.inc.php:319
msgid "These are Edit, Inline edit, Copy and Delete links"
msgstr ""

#: libraries/config/messages.inc.php:320
msgid "Where to show the table row links"
msgstr ""

#: libraries/config/messages.inc.php:321
msgid "Use natural order for sorting table and database names"
msgstr ""

#: libraries/config/messages.inc.php:322
msgid "Natural order"
msgstr "Ordem natural"

#: libraries/config/messages.inc.php:323 libraries/config/messages.inc.php:333
msgid "Use only icons, only text or both"
msgstr "Usar apenas ícones, apenas texto ou ambos"

#: libraries/config/messages.inc.php:324
msgid "Iconic navigation bar"
msgstr ""

#: libraries/config/messages.inc.php:325
msgid "use GZip output buffering for increased speed in HTTP transfers"
msgstr ""

#: libraries/config/messages.inc.php:326
msgid "GZip output buffering"
msgstr ""

#: libraries/config/messages.inc.php:327
msgid ""
"[kbd]SMART[/kbd] - i.e. descending order for columns of type TIME, DATE, "
"DATETIME and TIMESTAMP, ascending order otherwise"
msgstr ""

#: libraries/config/messages.inc.php:328
msgid "Default sorting order"
msgstr ""

#: libraries/config/messages.inc.php:329
msgid "Use persistent connections to MySQL databases"
msgstr ""

#: libraries/config/messages.inc.php:330
msgid "Persistent connections"
msgstr "Conexões persistentes"

#: libraries/config/messages.inc.php:331
msgid ""
"Disable the default warning that is displayed on the database details "
"Structure page if any of the required tables for the phpMyAdmin "
"configuration storage could not be found"
msgstr ""

#: libraries/config/messages.inc.php:332
msgid "Missing phpMyAdmin configuration storage tables"
msgstr ""

#: libraries/config/messages.inc.php:334
msgid "Iconic table operations"
msgstr ""

#: libraries/config/messages.inc.php:335
msgid "Disallow BLOB and BINARY columns from editing"
msgstr ""

#: libraries/config/messages.inc.php:336
msgid "Protect binary columns"
msgstr ""

#: libraries/config/messages.inc.php:337
msgid ""
"Enable if you want DB-based query history (requires phpMyAdmin configuration "
"storage). If disabled, this utilizes JS-routines to display query history "
"(lost by window close)."
msgstr ""

#: libraries/config/messages.inc.php:338
msgid "Permanent query history"
msgstr "Histórico de consultas permanente"

#: libraries/config/messages.inc.php:340
msgid "How many queries are kept in history"
msgstr "Quantas consultas são mantidas no histórico"

#: libraries/config/messages.inc.php:341
msgid "Query history length"
msgstr "Tamanho do histórico de consultas"

#: libraries/config/messages.inc.php:342
msgid "Tab displayed when opening a new query window"
msgstr ""

#: libraries/config/messages.inc.php:343
msgid "Default query window tab"
msgstr ""

#: libraries/config/messages.inc.php:344
msgid "Query window height (in pixels)"
msgstr "Altura da janela de consultas (em pixels)"

#: libraries/config/messages.inc.php:345
msgid "Query window height"
msgstr "Altura da janela de consultas"

#: libraries/config/messages.inc.php:346
msgid "Query window width (in pixels)"
msgstr "Largura da janela de consultas (em pixels)"

#: libraries/config/messages.inc.php:347
msgid "Query window width"
msgstr "Largura da janela de consultas"

#: libraries/config/messages.inc.php:348
msgid "Select which functions will be used for character set conversion"
msgstr ""

#: libraries/config/messages.inc.php:349
msgid "Recoding engine"
msgstr ""

#: libraries/config/messages.inc.php:350
msgid "When browsing tables, the sorting of each table is remembered"
msgstr ""

#: libraries/config/messages.inc.php:351
#, fuzzy
#| msgid "Rename table to"
msgid "Remember table's sorting"
msgstr "Renomear a tabela para"

#: libraries/config/messages.inc.php:352
msgid "Repeat the headers every X cells, [kbd]0[/kbd] deactivates this feature"
msgstr ""

#: libraries/config/messages.inc.php:353
#, fuzzy
#| msgid "Repair threads"
msgid "Repeat headers"
msgstr "Processos de reparo"

#: libraries/config/messages.inc.php:354
msgid "Show help button instead of Documentation text"
msgstr ""

#: libraries/config/messages.inc.php:355
msgid "Show help button"
msgstr "Exibir botão de ajuda"

#: libraries/config/messages.inc.php:357
msgid "Directory where exports can be saved on server"
msgstr ""

#: libraries/config/messages.inc.php:358
#, fuzzy
msgid "Save directory"
msgstr "Diretório raiz de dados"

#: libraries/config/messages.inc.php:359
msgid "Leave blank if not used"
msgstr ""

#: libraries/config/messages.inc.php:360
#, fuzzy
msgid "Host authorization order"
msgstr "Falha na autenticação de hardware"

#: libraries/config/messages.inc.php:361
msgid "Leave blank for defaults"
msgstr ""

#: libraries/config/messages.inc.php:362
#, fuzzy
msgid "Host authorization rules"
msgstr "Falha na autenticação de hardware"

#: libraries/config/messages.inc.php:363
msgid "Allow logins without a password"
msgstr ""

#: libraries/config/messages.inc.php:364
msgid "Allow root login"
msgstr ""

#: libraries/config/messages.inc.php:365
msgid "HTTP Basic Auth Realm name to display when doing HTTP Auth"
msgstr ""

#: libraries/config/messages.inc.php:366
msgid "HTTP Realm"
msgstr ""

#: libraries/config/messages.inc.php:367
msgid ""
"The path for the config file for [a@http://swekey.com]SweKey hardware "
"authentication[/a] (not located in your document root; suggested: /etc/"
"swekey.conf)"
msgstr ""

#: libraries/config/messages.inc.php:368
msgid "SweKey config file"
msgstr ""

#: libraries/config/messages.inc.php:369
msgid "Authentication method to use"
msgstr "Método de autenticação para usar"

#: libraries/config/messages.inc.php:370 setup/frames/index.inc.php:126
msgid "Authentication type"
msgstr "Tipo de autenticação"

#: libraries/config/messages.inc.php:371
msgid ""
"Leave blank for no [a@http://wiki.phpmyadmin.net/pma/bookmark]bookmark[/a] "
"support, suggested: [kbd]pma_bookmark[/kbd]"
msgstr ""

#: libraries/config/messages.inc.php:372
msgid "Bookmark table"
msgstr ""

#: libraries/config/messages.inc.php:373
msgid ""
"Leave blank for no column comments/mime types, suggested: [kbd]"
"pma_column_info[/kbd]"
msgstr ""

#: libraries/config/messages.inc.php:374
msgid "Column information table"
msgstr ""

#: libraries/config/messages.inc.php:375
msgid "Compress connection to MySQL server"
msgstr ""

#: libraries/config/messages.inc.php:376
msgid "Compress connection"
msgstr ""

#: libraries/config/messages.inc.php:377
msgid "How to connect to server, keep [kbd]tcp[/kbd] if unsure"
msgstr ""

#: libraries/config/messages.inc.php:378
msgid "Connection type"
msgstr "Tipo de conexão"

#: libraries/config/messages.inc.php:379
msgid "Control user password"
msgstr ""

#: libraries/config/messages.inc.php:380
msgid ""
"A special MySQL user configured with limited permissions, more information "
"available on [a@http://wiki.phpmyadmin.net/pma/controluser]wiki[/a]"
msgstr ""

#: libraries/config/messages.inc.php:381
msgid "Control user"
msgstr ""

#: libraries/config/messages.inc.php:382
msgid "Count tables when showing database list"
msgstr ""

#: libraries/config/messages.inc.php:383
#, fuzzy
msgid "Count tables"
msgstr "Sem tabelas"

#: libraries/config/messages.inc.php:384
msgid ""
"Leave blank for no Designer support, suggested: [kbd]pma_designer_coords[/"
"kbd]"
msgstr ""

#: libraries/config/messages.inc.php:385
#, fuzzy
msgid "Designer table"
msgstr "Desfragmentar tabela"

#: libraries/config/messages.inc.php:386
msgid ""
"More information on [a@http://sf.net/support/tracker.php?aid=1849494]PMA bug "
"tracker[/a] and [a@http://bugs.mysql.com/19588]MySQL Bugs[/a]"
msgstr ""

#: libraries/config/messages.inc.php:387
msgid "Disable use of INFORMATION_SCHEMA"
msgstr "Desabilitar o uso do INFORMATION_SCHEMA"

#: libraries/config/messages.inc.php:388
msgid "What PHP extension to use; you should use mysqli if supported"
msgstr ""
"Qual extensão do PHP utilizar: você deveria utilizar mysqli se suportado"

#: libraries/config/messages.inc.php:389
msgid "PHP extension to use"
msgstr "Utilizar a extensão do PHP"

#: libraries/config/messages.inc.php:390
msgid "Hide databases matching regular expression (PCRE)"
msgstr ""

#: libraries/config/messages.inc.php:391
msgid "Hide databases"
msgstr "Ocultar bancos de dados"

#: libraries/config/messages.inc.php:392
msgid ""
"Leave blank for no SQL query history support, suggested: [kbd]pma_history[/"
"kbd]"
msgstr ""

#: libraries/config/messages.inc.php:393
msgid "SQL query history table"
msgstr ""

#: libraries/config/messages.inc.php:394
msgid "Hostname where MySQL server is running"
msgstr ""

#: libraries/config/messages.inc.php:395
#, fuzzy
msgid "Server hostname"
msgstr "nome do servidor"

#: libraries/config/messages.inc.php:396
msgid "Logout URL"
msgstr ""

#: libraries/config/messages.inc.php:397
msgid "Try to connect without password"
msgstr "Tentando conectar sem senha"

#: libraries/config/messages.inc.php:398
msgid "Connect without password"
msgstr ""

#: libraries/config/messages.inc.php:399
msgid ""
"You can use MySQL wildcard characters (% and _), escape them if you want to "
"use their literal instances, i.e. use [kbd]'my\\_db'[/kbd] and not "
"[kbd]'my_db'[/kbd]. Using this option you can sort database list, just enter "
"their names in order and use [kbd]*[/kbd] at the end to show the rest in "
"alphabetical order."
msgstr ""

#: libraries/config/messages.inc.php:400
msgid "Show only listed databases"
msgstr ""

#: libraries/config/messages.inc.php:401 libraries/config/messages.inc.php:442
msgid "Leave empty if not using config auth"
msgstr ""

#: libraries/config/messages.inc.php:402
msgid "Password for config auth"
msgstr ""

#: libraries/config/messages.inc.php:403
msgid ""
"Leave blank for no PDF schema support, suggested: [kbd]pma_pdf_pages[/kbd]"
msgstr ""

#: libraries/config/messages.inc.php:404
msgid "PDF schema: pages table"
msgstr ""

#: libraries/config/messages.inc.php:405
msgid ""
"Database used for relations, bookmarks, and PDF features. See [a@http://wiki."
"phpmyadmin.net/pma/pmadb]pmadb[/a] for complete information. Leave blank for "
"no support. Suggested: [kbd]phpmyadmin[/kbd]"
msgstr ""

#: libraries/config/messages.inc.php:406
msgid "Database name"
msgstr "Nome do banco de dados"

#: libraries/config/messages.inc.php:407
msgid "Port on which MySQL server is listening, leave empty for default"
msgstr ""

#: libraries/config/messages.inc.php:408
msgid "Server port"
msgstr "Porta do servidor"

#: libraries/config/messages.inc.php:409
msgid ""
"Leave blank for no \"persistent\" recently used tables across sessions, "
"suggested: [kbd]pma_recent[/kbd]"
msgstr ""

#: libraries/config/messages.inc.php:410
#, fuzzy
#| msgid "Analyze table"
msgid "Recently used table"
msgstr "Analizar tabela"

#: libraries/config/messages.inc.php:411
msgid ""
"Leave blank for no [a@http://wiki.phpmyadmin.net/pma/relation]relation-links"
"[/a] support, suggested: [kbd]pma_relation[/kbd]"
msgstr ""

#: libraries/config/messages.inc.php:412
#, fuzzy
msgid "Relation table"
msgstr "Reparar tabela"

#: libraries/config/messages.inc.php:413
msgid "SQL command to fetch available databases"
msgstr ""

#: libraries/config/messages.inc.php:414
msgid "SHOW DATABASES command"
msgstr "comando SHOW DATABASES"

#: libraries/config/messages.inc.php:415
msgid ""
"See [a@http://wiki.phpmyadmin.net/pma/auth_types#signon]authentication types"
"[/a] for an example"
msgstr ""

#: libraries/config/messages.inc.php:416
msgid "Signon session name"
msgstr ""

#: libraries/config/messages.inc.php:417
msgid "Signon URL"
msgstr ""

#: libraries/config/messages.inc.php:418
msgid "Socket on which MySQL server is listening, leave empty for default"
msgstr ""

#: libraries/config/messages.inc.php:419
msgid "Server socket"
msgstr "Socket do servidor"

#: libraries/config/messages.inc.php:420
msgid "Enable SSL for connection to MySQL server"
msgstr ""

#: libraries/config/messages.inc.php:421
msgid "Use SSL"
msgstr "Utilizar SSL"

#: libraries/config/messages.inc.php:422
msgid ""
"Leave blank for no PDF schema support, suggested: [kbd]pma_table_coords[/kbd]"
msgstr ""

#: libraries/config/messages.inc.php:423
msgid "PDF schema: table coordinates"
msgstr ""

#: libraries/config/messages.inc.php:424
msgid ""
"Table to describe the display columns, leave blank for no support; "
"suggested: [kbd]pma_table_info[/kbd]"
msgstr ""

#: libraries/config/messages.inc.php:425
#, fuzzy
#| msgid "Displaying Column Comments"
msgid "Display columns table"
msgstr "Exibindo comentários da coluna"

#: libraries/config/messages.inc.php:426
msgid ""
"Leave blank for no \"persistent\" tables'UI preferences across sessions, "
"suggested: [kbd]pma_table_uiprefs[/kbd]"
msgstr ""

#: libraries/config/messages.inc.php:427
#, fuzzy
#| msgid "Defragment table"
msgid "UI preferences table"
msgstr "Desfragmentar tabela"

#: libraries/config/messages.inc.php:428
msgid ""
"Whether a DROP DATABASE IF EXISTS statement will be added as first line to "
"the log when creating a database."
msgstr ""

#: libraries/config/messages.inc.php:429
msgid "Add DROP DATABASE"
msgstr "Adicionar DROP DATABASE"

#: libraries/config/messages.inc.php:430
msgid ""
"Whether a DROP TABLE IF EXISTS statement will be added as first line to the "
"log when creating a table."
msgstr ""

#: libraries/config/messages.inc.php:431
msgid "Add DROP TABLE"
msgstr "Adicionar DROP TABLE"

#: libraries/config/messages.inc.php:432
msgid ""
"Whether a DROP VIEW IF EXISTS statement will be added as first line to the "
"log when creating a view."
msgstr ""

#: libraries/config/messages.inc.php:433
msgid "Add DROP VIEW"
msgstr "Adicionar DROP VIEW"

#: libraries/config/messages.inc.php:434
msgid "Defines the list of statements the auto-creation uses for new versions."
msgstr ""

#: libraries/config/messages.inc.php:435
#, fuzzy
#| msgid "Statements"
msgid "Statements to track"
msgstr "Comandos"

#: libraries/config/messages.inc.php:436
msgid ""
"Leave blank for no SQL query tracking support, suggested: [kbd]pma_tracking[/"
"kbd]"
msgstr ""

#: libraries/config/messages.inc.php:437
msgid "SQL query tracking table"
msgstr ""

#: libraries/config/messages.inc.php:438
msgid ""
"Whether the tracking mechanism creates versions for tables and views "
"automatically."
msgstr ""

#: libraries/config/messages.inc.php:439
msgid "Automatically create versions"
msgstr "Criar versões automáticamente"

#: libraries/config/messages.inc.php:440
msgid ""
"Leave blank for no user preferences storage in database, suggested: [kbd]"
"pma_config[/kbd]"
msgstr ""

#: libraries/config/messages.inc.php:441
msgid "User preferences storage table"
msgstr ""

#: libraries/config/messages.inc.php:443
msgid "User for config auth"
msgstr ""

#: libraries/config/messages.inc.php:444
msgid ""
"Disable if you know that your pma_* tables are up to date. This prevents "
"compatibility checks and thereby increases performance"
msgstr ""

#: libraries/config/messages.inc.php:445
msgid "Verbose check"
msgstr ""

#: libraries/config/messages.inc.php:446
msgid ""
"A user-friendly description of this server. Leave blank to display the "
"hostname instead."
msgstr ""

#: libraries/config/messages.inc.php:447
msgid "Verbose name of this server"
msgstr ""

#: libraries/config/messages.inc.php:448
msgid "Whether a user should be displayed a &quot;show all (rows)&quot; button"
msgstr ""

#: libraries/config/messages.inc.php:449
msgid "Allow to display all the rows"
msgstr "Permitir mostrar todas as linhas"

#: libraries/config/messages.inc.php:450
msgid ""
"Please note that enabling this has no effect with [kbd]config[/kbd] "
"authentication mode because the password is hard coded in the configuration "
"file; this does not limit the ability to execute the same command directly"
msgstr ""

#: libraries/config/messages.inc.php:451
msgid "Show password change form"
msgstr ""

#: libraries/config/messages.inc.php:452
msgid "Show create database form"
msgstr ""

#: libraries/config/messages.inc.php:453
msgid ""
"Defines whether or not type display direction option is shown when browsing "
"a table"
msgstr ""

#: libraries/config/messages.inc.php:454
#, fuzzy
msgid "Show display direction"
msgstr "Opções de exportação do Banco de Dados"

#: libraries/config/messages.inc.php:455
msgid ""
"Defines whether or not type fields should be initially displayed in edit/"
"insert mode"
msgstr ""

#: libraries/config/messages.inc.php:456
#, fuzzy
#| msgid "Show open tables"
msgid "Show field types"
msgstr "Exibir tabelas abertas"

#: libraries/config/messages.inc.php:457
msgid "Display the function fields in edit/insert mode"
msgstr ""

#: libraries/config/messages.inc.php:458
msgid "Show function fields"
msgstr ""

#: libraries/config/messages.inc.php:459
msgid ""
"Shows link to [a@http://php.net/manual/function.phpinfo.php]phpinfo()[/a] "
"output"
msgstr ""

#: libraries/config/messages.inc.php:460
msgid "Show phpinfo() link"
msgstr "Exibir link para o phpinfo()"

#: libraries/config/messages.inc.php:461
msgid "Show detailed MySQL server information"
msgstr "Exibir informações detalhadas do servidor MySQL"

#: libraries/config/messages.inc.php:462
msgid "Defines whether SQL queries generated by phpMyAdmin should be displayed"
msgstr ""

#: libraries/config/messages.inc.php:463
msgid "Show SQL queries"
msgstr "Mostrar consultas SQL"

#: libraries/config/messages.inc.php:464
msgid "Allow to display database and table statistics (eg. space usage)"
msgstr ""

#: libraries/config/messages.inc.php:465
msgid "Show statistics"
msgstr "Mostrar estatísticas"

#: libraries/config/messages.inc.php:466
msgid ""
"If tooltips are enabled and a database comment is set, this will flip the "
"comment and the real name"
msgstr ""

#: libraries/config/messages.inc.php:467
msgid "Display database comment instead of its name"
msgstr ""

#: libraries/config/messages.inc.php:468
msgid ""
"When setting this to [kbd]nested[/kbd], the alias of the table name is only "
"used to split/nest the tables according to the $cfg"
"['LeftFrameTableSeparator'] directive, so only the folder is called like the "
"alias, the table name itself stays unchanged"
msgstr ""

#: libraries/config/messages.inc.php:469
msgid "Display table comment instead of its name"
msgstr ""

#: libraries/config/messages.inc.php:470
msgid "Display table comments in tooltips"
msgstr "Mostrar comentários das tabelas em tooltips"

#: libraries/config/messages.inc.php:471
msgid ""
"Mark used tables and make it possible to show databases with locked tables"
msgstr ""

#: libraries/config/messages.inc.php:472
#, fuzzy
msgid "Skip locked tables"
msgstr "Exibir tabelas abertas"

#: libraries/config/messages.inc.php:477
msgid "Requires SQL Validator to be enabled"
msgstr ""

#: libraries/config/messages.inc.php:479
#: libraries/display_change_password.lib.php:40
#: libraries/replication_gui.lib.php:61 libraries/replication_gui.lib.php:62
#: libraries/replication_gui.lib.php:336 libraries/replication_gui.lib.php:340
#: libraries/replication_gui.lib.php:350 server_privileges.php:864
#: server_privileges.php:868 server_privileges.php:879
#: server_privileges.php:1694 server_synchronize.php:1185
msgid "Password"
msgstr "Senha"

#: libraries/config/messages.inc.php:480
msgid ""
"[strong]Warning:[/strong] requires PHP SOAP extension or PEAR SOAP to be "
"installed"
msgstr ""

#: libraries/config/messages.inc.php:481
msgid "Enable SQL Validator"
msgstr ""

#: libraries/config/messages.inc.php:482
msgid ""
"If you have a custom username, specify it here (defaults to [kbd]anonymous[/"
"kbd])"
msgstr ""

#: libraries/config/messages.inc.php:483 tbl_tracking.php:454
#: tbl_tracking.php:511
msgid "Username"
msgstr "Usuário"

#: libraries/config/messages.inc.php:484
msgid ""
"Suggest a database name on the &quot;Create Database&quot; form (if "
"possible) or keep the text field empty"
msgstr ""

#: libraries/config/messages.inc.php:485
msgid "Suggest new database name"
msgstr ""

#: libraries/config/messages.inc.php:486
msgid "A warning is displayed on the main page if Suhosin is detected"
msgstr ""

#: libraries/config/messages.inc.php:487
msgid "Suhosin warning"
msgstr "Aviso do Suhosin"

#: libraries/config/messages.inc.php:488
msgid ""
"Textarea size (columns) in edit mode, this value will be emphasized for SQL "
"query textareas (*2) and for query window (*1.25)"
msgstr ""

#: libraries/config/messages.inc.php:489
#, fuzzy
#| msgid "Add/Delete Field Columns"
msgid "Textarea columns"
msgstr "Adicionar/Remover colunas"

#: libraries/config/messages.inc.php:490
msgid ""
"Textarea size (rows) in edit mode, this value will be emphasized for SQL "
"query textareas (*2) and for query window (*1.25)"
msgstr ""

#: libraries/config/messages.inc.php:491
msgid "Textarea rows"
msgstr ""

#: libraries/config/messages.inc.php:492
msgid "Title of browser window when a database is selected"
msgstr ""

#: libraries/config/messages.inc.php:494
msgid "Title of browser window when nothing is selected"
msgstr ""

#: libraries/config/messages.inc.php:495
msgid "Default title"
msgstr "Título padrão"

#: libraries/config/messages.inc.php:496
msgid "Title of browser window when a server is selected"
msgstr ""

#: libraries/config/messages.inc.php:498
msgid "Title of browser window when a table is selected"
msgstr ""

#: libraries/config/messages.inc.php:500
msgid ""
"Input proxies as [kbd]IP: trusted HTTP header[/kbd]. The following example "
"specifies that phpMyAdmin should trust a HTTP_X_FORWARDED_FOR (X-Forwarded-"
"For) header coming from the proxy 1.2.3.4:[br][kbd]1.2.3.4: "
"HTTP_X_FORWARDED_FOR[/kbd]"
msgstr ""

#: libraries/config/messages.inc.php:501
msgid "List of trusted proxies for IP allow/deny"
msgstr ""

#: libraries/config/messages.inc.php:502
msgid "Directory on server where you can upload files for import"
msgstr ""

#: libraries/config/messages.inc.php:503
#, fuzzy
msgid "Upload directory"
msgstr "Diretório de upload"

#: libraries/config/messages.inc.php:504
msgid "Allow for searching inside the entire database"
msgstr ""

#: libraries/config/messages.inc.php:505
msgid "Use database search"
msgstr ""

#: libraries/config/messages.inc.php:506
msgid ""
"When disabled, users cannot set any of the options below, regardless of the "
"checkbox on the right"
msgstr ""

#: libraries/config/messages.inc.php:507
msgid "Enable the Developer tab in settings"
msgstr ""

#: libraries/config/messages.inc.php:508
msgid ""
"Show affected rows of each statement on multiple-statement queries. See "
"libraries/import.lib.php for defaults on how many queries a statement may "
"contain."
msgstr ""

#: libraries/config/messages.inc.php:509
msgid "Verbose multiple statements"
msgstr ""

#: libraries/config/messages.inc.php:510 setup/frames/index.inc.php:241
msgid "Check for latest version"
msgstr ""

#: libraries/config/messages.inc.php:511
msgid "Enables check for latest version on main phpMyAdmin page"
msgstr ""

#: libraries/config/messages.inc.php:512 setup/lib/index.lib.php:118
#: setup/lib/index.lib.php:125 setup/lib/index.lib.php:142
#: setup/lib/index.lib.php:149 setup/lib/index.lib.php:157
#: setup/lib/index.lib.php:161 setup/lib/index.lib.php:164
#: setup/lib/index.lib.php:200
msgid "Version check"
msgstr ""

#: libraries/config/messages.inc.php:513
msgid ""
"Enable [a@http://en.wikipedia.org/wiki/ZIP_(file_format)]ZIP[/a] compression "
"for import and export operations"
msgstr ""

#: libraries/config/messages.inc.php:514
msgid "ZIP"
msgstr "ZIP"

#: libraries/config/setup.forms.php:41
#, fuzzy
msgid "Config authentication"
msgstr "Falha na autenticação de hardware"

#: libraries/config/setup.forms.php:45
#, fuzzy
msgid "Cookie authentication"
msgstr "Falha na autenticação de hardware"

#: libraries/config/setup.forms.php:48
#, fuzzy
msgid "HTTP authentication"
msgstr "Falha na autenticação de hardware"

#: libraries/config/setup.forms.php:51
#, fuzzy
msgid "Signon authentication"
msgstr "Falha na autenticação de hardware"

#: libraries/config/setup.forms.php:245
#: libraries/config/user_preferences.forms.php:147 libraries/import/ldi.php:35
msgid "CSV using LOAD DATA"
msgstr "CSV usando LOAD DATA"

#: libraries/config/setup.forms.php:254 libraries/config/setup.forms.php:348
#: libraries/config/user_preferences.forms.php:155
#: libraries/config/user_preferences.forms.php:248 libraries/export/xls.php:18
#: libraries/import/xls.php:21
msgid "Excel 97-2003 XLS Workbook"
msgstr ""

#: libraries/config/setup.forms.php:257 libraries/config/setup.forms.php:352
#: libraries/config/user_preferences.forms.php:158
#: libraries/config/user_preferences.forms.php:252
#: libraries/export/xlsx.php:18 libraries/import/xlsx.php:21
msgid "Excel 2007 XLSX Workbook"
msgstr ""

#: libraries/config/setup.forms.php:260 libraries/config/setup.forms.php:361
#: libraries/config/user_preferences.forms.php:161
#: libraries/config/user_preferences.forms.php:261 libraries/export/ods.php:18
#: libraries/import/ods.php:22
msgid "Open Document Spreadsheet"
msgstr "Planilha Open Document"

#: libraries/config/setup.forms.php:267
#: libraries/config/user_preferences.forms.php:168
msgid "Quick"
msgstr ""

#: libraries/config/setup.forms.php:271
#: libraries/config/user_preferences.forms.php:172
msgid "Custom"
msgstr ""

#: libraries/config/setup.forms.php:292
#: libraries/config/user_preferences.forms.php:192
msgid "Database export options"
msgstr "Opções de exportação do Banco de Dados"

#: libraries/config/setup.forms.php:325
#: libraries/config/user_preferences.forms.php:225
#: libraries/export/excel.php:18
msgid "CSV for MS Excel"
msgstr "CSV para dados MS Excel"

#: libraries/config/setup.forms.php:356
#: libraries/config/user_preferences.forms.php:256
#: libraries/export/htmlword.php:18
msgid "Microsoft Word 2000"
msgstr "Microsoft Word 2000"

#: libraries/config/setup.forms.php:365
#: libraries/config/user_preferences.forms.php:265 libraries/export/odt.php:22
msgid "Open Document Text"
msgstr "Abrir Documento de Texto"

#: libraries/config/validate.lib.php:197 libraries/config/validate.lib.php:204
msgid "Could not connect to MySQL server"
msgstr ""

#: libraries/config/validate.lib.php:228
msgid "Empty username while using config authentication method"
msgstr ""

#: libraries/config/validate.lib.php:232
msgid "Empty signon session name while using signon authentication method"
msgstr ""

#: libraries/config/validate.lib.php:236
msgid "Empty signon URL while using signon authentication method"
msgstr ""

#: libraries/config/validate.lib.php:269
msgid "Empty phpMyAdmin control user while using pmadb"
msgstr ""

#: libraries/config/validate.lib.php:273
msgid "Empty phpMyAdmin control user password while using pmadb"
msgstr ""

#: libraries/config/validate.lib.php:359
#, php-format
msgid "Incorrect IP address: %s"
msgstr ""

#. l10n: Language to use for PHP documentation, please use only languages which do exist in official documentation.
#: libraries/core.lib.php:244
msgctxt "PHP documentation language"
msgid "en"
msgstr "pt_BR"

#: libraries/core.lib.php:260
#, php-format
msgid "The %s extension is missing. Please check your PHP configuration."
msgstr ""

#: libraries/db_links.inc.php:42 libraries/db_links.inc.php:43
#: libraries/db_links.inc.php:44
msgid "Database seems to be empty!"
msgstr "Banco de Dados parece estar vazio!"

#: libraries/db_links.inc.php:66 libraries/relation.lib.php:140
#: libraries/tbl_links.inc.php:97
msgid "Tracking"
msgstr ""

#: libraries/db_links.inc.php:71
msgid "Query"
msgstr "Procurar por exemplo"

#: libraries/db_links.inc.php:76 libraries/relation.lib.php:128
msgid "Designer"
msgstr "Designer"

#: libraries/db_links.inc.php:93 libraries/server_links.inc.php:60
#: server_privileges.php:119 server_privileges.php:1888
#: server_privileges.php:2238
msgid "Privileges"
msgstr "Privilégios"

#: libraries/db_links.inc.php:97 libraries/rte/rte_words.lib.php:25
msgid "Routines"
msgstr "Rotinas"

#: libraries/db_links.inc.php:101 libraries/export/sql.php:622
#: libraries/rte/rte_words.lib.php:49
msgid "Events"
msgstr "Eventos"

#: libraries/db_links.inc.php:105 libraries/export/sql.php:991
#: libraries/export/xml.php:38 libraries/rte/rte_words.lib.php:37
#: libraries/tbl_links.inc.php:103
msgid "Triggers"
msgstr "Gatilhos"

#: libraries/db_structure.lib.php:43 libraries/display_tbl.lib.php:2081
msgid ""
"May be approximate. See [a@./Documentation.html#faq3_11@Documentation]FAQ "
"3.11[/a]"
msgstr "Pode ser aproximado. Veja o FAQ 3.11"

#: libraries/dbi/mysql.dbi.lib.php:117 libraries/dbi/mysqli.dbi.lib.php:137
msgid "Connection for controluser as defined in your configuration failed."
msgstr ""
"Conexão para controle do usuário como definido nas configurações falhou."

#: libraries/dbi/mysql.dbi.lib.php:348 libraries/dbi/mysql.dbi.lib.php:350
#: libraries/dbi/mysqli.dbi.lib.php:377
msgid "The server is not responding"
msgstr "O servidor não está respondendo"

#: libraries/dbi/mysql.dbi.lib.php:348 libraries/dbi/mysqli.dbi.lib.php:377
msgid "(or the local MySQL server's socket is not correctly configured)"
msgstr ""
"(ou o soquete do servidor MySQL local não está configurado corretamente)"

#: libraries/dbi/mysql.dbi.lib.php:357
msgid "Details..."
msgstr "Detalhes..."

#: libraries/display_change_password.lib.php:29 main.php:94
#: user_password.php:105 user_password.php:123
msgid "Change password"
msgstr "Alterar a senha"

#: libraries/display_change_password.lib.php:34
#: libraries/replication_gui.lib.php:346 server_privileges.php:875
msgid "No Password"
msgstr "Sem senha"

#: libraries/display_change_password.lib.php:45
#: libraries/replication_gui.lib.php:354 libraries/replication_gui.lib.php:357
#: server_privileges.php:883 server_privileges.php:886
msgid "Re-type"
msgstr "Re-digite"

#: libraries/display_change_password.lib.php:51
msgid "Password Hashing"
msgstr "Hashing da senha"

#: libraries/display_change_password.lib.php:65
#, fuzzy
#| msgid "MySQL&nbsp;4.0 compatible"
msgid "MySQL 4.0 compatible"
msgstr "Compatível com MySQL&nbsp;4.0"

#: libraries/display_create_database.lib.php:21
#: libraries/display_create_database.lib.php:39
#, fuzzy
#| msgid "Create new database"
msgid "Create database"
msgstr "Criar novo Banco de Dados"

#: libraries/display_create_database.lib.php:33
msgid "Create"
msgstr "Criar"

#: libraries/display_create_database.lib.php:43 server_privileges.php:121
#: server_privileges.php:1579 server_replication.php:33
msgid "No Privileges"
msgstr "Sem privilégios"

#: libraries/display_create_table.lib.php:46
#, php-format
msgid "Create table on database %s"
msgstr "Criar nova tabela no Banco de Dados %s"

#: libraries/display_create_table.lib.php:51 libraries/rte/rte_list.lib.php:51
#: libraries/rte/rte_list.lib.php:57 libraries/rte/rte_list.lib.php:66
#: libraries/rte/rte_routines.lib.php:849
#: libraries/rte/rte_routines.lib.php:1352
#: libraries/tbl_properties.inc.php:102 setup/frames/index.inc.php:125
#: tbl_structure.php:204
msgid "Name"
msgstr "Nome"

#: libraries/display_create_table.lib.php:55
#, fuzzy
#| msgid "Number of fields"
msgid "Number of columns"
msgstr "Número de arquivos"

#: libraries/display_export.lib.php:35
msgid "Could not load export plugins, please check your installation!"
msgstr "Não pode carregar exportação dos plugins, verifique sua instalação!"

#: libraries/display_export.lib.php:80
msgid "Exporting databases from the current server"
msgstr "Exportar bancos de dados do servidor atual"

#: libraries/display_export.lib.php:82
#, fuzzy, php-format
#| msgid "Create table on database %s"
msgid "Exporting tables from \"%s\" database"
msgstr "Criar nova tabela no Banco de Dados %s"

#: libraries/display_export.lib.php:84
#, fuzzy, php-format
#| msgid "Create table on database %s"
msgid "Exporting rows from \"%s\" table"
msgstr "Criar nova tabela no Banco de Dados %s"

#: libraries/display_export.lib.php:90
#, fuzzy
#| msgid "Export type"
msgid "Export Method:"
msgstr "Método de exportação:"

#: libraries/display_export.lib.php:106
msgid "Quick - display only the minimal options"
msgstr "Rápida - mostrar apenas as opções mínimas"

#: libraries/display_export.lib.php:122
#, fuzzy
msgid "Custom - display all possible options"
msgstr "Opções de exportação do Banco de Dados"

#: libraries/display_export.lib.php:130
msgid "Database(s):"
msgstr "Banco(s) de dados"

#: libraries/display_export.lib.php:132
msgid "Table(s):"
msgstr "Tabela(s)"

#: libraries/display_export.lib.php:142
msgid "Rows:"
msgstr "Registros:"

#: libraries/display_export.lib.php:150
msgid "Dump some row(s)"
msgstr ""

#: libraries/display_export.lib.php:152
msgid "Number of rows:"
msgstr "Número de linhas:"

#: libraries/display_export.lib.php:155
msgid "Row to begin at:"
msgstr "Começar na linha:"

#: libraries/display_export.lib.php:166
msgid "Dump all rows"
msgstr ""

#: libraries/display_export.lib.php:174 libraries/display_export.lib.php:195
msgid "Output:"
msgstr "Saída:"

#: libraries/display_export.lib.php:181 libraries/display_export.lib.php:207
#, fuzzy, php-format
#| msgid "Save on server in %s directory"
msgid "Save on server in the directory <b>%s</b>"
msgstr "Salvar no servidor no diretório %s"

#: libraries/display_export.lib.php:199
#, fuzzy
#| msgid "Save as file"
msgid "Save output to a file"
msgstr "Enviado"

#: libraries/display_export.lib.php:220
msgid "File name template:"
msgstr "Nome do arquivo do modelo:"

#: libraries/display_export.lib.php:222
msgid "@SERVER@ will become the server name"
msgstr "@SERVER@ se tornará o nome do servidor"

#: libraries/display_export.lib.php:224
msgid ", @DATABASE@ will become the database name"
msgstr ", @DATABASE@ se tornará o nome do banco de dados"

#: libraries/display_export.lib.php:226
msgid ", @TABLE@ will become the table name"
msgstr ", @TABLE@ se tornará o nome da tabela"

#: libraries/display_export.lib.php:230
#, fuzzy, php-format
#| msgid ""
#| "This value is interpreted using %1$sstrftime%2$s, so you can use time "
#| "formatting strings. Additionally the following transformations will "
#| "happen: %3$s. Other text will be kept as is."
msgid ""
"This value is interpreted using %1$sstrftime%2$s, so you can use time "
"formatting strings. Additionally the following transformations will happen: %"
"3$s. Other text will be kept as is. See the %4$sFAQ%5$s for details."
msgstr ""
"Esse valor é interpretado usando %1$sstrftime%2$s, então você pode usar as "
"strings de formatação de tempo. Adicionalmente a seguinte transformação "
"ocorrerá: %3$s. Outros textos serão mantidos como são."

#: libraries/display_export.lib.php:268
msgid "use this for future exports"
msgstr ""

#: libraries/display_export.lib.php:274 libraries/display_import.lib.php:188
#: libraries/display_import.lib.php:201 libraries/sql_query_form.lib.php:462
msgid "Character set of the file:"
msgstr "Conjunto de caracteres do arquivo:"

#: libraries/display_export.lib.php:304
msgid "Compression:"
msgstr "Compressão:"

#: libraries/display_export.lib.php:308
#, fuzzy
#| msgid "\"zipped\""
msgid "zipped"
msgstr "\"compactado com zip\""

#: libraries/display_export.lib.php:310
#, fuzzy
#| msgid "\"gzipped\""
msgid "gzipped"
msgstr "\"compactado com gzip\""

#: libraries/display_export.lib.php:312
#, fuzzy
#| msgid "\"bzipped\""
msgid "bzipped"
msgstr "\"compactado com bzip\""

#: libraries/display_export.lib.php:321
#, fuzzy
#| msgid "Save as file"
msgid "View output as text"
msgstr "Enviado"

#: libraries/display_export.lib.php:326 libraries/display_import.lib.php:244
#: libraries/export/codegen.php:38
msgid "Format:"
msgstr "Formato:"

#: libraries/display_export.lib.php:331
msgid "Format-specific options:"
msgstr "Opções de formato especifico:"

#: libraries/display_export.lib.php:332
msgid ""
"Scroll down to fill in the options for the selected format and ignore the "
"options for other formats."
msgstr ""
"Role para baixo para preencher as opções para o formato selecionado e "
"ignorar as opções de outros formatos."

#: libraries/display_export.lib.php:340 libraries/display_import.lib.php:260
msgid "Encoding Conversion:"
msgstr "Codificação de conversão:"

#: libraries/display_import.lib.php:66
msgid ""
"The file being uploaded is probably larger than the maximum allowed size or "
"this is a known bug in webkit based (Safari, Google Chrome, Arora etc.) "
"browsers."
msgstr ""

#: libraries/display_import.lib.php:76
msgid "The file is being processed, please be patient."
msgstr "Este arquivo está sendo processado, por favor seja paciente."

#: libraries/display_import.lib.php:98
msgid ""
"Please be patient, the file is being uploaded. Details about the upload are "
"not available."
msgstr ""

#: libraries/display_import.lib.php:129
#, fuzzy
#| msgid "Cannot log in to the MySQL server"
msgid "Importing into the current server"
msgstr "Não foi possível se logar no servidor MySQL"

#: libraries/display_import.lib.php:131
#, fuzzy, php-format
msgid "Importing into the database \"%s\""
msgstr "Sem bases"

#: libraries/display_import.lib.php:133
#, fuzzy, php-format
msgid "Importing into the table \"%s\""
msgstr "Sem bases"

#: libraries/display_import.lib.php:139
msgid "File to Import:"
msgstr "Arquivo para importar:"

#: libraries/display_import.lib.php:156
#, php-format
msgid "File may be compressed (%s) or uncompressed."
msgstr "Arquivo pode ser compactado (%s) ou descompactado."

#: libraries/display_import.lib.php:158
msgid ""
"A compressed file's name must end in <b>.[format].[compression]</b>. "
"Example: <b>.sql.zip</b>"
msgstr ""
"O nome de um arquivo compactado deve terminar em <b>.[formato].[compactação]"
"</b>. Exemplo: <b>.sql.zip</b>"

#: libraries/display_import.lib.php:178
msgid "File uploads are not allowed on this server."
msgstr "Não é permitido subir arquivos neste servidor."

#: libraries/display_import.lib.php:208
msgid "Partial Import:"
msgstr "Importação parcial:"

#: libraries/display_import.lib.php:214
#, php-format
msgid ""
"Previous import timed out, after resubmitting will continue from position %d."
msgstr ""
"Importação anterior passou do tempo limite, depois de reenviar, irá "
"continuar na posição %d."

#: libraries/display_import.lib.php:221
msgid ""
"Allow the interruption of an import in case the script detects it is close "
"to the PHP timeout limit. <i>(This might be good way to import large files, "
"however it can break transactions.)</i>"
msgstr ""
"Permitir interromper a importação caso se detecte que o script demorará "
"perto do tempo limite. Isso pode ser um bom caminho para importar arquivos "
"grandes, entretanto isso pode interromper as transações."

#: libraries/display_import.lib.php:228
msgid "Number of rows to skip, starting from the first row:"
msgstr "Número de registros para pular, iniciando da primeira linha:"

#: libraries/display_import.lib.php:250
msgid "Format-Specific Options:"
msgstr ""

#: libraries/display_select_lang.lib.php:44
#: libraries/display_select_lang.lib.php:45 setup/frames/index.inc.php:71
msgid "Language"
msgstr "Linguagem"

#: libraries/display_tbl.lib.php:394
#, fuzzy
#| msgid "Add/Delete Field Columns"
msgid "Restore column order"
msgstr "Adicionar/Remover colunas"

#: libraries/display_tbl.lib.php:414
msgid "Drag to reorder"
msgstr "Arraste para reordenar"

#: libraries/display_tbl.lib.php:415
#, fuzzy
#| msgid "Click to select"
msgid "Click to sort"
msgstr "Clique para selecionar"

#: libraries/display_tbl.lib.php:416
msgid "Click to mark/unmark"
msgstr "Clique para marcar/desmarcar"

#: libraries/display_tbl.lib.php:417
msgid "Click the drop-down arrow<br />to toggle column's visibility"
msgstr "Clique na seta<br />para alternar a visibilidade da coluna"

#: libraries/display_tbl.lib.php:428
#, php-format
msgid "%d is not valid row number."
msgstr "%d não é um número de linha válido."

#: libraries/display_tbl.lib.php:433
#, fuzzy
msgid "Start row"
msgstr "Status"

#: libraries/display_tbl.lib.php:435
#, fuzzy
#| msgid "Number of fields"
msgid "Number of rows"
msgstr "Número de arquivos"

#: libraries/display_tbl.lib.php:440
#, fuzzy
#| msgid "More"
msgid "Mode"
msgstr "Mais"

#: libraries/display_tbl.lib.php:442
msgid "horizontal"
msgstr "horizontal"

#: libraries/display_tbl.lib.php:443
msgid "horizontal (rotated headers)"
msgstr "horizontal (cabeçalhos rotacionados)"

#: libraries/display_tbl.lib.php:444
msgid "vertical"
msgstr "vertical"

#: libraries/display_tbl.lib.php:449
#, php-format
msgid "Headers every %s rows"
msgstr ""

#: libraries/display_tbl.lib.php:543
msgid "Sort by key"
msgstr "Ordenar pela chave"

#: libraries/display_tbl.lib.php:590 libraries/export/codegen.php:41
#: libraries/export/csv.php:34 libraries/export/excel.php:37
#: libraries/export/htmlword.php:33 libraries/export/json.php:29
#: libraries/export/latex.php:35 libraries/export/mediawiki.php:23
#: libraries/export/ods.php:29 libraries/export/odt.php:27
#: libraries/export/pdf.php:29 libraries/export/php_array.php:29
#: libraries/export/sql.php:88 libraries/export/texytext.php:31
#: libraries/export/xls.php:29 libraries/export/xlsx.php:29
#: libraries/export/xml.php:25 libraries/export/yaml.php:30
#: libraries/import.lib.php:1072 libraries/import.lib.php:1094
#: libraries/import/csv.php:33 libraries/import/docsql.php:35
#: libraries/import/ldi.php:49 libraries/import/ods.php:32
#: libraries/import/sql.php:20 libraries/import/xls.php:28
#: libraries/import/xlsx.php:28 libraries/import/xml.php:25
#: libraries/rte/rte_routines.lib.php:852 tbl_select.php:258
#: tbl_structure.php:886
msgid "Options"
msgstr "Opções"

#: libraries/display_tbl.lib.php:595 libraries/display_tbl.lib.php:605
#, fuzzy
#| msgid "Partial Texts"
msgid "Partial texts"
msgstr "Textos parciais"

#: libraries/display_tbl.lib.php:596 libraries/display_tbl.lib.php:609
#, fuzzy
#| msgid "Full Texts"
msgid "Full texts"
msgstr "Textos completos"

#: libraries/display_tbl.lib.php:622
msgid "Relational key"
msgstr "Chave de relação"

#: libraries/display_tbl.lib.php:623
#, fuzzy
#| msgid "Relational schema"
msgid "Relational display column"
msgstr "Esquema relacional"

#: libraries/display_tbl.lib.php:630
msgid "Show binary contents"
msgstr "Mostrar conteúdo binário"

#: libraries/display_tbl.lib.php:632
#, fuzzy
msgid "Show BLOB contents"
msgstr "Exibir conteúdo BLOB"

#: libraries/display_tbl.lib.php:642 libraries/relation.lib.php:112
#: libraries/tbl_properties.inc.php:146 transformation_overview.php:46
msgid "Browser transformation"
msgstr "Transformações do navegador"

#: libraries/display_tbl.lib.php:647
msgid "Geometry"
msgstr "Geometria"

#: libraries/display_tbl.lib.php:648
msgid "Well Known Text"
msgstr ""

#: libraries/display_tbl.lib.php:649
msgid "Well Known Binary"
msgstr ""

#: libraries/display_tbl.lib.php:1300
msgid "Copy"
msgstr "Copiar"

#: libraries/display_tbl.lib.php:1315 libraries/display_tbl.lib.php:1327
msgid "The row has been deleted"
msgstr "Registro eliminado"

#: libraries/display_tbl.lib.php:1354 libraries/display_tbl.lib.php:2311
#: server_status.php:1050
msgid "Kill"
msgstr "Matar"

#: libraries/display_tbl.lib.php:2185
msgid "in query"
msgstr "na consulta"

#: libraries/display_tbl.lib.php:2203
msgid "Showing rows"
msgstr "Mostrando registros "

#: libraries/display_tbl.lib.php:2213
msgid "total"
msgstr "total"

#: libraries/display_tbl.lib.php:2221 sql.php:689
#, php-format
msgid "Query took %01.4f sec"
msgstr "Consulta levou %01.4f segundos"

#: libraries/display_tbl.lib.php:2415
msgid "Query results operations"
msgstr "Operações resultantes das consultas"

#: libraries/display_tbl.lib.php:2443
msgid "Print view (with full texts)"
msgstr "Ver impressão (com textos completos)"

#: libraries/display_tbl.lib.php:2491 tbl_chart.php:83
msgid "Display chart"
msgstr "Exibir gráfico"

#: libraries/display_tbl.lib.php:2506
msgid "Visualize GIS data"
msgstr "Visualisar dados GIS"

#: libraries/display_tbl.lib.php:2526
#, fuzzy
#| msgid "Create User"
msgid "Create view"
msgstr "Criar usuário"

#: libraries/display_tbl.lib.php:2626
msgid "Link not found"
msgstr "Link não encontrado"

#: libraries/engines/bdb.lib.php:20 main.php:211
msgid "Version information"
msgstr "Informações da versão"

#: libraries/engines/innodb.lib.php:20
msgid "Data home directory"
msgstr "Diretório raiz de dados"

#: libraries/engines/innodb.lib.php:21
msgid "The common part of the directory path for all InnoDB data files."
msgstr ""
"A parte comum do caminho do diretório para todos os arquivos de dados do "
"InnoDB."

#: libraries/engines/innodb.lib.php:24
msgid "Data files"
msgstr "Arquivos de dados"

#: libraries/engines/innodb.lib.php:27
msgid "Autoextend increment"
msgstr "Incremento autoextendido"

#: libraries/engines/innodb.lib.php:28
msgid ""
" The increment size for extending the size of an autoextending tablespace "
"when it becomes full."
msgstr ""
"O tamanho do incremento para extender o tamanho de um tamanho de tabela "
"autoextendida quando ela começar à ficar cheia."

#: libraries/engines/innodb.lib.php:32
msgid "Buffer pool size"
msgstr "Tamanho do Buffer Pool"

#: libraries/engines/innodb.lib.php:33
msgid ""
"The size of the memory buffer InnoDB uses to cache data and indexes of its "
"tables."
msgstr ""
"O tamanho do buffer de memória que o InnoDB usa para dados do cache e "
"índices nas suas tabelas."

#: libraries/engines/innodb.lib.php:130
msgid "Buffer Pool"
msgstr "Buffer Pool"

#: libraries/engines/innodb.lib.php:131 server_status.php:526
msgid "InnoDB Status"
msgstr "Status do InnoDB"

#: libraries/engines/innodb.lib.php:153
msgid "Buffer Pool Usage"
msgstr "Uso do Buffer Pool"

#: libraries/engines/innodb.lib.php:161
msgid "pages"
msgstr "páginas"

#: libraries/engines/innodb.lib.php:170
msgid "Free pages"
msgstr "Páginas livres"

#: libraries/engines/innodb.lib.php:176
msgid "Dirty pages"
msgstr "Páginas sujas"

#: libraries/engines/innodb.lib.php:182
msgid "Pages containing data"
msgstr "Páginas contendo dados"

#: libraries/engines/innodb.lib.php:188
msgid "Pages to be flushed"
msgstr "Páginas para serem niveladas"

#: libraries/engines/innodb.lib.php:194
msgid "Busy pages"
msgstr "Página ocupadas"

#: libraries/engines/innodb.lib.php:203
msgid "Latched pages"
msgstr "Páginas trancadas"

#: libraries/engines/innodb.lib.php:214
msgid "Buffer Pool Activity"
msgstr "Atividade do Buffer Pool"

#: libraries/engines/innodb.lib.php:218
msgid "Read requests"
msgstr "Leitura requisitada"

#: libraries/engines/innodb.lib.php:224
msgid "Write requests"
msgstr "Escrita requisitada"

#: libraries/engines/innodb.lib.php:230
msgid "Read misses"
msgstr "Leitura falhou"

#: libraries/engines/innodb.lib.php:236
msgid "Write waits"
msgstr "Escrever as esperas"

#: libraries/engines/innodb.lib.php:242
msgid "Read misses in %"
msgstr "Leitura falhou em %"

#: libraries/engines/innodb.lib.php:250
msgid "Write waits in %"
msgstr "Escrita esperada em %"

#: libraries/engines/myisam.lib.php:22
msgid "Data pointer size"
msgstr "Tamanho do ponteiro de dados"

#: libraries/engines/myisam.lib.php:23
msgid ""
"The default pointer size in bytes, to be used by CREATE TABLE for MyISAM "
"tables when no MAX_ROWS option is specified."
msgstr ""
"O tamanho padrão do ponteiro em bytes, para ser usado por CREATE TABLE para "
"tabelas MyISAM quando a opção MAX_ROWS não é especificada."

#: libraries/engines/myisam.lib.php:27
msgid "Automatic recovery mode"
msgstr "Modo de recuperação automático"

#: libraries/engines/myisam.lib.php:28
msgid ""
"The mode for automatic recovery of crashed MyISAM tables, as set via the --"
"myisam-recover server startup option."
msgstr ""
"O modo para recuperação automática de tabelas MyISAM danificadas, como "
"configurado pela opção de inicialização do servidor --myisam-recover."

#: libraries/engines/myisam.lib.php:31
msgid "Maximum size for temporary sort files"
msgstr "Tamanho máximo para os arquivos temporários de ordenação"

#: libraries/engines/myisam.lib.php:32
msgid ""
"The maximum size of the temporary file MySQL is allowed to use while re-"
"creating a MyISAM index (during REPAIR TABLE, ALTER TABLE, or LOAD DATA "
"INFILE)."
msgstr ""
"O tamanho máximo do arquivo temporário MySQL que é permitido usar quando for "
"recriar um índice MyISAM (durante REPAIR TABLE, ALTER TABLE ou LOAD DATA "
"INFILE)."

#: libraries/engines/myisam.lib.php:36
msgid "Maximum size for temporary files on index creation"
msgstr "Tamanho máximo para arquivos temporários na criação do índice"

#: libraries/engines/myisam.lib.php:37
msgid ""
"If the temporary file used for fast MyISAM index creation would be larger "
"than using the key cache by the amount specified here, prefer the key cache "
"method."
msgstr ""
"Se os arquivos temporários usados para rápida criação de índices MyISAM "
"forem maiores do que usando a chave do cache pela quantidade especificada "
"aqui, prefira o método chave do cache."

#: libraries/engines/myisam.lib.php:41
msgid "Repair threads"
msgstr "Processos de reparo"

#: libraries/engines/myisam.lib.php:42
msgid ""
"If this value is greater than 1, MyISAM table indexes are created in "
"parallel (each index in its own thread) during the repair by sorting process."
msgstr ""
"Se este valor for maior que 1, índices das tabelas MyISAM são criados em "
"paralelo (cada índice tem seu próprio processo) durante o Reparo pelo "
"processo de ordenação."

#: libraries/engines/myisam.lib.php:46
msgid "Sort buffer size"
msgstr "Tamanho do buffer de ordenação"

#: libraries/engines/myisam.lib.php:47
msgid ""
"The buffer that is allocated when sorting MyISAM indexes during a REPAIR "
"TABLE or when creating indexes with CREATE INDEX or ALTER TABLE."
msgstr ""
"O buffer que é alocado quando são ordenados índices MyISAM durante um REPAIR "
"TABLE ou quando são criados índices com CREATE INDEX ou ALTER TABLE."

#: libraries/engines/pbms.lib.php:30
msgid "Garbage Threshold"
msgstr ""

#: libraries/engines/pbms.lib.php:31
msgid "The percentage of garbage in a repository file before it is compacted."
msgstr ""

#: libraries/engines/pbms.lib.php:35 libraries/replication_gui.lib.php:69
#: server_synchronize.php:1173
msgid "Port"
msgstr "Porta"

#: libraries/engines/pbms.lib.php:36
msgid ""
"The port for the PBMS stream-based communications. Setting this value to 0 "
"will disable HTTP communication with the daemon."
msgstr ""

#: libraries/engines/pbms.lib.php:40
msgid "Repository Threshold"
msgstr ""

#: libraries/engines/pbms.lib.php:41
msgid ""
"The maximum size of a BLOB repository file. You may use Kb, MB or GB to "
"indicate the unit of the value. A value in bytes is assumed when no unit is "
"specified."
msgstr ""

#: libraries/engines/pbms.lib.php:45
msgid "Temp Blob Timeout"
msgstr ""

#: libraries/engines/pbms.lib.php:46
msgid ""
"The timeout, in seconds, for temporary BLOBs. Uploaded BLOB data is removed "
"after this time, unless they are referenced by a record in the database."
msgstr ""

#: libraries/engines/pbms.lib.php:50
msgid "Temp Log Threshold"
msgstr ""

#: libraries/engines/pbms.lib.php:51
msgid ""
"The maximum size of a temporary BLOB log file. You may use Kb, MB or GB to "
"indicate the unit of the value. A value in bytes is assumed when no unit is "
"specified."
msgstr ""

#: libraries/engines/pbms.lib.php:55
msgid "Max Keep Alive"
msgstr ""

#: libraries/engines/pbms.lib.php:56
msgid ""
"The timeout for inactive connection with the keep-alive flag set. After this "
"time the connection will be closed. The time-out is in milliseconds (1/1000)."
msgstr ""

#: libraries/engines/pbms.lib.php:60
msgid "Metadata Headers"
msgstr ""

#: libraries/engines/pbms.lib.php:61
msgid ""
"A \":\" delimited list of metadata headers to be used to initialize the "
"pbms_metadata_header table when a database is created."
msgstr ""

#: libraries/engines/pbms.lib.php:94
#, php-format
msgid ""
"Documentation and further information about PBMS can be found on %sThe "
"PrimeBase Media Streaming home page%s."
msgstr ""

#: libraries/engines/pbms.lib.php:96 libraries/engines/pbxt.lib.php:127
#, fuzzy
#| msgid "Relations"
msgid "Related Links"
msgstr "Relações"

#: libraries/engines/pbms.lib.php:98
msgid "The PrimeBase Media Streaming Blog by Barry Leslie"
msgstr ""

#: libraries/engines/pbms.lib.php:99
msgid "PrimeBase XT Home Page"
msgstr ""

#: libraries/engines/pbxt.lib.php:22
msgid "Index cache size"
msgstr ""

#: libraries/engines/pbxt.lib.php:23
msgid ""
"This is the amount of memory allocated to the index cache. Default value is "
"32MB. The memory allocated here is used only for caching index pages."
msgstr ""

#: libraries/engines/pbxt.lib.php:27
msgid "Record cache size"
msgstr ""

#: libraries/engines/pbxt.lib.php:28
msgid ""
"This is the amount of memory allocated to the record cache used to cache "
"table data. The default value is 32MB. This memory is used to cache changes "
"to the handle data (.xtd) and row pointer (.xtr) files."
msgstr ""

#: libraries/engines/pbxt.lib.php:32
#, fuzzy
msgid "Log cache size"
msgstr "Tamanho do buffer de ordenação"

#: libraries/engines/pbxt.lib.php:33
msgid ""
"The amount of memory allocated to the transaction log cache used to cache on "
"transaction log data. The default is 16MB."
msgstr ""

#: libraries/engines/pbxt.lib.php:37
msgid "Log file threshold"
msgstr ""

#: libraries/engines/pbxt.lib.php:38
msgid ""
"The size of a transaction log before rollover, and a new log is created. The "
"default value is 16MB."
msgstr ""

#: libraries/engines/pbxt.lib.php:42
msgid "Transaction buffer size"
msgstr ""

#: libraries/engines/pbxt.lib.php:43
msgid ""
"The size of the global transaction log buffer (the engine allocates 2 "
"buffers of this size). The default is 1MB."
msgstr ""

#: libraries/engines/pbxt.lib.php:47
msgid "Checkpoint frequency"
msgstr ""

#: libraries/engines/pbxt.lib.php:48
msgid ""
"The amount of data written to the transaction log before a checkpoint is "
"performed. The default value is 24MB."
msgstr ""

#: libraries/engines/pbxt.lib.php:52
msgid "Data log threshold"
msgstr ""

#: libraries/engines/pbxt.lib.php:53
msgid ""
"The maximum size of a data log file. The default value is 64MB. PBXT can "
"create a maximum of 32000 data logs, which are used by all tables. So the "
"value of this variable can be increased to increase the total amount of data "
"that can be stored in the database."
msgstr ""

#: libraries/engines/pbxt.lib.php:57
msgid "Garbage threshold"
msgstr ""

#: libraries/engines/pbxt.lib.php:58
msgid ""
"The percentage of garbage in a data log file before it is compacted. This is "
"a value between 1 and 99. The default is 50."
msgstr ""

#: libraries/engines/pbxt.lib.php:62
#, fuzzy
msgid "Log buffer size"
msgstr "Tamanho do buffer de ordenação"

#: libraries/engines/pbxt.lib.php:63
msgid ""
"The size of the buffer used when writing a data log. The default is 256MB. "
"The engine allocates one buffer per thread, but only if the thread is "
"required to write a data log."
msgstr ""

#: libraries/engines/pbxt.lib.php:67
msgid "Data file grow size"
msgstr ""

#: libraries/engines/pbxt.lib.php:68
msgid "The grow size of the handle data (.xtd) files."
msgstr ""

#: libraries/engines/pbxt.lib.php:72
msgid "Row file grow size"
msgstr ""

#: libraries/engines/pbxt.lib.php:73
msgid "The grow size of the row pointer (.xtr) files."
msgstr ""

#: libraries/engines/pbxt.lib.php:77
msgid "Log file count"
msgstr ""

#: libraries/engines/pbxt.lib.php:78
msgid ""
"This is the number of transaction log files (pbxt/system/xlog*.xt) the "
"system will maintain. If the number of logs exceeds this value then old logs "
"will be deleted, otherwise they are renamed and given the next highest "
"number."
msgstr ""

#: libraries/engines/pbxt.lib.php:125
#, php-format
msgid ""
"Documentation and further information about PBXT can be found on the %"
"sPrimeBase XT Home Page%s."
msgstr ""

#: libraries/engines/pbxt.lib.php:129
msgid "The PrimeBase XT Blog by Paul McCullagh"
msgstr ""

#: libraries/engines/pbxt.lib.php:130
msgid "The PrimeBase Media Streaming (PBMS) home page"
msgstr ""

#: libraries/export/csv.php:24 libraries/import/csv.php:28
msgid "Columns separated with:"
msgstr "Colunas separadas com:"

#: libraries/export/csv.php:25 libraries/import/csv.php:29
msgid "Columns enclosed with:"
msgstr "Colunas delimitadas por:"

#: libraries/export/csv.php:26 libraries/import/csv.php:30
#, fuzzy
#| msgid "Fields escaped by"
msgid "Columns escaped with:"
msgstr "Campos pulados por:"

#: libraries/export/csv.php:27 libraries/import/csv.php:31
msgid "Lines terminated with:"
msgstr "Linhas terminadas com:"

#: libraries/export/csv.php:28 libraries/export/excel.php:23
#: libraries/export/htmlword.php:29 libraries/export/latex.php:80
#: libraries/export/ods.php:24 libraries/export/odt.php:60
#: libraries/export/xls.php:24 libraries/export/xlsx.php:24
msgid "Replace NULL with:"
msgstr "Substituir NULL com:"

#: libraries/export/csv.php:29 libraries/export/excel.php:24
msgid "Remove carriage return/line feed characters within columns"
msgstr ""

#: libraries/export/excel.php:33
msgid "Excel edition:"
msgstr "Edição do Excel:"

#: libraries/export/htmlword.php:28 libraries/export/latex.php:70
#: libraries/export/odt.php:56 libraries/export/sql.php:215
#: libraries/export/texytext.php:26 libraries/export/xml.php:45
#, fuzzy
msgid "Data dump options"
msgstr "Opções de exportação do Banco de Dados"

#: libraries/export/htmlword.php:121 libraries/export/odt.php:161
#: libraries/export/sql.php:1147 libraries/export/texytext.php:109
msgid "Dumping data for table"
msgstr "Extraindo dados da tabela"

#: libraries/export/htmlword.php:195 libraries/export/odt.php:235
#: libraries/export/sql.php:980 libraries/export/texytext.php:177
msgid "Table structure for table"
msgstr "Estrutura da tabela"

#: libraries/export/latex.php:14
#, fuzzy
#| msgid "Content of table __TABLE__"
msgid "Content of table @TABLE@"
msgstr "Conteúdo da tabela __TABLE__"

#: libraries/export/latex.php:15
msgid "(continued)"
msgstr "(continuação)"

#: libraries/export/latex.php:16
#, fuzzy
#| msgid "Structure of table __TABLE__"
msgid "Structure of table @TABLE@"
msgstr "Estrutura da tabela __TABLE__"

#: libraries/export/latex.php:48 libraries/export/odt.php:40
#: libraries/export/sql.php:142
#, fuzzy
#| msgid "Transformation options"
msgid "Object creation options"
msgstr "Opções de transformação"

#: libraries/export/latex.php:52 libraries/export/latex.php:76
#, fuzzy
#| msgid "Table caption"
msgid "Table caption (continued)"
msgstr "Leganda da Tabela"

#: libraries/export/latex.php:57 libraries/export/odt.php:43
#: libraries/export/sql.php:56
#, fuzzy
#| msgid "Disable foreign key checks"
msgid "Display foreign key relationships"
msgstr "Desabilitar verificação de chaves estrangeiras"

#: libraries/export/latex.php:60 libraries/export/odt.php:46
#, fuzzy
#| msgid "Displaying Column Comments"
msgid "Display comments"
msgstr "Exibindo comentários da coluna"

#: libraries/export/latex.php:63 libraries/export/odt.php:49
#: libraries/export/sql.php:63
#, fuzzy
#| msgid "Available MIME types"
msgid "Display MIME types"
msgstr "MIME-type disponíveis"

#: libraries/export/latex.php:129 libraries/export/sql.php:469
#: libraries/export/xml.php:95 libraries/header_printview.inc.php:56
#: libraries/replication_gui.lib.php:65 libraries/replication_gui.lib.php:176
#: libraries/replication_gui.lib.php:270 libraries/replication_gui.lib.php:273
#: libraries/replication_gui.lib.php:330 server_privileges.php:799
#: server_privileges.php:802 server_privileges.php:858
#: server_privileges.php:1693 server_privileges.php:2236
#: server_status.php:1016
msgid "Host"
msgstr "Servidor"

#: libraries/export/latex.php:134 libraries/export/sql.php:474
#: libraries/export/xml.php:100 libraries/header_printview.inc.php:58
msgid "Generation Time"
msgstr "Tempo de Geração"

#: libraries/export/latex.php:135 libraries/export/sql.php:476
#: libraries/export/xml.php:101 main.php:162
msgid "Server version"
msgstr "Versão do Servidor"

#: libraries/export/latex.php:136 libraries/export/sql.php:477
#: libraries/export/xml.php:102
msgid "PHP Version"
msgstr "Versão do PHP"

#: libraries/export/mediawiki.php:15
msgid "MediaWiki Table"
msgstr ""

#: libraries/export/pdf.php:18
msgid "PDF"
msgstr "PDF"

#: libraries/export/pdf.php:24
msgid "(Generates a report containing the data of a single table)"
msgstr "(Gerado um relatório contendo dados da tabela simples)"

#: libraries/export/pdf.php:25
msgid "Report title:"
msgstr "Título do Relatório:"

#: libraries/export/php_array.php:18
msgid "PHP array"
msgstr ""

#: libraries/export/sql.php:40
msgid ""
"Display comments <i>(includes info such as export timestamp, PHP version, "
"and server version)</i>"
msgstr ""

#: libraries/export/sql.php:45
#, fuzzy
#| msgid "Add custom comment into header (\\n splits lines)"
msgid "Additional custom header comment (\\n splits lines):"
msgstr ""
"Adicionar comentário pessoal no cabeçalho (\n"
" quebra linhas)"

#: libraries/export/sql.php:50
msgid ""
"Include a timestamp of when databases were created, last updated, and last "
"checked"
msgstr ""

#: libraries/export/sql.php:100
msgid ""
"Database system or older MySQL server to maximize output compatibility with:"
msgstr ""

#: libraries/export/sql.php:114 libraries/export/sql.php:169
#: libraries/export/sql.php:174
#, fuzzy, php-format
#| msgid "Statements"
msgid "Add %s statement"
msgstr "Comandos"

#: libraries/export/sql.php:152
msgid "Add statements:"
msgstr "Adicionar instruções:"

#: libraries/export/sql.php:204
msgid ""
"Enclose table and field names with backquotes <i>(Protects field and table "
"names formed with special characters or keywords)</i>"
msgstr ""

#: libraries/export/sql.php:224
msgid "Instead of <code>INSERT</code> statements, use:"
msgstr ""

#: libraries/export/sql.php:229
msgid "<code>INSERT DELAYED</code> statements"
msgstr ""

#: libraries/export/sql.php:235
msgid "<code>INSERT IGNORE</code> statements"
msgstr ""

#: libraries/export/sql.php:245
msgid "Function to use when dumping data:"
msgstr ""

#: libraries/export/sql.php:258
msgid "Syntax to use when inserting data:"
msgstr ""

#: libraries/export/sql.php:264
msgid ""
"include column names in every <code>INSERT</code> statement <br /> &nbsp; "
"&nbsp; &nbsp; Example: <code>INSERT INTO tbl_name (col_A,col_B,col_C) VALUES "
"(1,2,3)</code>"
msgstr ""

#: libraries/export/sql.php:265
msgid ""
"insert multiple rows in every <code>INSERT</code> statement<br /> &nbsp; "
"&nbsp; &nbsp; Example: <code>INSERT INTO tbl_name VALUES (1,2,3), (4,5,6), "
"(7,8,9)</code>"
msgstr ""

#: libraries/export/sql.php:266
msgid ""
"both of the above<br /> &nbsp; &nbsp; &nbsp; Example: <code>INSERT INTO "
"tbl_name (col_A,col_B) VALUES (1,2,3), (4,5,6), (7,8,9)</code>"
msgstr ""

#: libraries/export/sql.php:267
msgid ""
"neither of the above<br /> &nbsp; &nbsp; &nbsp; Example: <code>INSERT INTO "
"tbl_name VALUES (1,2,3)</code>"
msgstr ""

#: libraries/export/sql.php:282
msgid ""
"Dump binary columns in hexadecimal notation <i>(for example, \"abc\" becomes "
"0x616263)</i>"
msgstr ""

#: libraries/export/sql.php:289
msgid ""
"Dump TIMESTAMP columns in UTC <i>(enables TIMESTAMP columns to be dumped and "
"reloaded between servers in different time zones)</i>"
msgstr ""

#: libraries/export/sql.php:329 libraries/export/xml.php:34
msgid "Procedures"
msgstr "Procedimentos"

#: libraries/export/sql.php:346 libraries/export/xml.php:32
msgid "Functions"
msgstr "Funções"

#: libraries/export/sql.php:815
msgid "Constraints for dumped tables"
msgstr "Restrições para as tabelas dumpadas"

#: libraries/export/sql.php:824
msgid "Constraints for table"
msgstr "Restrições para a tabela"

#: libraries/export/sql.php:922
msgid "MIME TYPES FOR TABLE"
msgstr "MIME-TYPES PARA AS TABELAS"

#: libraries/export/sql.php:934
msgid "RELATIONS FOR TABLE"
msgstr "RELAÇÕES PARA A TABELA"

#: libraries/export/sql.php:1003
msgid "Structure for view"
msgstr "Estrutura para visualizar"

#: libraries/export/sql.php:1012
msgid "Stand-in structure for view"
msgstr "Estrutura stand-in para visualizar"

#: libraries/export/xml.php:17 libraries/import/xml.php:21
msgid "XML"
msgstr "XML"

#: libraries/export/xml.php:30
msgid "Object creation options (all are recommended)"
msgstr ""

#: libraries/export/xml.php:40
#, fuzzy
#| msgid "View"
msgid "Views"
msgstr "Visão"

#: libraries/export/xml.php:47
#, fuzzy
msgid "Export contents"
msgstr "Tipo de exportação"

#: libraries/footer.inc.php:163 libraries/footer.inc.php:166
#: libraries/footer.inc.php:169
msgid "Open new phpMyAdmin window"
msgstr "Abrir nova janela do phpMyAdmin"

#: libraries/gis_visualization.lib.php:129
#, fuzzy
#| msgid "No data found for the chart."
msgid "No data found for GIS visualization."
msgstr "Não foram encontrados dados para o gráfico."

#: libraries/header_printview.inc.php:49 libraries/header_printview.inc.php:54
msgid "SQL result"
msgstr "Resultado SQL"

#: libraries/header_printview.inc.php:59
msgid "Generated by"
msgstr "Gerado por"

#: libraries/import.lib.php:152 libraries/rte/rte_routines.lib.php:1237
#: sql.php:685 tbl_change.php:183 tbl_get_field.php:34
msgid "MySQL returned an empty result set (i.e. zero rows)."
msgstr "MySQL retornou um conjunto vazio (ex. zero registros)."

#: libraries/import.lib.php:1068
msgid ""
"The following structures have either been created or altered. Here you can:"
msgstr ""

#: libraries/import.lib.php:1069
msgid "View a structure's contents by clicking on its name"
msgstr ""

#: libraries/import.lib.php:1070
msgid ""
"Change any of its settings by clicking the corresponding \"Options\" link"
msgstr ""

#: libraries/import.lib.php:1071
msgid "Edit structure by following the \"Structure\" link"
msgstr ""

#: libraries/import.lib.php:1074
#, fuzzy
msgid "Go to database"
msgstr "Sem bases"

#: libraries/import.lib.php:1077 libraries/import.lib.php:1101
msgid "settings"
msgstr ""

#: libraries/import.lib.php:1096
#, fuzzy
msgid "Go to table"
msgstr "Sem bases"

#: libraries/import.lib.php:1105
msgid "Go to view"
msgstr ""

#: libraries/import/csv.php:38 libraries/import/ods.php:26
#: libraries/import/xls.php:25 libraries/import/xlsx.php:25
msgid ""
"The first line of the file contains the table column names <i>(if this is "
"unchecked, the first line will become part of the data)</i>"
msgstr ""

#: libraries/import/csv.php:40
msgid ""
"If the data in each row of the file is not in the same order as in the "
"database, list the corresponding column names here. Column names must be "
"separated by commas and not enclosed in quotations."
msgstr ""

#: libraries/import/csv.php:42
#, fuzzy
#| msgid "Column names"
msgid "Column names: "
msgstr "Nome das colunas"

#: libraries/import/csv.php:62 libraries/import/csv.php:75
#: libraries/import/csv.php:80 libraries/import/csv.php:85
#, php-format
msgid "Invalid parameter for CSV import: %s"
msgstr "Parâmetro inválido para importação CSV: %s"

#: libraries/import/csv.php:132
#, php-format
msgid ""
"Invalid column (%s) specified! Ensure that columns names are spelled "
"correctly, separated by commas, and not enclosed in quotes."
msgstr ""

#: libraries/import/csv.php:190 libraries/import/csv.php:437
#, php-format
msgid "Invalid format of CSV input on line %d."
msgstr "Formato inválido na linha %d da entrada CSV."

#: libraries/import/csv.php:325
#, fuzzy, php-format
#| msgid "Invalid field count in CSV input on line %d."
msgid "Invalid column count in CSV input on line %d."
msgstr "Contador de campo inválido na linha %d da entrada CSV."

#: libraries/import/docsql.php:28
msgid "DocSQL"
msgstr "DocSQL"

#: libraries/import/docsql.php:32 libraries/tbl_properties.inc.php:601
#: server_synchronize.php:423 server_synchronize.php:866
msgid "Table name"
msgstr "Nome da Tabela"

#: libraries/import/ldi.php:45 libraries/schema/User_Schema.class.php:312
#: view_create.php:147
msgid "Column names"
msgstr "Nome das colunas"

#: libraries/import/ldi.php:57
msgid "This plugin does not support compressed imports!"
msgstr "Esse plugin não suporta importações comprimidas!"

#: libraries/import/ods.php:28
msgid "Import percentages as proper decimals <i>(ex. 12.00% to .12)</i>"
msgstr ""

#: libraries/import/ods.php:29
msgid "Import currencies <i>(ex. $5.00 to 5.00)</i>"
msgstr ""

#: libraries/import/sql.php:33
msgid "SQL compatibility mode:"
msgstr "Modo de compatibilidade SQL"

#: libraries/import/sql.php:43
msgid "Do not use <code>AUTO_INCREMENT</code> for zero values"
msgstr ""

#: libraries/import/xml.php:74 libraries/import/xml.php:130
msgid ""
"The XML file specified was either malformed or incomplete. Please correct "
"the issue and try again."
msgstr ""

#: libraries/kanji-encoding.lib.php:142
#, fuzzy
#| msgid "None"
msgctxt "None encoding conversion"
msgid "None"
msgstr "Nenhum"

#. l10n: This is currently used only in Japanese locales
#: libraries/kanji-encoding.lib.php:148
msgid "Convert to Kana"
msgstr ""

#: libraries/mult_submits.inc.php:254
#, fuzzy
#| msgid "Fri"
msgid "From"
msgstr "Sex"

#: libraries/mult_submits.inc.php:257
msgid "To"
msgstr ""

#: libraries/mult_submits.inc.php:262 libraries/mult_submits.inc.php:276
#: libraries/sql_query_form.lib.php:398
msgid "Submit"
msgstr "Submeter"

#: libraries/mult_submits.inc.php:268
msgid "Add table prefix"
msgstr ""

#: libraries/mult_submits.inc.php:271
#, fuzzy
#| msgid "Add index"
msgid "Add prefix"
msgstr "Adicionar índice"

#: libraries/mult_submits.inc.php:488 tbl_replace.php:313
msgid "No change"
msgstr "Sem Mudança"

#: libraries/mysql_charsets.lib.php:110
msgid "Charset"
msgstr "Conjunto de caracteres"

#: libraries/mysql_charsets.lib.php:198 libraries/mysql_charsets.lib.php:399
#: tbl_change.php:556
msgid "Binary"
msgstr " Binário"

#: libraries/mysql_charsets.lib.php:210
msgid "Bulgarian"
msgstr "Bulgaro"

#: libraries/mysql_charsets.lib.php:214 libraries/mysql_charsets.lib.php:339
msgid "Simplified Chinese"
msgstr "Chinês Simplificado"

#: libraries/mysql_charsets.lib.php:216 libraries/mysql_charsets.lib.php:359
msgid "Traditional Chinese"
msgstr "Chinês Tradicional"

#: libraries/mysql_charsets.lib.php:220 libraries/mysql_charsets.lib.php:406
msgid "case-insensitive"
msgstr "Não diferencia maiúsculas/minúsculas"

#: libraries/mysql_charsets.lib.php:223 libraries/mysql_charsets.lib.php:408
msgid "case-sensitive"
msgstr "Diferencia maiúsculas/minúsculas"

#: libraries/mysql_charsets.lib.php:226
msgid "Croatian"
msgstr "Croata"

#: libraries/mysql_charsets.lib.php:229
msgid "Czech"
msgstr "Tcheco"

#: libraries/mysql_charsets.lib.php:232
msgid "Danish"
msgstr "Dinamarquês"

#: libraries/mysql_charsets.lib.php:235
msgid "English"
msgstr "Inglês"

#: libraries/mysql_charsets.lib.php:238
msgid "Esperanto"
msgstr "Esperanto"

#: libraries/mysql_charsets.lib.php:241
msgid "Estonian"
msgstr "Estoniano"

#: libraries/mysql_charsets.lib.php:244 libraries/mysql_charsets.lib.php:247
msgid "German"
msgstr "Alemão"

#: libraries/mysql_charsets.lib.php:244
msgid "dictionary"
msgstr "dicionário"

#: libraries/mysql_charsets.lib.php:247
msgid "phone book"
msgstr "Agenda de telefones"

#: libraries/mysql_charsets.lib.php:250
msgid "Hungarian"
msgstr "Húngaro"

#: libraries/mysql_charsets.lib.php:253
msgid "Icelandic"
msgstr "Islandês"

#: libraries/mysql_charsets.lib.php:256 libraries/mysql_charsets.lib.php:346
msgid "Japanese"
msgstr "Japonês"

#: libraries/mysql_charsets.lib.php:259
msgid "Latvian"
msgstr "Letonês"

#: libraries/mysql_charsets.lib.php:262
msgid "Lithuanian"
msgstr "Lituânio"

#: libraries/mysql_charsets.lib.php:265 libraries/mysql_charsets.lib.php:368
msgid "Korean"
msgstr "Coreano"

#: libraries/mysql_charsets.lib.php:268
msgid "Persian"
msgstr "Pérsa"

#: libraries/mysql_charsets.lib.php:271
msgid "Polish"
msgstr "Polonês"

#: libraries/mysql_charsets.lib.php:274 libraries/mysql_charsets.lib.php:322
msgid "West European"
msgstr "Oeste Europeu"

#: libraries/mysql_charsets.lib.php:277
msgid "Romanian"
msgstr "Romêno"

#: libraries/mysql_charsets.lib.php:280
msgid "Slovak"
msgstr "Eslováquio"

#: libraries/mysql_charsets.lib.php:283
msgid "Slovenian"
msgstr "Eslovênio"

#: libraries/mysql_charsets.lib.php:286
msgid "Spanish"
msgstr "Espanhol"

#: libraries/mysql_charsets.lib.php:289
msgid "Traditional Spanish"
msgstr "Espanhol Traditional"

#: libraries/mysql_charsets.lib.php:292 libraries/mysql_charsets.lib.php:389
msgid "Swedish"
msgstr "Suéco"

#: libraries/mysql_charsets.lib.php:295 libraries/mysql_charsets.lib.php:392
msgid "Thai"
msgstr "Thailandês"

#: libraries/mysql_charsets.lib.php:298 libraries/mysql_charsets.lib.php:386
msgid "Turkish"
msgstr "Turco"

#: libraries/mysql_charsets.lib.php:301 libraries/mysql_charsets.lib.php:383
msgid "Ukrainian"
msgstr "Ucraniano"

#: libraries/mysql_charsets.lib.php:304 libraries/mysql_charsets.lib.php:313
msgid "Unicode"
msgstr "Unicode"

#: libraries/mysql_charsets.lib.php:304 libraries/mysql_charsets.lib.php:313
#: libraries/mysql_charsets.lib.php:322 libraries/mysql_charsets.lib.php:329
#: libraries/mysql_charsets.lib.php:351 libraries/mysql_charsets.lib.php:362
msgid "multilingual"
msgstr "multi-linguagem"

#: libraries/mysql_charsets.lib.php:329
msgid "Central European"
msgstr "Europeu Central"

#: libraries/mysql_charsets.lib.php:334
msgid "Russian"
msgstr "Russo"

#: libraries/mysql_charsets.lib.php:351
msgid "Baltic"
msgstr "Báltico"

#: libraries/mysql_charsets.lib.php:356
msgid "Armenian"
msgstr "Armêno"

#: libraries/mysql_charsets.lib.php:362
msgid "Cyrillic"
msgstr "Cirílico"

#: libraries/mysql_charsets.lib.php:365
msgid "Arabic"
msgstr "Árabe"

#: libraries/mysql_charsets.lib.php:371
msgid "Hebrew"
msgstr "Hebreu"

#: libraries/mysql_charsets.lib.php:374
msgid "Georgian"
msgstr "Georgiano"

#: libraries/mysql_charsets.lib.php:377
msgid "Greek"
msgstr "Grego"

#: libraries/mysql_charsets.lib.php:380
msgid "Czech-Slovak"
msgstr "Tcheco-Eslováquio"

#: libraries/mysql_charsets.lib.php:395 libraries/mysql_charsets.lib.php:402
msgid "unknown"
msgstr "desconhecido"

#: libraries/navigation_header.inc.php:57
#: libraries/navigation_header.inc.php:59
#: libraries/navigation_header.inc.php:60
msgid "Home"
msgstr "Principal"

#: libraries/navigation_header.inc.php:69
#: libraries/navigation_header.inc.php:71
#: libraries/navigation_header.inc.php:72
msgid "Log out"
msgstr "Sair"

#: libraries/navigation_header.inc.php:108
#: libraries/navigation_header.inc.php:109
#: libraries/navigation_header.inc.php:111
msgid "Reload navigation frame"
msgstr ""

#: libraries/plugin_interface.lib.php:310
#, fuzzy
#| msgid "This format has no options"
msgid "This format has no options"
msgstr "Esse formato não tem opções"

#: libraries/relation.lib.php:72
msgid "not OK"
msgstr "não está OK"

#: libraries/relation.lib.php:77
msgid "Enabled"
msgstr "Habilitado"

#: libraries/relation.lib.php:84 libraries/relation.lib.php:96
#: pmd_relation_new.php:68
msgid "General relation features"
msgstr "Recursos de relações gerais"

#: libraries/relation.lib.php:100
msgid "Display Features"
msgstr "Exibir recursos"

#: libraries/relation.lib.php:106
msgid "Creation of PDFs"
msgstr "Criação de PDFs"

#: libraries/relation.lib.php:110
msgid "Displaying Column Comments"
msgstr "Exibindo comentários da coluna"

#: libraries/relation.lib.php:115
msgid ""
"Please see the documentation on how to update your column_comments table"
msgstr ""
"Consulte a documentação sobre como atualizar sua tabela Column_comments"

#: libraries/relation.lib.php:120 libraries/sql_query_form.lib.php:370
msgid "Bookmarked SQL query"
msgstr "Consulta SQL gravada"

#: libraries/relation.lib.php:124 querywindow.php:74 querywindow.php:181
msgid "SQL history"
msgstr "Histórico de consultas"

#: libraries/relation.lib.php:132
#, fuzzy
#| msgid "Persistent connections"
msgid "Persistent recently used tables"
msgstr "Conexões persistentes"

#: libraries/relation.lib.php:136
msgid "Persistent tables' UI preferences"
msgstr ""

#: libraries/relation.lib.php:144
msgid "User preferences"
msgstr ""

#: libraries/relation.lib.php:148
msgid "Quick steps to setup advanced features:"
msgstr ""

#: libraries/relation.lib.php:150
msgid ""
"Create the needed tables with the <code>script/create_tables.sql</code>."
msgstr ""

#: libraries/relation.lib.php:151
msgid "Create a pma user and give access to these tables."
msgstr ""

#: libraries/relation.lib.php:152
msgid ""
"Enable advanced features in configuration file (<code>config.inc.php</"
"code>), for example by starting from <code>config.sample.inc.php</code>."
msgstr ""

#: libraries/relation.lib.php:153
msgid "Re-login to phpMyAdmin to load the updated configuration file."
msgstr ""

#: libraries/relation.lib.php:1076
msgid "no description"
msgstr "sem Descrição"

#: libraries/replication_gui.lib.php:53
msgid "Slave configuration"
msgstr ""

#: libraries/replication_gui.lib.php:53 server_replication.php:353
msgid "Change or reconfigure master server"
msgstr ""

#: libraries/replication_gui.lib.php:54
msgid ""
"Make sure, you have unique server-id in your configuration file (my.cnf). If "
"not, please add the following line into [mysqld] section:"
msgstr ""

#: libraries/replication_gui.lib.php:57 libraries/replication_gui.lib.php:58
#: libraries/replication_gui.lib.php:250 libraries/replication_gui.lib.php:253
#: libraries/replication_gui.lib.php:260 server_privileges.php:779
#: server_privileges.php:782 server_privileges.php:789
#: server_synchronize.php:1181
msgid "User name"
msgstr "Nome do usuário"

#: libraries/replication_gui.lib.php:105
#, fuzzy
msgid "Master status"
msgstr "Exibir status dos escravos"

#: libraries/replication_gui.lib.php:107
#, fuzzy
msgid "Slave status"
msgstr "Exibir status dos escravos"

#: libraries/replication_gui.lib.php:116 libraries/sql_query_form.lib.php:382
#: server_status.php:1248 server_variables.php:107
msgid "Variable"
msgstr "Variáveis"

#: libraries/replication_gui.lib.php:117
#: libraries/rte/rte_routines.lib.php:1357 pmd_general.php:476
#: pmd_general.php:535 pmd_general.php:658 pmd_general.php:775
#: server_status.php:1249 tbl_change.php:329 tbl_printview.php:367
#: tbl_select.php:118 tbl_structure.php:862
msgid "Value"
msgstr "Valor"

#: libraries/replication_gui.lib.php:175 server_binlog.php:183
msgid "Server ID"
msgstr "ID do Servidor"

#: libraries/replication_gui.lib.php:194
msgid ""
"Only slaves started with the --report-host=host_name option are visible in "
"this list."
msgstr ""

#: libraries/replication_gui.lib.php:241 server_replication.php:192
msgid "Add slave replication user"
msgstr ""

#: libraries/replication_gui.lib.php:255 server_privileges.php:784
msgid "Any user"
msgstr "Qualquer usuário"

#: libraries/replication_gui.lib.php:256 libraries/replication_gui.lib.php:324
#: libraries/replication_gui.lib.php:347 server_privileges.php:785
#: server_privileges.php:852 server_privileges.php:876
#: server_privileges.php:2094 server_privileges.php:2124
msgid "Use text field"
msgstr "Usar campo texto"

#: libraries/replication_gui.lib.php:303 server_privileges.php:832
msgid "Any host"
msgstr "Qualquer servidor"

#: libraries/replication_gui.lib.php:307 server_privileges.php:836
msgid "Local"
msgstr "Local"

#: libraries/replication_gui.lib.php:313 server_privileges.php:841
msgid "This Host"
msgstr "Esse Servidor"

#: libraries/replication_gui.lib.php:319 server_privileges.php:847
msgid "Use Host Table"
msgstr "Usar Tabela do Servidor"

#: libraries/replication_gui.lib.php:332 server_privileges.php:860
msgid ""
"When Host table is used, this field is ignored and values stored in Host "
"table are used instead."
msgstr ""

#: libraries/replication_gui.lib.php:361
msgid "Generate Password"
msgstr "Gerar Senha"

#: libraries/rte/rte_events.lib.php:102 libraries/rte/rte_events.lib.php:107
#: libraries/rte/rte_events.lib.php:130 libraries/rte/rte_routines.lib.php:254
#: libraries/rte/rte_routines.lib.php:259
#: libraries/rte/rte_routines.lib.php:283
#: libraries/rte/rte_routines.lib.php:1242
#: libraries/rte/rte_triggers.lib.php:75 libraries/rte/rte_triggers.lib.php:80
#: libraries/rte/rte_triggers.lib.php:103
#, php-format
msgid "The following query has failed: \"%s\""
msgstr "A seguinte consulta falhou: \"%s\""

#: libraries/rte/rte_events.lib.php:116
#, fuzzy
#| msgid "Sorry, we failed to restore the dropped routine."
msgid "Sorry, we failed to restore the dropped event."
msgstr "Desculpa, mas falhamos ao restaurar a rotina."

#: libraries/rte/rte_events.lib.php:117 libraries/rte/rte_routines.lib.php:269
#: libraries/rte/rte_triggers.lib.php:90
msgid "The backed up query was:"
msgstr "A consulta de backup foi:"

#: libraries/rte/rte_events.lib.php:121
#, fuzzy, php-format
#| msgid "Routine %1$s has been modified."
msgid "Event %1$s has been modified."
msgstr "A rotina %1$s foi modificada."

#: libraries/rte/rte_events.lib.php:133
#, fuzzy, php-format
#| msgid "Table %1$s has been created."
msgid "Event %1$s has been created."
msgstr "A tabela %1$s foi criada."

#: libraries/rte/rte_events.lib.php:141 libraries/rte/rte_routines.lib.php:294
#: libraries/rte/rte_triggers.lib.php:114
msgid "<b>One or more errors have occured while processing your request:</b>"
msgstr ""
"<b>Um ou mais erros ocorreram durante o processamento de sua requisição:</b>"

#: libraries/rte/rte_events.lib.php:181
#, fuzzy
#| msgid "Create User"
msgid "Create event"
msgstr "Criar usuário"

#: libraries/rte/rte_events.lib.php:185
#, fuzzy
#| msgid "Edit server"
msgid "Edit event"
msgstr "Editar servidor"

#: libraries/rte/rte_events.lib.php:212 libraries/rte/rte_routines.lib.php:370
#: libraries/rte/rte_routines.lib.php:1264
#: libraries/rte/rte_routines.lib.php:1300
#: libraries/rte/rte_triggers.lib.php:187
msgid "Error in processing request"
msgstr "Erro no processamento da requisição"

#: libraries/rte/rte_events.lib.php:371 libraries/rte/rte_routines.lib.php:817
#: libraries/rte/rte_triggers.lib.php:298
msgid "Details"
msgstr "Detalhes"

#: libraries/rte/rte_events.lib.php:374
#, fuzzy
#| msgid "Event type"
msgid "Event name"
msgstr "Tipo de evento"

#: libraries/rte/rte_events.lib.php:395 server_binlog.php:182
msgid "Event type"
msgstr "Tipo de evento"

#: libraries/rte/rte_events.lib.php:416 libraries/rte/rte_routines.lib.php:838
#, fuzzy, php-format
#| msgid "Change"
msgid "Change to %s"
msgstr "Alterar"

#: libraries/rte/rte_events.lib.php:422
#, fuzzy
#| msgid "Execute"
msgid "Execute at"
msgstr "Executar"

#: libraries/rte/rte_events.lib.php:430
#, fuzzy
#| msgid "Execute"
msgid "Execute every"
msgstr "Executar"

#: libraries/rte/rte_events.lib.php:449
#, fuzzy
msgid "Start"
msgstr "Status"

#: libraries/rte/rte_events.lib.php:465 libraries/rte/rte_routines.lib.php:912
#: libraries/rte/rte_triggers.lib.php:348
#, fuzzy
#| msgid "Description"
msgid "Definition"
msgstr "Descrição"

#: libraries/rte/rte_events.lib.php:471
#, fuzzy
#| msgid "Complete inserts"
msgid "On completion preserve"
msgstr "Inserções completas"

#: libraries/rte/rte_events.lib.php:475 libraries/rte/rte_routines.lib.php:922
#: libraries/rte/rte_triggers.lib.php:354
msgid "Definer"
msgstr ""

#: libraries/rte/rte_events.lib.php:518 libraries/rte/rte_routines.lib.php:986
#: libraries/rte/rte_triggers.lib.php:392
msgid "The definer must be in the \"username@hostname\" format"
msgstr ""

#: libraries/rte/rte_events.lib.php:525
msgid "You must provide an event name"
msgstr ""

#: libraries/rte/rte_events.lib.php:537
msgid "You must provide a valid interval value for the event."
msgstr ""

#: libraries/rte/rte_events.lib.php:549
msgid "You must provide a valid execution time for the event."
msgstr ""

#: libraries/rte/rte_events.lib.php:553
msgid "You must provide a valid type for the event."
msgstr ""

#: libraries/rte/rte_events.lib.php:572
msgid "You must provide an event definition."
msgstr ""

#: libraries/rte/rte_footer.lib.php:29
msgid "New"
msgstr ""

#: libraries/rte/rte_footer.lib.php:91
msgid "OFF"
msgstr ""

#: libraries/rte/rte_footer.lib.php:96
msgid "ON"
msgstr ""

#: libraries/rte/rte_footer.lib.php:108
msgid "Event scheduler status"
msgstr ""

#: libraries/rte/rte_list.lib.php:54
#, fuzzy
#| msgid "Return type"
msgid "Returns"
msgstr "Tipo de returno"

#: libraries/rte/rte_list.lib.php:62 libraries/rte/rte_triggers.lib.php:320
#: server_status.php:1019 sql.php:943
msgid "Time"
msgstr "Tempo"

#: libraries/rte/rte_list.lib.php:63 libraries/rte/rte_triggers.lib.php:334
msgid "Event"
msgstr "Evento"

#: libraries/rte/rte_routines.lib.php:64
msgid ""
"You are using PHP's deprecated 'mysql' extension, which is not capable of "
"handling multi queries. <b>The execution of some stored routines may fail!</"
"b> Please use the improved 'mysqli' extension to avoid any problems."
msgstr ""
"Você está usando  extensão 'mysql' obsoleta do PHP, que não é capaz de lidar "
"com multi consultas. <b.>A execução de algumas rotinas de armazenamento "
"podem falhar!</b> Por favor, use a extensão melhorada 'mysqli' para evitar "
"quaisquer problemas."

#: libraries/rte/rte_routines.lib.php:247
#: libraries/rte/rte_routines.lib.php:994
#, php-format
msgid "Invalid routine type: \"%s\""
msgstr "Tipo de rotina inválido: \"%s\""

#: libraries/rte/rte_routines.lib.php:268
msgid "Sorry, we failed to restore the dropped routine."
msgstr "Desculpa, mas falhamos ao restaurar a rotina."

#: libraries/rte/rte_routines.lib.php:273
#, php-format
msgid "Routine %1$s has been modified."
msgstr "A rotina %1$s foi modificada."

#: libraries/rte/rte_routines.lib.php:286
#, php-format
msgid "Routine %1$s has been created."
msgstr "A rotina %1$s foi criada."

#: libraries/rte/rte_routines.lib.php:340
msgid "Create routine"
msgstr "Criar rotina"

#: libraries/rte/rte_routines.lib.php:344
msgid "Edit routine"
msgstr "Editar rotina"

#: libraries/rte/rte_routines.lib.php:820
#, fuzzy
#| msgid "Routines"
msgid "Routine name"
msgstr "Rotinas"

#: libraries/rte/rte_routines.lib.php:843
msgid "Parameters"
msgstr ""

#: libraries/rte/rte_routines.lib.php:848
#, fuzzy
#| msgid "Direct links"
msgid "Direction"
msgstr "Links diretos"

#: libraries/rte/rte_routines.lib.php:851 libraries/tbl_properties.inc.php:108
msgid "Length/Values"
msgstr "Tamanho/Definir*"

#: libraries/rte/rte_routines.lib.php:866
#, fuzzy
#| msgid "Add index"
msgid "Add parameter"
msgstr "Adicionar índice"

#: libraries/rte/rte_routines.lib.php:870
#, fuzzy
#| msgid "Remove database"
msgid "Remove last parameter"
msgstr "Remover Banco de Dados"

#: libraries/rte/rte_routines.lib.php:875
msgid "Return type"
msgstr "Tipo de returno"

#: libraries/rte/rte_routines.lib.php:881
#, fuzzy
#| msgid "Length/Values"
msgid "Return length/values"
msgstr "Tamanho/Definir*"

#: libraries/rte/rte_routines.lib.php:887
#, fuzzy
#| msgid "Table options"
msgid "Return options"
msgstr "Opções da tabela"

#: libraries/rte/rte_routines.lib.php:918
msgid "Is deterministic"
msgstr ""

#: libraries/rte/rte_routines.lib.php:927
#, fuzzy
#| msgid "Security"
msgid "Security type"
msgstr "Segurança"

#: libraries/rte/rte_routines.lib.php:934
msgid "SQL data access"
msgstr ""

#: libraries/rte/rte_routines.lib.php:999
msgid "You must provide a routine name"
msgstr ""

#: libraries/rte/rte_routines.lib.php:1025
#, php-format
msgid "Invalid direction \"%s\" given for parameter."
msgstr ""

#: libraries/rte/rte_routines.lib.php:1037
#: libraries/rte/rte_routines.lib.php:1075
msgid ""
"You must provide length/values for routine parameters of type ENUM, SET, "
"VARCHAR and VARBINARY."
msgstr ""

#: libraries/rte/rte_routines.lib.php:1055
msgid "You must provide a name and a type for each routine parameter."
msgstr ""

#: libraries/rte/rte_routines.lib.php:1065
msgid "You must provide a valid return type for the routine."
msgstr ""

#: libraries/rte/rte_routines.lib.php:1109
msgid "You must provide a routine definition."
msgstr ""

#: libraries/rte/rte_routines.lib.php:1198
#, php-format
msgid "%d row affected by the last statement inside the procedure"
msgid_plural "%d rows affected by the last statement inside the procedure"
msgstr[0] "%d linha afetada pela última instrução dentro do procedimento"
msgstr[1] "%d linhas afetadas pela última instrução dentro do procedimento"

#: libraries/rte/rte_routines.lib.php:1214
#, php-format
msgid "Execution results of routine %s"
msgstr "Resultados da execução da rotina %s"

#: libraries/rte/rte_routines.lib.php:1288
#: libraries/rte/rte_routines.lib.php:1294
msgid "Execute routine"
msgstr "Executar rotina"

#: libraries/rte/rte_routines.lib.php:1345
#: libraries/rte/rte_routines.lib.php:1348
#, fuzzy
#| msgid "Routines"
msgid "Routine parameters"
msgstr "Rotinas"

#: libraries/rte/rte_routines.lib.php:1355 tbl_change.php:287
#: tbl_change.php:325
msgid "Function"
msgstr "Função"

#: libraries/rte/rte_triggers.lib.php:89
#, fuzzy
#| msgid "Sorry, we failed to restore the dropped routine."
msgid "Sorry, we failed to restore the dropped trigger."
msgstr "Desculpa, mas falhamos ao restaurar a rotina."

#: libraries/rte/rte_triggers.lib.php:94
#, fuzzy, php-format
#| msgid "Routine %1$s has been modified."
msgid "Trigger %1$s has been modified."
msgstr "A rotina %1$s foi modificada."

#: libraries/rte/rte_triggers.lib.php:106
#, fuzzy, php-format
#| msgid "Table %1$s has been created."
msgid "Trigger %1$s has been created."
msgstr "A tabela %1$s foi criada."

#: libraries/rte/rte_triggers.lib.php:157
#, fuzzy
#| msgid "Create User"
msgid "Create trigger"
msgstr "Criar usuário"

#: libraries/rte/rte_triggers.lib.php:161
#, fuzzy
#| msgid "Add a new server"
msgid "Edit trigger"
msgstr "Adicionar novo servidor"

#: libraries/rte/rte_triggers.lib.php:301
#, fuzzy
#| msgid "Triggers"
msgid "Trigger name"
msgstr "Gatilhos"

#: libraries/rte/rte_triggers.lib.php:399
msgid "You must provide a trigger name"
msgstr ""

#: libraries/rte/rte_triggers.lib.php:404
msgid "You must provide a valid timing for the trigger"
msgstr ""

#: libraries/rte/rte_triggers.lib.php:409
msgid "You must provide a valid event for the trigger"
msgstr ""

#: libraries/rte/rte_triggers.lib.php:415
#, fuzzy
#| msgid "Invalid table name"
msgid "You must provide a valid table name"
msgstr "Nome de tabela inválida"

#: libraries/rte/rte_triggers.lib.php:421
msgid "You must provide a trigger definition."
msgstr ""

#: libraries/rte/rte_words.lib.php:18
#, fuzzy
#| msgid "Add index"
msgid "Add routine"
msgstr "Adicionar índice"

#: libraries/rte/rte_words.lib.php:20
#, php-format
msgid "Export of routine %s"
msgstr "Exportação de rotina %s"

#: libraries/rte/rte_words.lib.php:21
#, fuzzy
#| msgid "Routines"
msgid "routine"
msgstr "Rotinas"

#: libraries/rte/rte_words.lib.php:22
#, fuzzy
#| msgid "You do not have the necessary privileges to create a new routine"
msgid "You do not have the necessary privileges to create a routine"
msgstr "Você não tem direitos suficientes para criar uma nova rotina"

#: libraries/rte/rte_words.lib.php:23
#, php-format
msgid "No routine with name %1$s found in database %2$s"
msgstr "Nenhuma rotina com o nome %1$s encontrada no banco de dados %2$s"

#: libraries/rte/rte_words.lib.php:24
msgid "There are no routines to display."
msgstr "Não existem rotinas para mostrar."

#: libraries/rte/rte_words.lib.php:30
#, fuzzy
#| msgid "Add a new server"
msgid "Add trigger"
msgstr "Adicionar novo servidor"

#: libraries/rte/rte_words.lib.php:32
#, fuzzy, php-format
msgid "Export of trigger %s"
msgstr "Tipo de exportação"

#: libraries/rte/rte_words.lib.php:33
#, fuzzy
#| msgid "Triggers"
msgid "trigger"
msgstr "Gatilhos"

#: libraries/rte/rte_words.lib.php:34
#, fuzzy
#| msgid "You do not have the necessary privileges to create a new routine"
msgid "You do not have the necessary privileges to create a trigger"
msgstr "Você não tem direitos suficientes para criar uma nova rotina"

#: libraries/rte/rte_words.lib.php:35
#, fuzzy, php-format
#| msgid "No routine with name %1$s found in database %2$s"
msgid "No trigger with name %1$s found in database %2$s"
msgstr "Nenhuma rotina com o nome %1$s encontrada no banco de dados %2$s"

#: libraries/rte/rte_words.lib.php:36
#, fuzzy
#| msgid "There are no files to upload"
msgid "There are no triggers to display."
msgstr "Não existem triggers para mostrar"

#: libraries/rte/rte_words.lib.php:42
#, fuzzy
#| msgid "Add a new server"
msgid "Add event"
msgstr "Adicionar novo servidor"

#: libraries/rte/rte_words.lib.php:44
#, fuzzy, php-format
msgid "Export of event %s"
msgstr "Tipo de exportação"

#: libraries/rte/rte_words.lib.php:45
#, fuzzy
#| msgid "Event"
msgid "event"
msgstr "Evento"

#: libraries/rte/rte_words.lib.php:46
#, fuzzy
#| msgid "You do not have the necessary privileges to create a new routine"
msgid "You do not have the necessary privileges to create an event"
msgstr "Você não tem direitos suficientes para criar uma nova rotina"

#: libraries/rte/rte_words.lib.php:47
#, fuzzy, php-format
#| msgid "No tables found in database"
msgid "No event with name %1$s found in database %2$s"
msgstr "Nenhuma tabela encontrada no banco de dados"

#: libraries/rte/rte_words.lib.php:48
msgid "There are no events to display."
msgstr "Não existem eventos para serem mostrados"

#: libraries/schema/Dia_Relation_Schema.class.php:222
#: libraries/schema/Eps_Relation_Schema.class.php:395
#: libraries/schema/Pdf_Relation_Schema.class.php:484
#: libraries/schema/Svg_Relation_Schema.class.php:364
#: libraries/schema/Visio_Relation_Schema.class.php:210
#, fuzzy, php-format
#| msgid "The \"%s\" table doesn't exist!"
msgid "The %s table doesn't exist!"
msgstr "A tabela \"%s\" não existe!"

#: libraries/schema/Dia_Relation_Schema.class.php:248
#: libraries/schema/Eps_Relation_Schema.class.php:436
#: libraries/schema/Pdf_Relation_Schema.class.php:518
#: libraries/schema/Svg_Relation_Schema.class.php:406
#: libraries/schema/Visio_Relation_Schema.class.php:252
#, php-format
msgid "Please configure the coordinates for table %s"
msgstr "Configure as coordenadas para a tabela %s"

#: libraries/schema/Eps_Relation_Schema.class.php:742
#: libraries/schema/Pdf_Relation_Schema.class.php:842
#: libraries/schema/Svg_Relation_Schema.class.php:728
#: libraries/schema/Visio_Relation_Schema.class.php:497
#, fuzzy, php-format
#| msgid "Schema of the \"%s\" database - Page %s"
msgid "Schema of the %s database - Page %s"
msgstr "Esquema do Banco de Dados \"%s\" - Página %s"

#: libraries/schema/Export_Relation_Schema.class.php:170
msgid "This page does not contain any tables!"
msgstr ""

#: libraries/schema/Export_Relation_Schema.class.php:195
msgid "SCHEMA ERROR: "
msgstr ""

#: libraries/schema/Pdf_Relation_Schema.class.php:868
#: libraries/schema/Pdf_Relation_Schema.class.php:1107
msgid "Relational schema"
msgstr "Esquema relacional"

#: libraries/schema/Pdf_Relation_Schema.class.php:1082
msgid "Table of contents"
msgstr "Tabela de conteúdos"

#: libraries/schema/Pdf_Relation_Schema.class.php:1232
#: libraries/schema/Pdf_Relation_Schema.class.php:1253
#: libraries/tbl_properties.inc.php:111 tbl_printview.php:141
#: tbl_structure.php:207
msgid "Attributes"
msgstr "Atributos"

#: libraries/schema/Pdf_Relation_Schema.class.php:1235
#: libraries/schema/Pdf_Relation_Schema.class.php:1256 tbl_printview.php:144
#: tbl_structure.php:210 tbl_tracking.php:271
msgid "Extra"
msgstr "Extra"

#: libraries/schema/User_Schema.class.php:89
msgid "Create a page"
msgstr "Criar uma nova página"

#: libraries/schema/User_Schema.class.php:95
msgid "Page name"
msgstr "Numero da página:"

#: libraries/schema/User_Schema.class.php:99
#, fuzzy
#| msgid "Automatic layout"
msgid "Automatic layout based on"
msgstr "Leiaute automático"

#: libraries/schema/User_Schema.class.php:102
msgid "Internal relations"
msgstr "Relações internas"

#: libraries/schema/User_Schema.class.php:112
msgid "FOREIGN KEY"
msgstr ""

#: libraries/schema/User_Schema.class.php:144
msgid "Please choose a page to edit"
msgstr "Escolha a página para editar"

#: libraries/schema/User_Schema.class.php:149
#, fuzzy
#| msgid "Select Tables"
msgid "Select page"
msgstr "Tabelas selecionadas"

#: libraries/schema/User_Schema.class.php:207
msgid "Select Tables"
msgstr "Tabelas selecionadas"

#: libraries/schema/User_Schema.class.php:341
#, fuzzy
#| msgid "Relational schema"
msgid "Display relational schema"
msgstr "Esquema relacional"

#: libraries/schema/User_Schema.class.php:351
msgid "Select Export Relational Type"
msgstr ""

#: libraries/schema/User_Schema.class.php:372
msgid "Show grid"
msgstr "Mostrar grade"

#: libraries/schema/User_Schema.class.php:374
msgid "Show color"
msgstr "Mostrar cor"

#: libraries/schema/User_Schema.class.php:376
msgid "Show dimension of tables"
msgstr "Mostrar dimensão das tabelas"

#: libraries/schema/User_Schema.class.php:379
msgid "Display all tables with the same width"
msgstr "Mostrar todas as tabelas com o mesmo tamanho"

#: libraries/schema/User_Schema.class.php:384
msgid "Only show keys"
msgstr ""

#: libraries/schema/User_Schema.class.php:386
msgid "Landscape"
msgstr "Paisagem"

#: libraries/schema/User_Schema.class.php:387
msgid "Portrait"
msgstr "Retrato"

#: libraries/schema/User_Schema.class.php:389
#, fuzzy
#| msgid "Creation"
msgid "Orientation"
msgstr "Criação"

#: libraries/schema/User_Schema.class.php:402
msgid "Paper size"
msgstr "Tamanho do papel"

#: libraries/schema/User_Schema.class.php:439
msgid ""
"The current page has references to tables that no longer exist. Would you "
"like to delete those references?"
msgstr ""
"A Página atual contêm referências para uma tabela que não existe. Gostaria "
"de eliminar estas referências?"

#: libraries/schema/User_Schema.class.php:464
msgid "Toggle scratchboard"
msgstr "mudar o estado do Scratchboard"

#. l10n: Text direction, use either ltr or rtl
#: libraries/select_lang.lib.php:469
msgid "ltr"
msgstr "ltr"

#: libraries/select_lang.lib.php:474 libraries/select_lang.lib.php:480
#: libraries/select_lang.lib.php:486
#, php-format
msgid "Unknown language: %1$s."
msgstr "Linguagem desconhecida: %1$s."

#: libraries/select_server.lib.php:32 libraries/select_server.lib.php:38
#, fuzzy
#| msgid "Server"
msgid "Current Server"
msgstr "Servidor"

#: libraries/server_links.inc.php:79 server_synchronize.php:1086
#: server_synchronize.php:1094
msgid "Synchronize"
msgstr ""

#: libraries/server_links.inc.php:84 server_binlog.php:77
#: server_status.php:472
msgid "Binary log"
msgstr "Log binário"

#: libraries/server_links.inc.php:95 server_engines.php:123
#: server_engines.php:127 server_status.php:524
msgid "Variables"
msgstr "Variáveis"

#: libraries/server_links.inc.php:99
msgid "Charsets"
msgstr "Conjuntos de caracteres"

#: libraries/server_links.inc.php:103
msgid "Engines"
msgstr "Engines"

#: libraries/server_synchronize.lib.php:1300 server_synchronize.php:1110
#, fuzzy
msgid "Source database"
msgstr "Procurar no Banco de Dados"

#: libraries/server_synchronize.lib.php:1302
#: libraries/server_synchronize.lib.php:1323
msgid "Current server"
msgstr ""

#: libraries/server_synchronize.lib.php:1304
#: libraries/server_synchronize.lib.php:1325
msgid "Remote server"
msgstr ""

#: libraries/server_synchronize.lib.php:1307
msgid "Difference"
msgstr ""

#: libraries/server_synchronize.lib.php:1321 server_synchronize.php:1112
#, fuzzy
msgid "Target database"
msgstr "Procurar no Banco de Dados"

#: libraries/sql_query_form.lib.php:189
#, php-format
msgid "Run SQL query/queries on server %s"
msgstr "Rodar consulta(s) SQL no servidor %s"

#: libraries/sql_query_form.lib.php:206 libraries/sql_query_form.lib.php:230
#, php-format
msgid "Run SQL query/queries on database %s"
msgstr "Fazer consulta SQL no Banco de Dados %s"

#: libraries/sql_query_form.lib.php:262 navigation.php:269
#: setup/frames/index.inc.php:231
msgid "Clear"
msgstr "Limpar"

#: libraries/sql_query_form.lib.php:267
#, fuzzy
#| msgid "Column names"
msgid "Columns"
msgstr "Nome das colunas"

#: libraries/sql_query_form.lib.php:302 sql.php:1016 sql.php:1017 sql.php:1034
msgid "Bookmark this SQL query"
msgstr "Gravar essa consulta SQL"

#: libraries/sql_query_form.lib.php:309 sql.php:1028
msgid "Let every user access this bookmark"
msgstr "Deixar qualquer usuário acessar esse marcador"

#: libraries/sql_query_form.lib.php:315
msgid "Replace existing bookmark of same name"
msgstr "Substituir marcador de mesmo nome existente"

#: libraries/sql_query_form.lib.php:331
msgid "Do not overwrite this query from outside the window"
msgstr "Não sobrescrever esta consulta fora desta janela"

#: libraries/sql_query_form.lib.php:338
msgid "Delimiter"
msgstr "Delimitadores"

#: libraries/sql_query_form.lib.php:346
msgid " Show this query here again "
msgstr " Mostrar esta consulta SQL novamente "

#: libraries/sql_query_form.lib.php:402
msgid "View only"
msgstr "Apenas visualizar"

#: libraries/sql_query_form.lib.php:437 prefs_manage.php:241
msgid "Location of the text file"
msgstr "Localização do arquivo texto"

#: libraries/sql_query_form.lib.php:449 tbl_change.php:890
msgid "web server upload directory"
msgstr "Servidor web subiu o diretório"

#: libraries/sqlparser.lib.php:136
msgid ""
"There seems to be an error in your SQL query. The MySQL server error output "
"below, if there is any, may also help you in diagnosing the problem"
msgstr ""
"Parece haver um erro na sua consulta SQL. A saída do servidor MySQL abaixo, "
"isto se existir alguma, também poderá ajudar a diagnosticar o problema."

#: libraries/sqlparser.lib.php:175
msgid ""
"There is a chance that you may have found a bug in the SQL parser. Please "
"examine your query closely, and check that the quotes are correct and not "
"mis-matched. Other possible failure causes may be that you are uploading a "
"file with binary outside of a quoted text area. You can also try your query "
"on the MySQL command line interface. The MySQL server error output below, if "
"there is any, may also help you in diagnosing the problem. If you still have "
"problems or if the parser fails where the command line interface succeeds, "
"please reduce your SQL query input to the single query that causes problems, "
"and submit a bug report with the data chunk in the CUT section below:"
msgstr ""
"Talvez tenha encontrado um bug no analizador (parser) do SQL. Analise a sua "
"Consulta SQL com atenção, e verifique se as aspas estão corretas e não estão "
"desencontradas. Outra possibilidade de falha é o fato de estar tentando "
"subir um arquivo com saída binária de uma área de texto citada. Pode também "
"experimentar a sua consulta SQL no prompt de comandos do MySQL. A saída de "
"erro do MySQL, isto se existir alguma, também poderá ajudar a diagnosticar o "
"problema. Se continuar a ter problemas ou se o analisador (parser) falhar "
"onde a interface da linha de comandos tiver sucesso, reduza por favor a "
"entrada da consulta SQL até aquele que causou o problema, e envie o "
"relatório de bug com os dados do chunk da seção CORTE abaixo:"

#: libraries/sqlparser.lib.php:177
msgid "BEGIN CUT"
msgstr "INICIO CORTE"

#: libraries/sqlparser.lib.php:179
msgid "END CUT"
msgstr "FIM CORTE"

#: libraries/sqlparser.lib.php:181
msgid "BEGIN RAW"
msgstr "INICIO CRU"

#: libraries/sqlparser.lib.php:185
msgid "END RAW"
msgstr "FIM CRU"

#: libraries/sqlparser.lib.php:371
msgid "Automatically appended backtick to the end of query!"
msgstr ""

#: libraries/sqlparser.lib.php:374
msgid "Unclosed quote"
msgstr "Aspas não fechada"

#: libraries/sqlparser.lib.php:526
msgid "Invalid Identifer"
msgstr "Identificador inválido"

#: libraries/sqlparser.lib.php:643
msgid "Unknown Punctuation String"
msgstr "String de pontuação desconhecida"

#: libraries/sqlvalidator.lib.php:67
#, php-format
msgid ""
"The SQL validator could not be initialized. Please check if you have "
"installed the necessary PHP extensions as described in the %sdocumentation%s."
msgstr ""
"O Validador SQL não pode ser inicializado. Verifique se você instalou a "
"extenção necessária do php conforme está escrito em %sdocumentation%s."

#: libraries/tbl_links.inc.php:118 libraries/tbl_links.inc.php:119
msgid "Table seems to be empty!"
msgstr "Tabela para estar vazia!"

#: libraries/tbl_links.inc.php:127
#, php-format
msgid "Tracking of %s.%s is activated."
msgstr ""

#: libraries/tbl_properties.inc.php:108
#, fuzzy
#| msgid ""
#| "If field type is \"enum\" or \"set\", please enter the values using this "
#| "format: 'a','b','c'...<br />If you ever need to put a backslash (\"\\\") "
#| "or a single quote (\"'\") amongst those values, precede it with a "
#| "backslash (for example '\\\\xyz' or 'a\\'b')."
msgid ""
"If column type is \"enum\" or \"set\", please enter the values using this "
"format: 'a','b','c'...<br />If you ever need to put a backslash (\"\\\") or "
"a single quote (\"'\") amongst those values, precede it with a backslash "
"(for example '\\\\xyz' or 'a\\'b')."
msgstr ""
"Se um tipo de campo é \"enum\" ou \"set\", por favor entre valores usando "
"este formato: 'a','b','c'...<br />Se você for colocar uma barra contrária "
"(\"\\\") ou aspas simples (\"'\") entre os valores, coloque uma barra "
"contrária antes (por exemplo '\\\\xyz' ou 'a\\'b')."

#: libraries/tbl_properties.inc.php:109
msgid ""
"For default values, please enter just a single value, without backslash "
"escaping or quotes, using this format: a"
msgstr ""
"Para valores padrão, digite um valor simples, sem barras de escape ou aspas, "
"use este formato: a"

#: libraries/tbl_properties.inc.php:119 libraries/tbl_properties.inc.php:512
#: tbl_printview.php:323 tbl_structure.php:156 tbl_structure.php:161
#: tbl_structure.php:607 tbl_structure.php:806
msgid "Index"
msgstr "Índice"

#: libraries/tbl_properties.inc.php:139
#, php-format
msgid ""
"For a list of available transformation options and their MIME type "
"transformations, click on %stransformation descriptions%s"
msgstr ""
"Para uma lista de opções de transformação disponíveis e suas transformações "
"MIME-type, clique em %sdescrição de transformações%s"

#: libraries/tbl_properties.inc.php:147
msgid "Transformation options"
msgstr "Opções de transformação"

#: libraries/tbl_properties.inc.php:148
msgid ""
"Please enter the values for transformation options using this format: 'a', "
"100, b,'c'...<br />If you ever need to put a backslash (\"\\\") or a single "
"quote (\"'\") amongst those values, precede it with a backslash (for example "
"'\\\\xyz' or 'a\\'b')."
msgstr ""
"Digite os valores para as opções de transformação usando este formato: 'a', "
"100, b,'c'...<br />Se por acaso precisar inserir uma contra-barra (\"\\\") "
"ou aspas (\"'\") no meio desses valores, faça-o usando outra contra-barra "
"(por exemplo '\\\\xyz' ou 'a\\'b')."

#: libraries/tbl_properties.inc.php:355
msgid "ENUM or SET data too long?"
msgstr ""

#: libraries/tbl_properties.inc.php:357
msgid "Get more editing space"
msgstr ""

#: libraries/tbl_properties.inc.php:380
#, fuzzy
#| msgid "None"
msgctxt "for default"
msgid "None"
msgstr "Nenhum"

#: libraries/tbl_properties.inc.php:381
msgid "As defined:"
msgstr "Como definido:"

#: libraries/tbl_properties.inc.php:500 tbl_structure.php:155
#: tbl_structure.php:160 tbl_structure.php:605
msgid "Primary"
msgstr "Primária"

#: libraries/tbl_properties.inc.php:518 tbl_structure.php:159
#: tbl_structure.php:164 tbl_structure.php:614
msgid "Fulltext"
msgstr "Texto completo"

#: libraries/tbl_properties.inc.php:567 transformation_overview.php:57
#, php-format
msgid ""
"No description is available for this transformation.<br />Please ask the "
"author what %s does."
msgstr ""
"Sem descrição disponível para essa transformação.<br />Pergunte ao autor o "
"que %s faz."

#: libraries/tbl_properties.inc.php:609 tbl_structure.php:678
#, fuzzy, php-format
#| msgid "Add %s field(s)"
msgid "Add %s column(s)"
msgstr "Adicionar %s campo(s)"

#: libraries/tbl_properties.inc.php:611 tbl_structure.php:672
#, fuzzy
#| msgid "You have to add at least one field."
msgid "You have to add at least one column."
msgstr "Você deve adicionar pelo menos um campo."

#: libraries/tbl_properties.inc.php:719 server_engines.php:55
#: tbl_operations.php:379
msgid "Storage Engine"
msgstr "Storage Engine"

#: libraries/tbl_properties.inc.php:748
msgid "PARTITION definition"
msgstr "Definição da PARTIÇÃO"

#: libraries/tbl_properties.inc.php:779
msgid "+ Add a value"
msgstr "+ Adicionar um valor"

#: libraries/transformations/application_octetstream__download.inc.php:9
msgid ""
"Displays a link to download the binary data of the column. You can use the "
"first option to specify the filename, or use the second option as the name "
"of a column which contains the filename. If you use the second option, you "
"need to set the first option to the empty string."
msgstr ""
"Mostrar um link para baixar os dados binários da coluna. Você pode usar a "
"primeira opção para especificar o nome do arquivo, ou usar a segunda opção "
"como o nome de uma coluna que contém o nome do arquivo. Se você usar a "
"segunda opção, você precisará primeiro de configurar a primeira opção para a "
"string vazia."

#: libraries/transformations/application_octetstream__hex.inc.php:9
msgid ""
"Displays hexadecimal representation of data. Optional first parameter "
"specifies how often space will be added (defaults to 2 nibbles)."
msgstr ""
"Exibir representação hexadecimal dos dados. Primeiro parâmetro opcional "
"especifica como frequentemente espaços serão adicionados (padrão para 2 "
"mordidelas)."

#: libraries/transformations/image_jpeg__inline.inc.php:9
#: libraries/transformations/image_png__inline.inc.php:9
msgid ""
"Displays a clickable thumbnail. The options are the maximum width and height "
"in pixels. The original aspect ratio is preserved."
msgstr ""
"Mostrar uma miniatura clicável; As opções são a largura e altura máxima em "
"pixels."

#: libraries/transformations/image_jpeg__link.inc.php:9
msgid "Displays a link to download this image."
msgstr "Mostrar o link para esta imagem (ex.: blob download direto)."

#: libraries/transformations/text_plain__dateformat.inc.php:9
#, fuzzy
#| msgid ""
#| "Displays a TIME, TIMESTAMP, DATETIME or numeric unix timestamp field as "
#| "formatted date. The first option is the offset (in hours) which will be "
#| "added to the timestamp (Default: 0). Use second option to specify a "
#| "different date/time format string. Third option determines whether you "
#| "want to see local date or UTC one (use \"local\" or \"utc\" strings) for "
#| "that. According to that, date format has different value - for \"local\" "
#| "see the documentation for PHP's strftime() function and for \"utc\" it is "
#| "done using gmdate() function."
msgid ""
"Displays a TIME, TIMESTAMP, DATETIME or numeric unix timestamp column as "
"formatted date. The first option is the offset (in hours) which will be "
"added to the timestamp (Default: 0). Use second option to specify a "
"different date/time format string. Third option determines whether you want "
"to see local date or UTC one (use \"local\" or \"utc\" strings) for that. "
"According to that, date format has different value - for \"local\" see the "
"documentation for PHP's strftime() function and for \"utc\" it is done using "
"gmdate() function."
msgstr ""
"Exibir um TIME, TIMESTAMP, DATETIME ou campo numérico unix timestamp "
"formatado como data. A primeira opção é o offset (em horas) que será "
"adicionado ao timestamp (Padrão: 0). Use a segunda opção para especificar "
"uma string de formatação data/tempo diferente. A terceira opção determina se "
"você deseja ver data local ou UTC (use a string \"local\" ou \"utc\") para "
"isso. De acordo com isso, o formatdo da data terá valores diferentes - para "
"\"local\" veja a documentação do PHP para função strftime() e para \"utc\" "
"isso é feito usando a função gmdate()."

#: libraries/transformations/text_plain__external.inc.php:9
#, fuzzy
#| msgid ""
#| "LINUX ONLY: Launches an external application and feeds it the field data "
#| "via standard input. Returns the standard output of the application. The "
#| "default is Tidy, to pretty-print HTML code. For security reasons, you "
#| "have to manually edit the file libraries/transformations/"
#| "text_plain__external.inc.php and list the tools you want to make "
#| "available. The first option is then the number of the program you want to "
#| "use and the second option is the parameters for the program. The third "
#| "option, if set to 1, will convert the output using htmlspecialchars() "
#| "(Default 1). The fourth option, if set to 1, will prevent wrapping and "
#| "ensure that the output appears all on one line (Default 1)."
msgid ""
"LINUX ONLY: Launches an external application and feeds it the column data "
"via standard input. Returns the standard output of the application. The "
"default is Tidy, to pretty-print HTML code. For security reasons, you have "
"to manually edit the file libraries/transformations/text_plain__external.inc."
"php and list the tools you want to make available. The first option is then "
"the number of the program you want to use and the second option is the "
"parameters for the program. The third option, if set to 1, will convert the "
"output using htmlspecialchars() (Default 1). The fourth option, if set to 1, "
"will prevent wrapping and ensure that the output appears all on one line "
"(Default 1)."
msgstr ""
"LINUX APENAS: Rode uma aplicação externa e alimente os campos de dados pela "
"entrada padrão. Retorna a saída padrão da aplicação. Padrão é Limpo, para "
"uma bonita impressão do código HTML. Por razões de segurança, você deve "
"editar manualmente o arquivo libraries/transformations/text_plain__external."
"inc.php e inserir as ferramentas que você permite rodar. A primeira opção é "
"o número do programa que você quer rodar e a segunda opção são os parâmetros "
"para o programa. A terceira opção, se setada para 1 irá converter a saída "
"usando htmlspecialchars() (Padrão é 1). A quarta opção, se setada como 1 irá "
"por um NOWRAP para o conteúdo da célula, de forma que a saída inteira será "
"mostrada sem reformatação(Padrão é 1)"

#: libraries/transformations/text_plain__formatted.inc.php:9
#, fuzzy
#| msgid ""
#| "Displays the contents of the field as-is, without running it through "
#| "htmlspecialchars(). That is, the field is assumed to contain valid HTML."
msgid ""
"Displays the contents of the column as-is, without running it through "
"htmlspecialchars(). That is, the column is assumed to contain valid HTML."
msgstr "Preservar a formatação original campo. Sem escape."

#: libraries/transformations/text_plain__imagelink.inc.php:9
#, fuzzy
#| msgid ""
#| "Displays an image and a link; the field contains the filename. The first "
#| "option is a URL prefix like \"http://www.example.com/\". The second and "
#| "third options are the width and the height in pixels."
msgid ""
"Displays an image and a link; the column contains the filename. The first "
"option is a URL prefix like \"http://www.example.com/\". The second and "
"third options are the width and the height in pixels."
msgstr ""
"Mostrar uma imagem e um link, o campo contém um nome de arquivo; primeira "
"opção é um prefixo tipo \"http://domain.com/\", segunda opção é a largura em "
"pixels, o terceiro é a altura."

#: libraries/transformations/text_plain__link.inc.php:9
#, fuzzy
#| msgid ""
#| "Displays a link; the field contains the filename. The first option is a "
#| "URL prefix like \"http://www.example.com/\". The second option is a title "
#| "for the link."
msgid ""
"Displays a link; the column contains the filename. The first option is a URL "
"prefix like \"http://www.example.com/\". The second option is a title for "
"the link."
msgstr ""
"Mostrar um link, o campo contém o nome do arquivo, primeira opção é um "
"prefixo tipo \"http://domain.com/\", segunda opção é um título para o link."

#: libraries/transformations/text_plain__longToIpv4.inc.php:9
msgid ""
"Converts an (IPv4) Internet network address into a string in Internet "
"standard dotted format."
msgstr ""

#: libraries/transformations/text_plain__sql.inc.php:9
msgid "Formats text as SQL query with syntax highlighting."
msgstr "Formatar texto como consulta SQL com síntaxe colorida."

#: libraries/transformations/text_plain__substr.inc.php:9
msgid ""
"Displays a part of a string. The first option is the number of characters to "
"skip from the beginning of the string (Default 0). The second option is the "
"number of characters to return (Default: until end of string). The third "
"option is the string to append and/or prepend when truncation occurs "
"(Default: \"...\")."
msgstr ""
"Mostrar apenas parte da string. Primeira opção é um offset para definir onde "
"a saída do seu texto deve iniciar (Padrão: 0). Segunda opção é o quanto do "
"texto deverá ser retornado. Se estiver em branco, retorna todo o restante do "
"texto. Terceira opção define quais caracteres serão acrescentados na "
"substring retornada (Padrão: ...)."

#: libraries/user_preferences.inc.php:32
#, fuzzy
#| msgid "General relation features"
msgid "Manage your settings"
msgstr "Recursos de relações gerais"

#: libraries/user_preferences.inc.php:47 prefs_manage.php:291
#, fuzzy
#| msgid "Modifications have been saved"
msgid "Configuration has been saved"
msgstr "Modificações foram salvas"

#: libraries/user_preferences.inc.php:68
#, php-format
msgid ""
"Your preferences will be saved for current session only. Storing them "
"permanently requires %sphpMyAdmin configuration storage%s."
msgstr ""

#: libraries/user_preferences.lib.php:112
#, fuzzy
#| msgid "Could not load default configuration from: \"%1$s\""
msgid "Could not save configuration"
msgstr "Não foi possível carregar configuração padrão de: \"%1$s\""

#: libraries/user_preferences.lib.php:268
msgid ""
"Your browser has phpMyAdmin configuration for this domain. Would you like to "
"import it for current session?"
msgstr ""

#: libraries/zip_extension.lib.php:25
msgid "No files found inside ZIP archive!"
msgstr "Nenhum arquivo encontrado dentro do arquivo ZIP!"

#: libraries/zip_extension.lib.php:48 libraries/zip_extension.lib.php:50
#: libraries/zip_extension.lib.php:65
msgid "Error in ZIP archive:"
msgstr "Erro no arquivo ZIP:"

#: main.php:65
#, fuzzy
#| msgid "General relation features"
msgid "General Settings"
msgstr "Recursos de relações gerais"

#: main.php:103
msgid "MySQL connection collation"
msgstr "Collation de conexão do MySQL"

#: main.php:119
msgid "Appearance Settings"
msgstr ""

#: main.php:146 prefs_manage.php:274
#, fuzzy
#| msgid "General relation features"
msgid "More settings"
msgstr "Recursos de relações gerais"

#: main.php:163
msgid "Protocol version"
msgstr "Versão do Protocolo"

#: main.php:165 server_privileges.php:1538 server_privileges.php:1692
#: server_privileges.php:1816 server_privileges.php:2235
#: server_status.php:1015
msgid "User"
msgstr "Usuário"

#: main.php:169
msgid "MySQL charset"
msgstr "Conjunto de caracteres MySQL"

#: main.php:181
msgid "Web server"
msgstr ""

#: main.php:187
msgid "MySQL client version"
msgstr "Versão do cliente MySQL"

#: main.php:189
msgid "PHP extension"
msgstr "Extensão do PHP"

#: main.php:195
msgid "Show PHP information"
msgstr "Mostrar informações do PHP"

#: main.php:213
msgid "Wiki"
msgstr ""

#: main.php:216
msgid "Official Homepage"
msgstr "Página Oficial do phpMyAdmin"

#: main.php:217
#, fuzzy
#| msgid "Attributes"
msgid "Contribute"
msgstr "Atributos"

#: main.php:218
#, fuzzy
msgid "Get support"
msgstr "Exportar"

#: main.php:219
#, fuzzy
#| msgid "No change"
msgid "List of changes"
msgstr "Sem Mudança"

#: main.php:243
msgid ""
"Your configuration file contains settings (root with no password) that "
"correspond to the default MySQL privileged account. Your MySQL server is "
"running with this default, is open to intrusion, and you really should fix "
"this security hole by setting a password for user 'root'."
msgstr ""
"O seu arquivo de configuração contém configurações (root sem senha) que "
"correspondem à conta privilegiada padrão do MySQL. O servidor MySQL rodando "
"com esse padrão estará aberto a invasões, você realmente deveria corrigir "
"este furo de segurança."

#: main.php:251
msgid ""
"You have enabled mbstring.func_overload in your PHP configuration. This "
"option is incompatible with phpMyAdmin and might cause some data to be "
"corrupted!"
msgstr ""
"Você habilitou mbstring.func_overload nas configurações do PHP. Essa opção é "
"incompatível com o phpMyAdmin e certamente causará a perda de algum dado!"

#: main.php:259
msgid ""
"The mbstring PHP extension was not found and you seem to be using a "
"multibyte charset. Without the mbstring extension phpMyAdmin is unable to "
"split strings correctly and it may result in unexpected results."
msgstr ""
"A extensão mbstring do PHP não foi encontrada e você parece estar usando "
"conjuntos de caracteres multibyte. Sem a extensão mbstring o phpMyAdmin não "
"será capaz de dividir as strings corretamente isso pode causar resultados "
"inesperados."

#: main.php:267
msgid ""
"Your PHP parameter [a@http://php.net/manual/en/session.configuration.php#ini."
"session.gc-maxlifetime@]session.gc_maxlifetime[/a] is lower that cookie "
"validity configured in phpMyAdmin, because of this, your login will expire "
"sooner than configured in phpMyAdmin."
msgstr ""

#: main.php:274
msgid ""
"Login cookie store is lower than cookie validity configured in phpMyAdmin, "
"because of this, your login will expire sooner than configured in phpMyAdmin."
msgstr ""

#: main.php:282
msgid "The configuration file now needs a secret passphrase (blowfish_secret)."
msgstr ""
"O arquivo de configuração agora precisa de uma frase secreta com senha "
"(blowfish_secret)."

#: main.php:290
msgid ""
"Directory [code]config[/code], which is used by the setup script, still "
"exists in your phpMyAdmin directory. You should remove it once phpMyAdmin "
"has been configured."
msgstr ""

#: main.php:299
#, fuzzy, php-format
#| msgid ""
#| "The phpMyAdmin configuration storage has been deactivated. To find out "
#| "why click %shere%s."
msgid ""
"The phpMyAdmin configuration storage is not completely configured, some "
"extended features have been deactivated. To find out why click %shere%s."
msgstr ""
"Os recursos adicionais para trabalhar com tabelas linkadas foram "
"desativadas. Para descobrir o motivo clique %saqui%s."

#: main.php:314
msgid ""
"Javascript support is missing or disabled in your browser, some phpMyAdmin "
"functionality will be missing. For example navigation frame will not refresh "
"automatically."
msgstr ""

#: main.php:329
#, php-format
msgid ""
"Your PHP MySQL library version %s differs from your MySQL server version %s. "
"This may cause unpredictable behavior."
msgstr ""
"Sua versão %s da biblioteca MySQL do PHP difere da versão %s do seu servidor "
"MySQL. Isso pode causar um comportamento estranho."

#: main.php:341
#, php-format
msgid ""
"Server running with Suhosin. Please refer to %sdocumentation%s for possible "
"issues."
msgstr ""
"Servidor rodando com 'Suhosin'. Verifique a %sdocumentation%s para possíveis "
"razões do erro."

#: navigation.php:180 server_databases.php:280 server_synchronize.php:1201
msgid "No databases"
msgstr "Sem bases"

#: navigation.php:270
#, fuzzy
#| msgid "Alter table order by"
msgid "filter tables by name"
msgstr "Alterar tabela ordenada por"

#: navigation.php:303 navigation.php:304
#, fuzzy
#| msgid "Create table"
msgctxt "short form"
msgid "Create table"
msgstr "Criar tabela"

#: navigation.php:309 navigation.php:472
msgid "Please select a database"
msgstr "Selecionar um Banco de Dados"

#: pmd_general.php:74
msgid "Show/Hide left menu"
msgstr "Exibir/Ocultar menu da esquerda"

#: pmd_general.php:78
msgid "Save position"
msgstr "Salvar posição"

#: pmd_general.php:81 server_synchronize.php:424 server_synchronize.php:867
msgid "Create table"
msgstr "Criar tabela"

#: pmd_general.php:84 pmd_general.php:352
msgid "Create relation"
msgstr "Criar relacionamento"

#: pmd_general.php:90
msgid "Reload"
msgstr "Recarregar"

#: pmd_general.php:93
msgid "Help"
msgstr "Ajuda"

#: pmd_general.php:97
msgid "Angular links"
msgstr "Links Angulares"

#: pmd_general.php:97
msgid "Direct links"
msgstr "Links diretos"

#: pmd_general.php:101
msgid "Snap to grid"
msgstr "Ajustar à grade"

#: pmd_general.php:105
msgid "Small/Big All"
msgstr "Tudo Pequeno/Grande"

#: pmd_general.php:109
msgid "Toggle small/big"
msgstr "Mudar para pequeno/grande"

#: pmd_general.php:114 pmd_pdf.php:80
msgid "Import/Export coordinates for PDF schema"
msgstr "Importar/Exportar coordenadas para esquema PDF"

#: pmd_general.php:120
#, fuzzy
#| msgid "Submit Query"
msgid "Build Query"
msgstr "Enviar consulta SQL"

#: pmd_general.php:125
msgid "Move Menu"
msgstr "Mover Menu"

#: pmd_general.php:137
msgid "Hide/Show all"
msgstr "Ocultar/Exibir tudo"

#: pmd_general.php:141
msgid "Hide/Show Tables with no relation"
msgstr "Ocultar/Exibir Tabelas sem relacionamento"

#: pmd_general.php:181
msgid "Number of tables"
msgstr "Numero de tabelas"

#: pmd_general.php:418
msgid "Delete relation"
msgstr "Apagar relacionamento"

#: pmd_general.php:460 pmd_general.php:519
#, fuzzy
#| msgid "Relation deleted"
msgid "Relation operator"
msgstr "Relacionamento apagado"

#: pmd_general.php:470 pmd_general.php:529 pmd_general.php:652
#: pmd_general.php:769
#, fuzzy
#| msgid "Export"
msgid "Except"
msgstr "Exportar"

#: pmd_general.php:476 pmd_general.php:535 pmd_general.php:658
#: pmd_general.php:775
#, fuzzy
#| msgid "in query"
msgid "subquery"
msgstr "na consulta"

#: pmd_general.php:480 pmd_general.php:576
#, fuzzy
msgid "Rename to"
msgstr "Renomear a tabela para "

#: pmd_general.php:482 pmd_general.php:581
#, fuzzy
#| msgid "User name"
msgid "New name"
msgstr "Nome do usuário"

#: pmd_general.php:485 pmd_general.php:700
#, fuzzy
#| msgid "Create"
msgid "Aggregate"
msgstr "Criar"

#: pmd_general.php:487 pmd_general.php:507 pmd_general.php:629
#: pmd_general.php:642 pmd_general.php:705 pmd_general.php:759
#: tbl_select.php:117
msgid "Operator"
msgstr "Operador"

#: pmd_general.php:810
#, fuzzy
#| msgid "Table options"
msgid "Active options"
msgstr "Opções da tabela"

#: pmd_help.php:22
msgid "To select relation, click :"
msgstr "Para selecionar relacionamento, clique :"

#: pmd_help.php:24
#, fuzzy
#| msgid ""
#| "The display field is shown in pink. To set/unset a field as the display "
#| "field, click the \"Choose field to display\" icon, then click on the "
#| "appropriate field name."
msgid ""
"The display column is shown in pink. To set/unset a column as the display "
"column, click the \"Choose column to display\" icon, then click on the "
"appropriate column name."
msgstr ""
"O campo de exibição está em rosa. Para ajustar/desajustar um campo como "
"campo de exibição, clique no ícone \"Escolher campo para exibição\", então "
"clique no nome do campo apropriado."

#: pmd_pdf.php:34
msgid "Page has been created"
msgstr "A página foi criada"

#: pmd_pdf.php:37
msgid "Page creation failed"
msgstr ""

#: pmd_pdf.php:89
#, fuzzy
#| msgid "pages"
msgid "Page"
msgstr "páginas"

#: pmd_pdf.php:99
#, fuzzy
#| msgid "Import files"
msgid "Import from selected page"
msgstr "Importar arquivos"

#: pmd_pdf.php:100
#, fuzzy
#| msgid "Export/Import to scale"
msgid "Export to selected page"
msgstr "Exportar/Importar para escala"

#: pmd_pdf.php:102
#, fuzzy
#| msgid "Create a new index"
msgid "Create a page and export to it"
msgstr "Criar um novo índice"

#: pmd_pdf.php:111
#, fuzzy
#| msgid "User name"
msgid "New page name: "
msgstr "Nome do usuário"

#: pmd_pdf.php:114
msgid "Export/Import to scale"
msgstr "Exportar/Importar para escala"

#: pmd_pdf.php:119
msgid "recommended"
msgstr "recomendado"

#: pmd_relation_new.php:29
msgid "Error: relation already exists."
msgstr "Erro: relacionamento já existe."

#: pmd_relation_new.php:61 pmd_relation_new.php:86
msgid "Error: Relation not added."
msgstr "Erro: relacionamento não adicionado."

#: pmd_relation_new.php:62
msgid "FOREIGN KEY relation added"
msgstr ""

#: pmd_relation_new.php:84
msgid "Internal relation added"
msgstr "Adicionado relacionamento Interno"

#: pmd_relation_upd.php:55
msgid "Relation deleted"
msgstr "Relacionamento apagado"

#: pmd_save_pos.php:44
msgid "Error saving coordinates for Designer."
msgstr "Erro ao salvar coordenada para o Designer."

#: pmd_save_pos.php:52
msgid "Modifications have been saved"
msgstr "Modificações foram salvas"

#: prefs_forms.php:78
msgid "Cannot save settings, submitted form contains errors"
msgstr ""

#: prefs_manage.php:80
#, fuzzy
#| msgid "Could not load default configuration from: \"%1$s\""
msgid "Could not import configuration"
msgstr "Não foi possível carregar configuração padrão de: \"%1$s\""

#: prefs_manage.php:112
msgid "Configuration contains incorrect data for some fields."
msgstr ""

#: prefs_manage.php:128
msgid "Do you want to import remaining settings?"
msgstr ""

#: prefs_manage.php:225 prefs_manage.php:251
msgid "Saved on: @DATE@"
msgstr ""

#: prefs_manage.php:239
#, fuzzy
#| msgid "Import files"
msgid "Import from file"
msgstr "Importar arquivos"

#: prefs_manage.php:245
msgid "Import from browser's storage"
msgstr ""

#: prefs_manage.php:248
msgid "Settings will be imported from your browser's local storage."
msgstr ""

#: prefs_manage.php:254
msgid "You have no saved settings!"
msgstr ""

#: prefs_manage.php:258 prefs_manage.php:312
msgid "This feature is not supported by your web browser"
msgstr ""

#: prefs_manage.php:263
msgid "Merge with current configuration"
msgstr ""

#: prefs_manage.php:277
#, php-format
msgid ""
"You can set more settings by modifying config.inc.php, eg. by using %sSetup "
"script%s."
msgstr ""

#: prefs_manage.php:302
msgid "Save to browser's storage"
msgstr ""

#: prefs_manage.php:306
msgid "Settings will be saved in your browser's local storage."
msgstr ""

#: prefs_manage.php:308
msgid "Existing settings will be overwritten!"
msgstr ""

#: prefs_manage.php:323
msgid "You can reset all your settings and restore them to default values."
msgstr ""

#: querywindow.php:69
msgid "Import files"
msgstr "Importar arquivos"

#: querywindow.php:80
msgid "All"
msgstr "Todos"

#: schema_edit.php:45 schema_edit.php:51 schema_edit.php:57 schema_edit.php:62
#, php-format
msgid "<b>%s</b> table not found or not set in %s"
msgstr "<b>%s</b> tabela não encontrada ou não configurada em %s"

#: schema_export.php:47
#, fuzzy
#| msgid "The \"%s\" table doesn't exist!"
msgid "File doesn't exist"
msgstr "A tabela \"%s\" não existe!"

#: server_binlog.php:87
msgid "Select binary log to view"
msgstr "Selecionar log binário para exibir"

#: server_binlog.php:103 server_status.php:481
msgid "Files"
msgstr "Arquivos"

#: server_binlog.php:150 server_binlog.php:152 server_status.php:1025
#: server_status.php:1027
msgid "Truncate Shown Queries"
msgstr "Truncar as consultas SQL exibidas"

#: server_binlog.php:158 server_binlog.php:160 server_status.php:1025
#: server_status.php:1027
msgid "Show Full Queries"
msgstr "Mostrar consultas completas"

#: server_binlog.php:180
msgid "Log name"
msgstr "Nome do log"

#: server_binlog.php:181
msgid "Position"
msgstr "Posição"

#: server_binlog.php:184
msgid "Original position"
msgstr "Posição original"

#: server_binlog.php:185
msgid "Information"
msgstr "Informação"

#: server_collations.php:39
msgid "Character Sets and Collations"
msgstr "Conjuntos de caracteres e Collations"

#: server_databases.php:64
msgid "No databases selected."
msgstr "Nenhum Banco de Dados selecionado."

#: server_databases.php:75
#, php-format
msgid "%s databases have been dropped successfully."
msgstr "Banco de Dados %s foi eliminado com sucesso!"

#: server_databases.php:99
msgid "Databases statistics"
msgstr "Estatísticas do Banco de Dados"

#: server_databases.php:182 server_replication.php:179
#: server_replication.php:207
msgid "Master replication"
msgstr ""

#: server_databases.php:184 server_replication.php:246
msgid "Slave replication"
msgstr ""

#: server_databases.php:271 server_databases.php:272
msgid "Enable Statistics"
msgstr "Habilitar estatísticas"

#: server_databases.php:274
msgid ""
"Note: Enabling the database statistics here might cause heavy traffic "
"between the web server and the MySQL server."
msgstr ""
"Nota: Ativar as estatísticas pode causar um grande volume de tráfego de "
"dados entre o servidor web e o servidor MySQL."

#: server_engines.php:46
msgid "Storage Engines"
msgstr "Storage Engines"

#: server_export.php:20
msgid "View dump (schema) of databases"
msgstr "Ver dump (esquema) dos Bancos de Dados"

#: server_privileges.php:32 server_privileges.php:362
msgid "Includes all privileges except GRANT."
msgstr "Incluir todos os privilégios, exceto GRANT."

#: server_privileges.php:33 server_privileges.php:240
#: server_privileges.php:615
msgid "Allows altering the structure of existing tables."
msgstr "Permitir alterar a estrutura das tabelas existentes."

#: server_privileges.php:34 server_privileges.php:298
#: server_privileges.php:621
msgid "Allows altering and dropping stored routines."
msgstr "Permitir alterar e apagar stored routines."

#: server_privileges.php:35 server_privileges.php:208
#: server_privileges.php:614
msgid "Allows creating new databases and tables."
msgstr "Permitir criar novas tabelas e Banco de Dados."

#: server_privileges.php:36 server_privileges.php:294
#: server_privileges.php:620
msgid "Allows creating stored routines."
msgstr "Permitir criar stored routines."

#: server_privileges.php:37 server_privileges.php:614
msgid "Allows creating new tables."
msgstr "Permitir criar novas tabelas."

#: server_privileges.php:38 server_privileges.php:252
#: server_privileges.php:618
msgid "Allows creating temporary tables."
msgstr "Permitir criar tabelas temporárias."

#: server_privileges.php:39 server_privileges.php:302
#: server_privileges.php:654
msgid "Allows creating, dropping and renaming user accounts."
msgstr "Permitir criar, apagar e renomear contas dos usuários."

#: server_privileges.php:40 server_privileges.php:268
#: server_privileges.php:281 server_privileges.php:626
#: server_privileges.php:630
msgid "Allows creating new views."
msgstr "Permitir criar novas visões."

#: server_privileges.php:41 server_privileges.php:204
#: server_privileges.php:606
msgid "Allows deleting data."
msgstr "Permitir apagar dados."

#: server_privileges.php:42 server_privileges.php:212
#: server_privileges.php:617
msgid "Allows dropping databases and tables."
msgstr "Permitir eliminar Banco de Dados e tabelas."

#: server_privileges.php:43 server_privileges.php:617
msgid "Allows dropping tables."
msgstr "Permitir eliminar tabelas."

#: server_privileges.php:44 server_privileges.php:272
#: server_privileges.php:634
msgid "Allows to set up events for the event scheduler"
msgstr "Permitir iniciar eventos no cronograma de eventos"

#: server_privileges.php:45 server_privileges.php:306
#: server_privileges.php:622
msgid "Allows executing stored routines."
msgstr "Permitir executar stored routines."

#: server_privileges.php:46 server_privileges.php:228
#: server_privileges.php:609
msgid "Allows importing data from and exporting data into files."
msgstr "Permitir importar dados e exportar dados em arquivos."

#: server_privileges.php:47 server_privileges.php:640
msgid ""
"Allows adding users and privileges without reloading the privilege tables."
msgstr ""
"Permitir adicionar usuários e privilégios sem recarregar a tabela de "
"privilégios."

#: server_privileges.php:48 server_privileges.php:236
#: server_privileges.php:616
msgid "Allows creating and dropping indexes."
msgstr "Permitir criar e eliminar índices."

#: server_privileges.php:49 server_privileges.php:196
#: server_privileges.php:540 server_privileges.php:604
msgid "Allows inserting and replacing data."
msgstr "Permitir inserir e substituir dados."

#: server_privileges.php:50 server_privileges.php:256
#: server_privileges.php:649
msgid "Allows locking tables for the current thread."
msgstr "Permitir bloquear tabelas para a processo atual."

#: server_privileges.php:51 server_privileges.php:714
#: server_privileges.php:716
msgid "Limits the number of new connections the user may open per hour."
msgstr "Limitar o numero de novas conexões que o usuário pode abrir por hora."

#: server_privileges.php:52 server_privileges.php:702
#: server_privileges.php:704
msgid "Limits the number of queries the user may send to the server per hour."
msgstr ""
"Limitar o número de consultas que podem ser enviadas ao servidor por hora."

#: server_privileges.php:53 server_privileges.php:708
#: server_privileges.php:710
msgid ""
"Limits the number of commands that change any table or database the user may "
"execute per hour."
msgstr ""
"Limitar o número de comandos que alteram Bancos de Dados ou tabelas que o "
"usuário pode executar por hora."

#: server_privileges.php:54 server_privileges.php:720
#: server_privileges.php:722
msgid "Limits the number of simultaneous connections the user may have."
msgstr "Limitar o número de conexões simultâneas que o usuário pode ter."

#: server_privileges.php:55 server_privileges.php:224
#: server_privileges.php:644
msgid "Allows viewing processes of all users"
msgstr "Permitir visualizar processos de todos os usuários"

#: server_privileges.php:56 server_privileges.php:232
#: server_privileges.php:546 server_privileges.php:650
msgid "Has no effect in this MySQL version."
msgstr "Sem efeitos nesta versão do MySQL."

#: server_privileges.php:57 server_privileges.php:216
#: server_privileges.php:645
msgid "Allows reloading server settings and flushing the server's caches."
msgstr ""
"Permitir recarregar configurações do servidor e descarregar o cache do "
"servidor."

#: server_privileges.php:58 server_privileges.php:264
#: server_privileges.php:652
msgid "Allows the user to ask where the slaves / masters are."
msgstr "Permitir que o usuário pergunte onde estão os escravos / mestres."

#: server_privileges.php:59 server_privileges.php:260
#: server_privileges.php:653
msgid "Needed for the replication slaves."
msgstr "Precisar dos escravos de replicação."

#: server_privileges.php:60 server_privileges.php:192
#: server_privileges.php:537 server_privileges.php:603
msgid "Allows reading data."
msgstr "Permitir leitura dos dados."

#: server_privileges.php:61 server_privileges.php:244
#: server_privileges.php:647
msgid "Gives access to the complete list of databases."
msgstr "Permitir acesso completo à lista de Bancos de Dados."

#: server_privileges.php:62 server_privileges.php:285
#: server_privileges.php:290 server_privileges.php:619
msgid "Allows performing SHOW CREATE VIEW queries."
msgstr "Permitir executar consultas SHOW CREATE VIEW."

#: server_privileges.php:63 server_privileges.php:220
#: server_privileges.php:646
msgid "Allows shutting down the server."
msgstr "Permitir desligar o servidor."

#: server_privileges.php:64 server_privileges.php:248
#: server_privileges.php:643
msgid ""
"Allows connecting, even if maximum number of connections is reached; "
"required for most administrative operations like setting global variables or "
"killing threads of other users."
msgstr ""
"Permitir conectar, se o numero máximo de conexões for alcançado; Necessário "
"para muitas operações administrativas, como setar variáveis globais e matar "
"processos de outros usuários."

#: server_privileges.php:65 server_privileges.php:276
#: server_privileges.php:635
msgid "Allows creating and dropping triggers"
msgstr "Permitir criar e e largar em cadeia"

#: server_privileges.php:66 server_privileges.php:200
#: server_privileges.php:543 server_privileges.php:605
msgid "Allows changing data."
msgstr "Permitir modificar dados."

#: server_privileges.php:67 server_privileges.php:356
msgid "No privileges."
msgstr "Sem privilégios."

#: server_privileges.php:398 server_privileges.php:399
#, fuzzy
#| msgid "None"
msgctxt "None privileges"
msgid "None"
msgstr "Nenhum"

#: server_privileges.php:529 server_privileges.php:666
#: server_privileges.php:1884 server_privileges.php:1890
msgid "Table-specific privileges"
msgstr "Privilégios específicos da tabela"

#: server_privileges.php:530 server_privileges.php:674
#: server_privileges.php:1696
msgid " Note: MySQL privilege names are expressed in English "
msgstr " Nota: nomes de privilégios do MySQL são expressos em inglês "

#: server_privileges.php:599
msgid "Administration"
msgstr "Administração"

#: server_privileges.php:663 server_privileges.php:1695
msgid "Global privileges"
msgstr "Privilégios globais"

#: server_privileges.php:665 server_privileges.php:1884
msgid "Database-specific privileges"
msgstr "Privilégios específicos do Banco de Dados"

#: server_privileges.php:698
msgid "Resource limits"
msgstr "Limite dos recursos"

#: server_privileges.php:699
msgid "Note: Setting these options to 0 (zero) removes the limit."
msgstr "Nota: Ajustar essa opção para 0 (zero) remove os limites."

#: server_privileges.php:776
msgid "Login Information"
msgstr "Informação de login"

#: server_privileges.php:870
msgid "Do not change the password"
msgstr "Não mudar a senha"

#: server_privileges.php:903 server_privileges.php:2372
#, fuzzy
#| msgid "No user(s) found."
msgid "No user found."
msgstr "Nenhum usuário(s) encontrado."

#: server_privileges.php:947
#, php-format
msgid "The user %s already exists!"
msgstr "O usuário %s já existe!"

#: server_privileges.php:1031
msgid "You have added a new user."
msgstr "Adicionado usuário"

#: server_privileges.php:1262
#, php-format
msgid "You have updated the privileges for %s."
msgstr "Você mudou os priviléios para %s."

#: server_privileges.php:1286
#, php-format
msgid "You have revoked the privileges for %s"
msgstr "Você revogou os privilégios para %s"

#: server_privileges.php:1322
#, php-format
msgid "The password for %s was changed successfully."
msgstr "A senha para %s foi modificada com sucesso."

#: server_privileges.php:1342
#, php-format
msgid "Deleting %s"
msgstr "Eliminando %s"

#: server_privileges.php:1356
msgid "No users selected for deleting!"
msgstr "Nenhum usuário selecionado para exclusão!"

#: server_privileges.php:1359
msgid "Reloading the privileges"
msgstr "Recarregando os privilégios"

#: server_privileges.php:1377
msgid "The selected users have been deleted successfully."
msgstr "Os usuários selecionados foram apagados com sucesso."

#: server_privileges.php:1412
msgid "The privileges were reloaded successfully."
msgstr "Os privilégios foram recarregados com sucesso."

#: server_privileges.php:1423 server_privileges.php:1815
msgid "Edit Privileges"
msgstr "Editar Privilégios"

#: server_privileges.php:1432
msgid "Revoke"
msgstr "Revogar"

#: server_privileges.php:1459 server_privileges.php:1716
#: server_privileges.php:2329
msgid "Any"
msgstr "Qualquer"

#: server_privileges.php:1556
msgid "User overview"
msgstr "Avaliação dos usuários"

#: server_privileges.php:1697 server_privileges.php:1889
#: server_privileges.php:2239
msgid "Grant"
msgstr "Conceder/Grant"

#: server_privileges.php:1770
msgid "Remove selected users"
msgstr "Remover os usuários selecionados"

#: server_privileges.php:1773
msgid "Revoke all active privileges from the users and delete them afterwards."
msgstr "Revogar todos os privilégios ativos dos usuarios e depois apagar eles."

#: server_privileges.php:1774 server_privileges.php:1775
#: server_privileges.php:1776
msgid "Drop the databases that have the same names as the users."
msgstr "Eliminar o Banco de Dados que possui o mesmo nome dos usuários."

#: server_privileges.php:1797
#, php-format
msgid ""
"Note: phpMyAdmin gets the users' privileges directly from MySQL's privilege "
"tables. The content of these tables may differ from the privileges the "
"server uses, if they have been changed manually. In this case, you should %"
"sreload the privileges%s before you continue."
msgstr ""
"Nota: O phpMyAdmin recebe os privilégios dos usuário diretamente da tabela "
"de privilégios do MySQL. O conteúdo destas tabelas pode divergir dos "
"privilégios que o servidor usa se alterações manuais forem feitas nele. "
"Neste caso, você deve usar %sRELOAD PRIVILEGES%s antes de continuar.."

#: server_privileges.php:1850
msgid "The selected user was not found in the privilege table."
msgstr "O usuário selecionado não foi encontrado na tabela de privilégios."

#: server_privileges.php:1890
msgid "Column-specific privileges"
msgstr "Privilégios específicos da coluna"

#: server_privileges.php:2091
msgid "Add privileges on the following database"
msgstr "Adicionar privilégios nas seguintes Banco de Dados"

#: server_privileges.php:2109
msgid "Wildcards % and _ should be escaped with a \\ to use them literally"
msgstr ""
"Coringas _ e % precisam ser precedidos com uma \\ para serem usados "
"literalmente"

#: server_privileges.php:2112
msgid "Add privileges on the following table"
msgstr "Adicionar privilégios nas seguintes tabelas"

#: server_privileges.php:2169
msgid "Change Login Information / Copy User"
msgstr "Mudar informações de login / Copiar usuário"

#: server_privileges.php:2172
msgid "Create a new user with the same privileges and ..."
msgstr "Criar um novo usuário com os mesmos privilégios e ..."

#: server_privileges.php:2174
msgid "... keep the old one."
msgstr "... manter o antigo."

#: server_privileges.php:2175
msgid " ... delete the old one from the user tables."
msgstr " ... apagar o antigo da tabela de usuários."

#: server_privileges.php:2176
msgid ""
" ... revoke all active privileges from the old one and delete it afterwards."
msgstr " ... revogar todos privilégios do usuário antigo e depois apagar ele."

#: server_privileges.php:2177
msgid ""
" ... delete the old one from the user tables and reload the privileges "
"afterwards."
msgstr ""
" ... apagar o antigo da tabela de usuários e depois recarregar os "
"privilégios."

#: server_privileges.php:2200
msgid "Database for user"
msgstr "Banco de Dados para usuário"

#: server_privileges.php:2204
#, fuzzy
#| msgid "None"
msgctxt "Create none database for user"
msgid "None"
msgstr "Nenhum"

#: server_privileges.php:2205
msgid "Create database with same name and grant all privileges"
msgstr "Criar Banco de Dados com o mesmo nome e conceder todos os privilégios"

#: server_privileges.php:2206
msgid "Grant all privileges on wildcard name (username\\_%)"
msgstr "Conceder todos os privilégios no nome coringa (nome_do_usuário_%)"

#: server_privileges.php:2209
#, php-format
msgid "Grant all privileges on database &quot;%s&quot;"
msgstr "Conceder todos os privilégios no banco de dados &quot;%s&quot;"

#: server_privileges.php:2232
#, php-format
msgid "Users having access to &quot;%s&quot;"
msgstr "Usuários que têm acesso à &quot;%s&quot;"

#: server_privileges.php:2340
msgid "global"
msgstr "global"

#: server_privileges.php:2342
msgid "database-specific"
msgstr "Específico do Banco de Dados"

#: server_privileges.php:2344
msgid "wildcard"
msgstr "coringa"

#: server_privileges.php:2381
#, fuzzy
#| msgid "View %s has been dropped"
msgid "User has been added."
msgstr "Visão %s foi apagada"

#: server_replication.php:49
msgid "Unknown error"
msgstr ""

#: server_replication.php:56
#, php-format
msgid "Unable to connect to master %s."
msgstr ""

#: server_replication.php:63
msgid ""
"Unable to read master log position. Possible privilege problem on master."
msgstr ""

#: server_replication.php:69
msgid "Unable to change master"
msgstr ""

#: server_replication.php:72
#, fuzzy, php-format
#| msgid "The privileges were reloaded successfully."
msgid "Master server changed successfully to %s"
msgstr "Os privilégios foram recarregados com sucesso."

#: server_replication.php:180
msgid "This server is configured as master in a replication process."
msgstr ""

#: server_replication.php:182 server_status.php:501
#, fuzzy
msgid "Show master status"
msgstr "Exibir status dos escravos"

#: server_replication.php:185
msgid "Show connected slaves"
msgstr ""

#: server_replication.php:208
#, php-format
msgid ""
"This server is not configured as master in a replication process. Would you "
"like to <a href=\"%s\">configure</a> it?"
msgstr ""

#: server_replication.php:215
msgid "Master configuration"
msgstr ""

#: server_replication.php:216
msgid ""
"This server is not configured as master server in a replication process. You "
"can choose from either replicating all databases and ignoring certain "
"(useful if you want to replicate majority of databases) or you can choose to "
"ignore all databases by default and allow only certain databases to be "
"replicated. Please select the mode:"
msgstr ""

#: server_replication.php:219
msgid "Replicate all databases; Ignore:"
msgstr ""

#: server_replication.php:220
msgid "Ignore all databases; Replicate:"
msgstr ""

#: server_replication.php:223
#, fuzzy
msgid "Please select databases:"
msgstr "Selecionar um Banco de Dados"

#: server_replication.php:226
msgid ""
"Now, add the following lines at the end of [mysqld] section in your my.cnf "
"and please restart the MySQL server afterwards."
msgstr ""

#: server_replication.php:228
msgid ""
"Once you restarted MySQL server, please click on Go button. Afterwards, you "
"should see a message informing you, that this server <b>is</b> configured as "
"master"
msgstr ""

#: server_replication.php:291
msgid "Slave SQL Thread not running!"
msgstr ""

#: server_replication.php:294
msgid "Slave IO Thread not running!"
msgstr ""

#: server_replication.php:303
msgid ""
"Server is configured as slave in a replication process. Would you like to:"
msgstr ""

#: server_replication.php:306
msgid "See slave status table"
msgstr ""

#: server_replication.php:309
msgid "Synchronize databases with master"
msgstr ""

#: server_replication.php:320
msgid "Control slave:"
msgstr ""

#: server_replication.php:323
#, fuzzy
msgid "Full start"
msgstr "Texto completo"

#: server_replication.php:323
#, fuzzy
msgid "Full stop"
msgstr "Texto completo"

#: server_replication.php:324
msgid "Reset slave"
msgstr ""

#: server_replication.php:326
#, fuzzy
#| msgid "Structure only"
msgid "Start SQL Thread only"
msgstr "Somente estrutura"

#: server_replication.php:328
msgid "Stop SQL Thread only"
msgstr ""

#: server_replication.php:331
#, fuzzy
#| msgid "Structure only"
msgid "Start IO Thread only"
msgstr "Somente estrutura"

#: server_replication.php:333
msgid "Stop IO Thread only"
msgstr ""

#: server_replication.php:338
msgid "Error management:"
msgstr ""

#: server_replication.php:340
msgid "Skipping errors might lead into unsynchronized master and slave!"
msgstr ""

#: server_replication.php:342
msgid "Skip current error"
msgstr ""

#: server_replication.php:343
msgid "Skip next"
msgstr ""

#: server_replication.php:346
msgid "errors."
msgstr ""

#: server_replication.php:361
#, php-format
msgid ""
"This server is not configured as slave in a replication process. Would you "
"like to <a href=\"%s\">configure</a> it?"
msgstr ""

#: server_status.php:339
#, php-format
msgid "Thread %s was successfully killed."
msgstr "Processo %s foi morto com sucesso."

#: server_status.php:341
#, php-format
msgid ""
"phpMyAdmin was unable to kill thread %s. It probably has already been closed."
msgstr ""
"phpMyAdmin não foi capaz de matar o processo %s. É possível que ele já "
"esteja fechado."

#: server_status.php:469
msgid "Handler"
msgstr "Manipulador"

#: server_status.php:470
msgid "Query cache"
msgstr "Consulta do cache"

#: server_status.php:471
msgid "Threads"
msgstr "Processos"

#: server_status.php:473
msgid "Temporary data"
msgstr "Dados temporários"

#: server_status.php:474
msgid "Delayed inserts"
msgstr "Inserções demoradas"

#: server_status.php:475
msgid "Key cache"
msgstr "Chave do cache"

#: server_status.php:476
msgid "Joins"
msgstr "Junções"

#: server_status.php:478
msgid "Sorting"
msgstr "Ordenando"

#: server_status.php:480
msgid "Transaction coordinator"
msgstr "Coordenador da transação"

#: server_status.php:491
msgid "Flush (close) all tables"
msgstr "Nivelar (fechar) todas as tabelas"

#: server_status.php:493
msgid "Show open tables"
msgstr "Exibir tabelas abertas"

#: server_status.php:498
msgid "Show slave hosts"
msgstr "Exibir servidores escravos"

#: server_status.php:504
msgid "Show slave status"
msgstr "Exibir status dos escravos"

#: server_status.php:509
msgid "Flush query cache"
msgstr "Nivelar cache da consulta"

#: server_status.php:611
msgid "Runtime Information"
msgstr "Informações de Runtime"

#: server_status.php:618
msgid "All status variables"
msgstr ""

#: server_status.php:619
msgid "Monitor"
msgstr ""

#: server_status.php:629 server_status.php:651
#, fuzzy
#| msgid "Refresh"
msgid "Refresh rate: "
msgstr "Atualizar"

#: server_status.php:672
#, fuzzy
#| msgid "Do not change the password"
msgid "Containing the word:"
msgstr "Não mudar a senha"

#: server_status.php:677
#, fuzzy
#| msgid "Show open tables"
msgid "Show only alert values"
msgstr "Exibir tabelas abertas"

#: server_status.php:681
msgid "Filter by category..."
msgstr ""

#: server_status.php:694
#, fuzzy
#| msgid "Relations"
msgid "Related links:"
msgstr "Relações"

#. l10n: Questions is the name of a MySQL Status variable
#: server_status.php:738
#, php-format
msgid "Questions since startup: %s"
msgstr ""

#: server_status.php:744 server_status.php:779 server_status.php:895
#: server_status.php:940
msgid "per hour"
msgstr "por hora"

#: server_status.php:748
msgid "per minute"
msgstr "por minuto"

#: server_status.php:753
msgid "per second"
msgstr "por segundo"

#: server_status.php:774 tbl_printview.php:366 tbl_structure.php:861
msgid "Statements"
msgstr "Comandos"

#. l10n: # = Amount of queries
#: server_status.php:777
msgid "#"
msgstr ""

#: server_status.php:844
#, php-format
msgid "Network traffic since startup: %s"
msgstr ""

#: server_status.php:852
#, fuzzy, php-format
#| msgid "This MySQL server has been running for %s. It started up on %s."
msgid "This MySQL server has been running for %1$s. It started up on %2$s."
msgstr "Esse servidor MySQL está rodando por %s. Ele foi iniciado em %s."

#: server_status.php:862
msgid ""
"This MySQL server works as <b>master</b> and <b>slave</b> in <b>replication</"
"b> process."
msgstr ""

#: server_status.php:864
msgid "This MySQL server works as <b>master</b> in <b>replication</b> process."
msgstr ""

#: server_status.php:866
msgid "This MySQL server works as <b>slave</b> in <b>replication</b> process."
msgstr ""

#: server_status.php:868
msgid ""
"For further information about replication status on the server, please visit "
"the <a href=\"#replication\">replication section</a>."
msgstr ""

#: server_status.php:878
#, fuzzy
msgid "Replication status"
msgstr "Replicação"

#: server_status.php:894
msgid ""
"On a busy server, the byte counters may overrun, so those statistics as "
"reported by the MySQL server may be incorrect."
msgstr ""
"Em servidores ocupados, os contadores de byte podem sobrecarregar, então as "
"estatísticas como relatadas pelo servidor MySQL podem estar incorretas."

#: server_status.php:900
msgid "Received"
msgstr "Recebido"

#: server_status.php:910
msgid "Sent"
msgstr "Enviar"

#: server_status.php:939
msgid "Connections"
msgstr "Conexões"

#: server_status.php:946
msgid "max. concurrent connections"
msgstr "máx. de conexões concorrentes"

#: server_status.php:953
msgid "Failed attempts"
msgstr "Tentativas falharam"

#: server_status.php:967
msgid "Aborted"
msgstr "Abortado"

#: server_status.php:1014
msgid "ID"
msgstr "ID"

#: server_status.php:1018
msgid "Command"
msgstr "Comando"

#: server_status.php:1075
msgid ""
"The number of connections that were aborted because the client died without "
"closing the connection properly."
msgstr ""

#: server_status.php:1076
#, fuzzy
#| msgid "Whether to enable SSL for connection to MySQL server."
msgid "The number of failed attempts to connect to the MySQL server."
msgstr "Caso queira ativar o SSL para conexões com o servidor MySQL."

#: server_status.php:1077
msgid ""
"The number of transactions that used the temporary binary log cache but that "
"exceeded the value of binlog_cache_size and used a temporary file to store "
"statements from the transaction."
msgstr ""
"O número de transações que usaram o cache do log binário temporário mas que "
"excederam o valor do binlog_cache_size e usaram o arquivo temporário para "
"armazenar enunciados da transação."

#: server_status.php:1078
msgid "The number of transactions that used the temporary binary log cache."
msgstr "O número de transações que usaram o cache do log binário temporário."

#: server_status.php:1079
msgid ""
"The number of connection attempts (successful or not) to the MySQL server."
msgstr ""

#: server_status.php:1080
msgid ""
"The number of temporary tables on disk created automatically by the server "
"while executing statements. If Created_tmp_disk_tables is big, you may want "
"to increase the tmp_table_size  value to cause temporary tables to be memory-"
"based instead of disk-based."
msgstr ""
"O número de tabelas temporárias no disco criadas automaticamente pelo "
"servidor enquanto executava os enunciados. Se Created_tmp_disk_tables é "
"grande, você pode aumentar o valor de tmp_table_size para fazer as tabelas "
"temporárias serem baseadas na memória ou invés de baseadas no disco"

#: server_status.php:1081
msgid "How many temporary files mysqld has created."
msgstr "Quantos arquivos temporários o MySQL tinha criado."

#: server_status.php:1082
msgid ""
"The number of in-memory temporary tables created automatically by the server "
"while executing statements."
msgstr ""
"O número de tabelas temporárias na memória criadas automaticamente pelo "
"servidor enquanto executava os enunciados."

#: server_status.php:1083
msgid ""
"The number of rows written with INSERT DELAYED for which some error occurred "
"(probably duplicate key)."
msgstr ""
"O número de linhas escritas com INSERT DELAYED para cada erro ocorrido "
"(provavelmente chave duplicada)."

#: server_status.php:1084
msgid ""
"The number of INSERT DELAYED handler threads in use. Every different table "
"on which one uses INSERT DELAYED gets its own thread."
msgstr ""
"O número de processos manipuladores de INSERT DELAYED em uso. Cada tabela "
"diferente em que se usa INSERT DELAYED começa seu próprio processo."

#: server_status.php:1085
msgid "The number of INSERT DELAYED rows written."
msgstr "O número de linhas INSERT DELAYED escritas."

#: server_status.php:1086
msgid "The number of executed FLUSH statements."
msgstr "O número de enunciados FLUSH executados."

#: server_status.php:1087
msgid "The number of internal COMMIT statements."
msgstr "O número de enunciados COMMIT internos."

#: server_status.php:1088
msgid "The number of times a row was deleted from a table."
msgstr "O número de vezes que uma linha foi deletada de uma tabela."

#: server_status.php:1089
msgid ""
"The MySQL server can ask the NDB Cluster storage engine if it knows about a "
"table with a given name. This is called discovery. Handler_discover "
"indicates the number of time tables have been discovered."
msgstr ""
"O servidor MySQL pode perguntar ao motor de armazenamento do NDB Cluster se "
"ele sabe sobre uma tabela com um nome dado. Isto é chamado descoberta. "
"Handler_discover indica o número de vezes que tabelas foram descobertas."

#: server_status.php:1090
msgid ""
"The number of times the first entry was read from an index. If this is high, "
"it suggests that the server is doing a lot of full index scans; for example, "
"SELECT col1 FROM foo, assuming that col1 is indexed."
msgstr ""
"O número de vezes que a primeira entrada foi lida de um índice. Se isto for "
"alto, sugere que o usuário está fazendo muitas varreduras completas do "
"índice; por exemplo, SELECT col1 FROM foo, supondo que col1 é um índice."

#: server_status.php:1091
msgid ""
"The number of requests to read a row based on a key. If this is high, it is "
"a good indication that your queries and tables are properly indexed."
msgstr ""
"O número de requisições para ler uma linha baseada em uma chave. Se isto for "
"alto, é uma boa indicação de que suas consultas e tabelas estejam "
"corretamente indexadas."

#: server_status.php:1092
msgid ""
"The number of requests to read the next row in key order. This is "
"incremented if you are querying an index column with a range constraint or "
"if you are doing an index scan."
msgstr ""
"O número de requisições para ler a linha seguinte na ordem da chave. Isto é "
"incrementado se você estiver consultando uma coluna do índice com uma "
"restrição da escala ou se você estiver fazendo uma varredura do índice."

#: server_status.php:1093
msgid ""
"The number of requests to read the previous row in key order. This read "
"method is mainly used to optimize ORDER BY ... DESC."
msgstr ""
"O número de requisições para ler a linha precedente na ordem da chave. Este "
"método de leitura é usado principalmente para otimizar ORDER BY ... DESC."

#: server_status.php:1094
msgid ""
"The number of requests to read a row based on a fixed position. This is high "
"if you are doing a lot of queries that require sorting of the result. You "
"probably have a lot of queries that require MySQL to scan whole tables or "
"you have joins that don't use keys properly."
msgstr ""
"O número de requisições pra ler uma linha baseada em uma posição fixa. Isto "
"é alto se você estiver fazendo muitas consultas que requerem a ordenação do "
"resultado. Você tem provavelmente muitas consultas que requerem que o MySQL "
"faça a varredura de tabelas inteiras ou você tem junções que não usam as "
"chaves corretamente."

#: server_status.php:1095
msgid ""
"The number of requests to read the next row in the data file. This is high "
"if you are doing a lot of table scans. Generally this suggests that your "
"tables are not properly indexed or that your queries are not written to take "
"advantage of the indexes you have."
msgstr ""
"O número de requisições para ler a linha seguinte no arquivo de dados. Isto "
"é alto se você estiver fazendo muitas varreduras da tabela. Geralmente isto "
"sugere que suas tabelas não estão corretamente indexadas ou que suas "
"consultas não estão escritas para tomar vantagem dos índices que você têm."

#: server_status.php:1096
msgid "The number of internal ROLLBACK statements."
msgstr "O número de enunciados ROLLBACK internos."

#: server_status.php:1097
msgid "The number of requests to update a row in a table."
msgstr "O número de requisições para atualizar uma linha na tabela."

#: server_status.php:1098
msgid "The number of requests to insert a row in a table."
msgstr "O número de requisições para inserir uma linha na tabela."

#: server_status.php:1099
msgid "The number of pages containing data (dirty or clean)."
msgstr "O número de páginas que contém dados (sujos ou limpos)."

#: server_status.php:1100
msgid "The number of pages currently dirty."
msgstr "O número de páginas atualmente sujas."

#: server_status.php:1101
msgid "The number of buffer pool pages that have been requested to be flushed."
msgstr ""
"O número de páginas do buffer pool que foram requisitadas para serem "
"niveladas."

#: server_status.php:1102
msgid "The number of free pages."
msgstr "O número de páginas livres."

#: server_status.php:1103
msgid ""
"The number of latched pages in InnoDB buffer pool. These are pages currently "
"being read or written or that can't be flushed or removed for some other "
"reason."
msgstr ""
"O número de páginas trancadas no buffer pool do InnoDB. Estas são páginas "
"que estão sendo lidas ou escritas atualmente ou aquela não pode ser nivelada "
"ou removido por alguma outra razão."

#: server_status.php:1104
msgid ""
"The number of pages busy because they have been allocated for administrative "
"overhead such as row locks or the adaptive hash index. This value can also "
"be calculated as Innodb_buffer_pool_pages_total - "
"Innodb_buffer_pool_pages_free - Innodb_buffer_pool_pages_data."
msgstr ""
"O número de páginas ocupadas porque foram alocados para rotinas "
"administrativas tais como trancamento de linhas ou índice hash adaptável. "
"Este valor pode também ser calculado como Innodb_buffer_pool_pages_total - "
"Innodb_buffer_pool_pages_free - Innodb_buffer_pool_pages_data."

#: server_status.php:1105
msgid "Total size of buffer pool, in pages."
msgstr "Tamanho total do buffer pool, em páginas."

#: server_status.php:1106
msgid ""
"The number of \"random\" read-aheads InnoDB initiated. This happens when a "
"query is to scan a large portion of a table but in random order."
msgstr ""
"O número de ler-adiante \"aleatórios\" InnoDB iniciado. Isto acontece quando "
"uma consulta faz a varredura de uma parcela grande de uma tabela mas na "
"ordem aleatória."

#: server_status.php:1107
msgid ""
"The number of sequential read-aheads InnoDB initiated. This happens when "
"InnoDB does a sequential full table scan."
msgstr ""
"O número de ler-adiante sequenciais InnoDB iniciado. Isto acontece quando o "
"InnoDB faz uma varredura sequencial completa da tabela."

#: server_status.php:1108
msgid "The number of logical read requests InnoDB has done."
msgstr "O número de requisições de leitura lógica InnoDB que foram feitas."

#: server_status.php:1109
msgid ""
"The number of logical reads that InnoDB could not satisfy from buffer pool "
"and had to do a single-page read."
msgstr ""
"O número de leituras lógicas que o InnoDB não pode satisfer do buffer pool e "
"teria que fazer uma leitura de página simples"

#: server_status.php:1110
msgid ""
"Normally, writes to the InnoDB buffer pool happen in the background. "
"However, if it's necessary to read or create a page and no clean pages are "
"available, it's necessary to wait for pages to be flushed first. This "
"counter counts instances of these waits. If the buffer pool size was set "
"properly, this value should be small."
msgstr ""
"Normalmente, escreve para o buffer pool do InnoDB rodando em segundo plano. "
"Entretanto, se for necessário ler ou criar uma página e nenhuma página limpa "
"estiver disponível, é necessário esperar as páginas serem niveladas "
"primeiramente. Este contador conta instâncias dessas esperas. Se o tamanho "
"do buffer pool for ajustado corretamente, este valor deve ser pequeno."

#: server_status.php:1111
msgid "The number writes done to the InnoDB buffer pool."
msgstr "O número de escritas feitas para o buffer pool do InnoDB."

#: server_status.php:1112
msgid "The number of fsync() operations so far."
msgstr "O número de operações fsync() à fazer."

#: server_status.php:1113
msgid "The current number of pending fsync() operations."
msgstr "O número atual de operações fsync() pendentes."

#: server_status.php:1114
msgid "The current number of pending reads."
msgstr "O número atual de leituras pendentes."

#: server_status.php:1115
msgid "The current number of pending writes."
msgstr "O número atual de escritas pendentes."

#: server_status.php:1116
msgid "The amount of data read so far, in bytes."
msgstr "O montante de leitura de dados à fazer, em bytes."

#: server_status.php:1117
msgid "The total number of data reads."
msgstr "O número total de dados lidos."

#: server_status.php:1118
msgid "The total number of data writes."
msgstr "O número total de dados escritos."

#: server_status.php:1119
msgid "The amount of data written so far, in bytes."
msgstr "O montante de escrita de dados à fazer, em bytes."

#: server_status.php:1120
msgid "The number of pages that have been written for doublewrite operations."
msgstr ""
"O número de escritas doublewrite que foram executadas e o número de páginas "
"que foram escritas para esta finalidade."

#: server_status.php:1121
msgid "The number of doublewrite operations that have been performed."
msgstr ""
"O número de escritas doublewrite que foram executadas e o número de páginas "
"que foram escritas para esta finalidade."

#: server_status.php:1122
msgid ""
"The number of waits we had because log buffer was too small and we had to "
"wait for it to be flushed before continuing."
msgstr ""
"O número de esperas geradas porque o buffer do log era muito pequeno e teve "
"que esperar que fosse nivelada antes de continuar."

#: server_status.php:1123
msgid "The number of log write requests."
msgstr "O número de requisições de escrita de log."

#: server_status.php:1124
msgid "The number of physical writes to the log file."
msgstr "O número de escritas físicas para o arquivo de log."

#: server_status.php:1125
msgid "The number of fsync() writes done to the log file."
msgstr "O número de escritas fsyncs feitas no arquivo de log."

#: server_status.php:1126
msgid "The number of pending log file fsyncs."
msgstr "O número de arquivos de log fsyncs pendentes."

#: server_status.php:1127
msgid "Pending log file writes."
msgstr "Escrita de arquivos de log pendentes."

#: server_status.php:1128
msgid "The number of bytes written to the log file."
msgstr "O número de bytes escritos para o arquivo de log."

#: server_status.php:1129
msgid "The number of pages created."
msgstr "O número de páginas criadas."

#: server_status.php:1130
msgid ""
"The compiled-in InnoDB page size (default 16KB). Many values are counted in "
"pages; the page size allows them to be easily converted to bytes."
msgstr ""
"O tamanho de página compilada do InnoDB (padrão 16KB). Muitos valores são "
"contados em páginas; o tamanho de página permite que sejam facilmente "
"convertidos em bytes."

#: server_status.php:1131
msgid "The number of pages read."
msgstr "O número de páginas lidas."

#: server_status.php:1132
msgid "The number of pages written."
msgstr "O número de páginas escritas."

#: server_status.php:1133
msgid "The number of row locks currently being waited for."
msgstr "O número de linhas trancadas que estão esperando atualmente."

#: server_status.php:1134
msgid "The average time to acquire a row lock, in milliseconds."
msgstr "O tempo médio para recuperar uma linha trancada, em milísegundo."

#: server_status.php:1135
msgid "The total time spent in acquiring row locks, in milliseconds."
msgstr "O tempo total gasto para recuperar linhas trancadas, em milísegundo."

#: server_status.php:1136
msgid "The maximum time to acquire a row lock, in milliseconds."
msgstr "O máximo de tempo para recuperar uma linha trancada, em milísegundo."

#: server_status.php:1137
msgid "The number of times a row lock had to be waited for."
msgstr ""
"O número de vezes que uma linhas trancada teve que esperar para ser escrita."

#: server_status.php:1138
msgid "The number of rows deleted from InnoDB tables."
msgstr "O número de linhas deletadas de tabelas InnoDB."

#: server_status.php:1139
msgid "The number of rows inserted in InnoDB tables."
msgstr "O número de linhas inseridas em tabelas InnoDB."

#: server_status.php:1140
msgid "The number of rows read from InnoDB tables."
msgstr "O número de linhas lidas de tabelas InnoDB."

#: server_status.php:1141
msgid "The number of rows updated in InnoDB tables."
msgstr "O número de linhas atualizadas em tabelas InnoDB."

#: server_status.php:1142
msgid ""
"The number of key blocks in the key cache that have changed but haven't yet "
"been flushed to disk. It used to be known as Not_flushed_key_blocks."
msgstr ""
"O número de blocos chave no cache chave que mudaram mas não foram nivelados "
"ainda ao disco. Antes era chamado de Not_flushed_key_blocks."

#: server_status.php:1143
msgid ""
"The number of unused blocks in the key cache. You can use this value to "
"determine how much of the key cache is in use."
msgstr ""
"O número de blocos não usados no cache chave. Você pode usar este valor para "
"determinar quanto do cache chave está no uso."

#: server_status.php:1144
msgid ""
"The number of used blocks in the key cache. This value is a high-water mark "
"that indicates the maximum number of blocks that have ever been in use at "
"one time."
msgstr ""
"O número de blocos usados no cache chave. Este valor é uma marca d'água que "
"indica o número máximo de blocos que estiveram sempre em uso em algum "
"momento."

#: server_status.php:1145
msgid "The number of requests to read a key block from the cache."
msgstr "O número de requisições para ler um bloco chave do cache."

#: server_status.php:1146
msgid ""
"The number of physical reads of a key block from disk. If Key_reads is big, "
"then your key_buffer_size value is probably too small. The cache miss rate "
"can be calculated as Key_reads/Key_read_requests."
msgstr ""
"O número de leituras físicas de um bloco chave do disco. Se Key_reads for "
"alto, então seu valor do key_buffer_size é provavelmente muito baixo. A taxa "
"de falta de cache pode ser calculada como Key_reads/Key_read_requests."

#: server_status.php:1147
msgid "The number of requests to write a key block to the cache."
msgstr "O número de requisições para escrever um bloco chave para o cache."

#: server_status.php:1148
msgid "The number of physical writes of a key block to disk."
msgstr "O número de escritas físicas para um bloco chave para o disco."

#: server_status.php:1149
msgid ""
"The total cost of the last compiled query as computed by the query "
"optimizer. Useful for comparing the cost of different query plans for the "
"same query. The default value of 0 means that no query has been compiled yet."
msgstr ""
"O custo total da última consulta compilada como computado pelo otimizador de "
"consultas. Útil para comparar o custo de diferentes planos de consulta para "
"a mesma consulta. O valor padrão 0 significa que nenhuma consulta foi "
"compilada ainda."

#: server_status.php:1150
msgid ""
"The maximum number of connections that have been in use simultaneously since "
"the server started."
msgstr ""

#: server_status.php:1151
msgid "The number of rows waiting to be written in INSERT DELAYED queues."
msgstr ""
"O número de linhas esperando para serem escritas na fila de INSERT DELAYED."

#: server_status.php:1152
msgid ""
"The number of tables that have been opened. If opened tables is big, your "
"table cache value is probably too small."
msgstr ""
"O número de tabelas que devem estar abertas. Se aberta, as tabelas são "
"grandes, o valor do cache de suas tabelas é provavelmente muito pequeno."

#: server_status.php:1153
msgid "The number of files that are open."
msgstr "O número de arquivos que estão abertos."

#: server_status.php:1154
msgid "The number of streams that are open (used mainly for logging)."
msgstr ""
"O número de streams que estão abertos (usados principalmente para log)."

#: server_status.php:1155
msgid "The number of tables that are open."
msgstr "O número de tabelas que estão abertas."

#: server_status.php:1156
msgid ""
"The number of free memory blocks in query cache. High numbers can indicate "
"fragmentation issues, which may be solved by issuing a FLUSH QUERY CACHE "
"statement."
msgstr ""

#: server_status.php:1157
msgid "The amount of free memory for query cache."
msgstr "O montante de memória livre para a consulta do cache."

#: server_status.php:1158
msgid "The number of cache hits."
msgstr "O número de hits do cache."

#: server_status.php:1159
msgid "The number of queries added to the cache."
msgstr "O número de consultas adicionadas no cache."

#: server_status.php:1160
msgid ""
"The number of queries that have been removed from the cache to free up "
"memory for caching new queries. This information can help you tune the query "
"cache size. The query cache uses a least recently used (LRU) strategy to "
"decide which queries to remove from the cache."
msgstr ""
"O número de consultas que foram removidas do cache para liberar memória para "
"novas consultas. Essa informação pode ajudar você a ajustar o tamanho da "
"consulta do cache. A consulta do cache usa a estratégia do \"usado menos "
"recentemente\" (LRU - least recently used) para decidir qual consulta "
"remover do cache."

#: server_status.php:1161
msgid ""
"The number of non-cached queries (not cachable, or not cached due to the "
"query_cache_type setting)."
msgstr ""
"O número de consultas sem cache (não cacheável, ou não pode ser cacheável "
"devido à configuração em query_cache_type)."

#: server_status.php:1162
msgid "The number of queries registered in the cache."
msgstr "O número de consultas registradas no cache."

#: server_status.php:1163
msgid "The total number of blocks in the query cache."
msgstr "O número total de blocos na consulta do cache."

#: server_status.php:1164
msgid "The status of failsafe replication (not yet implemented)."
msgstr "O status da replicação à prova de falhas (não implementado)."

#: server_status.php:1165
msgid ""
"The number of joins that do not use indexes. If this value is not 0, you "
"should carefully check the indexes of your tables."
msgstr ""
"O número de junções que não usaram índices. Se este valor não for 0, você "
"deve cuidadosamente verificar os índices de suas tabelas."

#: server_status.php:1166
msgid "The number of joins that used a range search on a reference table."
msgstr ""
"O número de junções que usaram uma pesquisa de escala na tabela de "
"referência."

#: server_status.php:1167
msgid ""
"The number of joins without keys that check for key usage after each row. "
"(If this is not 0, you should carefully check the indexes of your tables.)"
msgstr ""
"O número de junções sem chaves que verificam para ver se há o uso da chave "
"após cada linha. (Se este não for 0, você deve cuidadosamente verificar os "
"índices de suas tabelas.)"

#: server_status.php:1168
msgid ""
"The number of joins that used ranges on the first table. (It's normally not "
"critical even if this is big.)"
msgstr ""
"O número de junções que usaram escalas na primeira tabela. (Não é "
"normalmente crítico mesmo se este for grande.)"

#: server_status.php:1169
msgid "The number of joins that did a full scan of the first table."
msgstr "O número junções que fez uma varredura completa da primeira tabela."

#: server_status.php:1170
msgid "The number of temporary tables currently open by the slave SQL thread."
msgstr ""
"O número de tabelas temporárias abertas atualmente pelo processo SQL escravo."

#: server_status.php:1171
msgid ""
"Total (since startup) number of times the replication slave SQL thread has "
"retried transactions."
msgstr ""
"Número total (desde o início) de vezes que o processo SQL escravo de "
"replicação teve que tentar transações."

#: server_status.php:1172
msgid "This is ON if this server is a slave that is connected to a master."
msgstr "Isto é ON se este servidor é um escravo conectado à um mestre."

#: server_status.php:1173
msgid ""
"The number of threads that have taken more than slow_launch_time seconds to "
"create."
msgstr ""
"O número de processos que levaram mais que slow_launch_time segundos para "
"serem criadas."

#: server_status.php:1174
msgid ""
"The number of queries that have taken more than long_query_time seconds."
msgstr "O número de consultas que levaram mais que long_query_time segundos."

#: server_status.php:1175
msgid ""
"The number of merge passes the sort algorithm has had to do. If this value "
"is large, you should consider increasing the value of the sort_buffer_size "
"system variable."
msgstr ""
"O número de fusões que o algoritmo de ordenação teve que fazer. Se este "
"valor for alto, você deve considerar aumentar o valor da variável "
"sort_buffer_size do sistema."

#: server_status.php:1176
msgid "The number of sorts that were done with ranges."
msgstr "O número de ordenações que foram feitas com escalas."

#: server_status.php:1177
msgid "The number of sorted rows."
msgstr "O número de linhas ordenadas."

#: server_status.php:1178
msgid "The number of sorts that were done by scanning the table."
msgstr "O número de ordenações que foram feitas scaneando a tabela."

#: server_status.php:1179
msgid "The number of times that a table lock was acquired immediately."
msgstr ""
"O número de vezes que uma tabela trancada foi recuperada imediatamente."

#: server_status.php:1180
msgid ""
"The number of times that a table lock could not be acquired immediately and "
"a wait was needed. If this is high, and you have performance problems, you "
"should first optimize your queries, and then either split your table or "
"tables or use replication."
msgstr ""
"O número de vezes que uma tabela trancada não foi recuperada imediatamente e "
"uma espera foi necessária. Se isso foi alto e você tem problemas de "
"performance, você precisa primeiramente otimizar suas consultas e então, ou "
"dividir sua tabela ou usar replicação."

#: server_status.php:1181
msgid ""
"The number of threads in the thread cache. The cache hit rate can be "
"calculated as Threads_created/Connections. If this value is red you should "
"raise your thread_cache_size."
msgstr ""
"O número de processos no cache de processos. A taxa de hits do cache pode "
"ser calculada como Threads_created/conexões. Se este valor for vermelho você "
"deve aumentar seu thread_cache_size"

#: server_status.php:1182
msgid "The number of currently open connections."
msgstr "O número de conexões atualmente abertas."

#: server_status.php:1183
msgid ""
"The number of threads created to handle connections. If Threads_created is "
"big, you may want to increase the thread_cache_size value. (Normally this "
"doesn't give a notable performance improvement if you have a good thread "
"implementation.)"
msgstr ""
"O número de processos criadas para manipular conexões. Se Threads_created é "
"grande, você deveria aumentar o valor de thread_cache_size. (Normalmente "
"isso não da um aumento notável de performance se você tem uma boa "
"implementação de processos.)"

#: server_status.php:1184
msgid "The number of threads that are not sleeping."
msgstr "O número de processos que não estão dormindo."

#: server_status.php:1320
#, fuzzy
msgid "Start Monitor"
msgstr "Status"

#: server_status.php:1328
#, fuzzy
#| msgid "Introduction"
msgid "Instructions/Setup"
msgstr "Introdução"

#: server_status.php:1332
msgid "Done rearranging/editing charts"
msgstr ""

#: server_status.php:1339
#, fuzzy
#| msgid "Add index"
msgid "Add chart"
msgstr "Adicionar índice"

#: server_status.php:1341
msgid "Rearrange/edit charts"
msgstr ""

#: server_status.php:1343
#, fuzzy
#| msgid "Refresh"
msgid "Refresh rate:"
msgstr "Atualizar"

#: server_status.php:1346
#, fuzzy
#| msgid "Add/Delete Field Columns"
msgid "Chart columns:"
msgstr "Adicionar/Remover colunas"

#: server_status.php:1360
msgid "Clear monitor config"
msgstr ""

#: server_status.php:1363
#, fuzzy
#| msgid "1. Introduction"
msgid "Monitor Instructions"
msgstr "1. Introdução"

#: server_status.php:1364
msgid ""
"The phpMyAdmin Monitor can assist you in optimizing the server configuration "
"and track down time intensive queries. For the latter you will need to set "
"log_output to 'TABLE' and have either the slow_query_log or general_log "
"enabled. Note however, that the general_log produces a lot of data and "
"increases server load by up to 15%"
msgstr ""

#: server_status.php:1371
msgid ""
"<b>Using the monitor:</b><br/> Ok, you are good to go! Once you click 'Start "
"monitor' your browser will refresh all displayed charts in a regular "
"interval. You may add charts and change the refresh rate under 'Settings', "
"or remove any chart using the cog icon on each respective chart.<p>When you "
"get to see a sudden spike in activity, select the relevant time span on any "
"chart by holding down the left mouse button and panning over the chart. This "
"will load statistics from the logs helping you find what caused the activity "
"spike.</p>"
msgstr ""

#: server_status.php:1375
msgid ""
"<b>Please note:</b> Enabling the general_log may increase the server load by "
"5-15%. Also be aware that generating statistics from the logs is a load "
"intensive task, so it is advisable to select only a small time span and to "
"disable the general_log and empty its table once monitoring is not required "
"any more."
msgstr ""

#: server_status.php:1385
#, fuzzy
#| msgid "Usage"
msgid "CPU Usage"
msgstr "Uso"

#: server_status.php:1388
#, fuzzy
#| msgid "2. Usage"
msgid "Memory Usage"
msgstr "2. Utilização"

#: server_status.php:1391
#, fuzzy
#| msgid "Usage"
msgid "Swap Usage"
msgstr "Uso"

#: server_status.php:1394
msgid "Status variable(s)"
msgstr ""

#: server_status.php:1396
#, fuzzy
#| msgid "Select Tables"
msgid "Select series:"
msgstr "Tabelas selecionadas"

#: server_status.php:1398
msgid "Commonly monitored"
msgstr ""

#: server_status.php:1413
#, fuzzy
#| msgid "Invalid table name"
msgid "or type variable name:"
msgstr "Nome de tabela inválida"

#: server_status.php:1417
msgid "Display as differential value"
msgstr ""

#: server_status.php:1419
msgid "Apply a divisor"
msgstr ""

#: server_status.php:1426
msgid "Append unit to data values"
msgstr ""

#: server_status.php:1432
#, fuzzy
#| msgid "Add a new server"
msgid "Add this series"
msgstr "Adicionar novo servidor"

#: server_status.php:1434
msgid "Clear series"
msgstr ""

#: server_status.php:1437
#, fuzzy
#| msgid "SQL queries"
msgid "Series in Chart:"
msgstr "Consultas SQL"

#: server_status.php:1445
#, fuzzy
#| msgid "Loading"
msgid "Loading logs"
msgstr "Carregando"

#: server_status.php:1448
#, fuzzy
#| msgid "Show statistics"
msgid "Log statistics"
msgstr "Mostrar estatísticas"

#: server_status.php:1449
#, fuzzy
#| msgid "Select Tables"
msgid "Selected time range:"
msgstr "Tabelas selecionadas"

#: server_status.php:1454
msgid "Only retrieve SELECT,INSERT,UPDATE and DELETE Statements"
msgstr ""

#: server_status.php:1459
msgid "Remove variable data in INSERT statements for better grouping"
msgstr ""

#: server_status.php:1462
msgid ""
"<p>Choose from which log you want the statistics to be generated from.</p> "
"Results are grouped by query text."
msgstr ""

#: server_status.php:1465
#, fuzzy
#| msgid "Query type"
msgid "Query analyzer"
msgstr "Tipo de consulta"

#: server_status.php:1501
#, fuzzy, php-format
#| msgid "Second"
msgid "%d second"
msgid_plural "%d seconds"
msgstr[0] "Segundo"
msgstr[1] "Segundo"

#: server_status.php:1503
#, fuzzy, php-format
#| msgid "Minute"
msgid "%d minute"
msgid_plural "%d minutes"
msgstr[0] "Minuto"
msgstr[1] "Minuto"

#: server_synchronize.php:92
msgid "Could not connect to the source"
msgstr ""

#: server_synchronize.php:95
msgid "Could not connect to the target"
msgstr ""

#: server_synchronize.php:120 server_synchronize.php:123 tbl_create.php:50
#: tbl_get_field.php:19
#, php-format
msgid "'%s' database does not exist."
msgstr "O banco de dados '%s' não existe."

#: server_synchronize.php:261
msgid "Structure Synchronization"
msgstr ""

#: server_synchronize.php:266
msgid "Data Synchronization"
msgstr ""

#: server_synchronize.php:395 server_synchronize.php:834
msgid "not present"
msgstr ""

#: server_synchronize.php:419 server_synchronize.php:862
#, fuzzy
msgid "Structure Difference"
msgstr "Estrutura para visualizar"

#: server_synchronize.php:420 server_synchronize.php:863
#, fuzzy
msgid "Data Difference"
msgstr "Estrutura para visualizar"

#: server_synchronize.php:425 server_synchronize.php:868
msgid "Add column(s)"
msgstr "Adicionar coluna(s)"

#: server_synchronize.php:426 server_synchronize.php:869
msgid "Remove column(s)"
msgstr "Remover coluna(s)"

#: server_synchronize.php:427 server_synchronize.php:870
msgid "Alter column(s)"
msgstr "Alterar coluna(s)"

#: server_synchronize.php:428 server_synchronize.php:871
msgid "Remove index(s)"
msgstr "Remover índice(s)"

#: server_synchronize.php:429 server_synchronize.php:872
msgid "Apply index(s)"
msgstr "Aplicar índice(s)"

#: server_synchronize.php:430 server_synchronize.php:873
msgid "Update row(s)"
msgstr "Atualizar linha(s)"

#: server_synchronize.php:431 server_synchronize.php:874
msgid "Insert row(s)"
msgstr "Inserir linha(s)"

#: server_synchronize.php:441 server_synchronize.php:885
msgid "Would you like to delete all the previous rows from target tables?"
msgstr ""

#: server_synchronize.php:444 server_synchronize.php:889
msgid "Apply Selected Changes"
msgstr "Aplicar mudanças selecionadas"

#: server_synchronize.php:446 server_synchronize.php:891
msgid "Synchronize Databases"
msgstr "Sincronizar Bando de Dados"

#: server_synchronize.php:459
msgid "Selected target tables have been synchronized with source tables."
msgstr ""

#: server_synchronize.php:937
msgid "Target database has been synchronized with source database"
msgstr ""

#: server_synchronize.php:998
msgid "The following queries have been executed:"
msgstr "As seguintes consultas foram executadas:"

#: server_synchronize.php:1125
msgid "Enter manually"
msgstr "Inserir manualmente"

#: server_synchronize.php:1133
msgid "Current connection"
msgstr "Conexão atual"

#: server_synchronize.php:1162
#, fuzzy, php-format
#| msgid "Configuration"
msgid "Configuration: %s"
msgstr "Configuração"

#: server_synchronize.php:1177
msgid "Socket"
msgstr ""

#: server_synchronize.php:1223
msgid ""
"Target database will be completely synchronized with source database. Source "
"database will remain unchanged."
msgstr ""

#: server_variables.php:58
msgid "Setting variable failed"
msgstr "Erro na atribuição da variável"

#: server_variables.php:77
msgid "Server variables and settings"
msgstr "Variáveis e configurações do servidor"

#: server_variables.php:110 server_variables.php:133
msgid "Session value"
msgstr "Valor da sessão"

#: server_variables.php:110
msgid "Global value"
msgstr "Valor global"

#: setup/frames/config.inc.php:38 setup/frames/index.inc.php:225
msgid "Download"
msgstr ""

#: setup/frames/index.inc.php:49
#, fuzzy
msgid "Cannot load or save configuration"
msgstr "Não é possível carregar ou salvar a configuração"

#: setup/frames/index.inc.php:50
msgid ""
"Please create web server writable folder [em]config[/em] in phpMyAdmin top "
"level directory as described in [a@Documentation.html#setup_script]"
"documentation[/a]. Otherwise you will be only able to download or display it."
msgstr ""

#: setup/frames/index.inc.php:57
msgid ""
"You are not using a secure connection; all data (including potentially "
"sensitive information, like passwords) is transferred unencrypted!"
msgstr ""
"Você não está usando conexão segura; todos dados (incluindo possíveis "
"informações sensíveis, como senhas) são transferidos sem criptografia."

#: setup/frames/index.inc.php:60
#, php-format
msgid ""
"If your server is also configured to accept HTTPS requests follow [a@%s]this "
"link[/a] to use a secure connection."
msgstr ""
"Se o seu servidor também está configurado para aceitar requisições HTTPS "
"siga [a@%s]este link[/a] para usar uma conexão segura."

#: setup/frames/index.inc.php:64
msgid "Insecure connection"
msgstr "Conexão vulnerável"

#: setup/frames/index.inc.php:92
#, fuzzy
#| msgid "Configuration"
msgid "Configuration saved."
msgstr "Configuração"

#: setup/frames/index.inc.php:93
msgid ""
"Configuration saved to file config/config.inc.php in phpMyAdmin top level "
"directory, copy it to top level one and delete directory config to use it."
msgstr ""

#: setup/frames/index.inc.php:100 setup/frames/menu.inc.php:15
msgid "Overview"
msgstr "Visão geral"

#: setup/frames/index.inc.php:108
msgid "Show hidden messages (#MSG_COUNT)"
msgstr "Exibir mensagens escondidas (#MSG_COUNT)"

#: setup/frames/index.inc.php:148
msgid "There are no configured servers"
msgstr "Não existem servidores configurados"

#: setup/frames/index.inc.php:156
msgid "New server"
msgstr "Novo servidor"

#: setup/frames/index.inc.php:185
msgid "Default language"
msgstr "Idioma padrão"

#: setup/frames/index.inc.php:195
msgid "let the user choose"
msgstr "deixar o usuário escolher"

#: setup/frames/index.inc.php:206
msgid "- none -"
msgstr "- nenhum -"

#: setup/frames/index.inc.php:209
msgid "Default server"
msgstr "Servidor padrão"

#: setup/frames/index.inc.php:219
msgid "End of line"
msgstr "Fim de linha"

#: setup/frames/index.inc.php:224
msgid "Display"
msgstr "Exibir"

#: setup/frames/index.inc.php:228
msgid "Load"
msgstr "Carregar"

#: setup/frames/index.inc.php:239
#, fuzzy
msgid "phpMyAdmin homepage"
msgstr "Documentação do phpMyAdmin "

#: setup/frames/index.inc.php:240
msgid "Donate"
msgstr "Doar"

#: setup/frames/servers.inc.php:28
msgid "Edit server"
msgstr "Editar servidor"

#: setup/frames/servers.inc.php:37
msgid "Add a new server"
msgstr "Adicionar novo servidor"

#: setup/lib/form_processing.lib.php:42
msgid "Warning"
msgstr "Aviso"

#: setup/lib/form_processing.lib.php:43
msgid "Submitted form contains errors"
msgstr "O formulário submetido contém erros"

#: setup/lib/form_processing.lib.php:44
msgid "Try to revert erroneous fields to their default values"
msgstr "Tentar reverter campos errôneos para os seus valores padrões"

#: setup/lib/form_processing.lib.php:47
msgid "Ignore errors"
msgstr "Ignorar erros"

#: setup/lib/form_processing.lib.php:49
msgid "Show form"
msgstr "Mostrar formulário"

#: setup/lib/index.lib.php:119
msgid ""
"Neither URL wrapper nor CURL is available. Version check is not possible."
msgstr ""

#: setup/lib/index.lib.php:126
msgid ""
"Reading of version failed. Maybe you're offline or the upgrade server does "
"not respond."
msgstr ""
"Leitura de versão falhou. Você pode estar offline ou o servidor de "
"atualização não responde."

#: setup/lib/index.lib.php:143
msgid "Got invalid version string from server"
msgstr ""

#: setup/lib/index.lib.php:150
msgid "Unparsable version string"
msgstr ""

#: setup/lib/index.lib.php:162
#, php-format
msgid ""
"You are using Git version, run [kbd]git pull[/kbd] :-)[br]The latest stable "
"version is %s, released on %s."
msgstr ""
"Se você estiver usando versão do Gir, execute [kbd]git pull[/kbd] :-)[br]A "
"versão estável mais nova é %s, lançada em %s."

#: setup/lib/index.lib.php:165
msgid "No newer stable version is available"
msgstr "Não existe nenhuma versão estável mais nova."

#: setup/lib/index.lib.php:250
#, php-format
msgid ""
"This %soption%s should be disabled as it allows attackers to bruteforce "
"login to any MySQL server. If you feel this is necessary, use %strusted "
"proxies list%s. However, IP-based protection may not be reliable if your IP "
"belongs to an ISP where thousands of users, including you, are connected to."
msgstr ""

#: setup/lib/index.lib.php:252
msgid ""
"You didn't have blowfish secret set and have enabled cookie authentication, "
"so a key was automatically generated for you. It is used to encrypt cookies; "
"you don't need to remember it."
msgstr ""

#: setup/lib/index.lib.php:253
#, php-format
msgid ""
"%sBzip2 compression and decompression%s requires functions (%s) which are "
"unavailable on this system."
msgstr ""

#: setup/lib/index.lib.php:255
msgid ""
"This value should be double checked to ensure that this directory is neither "
"world accessible nor readable or writable by other users on your server."
msgstr ""
"Este valor deve ser verificado com atenção para garantir que este diretório "
"não seja acessado ou escrito por outros usuários no seu servidor."

#: setup/lib/index.lib.php:256
#, php-format
msgid "This %soption%s should be enabled if your web server supports it."
msgstr "Esta %sopção%s deveria estar habilitada se seu navegador tem suporter."

#: setup/lib/index.lib.php:258
#, php-format
msgid ""
"%sGZip compression and decompression%s requires functions (%s) which are "
"unavailable on this system."
msgstr ""

#: setup/lib/index.lib.php:260
#, php-format
msgid ""
"%sLogin cookie validity%s greater than 1440 seconds may cause random session "
"invalidation if %ssession.gc_maxlifetime%s is lower than its value "
"(currently %d)."
msgstr ""

#: setup/lib/index.lib.php:262
#, php-format
msgid ""
"%sLogin cookie validity%s should be set to 1800 seconds (30 minutes) at "
"most. Values larger than 1800 may pose a security risk such as impersonation."
msgstr ""

#: setup/lib/index.lib.php:264
#, php-format
msgid ""
"If using cookie authentication and %sLogin cookie store%s is not 0, %sLogin "
"cookie validity%s must be set to a value less or equal to it."
msgstr ""

#: setup/lib/index.lib.php:266
#, php-format
msgid ""
"If you feel this is necessary, use additional protection settings - %shost "
"authentication%s settings and %strusted proxies list%s. However, IP-based "
"protection may not be reliable if your IP belongs to an ISP where thousands "
"of users, including you, are connected to."
msgstr ""

#: setup/lib/index.lib.php:268
#, php-format
msgid ""
"You set the [kbd]config[/kbd] authentication type and included username and "
"password for auto-login, which is not a desirable option for live hosts. "
"Anyone who knows or guesses your phpMyAdmin URL can directly access your "
"phpMyAdmin panel. Set %sauthentication type%s to [kbd]cookie[/kbd] or [kbd]"
"http[/kbd]."
msgstr ""

#: setup/lib/index.lib.php:270
#, fuzzy, php-format
msgid ""
"%sZip compression%s requires functions (%s) which are unavailable on this "
"system."
msgstr ""
"%sA compressão ZIP%s necessita de funções (%s) que não estão disponíveis no "
"seu sistema."

#: setup/lib/index.lib.php:272
#, fuzzy, php-format
msgid ""
"%sZip decompression%s requires functions (%s) which are unavailable on this "
"system."
msgstr ""
"%sA descompressão ZIP%s necessita de funções (%s) que não estão disponíveis "
"no seu sistema."

#: setup/lib/index.lib.php:296
msgid "You should use SSL connections if your web server supports it."
msgstr "Você deveria utilizar conexões SSL se o seu servidor web suportar."

#: setup/lib/index.lib.php:306
msgid "You should use mysqli for performance reasons."
msgstr "Você deveria utilizar mysqli por questões de desempenho."

#: setup/lib/index.lib.php:331
msgid "You allow for connecting to the server without a password."
msgstr "Você permite a conexão com o servidor sem uma senha."

#: setup/lib/index.lib.php:351
msgid "Key is too short, it should have at least 8 characters."
msgstr "A chave é muito curta, deveria ter pelo menos 8 caracteres."

#: setup/lib/index.lib.php:358
msgid "Key should contain letters, numbers [em]and[/em] special characters."
msgstr "A chave deve conter letras, números, [em]e[/em] caracteres especiais."

#: sql.php:95 tbl_change.php:257 tbl_select.php:28 tbl_select.php:29
#: tbl_select.php:32 tbl_select.php:35
msgid "Browse foreign values"
msgstr "Visualizar valores estrangeiros"

#: sql.php:189
#, php-format
msgid "Using bookmark \"%s\" as default browse query."
msgstr "Usando marcador \"%s\" como padrão."

#: sql.php:661 tbl_replace.php:369
#, php-format
msgid "Inserted row id: %1$d"
msgstr "Id da linha inserida: %1$d"

#: sql.php:678
msgid "Showing as PHP code"
msgstr "Exibindo como código PHP"

#: sql.php:681 tbl_replace.php:343
msgid "Showing SQL query"
msgstr "Exibindo consulta SQL"

#: sql.php:683
msgid "Validated SQL"
msgstr "SQL validado"

#: sql.php:990
#, php-format
msgid "Problems with indexes of table `%s`"
msgstr "Problemas com o índice da tabela `%s`"

#: sql.php:1022
msgid "Label"
msgstr "Nome"

#: tbl_addfield.php:185 tbl_alter.php:99 tbl_indexes.php:98
#, php-format
msgid "Table %1$s has been altered successfully"
msgstr "A tabela %1$s foi alterada com sucesso"

#: tbl_change.php:683
msgid " Because of its length,<br /> this column might not be editable "
msgstr "Por causa da sua largura,<br /> esse campo pode não ser editável"

#: tbl_change.php:800
msgid "Remove BLOB Repository Reference"
msgstr "Remover referência a repositório BLOB"

#: tbl_change.php:806
msgid "Binary - do not edit"
msgstr "Binário - não edite"

#: tbl_change.php:854
msgid "Upload to BLOB repository"
msgstr ""

#: tbl_change.php:983
msgid "Insert as new row"
msgstr "Inserir como um novo registro"

#: tbl_change.php:984
msgid "Insert as new row and ignore errors"
msgstr "Inserir como uma linha nova e ignorar erros"

#: tbl_change.php:985
#, fuzzy
msgid "Show insert query"
msgstr "Exibindo consulta SQL"

#: tbl_change.php:996
msgid "and then"
msgstr "e então"

#: tbl_change.php:1000
msgid "Go back to previous page"
msgstr "Retornar"

#: tbl_change.php:1001
msgid "Insert another new row"
msgstr "Inserir novo registro"

#: tbl_change.php:1005
msgid "Go back to this page"
msgstr "Voltar para esta página"

#: tbl_change.php:1013
msgid "Edit next row"
msgstr "Editar próximo registro"

#: tbl_change.php:1024
msgid ""
"Use TAB key to move from value to value, or CTRL+arrows to move anywhere"
msgstr ""
"Usar a tecla TAB para se mover de valor em valor, ou CTRL+setas para mover "
"em qualquer direção"

#: tbl_change.php:1062
#, fuzzy, php-format
#| msgid "Restart insertion with %s rows"
msgid "Continue insertion with %s rows"
msgstr "Reiniciar inserção com %s registros"

#: tbl_chart.php:85
#, fuzzy
#| msgid "Mar"
msgid "Bar"
msgstr "Mar"

#: tbl_chart.php:87
msgid "Line"
msgstr "Linhas"

#: tbl_chart.php:88
#, fuzzy
#| msgid "Engines"
msgid "Spline"
msgstr "Engines"

#: tbl_chart.php:89
#, fuzzy
#| msgid "PiB"
msgid "Pie"
msgstr "PB"

#: tbl_chart.php:91
#, fuzzy
#| msgid "Packed"
msgid "Stacked"
msgstr "Pacote"

#: tbl_chart.php:94
#, fuzzy
#| msgid "Report title"
msgid "Chart title"
msgstr "Título do Relatório"

#: tbl_chart.php:100
msgid "X-Axis:"
msgstr "Eixo X"

#: tbl_chart.php:114
#, fuzzy
#| msgid "SQL queries"
msgid "Series:"
msgstr "Consultas SQL"

#: tbl_chart.php:116
#, fuzzy
#| msgid "Add/Delete Field Columns"
msgid "The remaining columns"
msgstr "Adicionar/Remover colunas"

#: tbl_chart.php:129
#, fuzzy
#| msgid "X Axis label"
msgid "X-Axis label:"
msgstr "Rótulo do Eixo X"

#: tbl_chart.php:130
#, fuzzy
#| msgid "Value"
msgid "X Values"
msgstr "Valor"

#: tbl_chart.php:131
#, fuzzy
#| msgid "Y Axis label"
msgid "Y-Axis label:"
msgstr "Rótulo do Eixo Y"

#: tbl_chart.php:131
#, fuzzy
#| msgid "Value"
msgid "Y Values"
msgstr "Valor"

#: tbl_create.php:30
#, php-format
msgid "Table %s already exists!"
msgstr "A tabela %s já existe!"

#: tbl_create.php:216
#, php-format
msgid "Table %1$s has been created."
msgstr "A tabela %1$s foi criada."

#: tbl_export.php:24
msgid "View dump (schema) of table"
msgstr "Ver o esquema da tabela"

#: tbl_gis_visualization.php:111
msgid "Display GIS Visualization"
msgstr "Mostrar visualização GIS"

#: tbl_gis_visualization.php:157
msgid "Width"
msgstr "Largura"

#: tbl_gis_visualization.php:161
msgid "Height"
msgstr "Altura"

#: tbl_gis_visualization.php:165
#, fuzzy
#| msgid "Add/Delete Field Columns"
msgid "Label column"
msgstr "Adicionar/Remover colunas"

#: tbl_gis_visualization.php:167
#, fuzzy
#| msgid "- none -"
msgid "-- None --"
msgstr "- nenhum -"

#: tbl_gis_visualization.php:180
#, fuzzy
#| msgid "Total"
msgid "Spatial column"
msgstr "Total"

#: tbl_gis_visualization.php:201
msgid "Use OpenStreetMaps as Base Layer"
msgstr ""

#: tbl_gis_visualization.php:204
msgid "Redraw"
msgstr "Redesenhar"

#: tbl_gis_visualization.php:206
#, fuzzy
#| msgid "Save as file"
msgid "Save to file"
msgstr "Salvar como arquivo"

#: tbl_gis_visualization.php:207
#, fuzzy
#| msgid "Table name"
msgid "File name"
msgstr "Nome da Tabela"

#: tbl_indexes.php:66
msgid "The name of the primary key must be \"PRIMARY\"!"
msgstr "O nome da chave primária deve ser... \"PRIMARY\"!"

#: tbl_indexes.php:75
msgid "Can't rename index to PRIMARY!"
msgstr "Não foi possível renomear o índice para \"PRIMARY\"!"

#: tbl_indexes.php:91
msgid "No index parts defined!"
msgstr "Nenhuma parte de índice definida!"

#: tbl_indexes.php:169
msgid "Create a new index"
msgstr "Criar um novo índice"

#: tbl_indexes.php:171
msgid "Modify an index"
msgstr "Modificar um índice"

#: tbl_indexes.php:176
msgid ""
"(\"PRIMARY\" <b>must</b> be the name of and <b>only of</b> a primary key!)"
msgstr ""
"(\"PRIMARY\" <b>precisa</b> ser o nome <b>de</b> e <b>apenas da</b> chave "
"primária!)"

#: tbl_indexes.php:179
msgid "Index name:"
msgstr "Nome do índice:"

#: tbl_indexes.php:185
msgid "Index type:"
msgstr "Tipo de índice:"

#: tbl_indexes.php:265
#, php-format
msgid "Add to index &nbsp;%s&nbsp;column(s)"
msgstr "Adicionar ao índice &nbsp;%s&nbsp;coluna(s)"

#: tbl_indexes.php:270 tbl_structure.php:727
msgid "Column count has to be larger than zero."
msgstr "Contador da coluna deve ser maior que zero."

#: tbl_move_copy.php:44
msgid "Can't move table to same one!"
msgstr "Não pode mover a tabela para ela mesma!"

#: tbl_move_copy.php:46
msgid "Can't copy table to same one!"
msgstr "Não pode copiar a tabela para ela mesma!"

#: tbl_move_copy.php:54
#, php-format
msgid "Table %s has been moved to %s."
msgstr "Tabela %s foi movida para %s."

#: tbl_move_copy.php:56
#, php-format
msgid "Table %s has been copied to %s."
msgstr "Tabela %s copiada para %s."

#: tbl_move_copy.php:74
msgid "The table name is empty!"
msgstr "O Nome da Tabela está vazio!"

#: tbl_operations.php:273
msgid "Alter table order by"
msgstr "Alterar tabela ordenada por"

#: tbl_operations.php:282
msgid "(singly)"
msgstr "(singularmente)"

#: tbl_operations.php:302
msgid "Move table to (database<b>.</b>table):"
msgstr "Mover tabela para (Banco de Dados<b>.</b>tabela):"

#: tbl_operations.php:360
msgid "Table options"
msgstr "Opções da tabela"

#: tbl_operations.php:364
msgid "Rename table to"
msgstr "Renomear a tabela para"

#: tbl_operations.php:540
msgid "Copy table to (database<b>.</b>table):"
msgstr "Copiar tabela para (Banco de Dados<b>.</b>tabela):"

#: tbl_operations.php:587
msgid "Switch to copied table"
msgstr "Mudar para a tabela copiada"

#: tbl_operations.php:599
msgid "Table maintenance"
msgstr "Tabela de Manutenção"

#: tbl_operations.php:623
msgid "Defragment table"
msgstr "Desfragmentar tabela"

#: tbl_operations.php:671
#, php-format
msgid "Table %s has been flushed"
msgstr "Tabela %s foi limpa"

#: tbl_operations.php:677
#, fuzzy
#| msgid "Flush the table (\"FLUSH\")"
msgid "Flush the table (FLUSH)"
msgstr "Limpar a tabela (\"LIMPAR\")"

#: tbl_operations.php:686
msgid "Delete data or table"
msgstr "Remover dados ou tabela"

#: tbl_operations.php:701
msgid "Empty the table (TRUNCATE)"
msgstr "Esvaziar a tabela (TRUNCATE)"

#: tbl_operations.php:721
msgid "Delete the table (DROP)"
msgstr "Remover a tabela (DROP)"

#: tbl_operations.php:742
msgid "Partition maintenance"
msgstr "Manutenção da partição"

#: tbl_operations.php:750
#, php-format
msgid "Partition %s"
msgstr "Partição %s"

#: tbl_operations.php:753
msgid "Analyze"
msgstr "Analizar"

#: tbl_operations.php:754
msgid "Check"
msgstr "Checar"

#: tbl_operations.php:755
msgid "Optimize"
msgstr "Otimizar"

#: tbl_operations.php:756
msgid "Rebuild"
msgstr "Reconstruir"

#: tbl_operations.php:757
msgid "Repair"
msgstr "Reparar"

#: tbl_operations.php:769
msgid "Remove partitioning"
msgstr "Remover partição"

#: tbl_operations.php:795
msgid "Check referential integrity:"
msgstr "Verificar integridade referencial:"

#: tbl_printview.php:72
msgid "Show tables"
msgstr "Mostrar tabelas"

#: tbl_printview.php:307 tbl_structure.php:789
msgid "Space usage"
msgstr "Uso do espaço"

#: tbl_printview.php:311 tbl_structure.php:793
msgid "Usage"
msgstr "Uso"

#: tbl_printview.php:338 tbl_structure.php:820
msgid "Effective"
msgstr "Efetivo"

#: tbl_printview.php:363 tbl_structure.php:858
msgid "Row Statistics"
msgstr "Estatísticas do registros"

#: tbl_printview.php:377 tbl_structure.php:873
msgid "static"
msgstr "estático"

#: tbl_printview.php:379 tbl_structure.php:875
msgid "dynamic"
msgstr "dinâmico"

#: tbl_printview.php:401 tbl_structure.php:918
msgid "Row length"
msgstr "Tamanho do registro"

#: tbl_printview.php:411 tbl_structure.php:926
msgid " Row size "
msgstr " Tamanho do registro "

#: tbl_relation.php:276
#, php-format
msgid "Error creating foreign key on %1$s (check data types)"
msgstr "Erro ao criar chave externa no %1$s (check data types)"

#: tbl_relation.php:402
#, fuzzy
#| msgid "Internal relations"
msgid "Internal relation"
msgstr "Relações internas"

#: tbl_relation.php:404
msgid ""
"An internal relation is not necessary when a corresponding FOREIGN KEY "
"relation exists."
msgstr ""
"Uma relação interna é desnecessária quando uma CHAVE ESTRANGEIRA "
"correspondente existe."

#: tbl_relation.php:410
msgid "Foreign key constraint"
msgstr "Restrição de chave estrangeira"

#: tbl_select.php:111
msgid "Do a \"query by example\" (wildcard: \"%\")"
msgstr "Faça uma \"consulta por exemplo\" (coringa: \"%\")"

#: tbl_select.php:261
#, fuzzy
#| msgid "Select fields (at least one):"
msgid "Select columns (at least one):"
msgstr "Selecionar os campos (no mínimo 1)"

#: tbl_select.php:279
msgid "Add search conditions (body of the \"where\" clause):"
msgstr "Condição de pesquisa (complemento da cláusula \"onde\"):"

#: tbl_select.php:286
msgid "Number of rows per page"
msgstr "registros por página"

#: tbl_select.php:292
msgid "Display order:"
msgstr "Ordenado por:"

#: tbl_structure.php:158 tbl_structure.php:163 tbl_structure.php:611
msgid "Spatial"
msgstr "Espacial"

#: tbl_structure.php:165 tbl_structure.php:169
msgid "Browse distinct values"
msgstr "Procurar valores distintos"

#: tbl_structure.php:170 tbl_structure.php:171
msgid "Add primary key"
msgstr "Adicionar chave primária"

#: tbl_structure.php:172 tbl_structure.php:173
msgid "Add index"
msgstr "Adicionar índice"

#: tbl_structure.php:174 tbl_structure.php:175
msgid "Add unique index"
msgstr "Adicionar índice único"

#: tbl_structure.php:176 tbl_structure.php:177
#, fuzzy
#| msgid "Add index"
msgid "Add SPATIAL index"
msgstr "Adicionar índice"

#: tbl_structure.php:178 tbl_structure.php:179
#, fuzzy
msgid "Add FULLTEXT index"
msgstr "Adicionar índice FULLTEXT"

#: tbl_structure.php:391
#, fuzzy
#| msgid "None"
msgctxt "None for default"
msgid "None"
msgstr "Nenhum"

#: tbl_structure.php:404
#, fuzzy, php-format
#| msgid "Table %s has been dropped"
msgid "Column %s has been dropped"
msgstr "Tabela %s foi eliminada"

#: tbl_structure.php:415 tbl_structure.php:509
#, php-format
msgid "A primary key has been added on %s"
msgstr "Uma chave primária foi adicionada a %s"

#: tbl_structure.php:430 tbl_structure.php:445 tbl_structure.php:465
#: tbl_structure.php:480 tbl_structure.php:522 tbl_structure.php:535
#: tbl_structure.php:548 tbl_structure.php:561
#, php-format
msgid "An index has been added on %s"
msgstr "Um índice foi adicionado a %s"

#: tbl_structure.php:497
#, fuzzy
#| msgid "Show versions"
msgid "Show more actions"
msgstr "Exibir versões"

#: tbl_structure.php:642 tbl_structure.php:644
msgid "Relation view"
msgstr "Ver relações"

#: tbl_structure.php:651 tbl_structure.php:653
msgid "Propose table structure"
msgstr "Propor estrutura da tabela"

#: tbl_structure.php:676
msgid "Add column"
msgstr "Adicionar coluna"

#: tbl_structure.php:690
msgid "At End of Table"
msgstr "No final da tabela"

#: tbl_structure.php:691
msgid "At Beginning of Table"
msgstr "No início da tabela"

#: tbl_structure.php:692
#, php-format
msgid "After %s"
msgstr "Depois %s"

#: tbl_structure.php:732
#, fuzzy, php-format
#| msgid "Create an index on&nbsp;%s&nbsp;columns"
msgid "Create an index on &nbsp;%s&nbsp;columns"
msgstr "Criar um índice em&nbsp;%s&nbsp;colunas"

#: tbl_structure.php:889
msgid "partitioned"
msgstr "particionado"

#: tbl_tracking.php:109
#, php-format
msgid "Tracking report for table `%s`"
msgstr "Relatório de rastreamento para tabela `%s`"

#: tbl_tracking.php:182
#, php-format
msgid "Version %s is created, tracking for %s.%s is activated."
msgstr "Versão %s criada, rastreamento para %s. %s ativado(a)."

#: tbl_tracking.php:190
#, php-format
msgid "Tracking for %s.%s , version %s is deactivated."
msgstr "Rastreamento para %s.%s, versão %s desativado(a)."

#: tbl_tracking.php:198
#, php-format
msgid "Tracking for %s.%s , version %s is activated."
msgstr "Rastreamento para %s.%s, versão %s ativado(a)."

#: tbl_tracking.php:208
msgid "SQL statements executed."
msgstr "Instruções SQL executadas."

#: tbl_tracking.php:214
msgid ""
"You can execute the dump by creating and using a temporary database. Please "
"ensure that you have the privileges to do so."
msgstr ""
"Você pode executar o dump criando e usando uma tabela temporária.Por favor, "
"certifique-se de ter os privilégios necessários."

#: tbl_tracking.php:215
msgid "Comment out these two lines if you do not need them."
msgstr "Comente estas duas linhas se você não precisa delas."

#: tbl_tracking.php:224
#, fuzzy
msgid "SQL statements exported. Please copy the dump or execute it."
msgstr "Instruções SQL exportadas. Por favor copie a saída ou execute."

#: tbl_tracking.php:255
#, php-format
msgid "Version %s snapshot (SQL code)"
msgstr "Instantâneo (código SQL) da versão %s"

#: tbl_tracking.php:382
#, fuzzy
#| msgid "Tracking data manipulation successfully deleted"
msgid "Tracking data definition successfully deleted"
msgstr "Rastreamento de manipulação de dados removidos com sucesso"

#: tbl_tracking.php:384 tbl_tracking.php:401
#, fuzzy
#| msgid "Gather errors"
msgid "Query error"
msgstr "Reunir erros"

#: tbl_tracking.php:399
msgid "Tracking data manipulation successfully deleted"
msgstr "Rastreamento de manipulação de dados removidos com sucesso"

#: tbl_tracking.php:411
msgid "Tracking statements"
msgstr "Rastreando instruções"

#: tbl_tracking.php:427 tbl_tracking.php:555
#, php-format
msgid "Show %s with dates from %s to %s by user %s %s"
msgstr "Mostrar %s com datas desde %s até %s pelo usuário %s %s"

#: tbl_tracking.php:432
#, fuzzy
#| msgid "Delete tracking data for this table"
msgid "Delete tracking data row from report"
msgstr "Excluir dados de monitoramento desta tabela"

#: tbl_tracking.php:443
#, fuzzy
#| msgid "No databases"
msgid "No data"
msgstr "Não existem dados"

#: tbl_tracking.php:453 tbl_tracking.php:510
msgid "Date"
msgstr "Data"

#: tbl_tracking.php:455
msgid "Data definition statement"
msgstr "Instrução de definição de dados"

#: tbl_tracking.php:512
msgid "Data manipulation statement"
msgstr ""

#: tbl_tracking.php:558
msgid "SQL dump (file download)"
msgstr "Despejar SQL (download de arquivo)"

#: tbl_tracking.php:559
msgid "SQL dump"
msgstr "Despejar SQL"

#: tbl_tracking.php:560
msgid "This option will replace your table and contained data."
msgstr "Esta opção irá substituir sua tabela e os dados nela contidos."

#: tbl_tracking.php:560
#, fuzzy
msgid "SQL execution"
msgstr "Execução SQL"

#: tbl_tracking.php:572
#, php-format
msgid "Export as %s"
msgstr "Exportar como %s"

#: tbl_tracking.php:612
msgid "Show versions"
msgstr "Exibir versões"

#: tbl_tracking.php:644
msgid "Version"
msgstr "Versão"

#: tbl_tracking.php:692
#, php-format
msgid "Deactivate tracking for %s.%s"
msgstr "Desativar rastreamento para %s.%s"

#: tbl_tracking.php:694
msgid "Deactivate now"
msgstr "Desativar agora"

#: tbl_tracking.php:705
#, php-format
msgid "Activate tracking for %s.%s"
msgstr "Ativar rastreamento para %s.%s"

#: tbl_tracking.php:707
msgid "Activate now"
msgstr "Ativar agora"

#: tbl_tracking.php:720
#, php-format
msgid "Create version %s of %s.%s"
msgstr "Criar versão %s de %s.%s"

#: tbl_tracking.php:724
#, fuzzy
msgid "Track these data definition statements:"
msgstr "Rastrear estas instruções de definição de dados:"

#: tbl_tracking.php:732
#, fuzzy
msgid "Track these data manipulation statements:"
msgstr "Rastrear estas instruções de manipulação de dados:"

#: tbl_tracking.php:740
msgid "Create version"
msgstr "Criar versão"

#: themes.php:31
#, php-format
msgid ""
"No themes support; please check your configuration and/or your themes in "
"directory %s."
msgstr ""
"Sem suporte a Temas, verifique suas configurações e/ou seus Temas no "
"diretório %s."

#: themes.php:41
msgid "Get more themes!"
msgstr "Obter mais temas!"

#: transformation_overview.php:24
msgid "Available MIME types"
msgstr "MIME-type disponíveis"

#: transformation_overview.php:37
msgid ""
"MIME types printed in italics do not have a separate transformation function"
msgstr "MIME-types em itálico não têm uma função de transformação separada"

#: transformation_overview.php:42
msgid "Available transformations"
msgstr "Transformações disponíveis"

#: transformation_overview.php:47
#, fuzzy
#| msgid "Description"
msgctxt "for MIME transformation"
msgid "Description"
msgstr "Descrição"

#: user_password.php:34
msgid "You don't have sufficient privileges to be here right now!"
msgstr "Você não tem direitos suficientes para estar aqui agora!"

#: user_password.php:96
msgid "The profile has been updated."
msgstr "O perfil foi atualizado."

#: view_create.php:141
msgid "VIEW name"
msgstr "Nome da VISÃO"

#: view_operations.php:91
msgid "Rename view to"
msgstr "Renomear a visão para "

#~ msgid "Group together INSERTs into same table"
#~ msgstr "Agrupar INSERTs na mesma tabela"

#, fuzzy
#~ msgid "Refresh rate"
#~ msgstr "Atualizar"

#, fuzzy
#~ msgid "Server traffic"
#~ msgstr "Seleção do Servidor"

#~ msgid "Issued queries since last refresh"
#~ msgstr "Consultas emitidas desde a última atualização"

#~ msgid "Issued queries"
#~ msgstr "Consultas SQL"

#, fuzzy
#~ msgid "Value too long in the form!"
#~ msgstr "Faltando valores no formulário!"

#, fuzzy
#~ msgid "Export of event \"%s\""
#~ msgstr "Tipo de exportação"

#, fuzzy
#~ msgid "No trigger with name %s found"
#~ msgstr "Nenhum trigger com o nome %s encontrado"

#, fuzzy
#~ msgid "rows"
#~ msgstr "Visualizar"

#, fuzzy
#~ msgid "row(s) starting from row #"
#~ msgstr "registro(s) começando de"

#~ msgid "in %s mode and repeat headers after %s cells"
#~ msgstr "no modo %s e repetindo cabeçalhos após %s células"

#~ msgid ""
#~ "phpMyAdmin was unable to read your configuration file!<br />This might "
#~ "happen if PHP finds a parse error in it or PHP cannot find the file.<br /"
#~ ">Please call the configuration file directly using the link below and "
#~ "read the PHP error message(s) that you receive. In most cases a quote or "
#~ "a semicolon is missing somewhere.<br />If you receive a blank page, "
#~ "everything is fine."
#~ msgstr ""
#~ "O phpMyAdmin não foi capaz de ler o arquivo de configuração!<br />Isto "
#~ "pode acontecer se o php encontrar um erro no <i>parsing</i> ou se não "
#~ "conseguir encontrar o arquivo.<br />Chame o arquivo de configuração "
#~ "diretamente usando o <i>link</i> abaixo e leia a(s) mensagem(ns) de erro "
#~ "do php. Na maior parte dos casos, trata-se de uma falta de aspas ou de um "
#~ "ponto e vírgula errado.<br />Se receber uma página em branco, está tudo "
#~ "certo."

#~ msgid "Dropping Event"
#~ msgstr "Remoção de eventos"

#~ msgid "Dropping Procedure"
#~ msgstr "Remoção de procedimentos"

#~ msgid "Theme / Style"
#~ msgstr "Tema / Estilo"

#~ msgid "seconds"
#~ msgstr "Segundo"

#~ msgid "Query results"
#~ msgstr "Operações resultantes das consultas"

#~ msgid "GD extension is needed for charts."
#~ msgstr "A extensão GD é necessária para os gráficos."

#~ msgid "The number of free memory blocks in query cache."
#~ msgstr "O número de blocos de memória livre na consulta do cache."

#~ msgctxt "$strShowStatusReset"
#~ msgid "Reset"
#~ msgstr "Resetar"

#~ msgid "Show processes"
#~ msgstr "Mostrar os Processos"

#~ msgctxt "for Show status"
#~ msgid "Reset"
#~ msgstr "Restaurar"

#~ msgid ""
#~ "<b>Server traffic</b>: These tables show the network traffic statistics "
#~ "of this MySQL server since its startup."
#~ msgstr ""
#~ "<b>Tráfico do servidor</b>: Essas tabelas mostram as estatísticas do "
#~ "tráfico da rede neste servidor MySQL desde o início."

#~ msgid ""
#~ "<b>Query statistics</b>: Since its startup, %s queries have been sent to "
#~ "the server."
#~ msgstr ""
#~ "<b>Estatísticas das consultas</b>: Desde o início, %s consultas foram "
#~ "enviadas para o servidor."

#~ msgid "Chart generated successfully."
#~ msgstr "Os privilégios foram recarregados com sucesso."

#~ msgid ""
#~ "The result of this query can't be used for a chart. See [a@./"
#~ "Documentation.html#faq6_29@Documentation]FAQ 6.29[/a]"
#~ msgstr "Pode ser aproximado. Veja o FAQ 3.11"

#~ msgid "Title"
#~ msgstr "Título"

#~ msgid "Bar type"
#~ msgstr "Tipo de consulta"

#~ msgid "Continuous image"
#~ msgstr "Imagem contínua"

#~ msgid ""
#~ "For compatibility reasons the chart image is segmented by default, select "
#~ "this to draw the whole chart in one image."
#~ msgstr ""
#~ "Por questões de compatibilidade a imagem do gráfico é segmentada por "
#~ "padrão, selecione este para desenhar o gráfico inteiro em uma imagem."

#~ msgid "Add a New User"
#~ msgstr "Adicionar usuário"

#~ msgid "Create User"
#~ msgstr "Criar usuário"

#~ msgid "Add a new User"
#~ msgstr "Adicionar novo usuário"<|MERGE_RESOLUTION|>--- conflicted
+++ resolved
@@ -3,15 +3,9 @@
 msgstr ""
 "Project-Id-Version: phpMyAdmin 3.5.0-dev\n"
 "Report-Msgid-Bugs-To: phpmyadmin-devel@lists.sourceforge.net\n"
-<<<<<<< HEAD
 "POT-Creation-Date: 2011-07-30 14:14-0400\n"
-"PO-Revision-Date: 2011-07-21 16:15+0200\n"
-"Last-Translator:  <teunome@gmail.com>\n"
-=======
-"POT-Creation-Date: 2011-07-25 11:36+0200\n"
 "PO-Revision-Date: 2011-07-30 02:20+0200\n"
 "Last-Translator: Julio Cesar Zuppa <juliozuppa@gmail.com>\n"
->>>>>>> a4d61b31
 "Language-Team: brazilian_portuguese <pt_BR@li.org>\n"
 "MIME-Version: 1.0\n"
 "Content-Type: text/plain; charset=UTF-8\n"
@@ -1315,13 +1309,8 @@
 msgid "Current settings"
 msgstr "Configurações atuais"
 
-<<<<<<< HEAD
+# The word "chart" in brasilian portuguese can mean either "Table = tabela" or "Report = relatório" or "Chart = gráfico" or "Diagram = diagrama". So, it depends of the context.
 #: js/messages.php:135 server_status.php:1382
-=======
-# The word "chart" in brasilian portuguese can mean either "Table = tabela" or "Report = relatório" or "Chart = gráfico" or "Diagram = diagrama". So, it depends of the context.
-#: js/messages.php:135 server_status.php:1393
->>>>>>> a4d61b31
-#, fuzzy
 #| msgid "Report title"
 msgid "Chart Title"
 msgstr "Título do Relatório/Gráfico ou Tabela"
