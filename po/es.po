--- conflicted
+++ resolved
@@ -3,13 +3,8 @@
 msgstr ""
 "Project-Id-Version: phpMyAdmin 4.0.0-dev\n"
 "Report-Msgid-Bugs-To: phpmyadmin-devel@lists.sourceforge.net\n"
-<<<<<<< HEAD
 "POT-Creation-Date: 2012-04-26 12:37-0400\n"
-"PO-Revision-Date: 2012-04-25 20:09+0200\n"
-=======
-"POT-Creation-Date: 2012-04-26 10:44+0200\n"
 "PO-Revision-Date: 2012-04-26 17:57+0200\n"
->>>>>>> 597593c8
 "Last-Translator: Matías Bellone <matiasbellone@gmail.com>\n"
 "Language-Team: spanish <es@li.org>\n"
 "MIME-Version: 1.0\n"
@@ -2646,12 +2641,7 @@
 msgid "Theme"
 msgstr "Tema"
 
-<<<<<<< HEAD
 #: libraries/Types.class.php:284
-#, fuzzy
-=======
-#: libraries/Types.class.php:188
->>>>>>> 597593c8
 #| msgid ""
 #| "A very small integer. The signed range is -128 to 127. The unsigned range "
 #| "is 0 to 255."
@@ -2661,12 +2651,7 @@
 "Un entero de 1 byte; el rango con signo es de -128 a 127, el rango sin signo "
 "es de 0 a 255"
 
-<<<<<<< HEAD
 #: libraries/Types.class.php:286
-#, fuzzy
-=======
-#: libraries/Types.class.php:190
->>>>>>> 597593c8
 #| msgid ""
 #| "A small integer. The signed range is -32,768 to 32,767. The unsigned "
 #| "range is 0 to 65,535."
@@ -2677,12 +2662,7 @@
 "Un entero de 2 bytes; el rango con signo es de -32768 a 32767, el rango sin "
 "signo es de 0 a 65535"
 
-<<<<<<< HEAD
 #: libraries/Types.class.php:288
-#, fuzzy
-=======
-#: libraries/Types.class.php:192
->>>>>>> 597593c8
 #| msgid ""
 #| "A medium-sized integer. The signed range is -8,388,608 to 8,388,607. The "
 #| "unsigned range is 0 to 16,777,215."
@@ -2693,12 +2673,7 @@
 "Un entero de 3 bytes; el rango con signo es de -8388608 a 8388607, el rango "
 "sin signo es de 0 a 16777215"
 
-<<<<<<< HEAD
 #: libraries/Types.class.php:290
-#, fuzzy
-=======
-#: libraries/Types.class.php:194
->>>>>>> 597593c8
 #| msgid ""
 #| "A normal-size integer. The signed range is -2,147,483,648 to "
 #| "2,147,483,647. The unsigned range is 0 to 4,294,967,295."
@@ -2709,12 +2684,7 @@
 "Un entero de 4 bytes; el rango con signo es de 2147483648 a 2147483647, el "
 "rango sin signo es de 0 a 4294967295."
 
-<<<<<<< HEAD
 #: libraries/Types.class.php:292
-#, fuzzy
-=======
-#: libraries/Types.class.php:196
->>>>>>> 597593c8
 #| msgid ""
 #| "A large integer. The signed range is -9,223,372,036,854,775,808 to "
 #| "9,223,372,036,854,775,807. The unsigned range is 0 to "
@@ -2726,12 +2696,7 @@
 "En entero de 8 bytes; el rango con signo es de -9223372036854775808 a "
 "9223372036854775807, el rango sin signo es de 0 a 18446744073709551615"
 
-<<<<<<< HEAD
 #: libraries/Types.class.php:294 libraries/Types.class.php:707
-#, fuzzy
-=======
-#: libraries/Types.class.php:198 libraries/Types.class.php:291
->>>>>>> 597593c8
 #| msgid ""
 #| "A packed \"exact\" fixed-point number. The maximum number of digits (M) "
 #| "for DECIMAL is 65. The maximum number of supported decimals (D) is 30. If "
@@ -2744,12 +2709,7 @@
 "(valor predeterminado de 10), el mayor número posible de decimales (D) es 30 "
 "(valor predeterminado de 0)"
 
-<<<<<<< HEAD
 #: libraries/Types.class.php:296
-#, fuzzy
-=======
-#: libraries/Types.class.php:200
->>>>>>> 597593c8
 #| msgid ""
 #| "A small (single-precision) floating-point number. Allowable values are -"
 #| "3.402823466E+38 to -1.175494351E-38, 0, and 1.175494351E-38 to "
@@ -2762,12 +2722,7 @@
 "-3.402823466E+38 a -1.175494351E-38, 0 y de 1.175494351E-38 a "
 "3.402823466E+38"
 
-<<<<<<< HEAD
 #: libraries/Types.class.php:298
-#, fuzzy
-=======
-#: libraries/Types.class.php:202
->>>>>>> 597593c8
 #| msgid ""
 #| "A normal-size (double-precision) floating-point number. Allowable values "
 #| "are -1.7976931348623157E+308 to -2.2250738585072014E-308, 0, and "
@@ -2781,12 +2736,7 @@
 "-1.7976931348623157E+308 a -2.2250738585072014E-308, 0 y de "
 "2.2250738585072014E-308 a 1.7976931348623157E+308"
 
-<<<<<<< HEAD
 #: libraries/Types.class.php:300
-#, fuzzy
-=======
-#: libraries/Types.class.php:204
->>>>>>> 597593c8
 #| msgid ""
 #| "Synonyms for DOUBLE. Exception: If the REAL_AS_FLOAT SQL mode is enabled, "
 #| "REAL is a synonym for FLOAT rather than DOUBLE."
@@ -2797,12 +2747,7 @@
 "Sinónimo de DOUBLE (excepción: si el modo SQL «REAL_AS_FLOAT» está activo es "
 "sinónimo de FLOAT)"
 
-<<<<<<< HEAD
 #: libraries/Types.class.php:302
-#, fuzzy
-=======
-#: libraries/Types.class.php:206
->>>>>>> 597593c8
 #| msgid ""
 #| "A bit-field type. M indicates the number of bits per value, from 1 to 64. "
 #| "The default is 1 if M is omitted."
@@ -2813,12 +2758,7 @@
 "Una máscara de bits (M), almacenando M bits por valor (valor predeterminado "
 "de 1, máximo de 64)"
 
-<<<<<<< HEAD
 #: libraries/Types.class.php:304
-#, fuzzy
-=======
-#: libraries/Types.class.php:208
->>>>>>> 597593c8
 #| msgid ""
 #| "These types are synonyms for TINYINT(1). A value of zero is considered "
 #| "false. Nonzero values are considered true."
@@ -2829,12 +2769,7 @@
 "Sinónimo de TINYINT(1), un valor de cero es considerado falso, cualquier "
 "valor distinto de cero es considerado verdadero"
 
-<<<<<<< HEAD
 #: libraries/Types.class.php:306
-#, fuzzy
-=======
-#: libraries/Types.class.php:210
->>>>>>> 597593c8
 #| msgid "An alias for BIGINT UNSIGNED NOT NULL AUTO_INCREMENT UNIQUE."
 msgid "An alias for BIGINT UNSIGNED NOT NULL AUTO_INCREMENT UNIQUE"
 msgstr "Un sinónimo de BIGINT UNSIGNED NOT NULL AUTO_INCREMENT UNIQUE"
@@ -2850,12 +2785,7 @@
 msgstr ""
 "Una combinación de fecha y marca temporal, el rango válido es de «%s» a «%s»"
 
-<<<<<<< HEAD
 #: libraries/Types.class.php:312
-#, fuzzy
-=======
-#: libraries/Types.class.php:216
->>>>>>> 597593c8
 #| msgid ""
 #| "A timestamp. The range is '1970-01-01 00:00:01' UTC to '2038-01-09 "
 #| "03:14:07' UTC. TIMESTAMP values are stored as the number of seconds since "
@@ -2883,12 +2813,7 @@
 "dígitos (2); los valores posibles son de 70 (1970) a 69 (2069) ó de 1901 a "
 "2155 y 0000"
 
-<<<<<<< HEAD
 #: libraries/Types.class.php:318
-#, fuzzy
-=======
-#: libraries/Types.class.php:222
->>>>>>> 597593c8
 #| msgid ""
 #| "A fixed-length string that is always right-padded with spaces to the "
 #| "specified length when stored. M represents the column length in "
@@ -2910,12 +2835,7 @@
 "Una cadena de longitud variable (%s), la longitud máxima está asociada al "
 "tamaño máximo de un registro"
 
-<<<<<<< HEAD
 #: libraries/Types.class.php:322
-#, fuzzy
-=======
-#: libraries/Types.class.php:226
->>>>>>> 597593c8
 #| msgid ""
 #| "A TEXT column with a maximum length of 255 (2^8 - 1) characters. Each "
 #| "TINYTEXT value is stored using a one-byte length prefix that indicates "
@@ -2928,12 +2848,7 @@
 "almacenado con un prefijo de 1 byte que indica la longitud del valor en "
 "bytes"
 
-<<<<<<< HEAD
 #: libraries/Types.class.php:324 libraries/Types.class.php:727
-#, fuzzy
-=======
-#: libraries/Types.class.php:228 libraries/Types.class.php:312
->>>>>>> 597593c8
 #| msgid ""
 #| "A TEXT column with a maximum length of 65,535 (2^16 - 1) characters. Each "
 #| "TEXT value is stored using a two-byte length prefix that indicates the "
@@ -2946,12 +2861,7 @@
 "almacenado con un prefijo de 2 bytes que indica la longitud del valor en "
 "bytes"
 
-<<<<<<< HEAD
 #: libraries/Types.class.php:326
-#, fuzzy
-=======
-#: libraries/Types.class.php:230
->>>>>>> 597593c8
 #| msgid ""
 #| "A TEXT column with a maximum length of 16,777,215 (2^24 - 1) characters. "
 #| "Each MEDIUMTEXT value is stored using a three-byte length prefix that "
@@ -2964,12 +2874,7 @@
 "caracteres, almacenado con un prefijo de 3 bytes que indica la longitud del "
 "valor en bytes"
 
-<<<<<<< HEAD
 #: libraries/Types.class.php:328
-#, fuzzy
-=======
-#: libraries/Types.class.php:232
->>>>>>> 597593c8
 #| msgid ""
 #| "A TEXT column with a maximum length of 4,294,967,295 or 4GB (2^32 - 1) "
 #| "characters. Each LONGTEXT value is stored using a four-byte length prefix "
@@ -2983,12 +2888,7 @@
 "caracteres, almacenado con un prefijo de 4 bytes que indica la longitud del "
 "valor en bytes"
 
-<<<<<<< HEAD
 #: libraries/Types.class.php:330
-#, fuzzy
-=======
-#: libraries/Types.class.php:234
->>>>>>> 597593c8
 #| msgid ""
 #| "The BINARY type is similar to the CHAR type, but stores binary byte "
 #| "strings rather than non-binary character strings. M represents the column "
@@ -3000,12 +2900,7 @@
 "Similar al tipo CHAR, pero almacena cadenas binarias de bytes en lugar de "
 "cadenas de caracteres no binarios"
 
-<<<<<<< HEAD
 #: libraries/Types.class.php:332
-#, fuzzy
-=======
-#: libraries/Types.class.php:236
->>>>>>> 597593c8
 #| msgid ""
 #| "The BINARY type is similar to the CHAR type, but stores binary byte "
 #| "strings rather than non-binary character strings. M represents the column "
@@ -3017,12 +2912,7 @@
 "Similar al tipo VARCHAR, pero almacena cadenas binarias de bytes en lugar de "
 "cadenas de caracteres no binarios"
 
-<<<<<<< HEAD
 #: libraries/Types.class.php:334
-#, fuzzy
-=======
-#: libraries/Types.class.php:238
->>>>>>> 597593c8
 #| msgid ""
 #| "A BLOB column with a maximum length of 255 (2^8 - 1) bytes. Each TINYBLOB "
 #| "value is stored using a one-byte length prefix that indicates the number "
@@ -3031,20 +2921,11 @@
 "A BLOB column with a maximum length of 255 (2^8 - 1) bytes, stored with a "
 "one-byte prefix indicating the length of the value"
 msgstr ""
-<<<<<<< HEAD
 "Una columna de bloque de texto («BLOB») con una longitud máxima de 255 (2^8 - "
 "1) bytes. Cada valor TINYBLOB es almacenado con un prefijo de 1 byte que "
 "indica la cantidad de bytes en el valor."
 
 #: libraries/Types.class.php:336
-#, fuzzy
-=======
-"Una columna de bloque de texto («BLOB») con una longitud máxima de 255 (2^8 "
-"- 1) bytes, almacenado con un prefijo de 1 byte que indica la longitud del "
-"valor"
-
-#: libraries/Types.class.php:240
->>>>>>> 597593c8
 #| msgid ""
 #| "A BLOB column with a maximum length of 16,777,215 (2^24 - 1) bytes. Each "
 #| "MEDIUMBLOB value is stored using a three-byte length prefix that "
@@ -3057,12 +2938,7 @@
 "(2^24 - 1) bytes, almacenado con un prefijo de 3 bytes que indica la "
 "longitud del valor"
 
-<<<<<<< HEAD
 #: libraries/Types.class.php:338 libraries/Types.class.php:731
-#, fuzzy
-=======
-#: libraries/Types.class.php:242 libraries/Types.class.php:316
->>>>>>> 597593c8
 #| msgid ""
 #| "A BLOB column with a maximum length of 65,535 (2^16 - 1) bytes. Each BLOB "
 #| "value is stored using a two-byte length prefix that indicates the number "
@@ -3075,12 +2951,7 @@
 "(2^16 - 1) bytes, almacenado con un prefijo de 4 bytes que indica la "
 "longitud del valor"
 
-<<<<<<< HEAD
 #: libraries/Types.class.php:340
-#, fuzzy
-=======
-#: libraries/Types.class.php:244
->>>>>>> 597593c8
 #| msgid ""
 #| "A BLOB column with a maximum length of 4,294,967,295 or 4GB (2^32 - 1) "
 #| "bytes. Each LONGBLOB value is stored using a four-byte length prefix that "
@@ -3089,15 +2960,9 @@
 "A BLOB column with a maximum length of 4,294,967,295 or 4GB (2^32 - 1) "
 "bytes, stored with a two-byte prefix indicating the length of the value"
 msgstr ""
-<<<<<<< HEAD
-"Una columna de bloque de texto («BLOB») con una longitud máxima de 4294967295 "
-"(2^32 - 1) bytes (4GB). Cada valor LONGBLOB es almacenado con un prefijo de "
-"4 bytes que indica la cantidad de bytes en el valor."
-=======
 "Una columna de bloque de texto («BLOB») con una longitud máxima de "
 "4294967295 (2^32 - 1) bytes (4GB), almacenado con un prefijo de 2 bytes que "
 "indica la longitud del valor"
->>>>>>> 597593c8
 
 #: libraries/Types.class.php:342
 msgid ""
@@ -3123,12 +2988,7 @@
 msgid "A curve with linear interpolation between points"
 msgstr "Una curva con interpolación lineal entre puntos"
 
-<<<<<<< HEAD
 #: libraries/Types.class.php:352
-#, fuzzy
-=======
-#: libraries/Types.class.php:256
->>>>>>> 597593c8
 #| msgid "Add a polygon"
 msgid "A polygon"
 msgstr "Un polígono"
@@ -3149,24 +3009,14 @@
 msgid "A collection of geometry objects of any type"
 msgstr "Una colección de objetos geométricos de cualquier tipo"
 
-<<<<<<< HEAD
 #: libraries/Types.class.php:703
-#, fuzzy
-=======
-#: libraries/Types.class.php:287
->>>>>>> 597593c8
 #| msgid ""
 #| "A normal-size integer. The signed range is -2,147,483,648 to "
 #| "2,147,483,647. The unsigned range is 0 to 4,294,967,295."
 msgid "A 4-byte integer, range is -2,147,483,648 to 2,147,483,647"
 msgstr "Un entero de 4 bytes, el rango es de -2147483648 a 2147483647"
 
-<<<<<<< HEAD
 #: libraries/Types.class.php:705
-#, fuzzy
-=======
-#: libraries/Types.class.php:289
->>>>>>> 597593c8
 #| msgid ""
 #| "A large integer. The signed range is -9,223,372,036,854,775,808 to "
 #| "9,223,372,036,854,775,807. The unsigned range is 0 to "
@@ -3183,42 +3033,22 @@
 msgstr ""
 "El número de coma flotante de doble precisión predeterminado del sistema"
 
-<<<<<<< HEAD
 #: libraries/Types.class.php:711
-#, fuzzy
-=======
-#: libraries/Types.class.php:295
->>>>>>> 597593c8
 #| msgid "True or false."
 msgid "True or false"
 msgstr "Verdadero o falso"
 
-<<<<<<< HEAD
 #: libraries/Types.class.php:713
-#, fuzzy
-=======
-#: libraries/Types.class.php:298
->>>>>>> 597593c8
 #| msgid "An alias for BIGINT UNSIGNED NOT NULL AUTO_INCREMENT UNIQUE."
 msgid "An alias for BIGINT NOT NULL AUTO_INCREMENT UNIQUE"
 msgstr "Un sinónimo de BIGINT UNSIGNED NOT NULL AUTO_INCREMENT UNIQUE"
 
-<<<<<<< HEAD
 #: libraries/Types.class.php:715
-#, fuzzy
-=======
-#: libraries/Types.class.php:300
->>>>>>> 597593c8
 #| msgid "Stores Universally Unique Identifiers (UUID)."
 msgid "Stores a Universally Unique Identifier (UUID)"
 msgstr "Almacena indentificadores únicos universales («UUID»)"
 
-<<<<<<< HEAD
 #: libraries/Types.class.php:721
-#, fuzzy
-=======
-#: libraries/Types.class.php:306
->>>>>>> 597593c8
 #| msgid ""
 #| "A timestamp. The range is '1970-01-01 00:00:01' UTC to '2038-01-09 "
 #| "03:14:07' UTC. TIMESTAMP values are stored as the number of seconds since "
