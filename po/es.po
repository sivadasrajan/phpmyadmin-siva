# Automatically generated <>, 2010.
msgid ""
msgstr ""
"Project-Id-Version: phpMyAdmin 3.5.0-dev\n"
"Report-Msgid-Bugs-To: phpmyadmin-devel@lists.sourceforge.net\n"
<<<<<<< HEAD
"POT-Creation-Date: 2011-06-27 10:20+0200\n"
"PO-Revision-Date: 2011-06-22 22:33+0200\n"
=======
"POT-Creation-Date: 2011-06-24 12:07+0200\n"
"PO-Revision-Date: 2011-06-24 23:09+0200\n"
>>>>>>> 9ff4e6b0
"Last-Translator: Matías Bellone <matiasbellone@gmail.com>\n"
"Language-Team: spanish <es@li.org>\n"
"Language: es\n"
"MIME-Version: 1.0\n"
"Content-Type: text/plain; charset=UTF-8\n"
"Content-Transfer-Encoding: 8bit\n"
"Plural-Forms: nplurals=2; plural=(n != 1);\n"
"X-Generator: Pootle 2.0.5\n"

#: browse_foreigners.php:35 browse_foreigners.php:53
#: libraries/display_tbl.lib.php:360 server_privileges.php:1583
msgid "Show all"
msgstr "Mostrar todo"

#: browse_foreigners.php:70 libraries/common.lib.php:2269
#: libraries/display_tbl.lib.php:340 libraries/export/pdf.php:135
#: libraries/schema/Pdf_Relation_Schema.class.php:240
#: libraries/schema/Pdf_Relation_Schema.class.php:1095
#: libraries/schema/Pdf_Relation_Schema.class.php:1111
#: libraries/schema/User_Schema.class.php:356
msgid "Page number:"
msgstr "Número de página:"

#: browse_foreigners.php:133
msgid ""
"The target browser window could not be updated. Maybe you have closed the "
"parent window, or your browser's security settings are configured to block "
"cross-window updates."
msgstr ""
"La ventana del navegador no pudo actualizarse. Quizá cerró la ventana "
"principal o su navegador está bloqueando las actualizaciones en ventanas "
"múltiples debido a sus parámetros de seguridad."

#: browse_foreigners.php:151 libraries/common.lib.php:2762
#: libraries/common.lib.php:2769 libraries/common.lib.php:2951
#: libraries/common.lib.php:2952 libraries/db_links.inc.php:60
#: libraries/tbl_links.inc.php:68
msgid "Search"
msgstr "Buscar"

#: browse_foreigners.php:154 db_operations.php:369 db_operations.php:421
#: db_operations.php:531 db_operations.php:559 db_search.php:360
#: db_structure.php:528 enum_editor.php:63 js/messages.php:90
#: libraries/Config.class.php:1220 libraries/Theme_Manager.class.php:305
#: libraries/auth/cookie.auth.lib.php:273 libraries/common.lib.php:1315
#: libraries/common.lib.php:2245 libraries/core.lib.php:557
#: libraries/db_routines.lib.php:789 libraries/db_routines.lib.php:921
#: libraries/display_change_password.lib.php:72
#: libraries/display_create_table.lib.php:61
#: libraries/display_export.lib.php:354 libraries/display_import.lib.php:267
#: libraries/display_tbl.lib.php:558 libraries/display_tbl.lib.php:653
#: libraries/replication_gui.lib.php:75 libraries/replication_gui.lib.php:371
#: libraries/schema/User_Schema.class.php:120
#: libraries/schema/User_Schema.class.php:172
#: libraries/schema/User_Schema.class.php:406
#: libraries/schema/User_Schema.class.php:445
#: libraries/select_server.lib.php:100 libraries/sql_query_form.lib.php:384
#: libraries/sql_query_form.lib.php:454 libraries/sql_query_form.lib.php:518
#: libraries/tbl_properties.inc.php:607 libraries/tbl_properties.inc.php:777
#: main.php:109 navigation.php:202 navigation.php:240 pmd_pdf.php:124
#: prefs_manage.php:265 prefs_manage.php:316 server_binlog.php:128
#: server_privileges.php:646 server_privileges.php:1694
#: server_privileges.php:2051 server_privileges.php:2098
#: server_privileges.php:2138 server_replication.php:233
#: server_replication.php:316 server_replication.php:347
#: server_synchronize.php:1220 tbl_change.php:332 tbl_change.php:1024
#: tbl_change.php:1061 tbl_indexes.php:260 tbl_operations.php:280
#: tbl_operations.php:317 tbl_operations.php:519 tbl_operations.php:581
#: tbl_operations.php:763 tbl_select.php:291 tbl_structure.php:698
#: tbl_structure.php:734 tbl_tracking.php:425 tbl_tracking.php:563
#: view_create.php:181 view_operations.php:99
msgid "Go"
msgstr "Continuar"

#: browse_foreigners.php:169 browse_foreigners.php:173
#: libraries/Index.class.php:444 tbl_tracking.php:313
msgid "Keyname"
msgstr "Nombre de la clave"

#: browse_foreigners.php:170 browse_foreigners.php:172
#: server_collations.php:54 server_collations.php:66 server_engines.php:57
#: server_status.php:1030
msgid "Description"
msgstr "Descripción"

#: browse_foreigners.php:248 browse_foreigners.php:257
#: browse_foreigners.php:269 browse_foreigners.php:277
msgid "Use this value"
msgstr "Use este valor"

#: bs_disp_as_mime_type.php:29 bs_play_media.php:35
#: libraries/blobstreaming.lib.php:331
msgid "No blob streaming server configured!"
msgstr "El servidor de streaming blob no está configurado"

#: bs_disp_as_mime_type.php:35
msgid "Failed to fetch headers"
msgstr "Fallo al obtener las cabeceras"

#: bs_disp_as_mime_type.php:41
msgid "Failed to open remote URL"
msgstr "Fallo al abrir URL remota"

#: changelog.php:32 license.php:28
#, php-format
msgid ""
"The %s file is not available on this system, please visit www.phpmyadmin.net "
"for more information."
msgstr ""
"El archivo %s no está disponible en este sistema, por favor visite www."
"phpmyadmin.net para más información."

#: db_create.php:58
#, php-format
msgid "Database %1$s has been created."
msgstr "La base de datos %1$s ha sido creada."

#: db_datadict.php:48 db_operations.php:362
msgid "Database comment: "
msgstr "Comentario de la base de datos: "

#: db_datadict.php:157 libraries/schema/Pdf_Relation_Schema.class.php:1210
#: libraries/tbl_properties.inc.php:714 tbl_operations.php:362
#: tbl_printview.php:127
msgid "Table comments"
msgstr "Comentarios de la tabla"

#: db_datadict.php:166 db_qbe.php:196 libraries/Index.class.php:448
#: libraries/export/htmlword.php:248 libraries/export/latex.php:375
#: libraries/export/odt.php:302 libraries/export/texytext.php:227
#: libraries/schema/Pdf_Relation_Schema.class.php:1236
#: libraries/schema/Pdf_Relation_Schema.class.php:1257
#: libraries/tbl_properties.inc.php:274 tbl_change.php:310 tbl_chart.php:86
#: tbl_indexes.php:188 tbl_printview.php:139 tbl_relation.php:399
#: tbl_select.php:113 tbl_tracking.php:266 tbl_tracking.php:317
msgid "Column"
msgstr "Columna"

#: db_datadict.php:167 db_printview.php:104 libraries/Index.class.php:445
#: libraries/db_events.inc.php:69 libraries/db_routines.lib.php:666
#: libraries/db_routines.lib.php:691 libraries/db_routines.lib.php:847
#: libraries/db_routines.lib.php:1216 libraries/db_structure.lib.php:51
#: libraries/export/htmlword.php:249 libraries/export/latex.php:375
#: libraries/export/odt.php:305 libraries/export/texytext.php:228
#: libraries/schema/Pdf_Relation_Schema.class.php:1237
#: libraries/schema/Pdf_Relation_Schema.class.php:1258
#: libraries/tbl_properties.inc.php:100 server_privileges.php:2151
#: tbl_change.php:289 tbl_change.php:316 tbl_printview.php:140
#: tbl_printview.php:310 tbl_select.php:114 tbl_structure.php:205
#: tbl_structure.php:795 tbl_tracking.php:267 tbl_tracking.php:314
msgid "Type"
msgstr "Tipo"

#: db_datadict.php:169 libraries/Index.class.php:451
#: libraries/export/htmlword.php:250 libraries/export/latex.php:375
#: libraries/export/odt.php:308 libraries/export/texytext.php:229
#: libraries/schema/Pdf_Relation_Schema.class.php:1239
#: libraries/schema/Pdf_Relation_Schema.class.php:1260
#: libraries/tbl_properties.inc.php:109 tbl_change.php:325
#: tbl_printview.php:142 tbl_structure.php:208 tbl_tracking.php:269
#: tbl_tracking.php:320
msgid "Null"
msgstr "Nulo"

#: db_datadict.php:170 db_structure.php:453 libraries/export/htmlword.php:251
#: libraries/export/latex.php:375 libraries/export/odt.php:311
#: libraries/export/texytext.php:230
#: libraries/schema/Pdf_Relation_Schema.class.php:1240
#: libraries/schema/Pdf_Relation_Schema.class.php:1261
#: libraries/tbl_properties.inc.php:106 tbl_printview.php:143
#: tbl_structure.php:209 tbl_tracking.php:270
msgid "Default"
msgstr "Predeterminado"

#: db_datadict.php:174 libraries/export/htmlword.php:253
#: libraries/export/latex.php:377 libraries/export/odt.php:315
#: libraries/export/texytext.php:232
#: libraries/schema/Pdf_Relation_Schema.class.php:1242
#: libraries/schema/Pdf_Relation_Schema.class.php:1263 tbl_printview.php:147
msgid "Links to"
msgstr "Enlaces a"

#: db_datadict.php:176 db_printview.php:110
#: libraries/config/messages.inc.php:94 libraries/config/messages.inc.php:109
#: libraries/config/messages.inc.php:131 libraries/export/htmlword.php:256
#: libraries/export/latex.php:380 libraries/export/odt.php:320
#: libraries/export/texytext.php:235
#: libraries/schema/Pdf_Relation_Schema.class.php:1253
#: libraries/schema/Pdf_Relation_Schema.class.php:1264
#: libraries/tbl_properties.inc.php:129 tbl_printview.php:149
msgid "Comments"
msgstr "Comentarios"

#: db_datadict.php:259 js/messages.php:109 libraries/Index.class.php:361
#: libraries/Index.class.php:388 libraries/Index.class.php:688
#: libraries/config.values.php:45 libraries/config.values.php:51
#: libraries/config/FormDisplay.tpl.php:204 libraries/export/htmlword.php:326
#: libraries/export/latex.php:445 libraries/export/odt.php:376
#: libraries/export/texytext.php:305 libraries/mult_submits.inc.php:287
#: libraries/schema/Pdf_Relation_Schema.class.php:1318
#: libraries/user_preferences.lib.php:311 prefs_manage.php:130
#: server_privileges.php:1381 server_privileges.php:1392
#: server_privileges.php:1638 server_privileges.php:1649
#: server_privileges.php:1969 server_privileges.php:1974
#: server_privileges.php:2268 sql.php:257 sql.php:318 tbl_printview.php:226
#: tbl_structure.php:380 tbl_tracking.php:330 tbl_tracking.php:335
msgid "No"
msgstr "No"

#: db_datadict.php:259 js/messages.php:108 libraries/Index.class.php:362
#: libraries/Index.class.php:387 libraries/Index.class.php:688
#: libraries/config.values.php:45 libraries/config.values.php:51
#: libraries/config/FormDisplay.tpl.php:204 libraries/export/htmlword.php:326
#: libraries/export/latex.php:445 libraries/export/odt.php:376
#: libraries/export/texytext.php:305 libraries/mult_submits.inc.php:46
#: libraries/mult_submits.inc.php:78 libraries/mult_submits.inc.php:87
#: libraries/mult_submits.inc.php:92 libraries/mult_submits.inc.php:97
#: libraries/mult_submits.inc.php:102 libraries/mult_submits.inc.php:262
#: libraries/mult_submits.inc.php:276 libraries/mult_submits.inc.php:286
#: libraries/mult_submits.inc.php:299
#: libraries/schema/Pdf_Relation_Schema.class.php:1318
#: libraries/user_preferences.lib.php:311 prefs_manage.php:129
#: server_databases.php:76 server_privileges.php:1378
#: server_privileges.php:1389 server_privileges.php:1635
#: server_privileges.php:1649 server_privileges.php:1969
#: server_privileges.php:1972 server_privileges.php:2268 sql.php:317
#: tbl_printview.php:226 tbl_structure.php:41 tbl_structure.php:380
#: tbl_tracking.php:328 tbl_tracking.php:333
msgid "Yes"
msgstr "Sí"

#: db_datadict.php:314 db_printview.php:264 tbl_printview.php:495
msgid "Print"
msgstr "Imprimir"

#: db_export.php:30
msgid "View dump (schema) of database"
msgstr "Ver el volcado (esquema) de la base de datos"

#: db_export.php:34 db_printview.php:94 db_qbe.php:101 db_tracking.php:48
#: export.php:371 navigation.php:329
msgid "No tables found in database."
msgstr "No se han encontrado tablas en la base de datos."

#: db_export.php:44 db_search.php:342 server_export.php:26
msgid "Select All"
msgstr "Seleccionar todo"

#: db_export.php:46 db_search.php:345 server_export.php:28
msgid "Unselect All"
msgstr "Deseleccionar todo"

#: db_operations.php:41 tbl_create.php:48
msgid "The database name is empty!"
msgstr "¡El nombre de la base de datos está vacío!"

#: db_operations.php:272
#, php-format
msgid "Database %s has been renamed to %s"
msgstr "La base de datos %s ha sido renombrada a %s"

#: db_operations.php:276
#, php-format
msgid "Database %s has been copied to %s"
msgstr "La base de datos %s ha sido copiada a %s"

#: db_operations.php:404
msgid "Rename database to"
msgstr "Renombrar la base de datos a"

#: db_operations.php:409 server_status.php:799
msgid "Command"
msgstr "Comando"

#: db_operations.php:440
msgid "Remove database"
msgstr "Eliminar base de datos"

#: db_operations.php:452
#, php-format
msgid "Database %s has been dropped."
msgstr "La base de datos %s ha sido eliminada."

#: db_operations.php:457
msgid "Drop the database (DROP)"
msgstr "Eliminar la base de datos (DROP)"

#: db_operations.php:487
msgid "Copy database to"
msgstr "Copiar la base de datos a"

#: db_operations.php:494 tbl_operations.php:548 tbl_tracking.php:418
msgid "Structure only"
msgstr "Únicamente la estructura"

#: db_operations.php:495 tbl_operations.php:549 tbl_tracking.php:420
msgid "Structure and data"
msgstr "Estructura y datos"

#: db_operations.php:496 tbl_operations.php:550 tbl_tracking.php:419
msgid "Data only"
msgstr "Solamente datos"

#: db_operations.php:504
msgid "CREATE DATABASE before copying"
msgstr "CREAR BASE DE DATOS antes de copiar"

#: db_operations.php:507 libraries/config/messages.inc.php:126
#: libraries/config/messages.inc.php:127 libraries/config/messages.inc.php:129
#: libraries/config/messages.inc.php:135 tbl_operations.php:556
#, php-format
msgid "Add %s"
msgstr "Añada %s"

#: db_operations.php:511 libraries/config/messages.inc.php:119
#: tbl_operations.php:314 tbl_operations.php:558
msgid "Add AUTO_INCREMENT value"
msgstr "Añadir el valor AUTO_INCREMENT"

#: db_operations.php:515 tbl_operations.php:565
msgid "Add constraints"
msgstr "Añadir restricciones"

#: db_operations.php:528
msgid "Switch to copied database"
msgstr "Seleccionar la base de datos copiada"

#: db_operations.php:552 libraries/Index.class.php:450
#: libraries/build_html_for_db.lib.php:19 libraries/db_structure.lib.php:53
#: libraries/mysql_charsets.lib.php:110 libraries/tbl_properties.inc.php:107
#: libraries/tbl_properties.inc.php:720 server_collations.php:53
#: server_collations.php:65 tbl_operations.php:378 tbl_select.php:115
#: tbl_structure.php:206 tbl_structure.php:903 tbl_tracking.php:268
#: tbl_tracking.php:319
msgid "Collation"
msgstr "Cotejamiento"

#: db_operations.php:565
#, php-format
msgid ""
"The phpMyAdmin configuration storage has been deactivated. To find out why "
"click %shere%s."
msgstr ""
"El almacenamiento de la configuración de phpMyAdmin ha sido desactivado. "
"Para saber por qué haz clic %saquí%s."

#: db_operations.php:600
msgid "Edit or export relational schema"
msgstr "Editar o exportar esquema relacional"

#: db_printview.php:102 db_tracking.php:85 db_tracking.php:186
#: libraries/config/messages.inc.php:497 libraries/db_structure.lib.php:37
#: libraries/display_triggers.inc.php:74 libraries/export/pdf.php:102
#: libraries/export/xml.php:331 libraries/header.inc.php:152
#: libraries/schema/User_Schema.class.php:233 server_privileges.php:1745
#: server_privileges.php:1801 server_privileges.php:2065
#: server_synchronize.php:418 server_synchronize.php:861 tbl_tracking.php:643
msgid "Table"
msgstr "Tabla"

#: db_printview.php:103 libraries/build_html_for_db.lib.php:30
#: libraries/db_structure.lib.php:47 libraries/header_printview.inc.php:62
#: libraries/import.lib.php:147 navigation.php:648 navigation.php:670
#: tbl_printview.php:391 tbl_structure.php:395 tbl_structure.php:501
#: tbl_structure.php:913
msgid "Rows"
msgstr "Filas"

#: db_printview.php:107 libraries/db_structure.lib.php:58 tbl_indexes.php:189
msgid "Size"
msgstr "Tamaño"

#: db_printview.php:160 db_structure.php:409 libraries/export/sql.php:750
#: libraries/export/sql.php:1077
msgid "in use"
msgstr "en uso"

#: db_printview.php:185 libraries/db_info.inc.php:86
#: libraries/export/sql.php:705
#: libraries/schema/Pdf_Relation_Schema.class.php:1215 tbl_printview.php:431
#: tbl_structure.php:945
msgid "Creation"
msgstr "Creación"

#: db_printview.php:194 libraries/db_info.inc.php:91
#: libraries/export/sql.php:710
#: libraries/schema/Pdf_Relation_Schema.class.php:1220 tbl_printview.php:441
#: tbl_structure.php:953
msgid "Last update"
msgstr "Última actualización"

#: db_printview.php:203 libraries/db_info.inc.php:96
#: libraries/export/sql.php:715
#: libraries/schema/Pdf_Relation_Schema.class.php:1225 tbl_printview.php:451
#: tbl_structure.php:961
msgid "Last check"
msgstr "Última revisión"

# singular: tabla
# plural: tablas
#: db_printview.php:220 db_structure.php:432
#, php-format
msgid "%s table"
msgid_plural "%s tables"
msgstr[0] "%s tabla"
msgstr[1] "%s tablas"

#: db_qbe.php:41
msgid "You have to choose at least one column to display"
msgstr "Debe elegir al menos una columna para mostrar"

#: db_qbe.php:186
msgid "Switch to"
msgstr "Cambiar a"

#: db_qbe.php:186
msgid "visual builder"
msgstr "editor visual"

#: db_qbe.php:222 libraries/db_structure.lib.php:95
#: libraries/display_tbl.lib.php:927
msgid "Sort"
msgstr "Ordenar"

#: db_qbe.php:231 db_qbe.php:265 libraries/db_structure.lib.php:102
#: libraries/display_tbl.lib.php:549 libraries/display_tbl.lib.php:888
#: server_databases.php:158 server_databases.php:175 tbl_operations.php:275
#: tbl_select.php:278
msgid "Ascending"
msgstr "Ascendente"

#: db_qbe.php:232 db_qbe.php:273 libraries/db_structure.lib.php:110
#: libraries/display_tbl.lib.php:554 libraries/display_tbl.lib.php:885
#: server_databases.php:158 server_databases.php:175 tbl_operations.php:276
#: tbl_select.php:279
msgid "Descending"
msgstr "Descendente"

#: db_qbe.php:286 db_tracking.php:91 libraries/display_tbl.lib.php:429
#: tbl_change.php:279 tbl_tracking.php:648
msgid "Show"
msgstr "Mostrar"

#: db_qbe.php:322
msgid "Criteria"
msgstr "Criterio"

#: db_qbe.php:375 db_qbe.php:457 db_qbe.php:549 db_qbe.php:580
msgid "Ins"
msgstr "Insertar"

#: db_qbe.php:379 db_qbe.php:461 db_qbe.php:546 db_qbe.php:577
msgid "And"
msgstr "y luego"

#: db_qbe.php:388 db_qbe.php:469 db_qbe.php:551 db_qbe.php:582
msgid "Del"
msgstr "Borrar"

#: db_qbe.php:392 db_qbe.php:473 db_qbe.php:544 db_qbe.php:575
#: server_privileges.php:307 tbl_change.php:887 tbl_indexes.php:256
#: tbl_select.php:252
msgid "Or"
msgstr "O"

#: db_qbe.php:529
msgid "Modify"
msgstr "Modificar"

#: db_qbe.php:606
msgid "Add/Delete criteria rows"
msgstr "Añadir/borrar filas de criterio"

#: db_qbe.php:618
msgid "Add/Delete columns"
msgstr "Añadir/borrar columnas"

#: db_qbe.php:631 db_qbe.php:656
msgid "Update Query"
msgstr "Modificar la consulta"

#: db_qbe.php:639
msgid "Use Tables"
msgstr "Usar tablas"

#: db_qbe.php:662
#, php-format
msgid "SQL query on database <b>%s</b>:"
msgstr "Consulta a la base de datos <b>%s</b>:"

#: db_qbe.php:955 libraries/common.lib.php:1168
msgid "Submit Query"
msgstr "Ejecutar la consulta"

#: db_routines.php:154 import.php:453 libraries/Message.class.php:185
#: libraries/display_tbl.lib.php:2272 libraries/sql_query_form.lib.php:139
#: tbl_operations.php:228 tbl_relation.php:289 tbl_row_action.php:126
#: view_operations.php:60
msgid "Your SQL query has been executed successfully"
msgstr "Su consulta se ejecutó con éxito"

#: db_routines.php:157
#, php-format
msgid "%d row affected by the last statement inside the procedure"
msgid_plural "%d rows affected by the last statement inside the procedure"
msgstr[0] "%d fila afectada por la última sentencia del procedimiento"
msgstr[1] "%d filas afectadas por la última sentencia del procedimiento"

#: db_routines.php:167
#, php-format
msgid "Execution results of routine %s"
msgstr "Resultados de la ejecución de la rutina %s"

#: db_routines.php:187 libraries/import.lib.php:153 sql.php:678
#: tbl_change.php:180 tbl_get_field.php:34
msgid "MySQL returned an empty result set (i.e. zero rows)."
msgstr ""
"MySQL ha devuelto un conjunto de valores vacío (es decir: cero columnas)."

<<<<<<< HEAD
#: db_routines.php:192 db_routines.php:297 db_routines.php:302
#: db_routines.php:326
#, fuzzy, php-format
=======
#: db_routines.php:190 db_routines.php:295 db_routines.php:300
#: db_routines.php:324
#, php-format
>>>>>>> 9ff4e6b0
#| msgid "The following queries have been executed:"
msgid "The following query has failed: \"%s\""
msgstr "Falló la siguiente consulta: \"%s\""

#: db_routines.php:193 db_routines.php:298 db_routines.php:303
#: db_routines.php:313 db_routines.php:327 libraries/common.lib.php:609
msgid "MySQL said: "
msgstr "MySQL ha dicho: "

#: db_routines.php:210 db_routines.php:242 db_routines.php:270
#: db_routines.php:409
msgid "Error in processing request"
msgstr "Error al procesar la petición"

<<<<<<< HEAD
#: db_routines.php:211 db_routines.php:243 db_routines.php:271
#: db_routines.php:410
#, fuzzy, php-format
=======
#: db_routines.php:209 db_routines.php:241 db_routines.php:269
#: db_routines.php:408
#, php-format
>>>>>>> 9ff4e6b0
#| msgid "No routine with name %s found in database %s"
msgid "No routine with name %1$s found in database %2$s"
msgstr "No se encontró rutina con nombre %1$s en la base de datos %2$s"

#: db_routines.php:232 db_routines.php:236
msgid "Execute routine"
msgstr "Ejecutar rutina"

#: db_routines.php:261 db_routines.php:265
#, php-format
msgid "Export of routine %s"
msgstr "Exportar la rutina %s"

#: db_routines.php:290 libraries/db_routines.lib.php:960
#, php-format
msgid "Invalid routine type: \"%s\""
msgstr "Tipo de rutina inválido: \"%s\""

#: db_routines.php:311
msgid "Sorry, we failed to restore the dropped routine."
msgstr "Pedimos disculpas por no haber podido recuperar la rutina eliminada."

#: db_routines.php:312
msgid "The backed up query was:"
msgstr "La consulta respaldada era:"

#: db_routines.php:316
#, php-format
msgid "Routine %1$s has been modified."
msgstr "Se modificó la rutina %1$s."

#: db_routines.php:329
#, php-format
msgid "Routine %1$s has been created."
msgstr "Se creó la rutina %1$s."

#: db_routines.php:337
msgid "<b>One or more errors have occured while processing your request:</b>"
msgstr "<b>Ocurrieron uno o más errores al procesar el pedido:</n>"

#: db_routines.php:381
msgid "Create routine"
msgstr "Crear rutina"

#: db_routines.php:385
msgid "Edit routine"
msgstr "Editar rutina"

#: db_routines.php:436
msgid ""
"You are using PHP's deprecated 'mysql' extension, which is not capable of "
"handling multi queries. <b>The execution of some stored routines may fail!</"
"b> Please use the improved 'mysqli' extension to avoid any problems."
msgstr ""
"Está utilizando la extensión de PHP obsoleta 'mysql', que no es capaz de "
"manejar consultas múltiples. <b>La ejecución de algunas rutinas guardadas "
"puede fallar</b>. Por favor utilice la extensión mejorada 'mysqli' para "
"evitar problemas."

#: db_search.php:54 libraries/auth/config.auth.lib.php:83
#: libraries/auth/config.auth.lib.php:102
#: libraries/auth/cookie.auth.lib.php:641 libraries/auth/http.auth.lib.php:51
#: libraries/auth/signon.auth.lib.php:236
msgid "Access denied"
msgstr "Acceso denegado"

#: db_search.php:66 db_search.php:309
msgid "at least one of the words"
msgstr "al menos una de estas palabras"

#: db_search.php:67 db_search.php:310
msgid "all words"
msgstr "Todas las palabras"

#: db_search.php:68 db_search.php:311
msgid "the exact phrase"
msgstr "La frase exacta"

#: db_search.php:69 db_search.php:312
msgid "as regular expression"
msgstr "como expresión regular"

#: db_search.php:231
#, php-format
msgid "Search results for \"<i>%s</i>\" %s:"
msgstr "Resultados de la búsqueda para \"<i>%s</i>\" %s:"

# singular: %s resultado en la tabla <i>%s</i>
# plural: %s resultados en la tabla <i>%s</i>
#: db_search.php:249
#, php-format
msgid "%s match inside table <i>%s</i>"
msgid_plural "%s matches inside table <i>%s</i>"
msgstr[0] "%s resultado en la tabla <i>%s</i>"
msgstr[1] "%s resultados en la tabla <i>%s</i>"

#: db_search.php:256 libraries/common.lib.php:2764
#: libraries/common.lib.php:2949 libraries/common.lib.php:2950
#: libraries/tbl_links.inc.php:55 tbl_structure.php:599
msgid "Browse"
msgstr "Examinar"

#: db_search.php:261
#, php-format
msgid "Delete the matches for the %s table?"
msgstr "¿Eliminar las coincidencias para la tabla %s?"

#: db_search.php:261 libraries/display_tbl.lib.php:1323
#: libraries/display_tbl.lib.php:2351
#: libraries/schema/User_Schema.class.php:165
#: libraries/schema/User_Schema.class.php:234
#: libraries/schema/User_Schema.class.php:269
#: libraries/schema/User_Schema.class.php:299
#: libraries/sql_query_form.lib.php:447 pmd_general.php:423
#: setup/frames/index.inc.php:138 setup/frames/index.inc.php:229
#: tbl_tracking.php:435 tbl_tracking.php:456 tbl_tracking.php:513
msgid "Delete"
msgstr "Borrar"

#: db_search.php:274
#, php-format
msgid "<b>Total:</b> <i>%s</i> match"
msgid_plural "<b>Total:</b> <i>%s</i> matches"
msgstr[0] "<b>Total:</b> <i>%s</i> resultado"
msgstr[1] "<b>Total:</b> <i>%s</i> resultados"

#: db_search.php:297
msgid "Search in database"
msgstr "Buscar en la base de datos"

#: db_search.php:300
msgid "Words or values to search for (wildcard: \"%\"):"
msgstr "Palabras o valores a buscar (comodín: \"%\"):"

#: db_search.php:305
msgid "Find:"
msgstr "Encontrado:"

#: db_search.php:309 db_search.php:310
msgid "Words are separated by a space character (\" \")."
msgstr "Las palabras están separadas por un espacio (\" \")."

#: db_search.php:323
msgid "Inside tables:"
msgstr "Dentro de las tablas:"

#: db_search.php:353
msgid "Inside column:"
msgstr "Dentro de la columna:"

#: db_structure.php:60
msgid "No tables found in database"
msgstr "No se han encontrado tablas en la base de datos."

#: db_structure.php:270 tbl_operations.php:688
#, php-format
msgid "Table %s has been emptied"
msgstr "Se ha vaciado la tabla %s"

#: db_structure.php:279 tbl_operations.php:705
#, php-format
msgid "View %s has been dropped"
msgstr "Se descartó el modo de visualización %s"

#: db_structure.php:279 tbl_operations.php:705
#, php-format
msgid "Table %s has been dropped"
msgstr "Se ha eliminado la tabla %s"

#: db_structure.php:286 tbl_create.php:295
msgid "Tracking is active."
msgstr "El seguimiento está activo."

#: db_structure.php:288 tbl_create.php:297
msgid "Tracking is not active."
msgstr "El seguimiento no está activo."

#: db_structure.php:372 libraries/display_tbl.lib.php:2235
#, php-format
msgid ""
"This view has at least this number of rows. Please refer to %sdocumentation"
"%s."
msgstr ""
"Esta vista tiene al menos este número de filas. Por favor refiérase a la "
"%sdocumentation%s."

#: db_structure.php:386 db_structure.php:400 libraries/header.inc.php:152
#: libraries/tbl_info.inc.php:60 tbl_structure.php:212
msgid "View"
msgstr "Visualizar"

#: db_structure.php:437 libraries/db_structure.lib.php:40
#: libraries/server_links.inc.php:90 server_replication.php:31
#: server_replication.php:162 server_status.php:271
msgid "Replication"
msgstr "Replicación"

#: db_structure.php:441
msgid "Sum"
msgstr "Número de filas"

#: db_structure.php:448 libraries/StorageEngine.class.php:352
#, php-format
msgid "%s is the default storage engine on this MySQL server."
msgstr ""
"%s es el motor de almacenamiento predeterminado en este servidor MySQL."

#: db_structure.php:476 db_structure.php:493 db_structure.php:494
#: libraries/display_tbl.lib.php:2376 libraries/display_tbl.lib.php:2381
#: libraries/mult_submits.inc.php:15 server_databases.php:260
#: server_databases.php:265 server_privileges.php:1666 tbl_structure.php:587
#: tbl_structure.php:596
msgid "With selected:"
msgstr "Para los elementos que están marcados:"

#: db_structure.php:479 libraries/display_tbl.lib.php:2371
#: server_databases.php:262 server_privileges.php:583
#: server_privileges.php:1669 tbl_structure.php:590
msgid "Check All"
msgstr "Marcar todos"

#: db_structure.php:483 libraries/display_tbl.lib.php:2372
#: libraries/replication_gui.lib.php:35 server_databases.php:264
#: server_privileges.php:586 server_privileges.php:1673 tbl_structure.php:594
msgid "Uncheck All"
msgstr "Desmarcar todos"

#: db_structure.php:488
msgid "Check tables having overhead"
msgstr "Marcar las tablas con residuo a depurar"

#: db_structure.php:496 libraries/common.lib.php:2962
#: libraries/common.lib.php:2963 libraries/config/messages.inc.php:164
#: libraries/db_links.inc.php:56 libraries/display_tbl.lib.php:2389
#: libraries/display_tbl.lib.php:2527 libraries/server_links.inc.php:65
#: libraries/tbl_links.inc.php:80 prefs_manage.php:288
#: server_privileges.php:1354 setup/frames/menu.inc.php:21
msgid "Export"
msgstr "Exportar"

#: db_structure.php:498 db_structure.php:553
#: libraries/display_tbl.lib.php:2478 tbl_structure.php:628
#: tbl_structure.php:630
msgid "Print view"
msgstr "Vista de impresión"

#: db_structure.php:502 libraries/common.lib.php:2958
#: libraries/common.lib.php:2959
msgid "Empty"
msgstr "Vaciar"

#: db_structure.php:504 db_tracking.php:104 libraries/Index.class.php:490
#: libraries/common.lib.php:2956 libraries/common.lib.php:2957
#: server_databases.php:266 tbl_structure.php:153 tbl_structure.php:154
#: tbl_structure.php:603
msgid "Drop"
msgstr "Eliminar"

#: db_structure.php:506 tbl_operations.php:604
msgid "Check table"
msgstr "Revisar la tabla"

#: db_structure.php:508 tbl_operations.php:653 tbl_structure.php:845
#: tbl_structure.php:847
msgid "Optimize table"
msgstr "Optimizar la tabla"

#: db_structure.php:510 tbl_operations.php:640
msgid "Repair table"
msgstr "Reparar la tabla"

#: db_structure.php:512 tbl_operations.php:627
msgid "Analyze table"
msgstr "Analizar la tabla"

#: db_structure.php:514
msgid "Add prefix to table"
msgstr "Agregar prefijo a la tabla"

#: db_structure.php:516 libraries/mult_submits.inc.php:251
msgid "Replace table prefix"
msgstr "Reemplazar prefijo de la tabla"

#: db_structure.php:518 libraries/mult_submits.inc.php:251
msgid "Copy table with prefix"
msgstr "Copiar tabla con prefijo"

#: db_structure.php:560 libraries/schema/User_Schema.class.php:383
msgid "Data Dictionary"
msgstr "Diccionario de datos"

#: db_tracking.php:79
msgid "Tracked tables"
msgstr "Tablas con seguimiento"

#: db_tracking.php:84 libraries/config/messages.inc.php:491
#: libraries/export/htmlword.php:90 libraries/export/latex.php:163
#: libraries/export/odt.php:121 libraries/export/pdf.php:102
#: libraries/export/sql.php:569 libraries/export/texytext.php:78
#: libraries/export/xml.php:258 libraries/header.inc.php:139
#: libraries/header_printview.inc.php:57 server_databases.php:157
#: server_privileges.php:1740 server_privileges.php:1801
#: server_privileges.php:2059 server_status.php:798
#: server_synchronize.php:1190 server_synchronize.php:1194
#: tbl_tracking.php:642
msgid "Database"
msgstr "Base de datos"

#: db_tracking.php:86
msgid "Last version"
msgstr "Última versión"

#: db_tracking.php:87 tbl_tracking.php:645
msgid "Created"
msgstr "Creado/a"

#: db_tracking.php:88 tbl_tracking.php:646
msgid "Updated"
msgstr "Actualizado"

#: db_tracking.php:89 libraries/server_links.inc.php:51 server_status.php:801
#: sql.php:935 tbl_tracking.php:647
msgid "Status"
msgstr "Estado actual"

#: db_tracking.php:90 libraries/Index.class.php:442
#: libraries/db_events.inc.php:68 libraries/db_routines.lib.php:1215
#: libraries/db_structure.lib.php:44 libraries/display_triggers.inc.php:76
#: server_databases.php:191 server_privileges.php:1612
#: server_privileges.php:1805 server_privileges.php:2154 tbl_structure.php:214
msgid "Action"
msgstr "Acción"

#: db_tracking.php:101 js/messages.php:34
msgid "Delete tracking data for this table"
msgstr "Borrar los datos de seguimiento para esta tabla"

#: db_tracking.php:119 tbl_tracking.php:599 tbl_tracking.php:657
msgid "active"
msgstr "activo/a"

#: db_tracking.php:121 tbl_tracking.php:601 tbl_tracking.php:659
msgid "not active"
msgstr "no activo/a"

#: db_tracking.php:134
msgid "Versions"
msgstr "Versiones"

#: db_tracking.php:135 tbl_tracking.php:409 tbl_tracking.php:676
msgid "Tracking report"
msgstr "Informe de seguimiento"

#: db_tracking.php:136 tbl_tracking.php:244 tbl_tracking.php:676
msgid "Structure snapshot"
msgstr "Instantánea de la estructura"

#: db_tracking.php:181
msgid "Untracked tables"
msgstr "Tablas sin seguimiento"

#: db_tracking.php:201 db_tracking.php:203 tbl_structure.php:664
#: tbl_structure.php:666
msgid "Track table"
msgstr "Hacer seguimiento a la tabla"

#: db_tracking.php:229
msgid "Database Log"
msgstr "Registro de la base de datos"

#: enum_editor.php:21 libraries/tbl_properties.inc.php:773
#, php-format
msgid "Values for the column \"%s\""
msgstr "Valores para la columna \"%s\""

#: enum_editor.php:22 libraries/tbl_properties.inc.php:774
msgid "Enter each value in a separate field."
msgstr "Insertar cada valor en un campo separado."

#: enum_editor.php:57
msgid "+ Restart insertion and add a new value"
msgstr "+ Reiniciar inserción e insertar un nuevo valor"

#: enum_editor.php:67
msgid "Output"
msgstr "Salida"

#: enum_editor.php:68
msgid "Copy and paste the joined values into the \"Length/Values\" field"
msgstr "Copia y pega los valores unidos en el campo \"Longitud/Valores\""

#: export.php:73
msgid "Selected export type has to be saved in file!"
msgstr "¡El formato de exportación seleccionado debe grabarse en el archivo!"

#: export.php:164 export.php:189 export.php:671
#, php-format
msgid "Insufficient space to save the file %s."
msgstr "No hay suficiente espacio para guardar el archivo %s."

#: export.php:307
#, php-format
msgid ""
"File %s already exists on server, change filename or check overwrite option."
msgstr ""
"El archivo %s ya existe en el servidor, cambie el nombre del archivo o "
"revise la opción de sobreescritura."

#: export.php:311 export.php:315
#, php-format
msgid "The web server does not have permission to save the file %s."
msgstr "El servidor web no tiene permiso para guardar el archivo %s."

#: export.php:673
#, php-format
msgid "Dump has been saved to file %s."
msgstr "El volcado ha sido guardado al archivo %s."

#: import.php:58
#, php-format
msgid ""
"You probably tried to upload too large file. Please refer to %sdocumentation"
"%s for ways to workaround this limit."
msgstr ""
"Usted probablemente intentó cargar un archivo demasiado grande. Por favor, "
"refiérase a %sla documentation%s para hallar modos de superar esta "
"limitación."

#: import.php:278 import.php:331 libraries/File.class.php:501
#: libraries/File.class.php:611
msgid "File could not be read"
msgstr "No fue posible leer el archivo"

#: import.php:286 import.php:295 import.php:314 import.php:323
#: libraries/File.class.php:681 libraries/File.class.php:689
#: libraries/File.class.php:705 libraries/File.class.php:713
#, php-format
msgid ""
"You attempted to load file with unsupported compression (%s). Either support "
"for it is not implemented or disabled by your configuration."
msgstr ""
"Usted intentó cargar un archivo con un tipo de compresión desconocido (%s). "
"Este tipo de compresión puede no estar implementado o quizá no ha sido "
"habilitado en su archivo de configuración."

#: import.php:336
msgid ""
"No data was received to import. Either no file name was submitted, or the "
"file size exceeded the maximum size permitted by your PHP configuration. See "
"[a@./Documentation.html#faq1_16@Documentation]FAQ 1.16[/a]."
msgstr ""
"No se recibieron datos para importar. O no se envió el nombre del archivo o "
"el tamaño del archivo excedió el máximo permitido por su configuración PHP. "
"Ver [a@./Documentation.html#faq1_16@Documentation]FAQ 1.16[/a]."

#: import.php:371 libraries/display_import.lib.php:23
msgid "Could not load import plugins, please check your installation!"
msgstr ""
"No se pudieron cargar los plugins de importación, por favor revise su "
"instalación"

#: import.php:396
msgid "The bookmark has been deleted."
msgstr "El favorito ha sido borrado."

#: import.php:400
msgid "Showing bookmark"
msgstr "Mostrando el favorito"

#: import.php:402 sql.php:970
#, php-format
msgid "Bookmark %s created"
msgstr "El favorito %s fue creado"

#: import.php:408 import.php:414
#, php-format
msgid "Import has been successfully finished, %d queries executed."
msgstr "La importación se ejecutó exitosamente, se ejecutaron %d consultas."

#: import.php:423
msgid ""
"Script timeout passed, if you want to finish import, please resubmit same "
"file and import will resume."
msgstr ""
"Se ha agotado el tiempo de ejecución del script; si desea completar la "
"importación por favor reenvíe el mismo archivo y la importación continuará."

#: import.php:425
msgid ""
"However on last run no data has been parsed, this usually means phpMyAdmin "
"won't be able to finish this import unless you increase php time limits."
msgstr ""
"Sin embargo, en la ejecución más reciente no se procesaron datos. Esto "
"usualmente significa que phpMyAdmin no será capaz de completar esta "
"importación a menos que usted incremente el tiempo de ejecución de php."

#: import_status.php:30 libraries/common.lib.php:650
#: libraries/schema/Export_Relation_Schema.class.php:203 user_password.php:123
msgid "Back"
msgstr "Volver"

#: index.php:183
msgid "phpMyAdmin is more friendly with a <b>frames-capable</b> browser."
msgstr "phpMyAdmin funciona mejor con un navegador que <b>reconoce frames</b>."

#: js/messages.php:25 server_synchronize.php:340 server_synchronize.php:352
#: server_synchronize.php:368 server_synchronize.php:375
#: server_synchronize.php:734 server_synchronize.php:762
#: server_synchronize.php:790 server_synchronize.php:802
msgid "Click to select"
msgstr "Clic para seleccionar"

#: js/messages.php:26
msgid "Click to unselect"
msgstr "Clic para deseleccionar"

#: js/messages.php:27 libraries/import.lib.php:103 sql.php:214
msgid "\"DROP DATABASE\" statements are disabled."
msgstr "Las sentencias \"DROP DATABASE\" están desactivadas."

#: js/messages.php:30 libraries/mult_submits.inc.php:282 sql.php:312
msgid "Do you really want to "
msgstr "Realmente desea "

#: js/messages.php:31 libraries/mult_submits.inc.php:282 sql.php:297
msgid "You are about to DESTROY a complete database!"
msgstr "¡Está a punto de DESTRUIR una base de datos completa!"

#: js/messages.php:32
msgid "You are about to DESTROY a complete table!"
msgstr "¡Está a punto de DESTRUIR una tabla completa!"

#: js/messages.php:33
msgid "You are about to TRUNCATE a complete table!"
msgstr "¡Está a punto de TRUNCAR una tabla completa!"

#: js/messages.php:35
msgid "Deleting tracking data"
msgstr "Borrando los datos de seguimiento"

#: js/messages.php:36
msgid "Dropping Primary Key/Index"
msgstr "Borrando Claves Primarias/Índice"

#: js/messages.php:37
msgid "This operation could take a long time. Proceed anyway?"
msgstr "Esta operación podría llevar algún tiempo. ¿Proceder de todas formas?"

#: js/messages.php:40
msgid "You are about to DISABLE a BLOB Repository!"
msgstr "¡Está a punto de DESHABILITAR un repositorio de BLOBs!"

#: js/messages.php:41
#, php-format
msgid "Are you sure you want to disable all BLOB references for database %s?"
msgstr ""
"Está seguro que quiere deshabilitar todas las referencias BLOB para la base "
"de datos %s?"

#: js/messages.php:44
msgid "Missing value in the form!"
msgstr "¡Falta un valor en el formulario!"

#: js/messages.php:45
msgid "This is not a number!"
msgstr "¡Ésto no es un número!"

#. l10n: Default description for the y-Axis of Charts
#: js/messages.php:49
msgid "Total count"
msgstr "Cantidad total"

#: js/messages.php:52
msgid "The host name is empty!"
msgstr "¡El nombre del servidor está vacío!"

#: js/messages.php:53
msgid "The user name is empty!"
msgstr "¡El nombre de usuario está vacío!"

#: js/messages.php:54 server_privileges.php:1221 user_password.php:64
msgid "The password is empty!"
msgstr "¡La contraseña está vacía!"

#: js/messages.php:55 server_privileges.php:1219 user_password.php:67
msgid "The passwords aren't the same!"
msgstr "¡Las contraseñas no coinciden!"

#: js/messages.php:56 server_privileges.php:1679 server_privileges.php:1703
#: server_privileges.php:2108 server_privileges.php:2302
msgid "Add user"
msgstr "Agregar usuario"

#: js/messages.php:57
msgid "Reloading Privileges"
msgstr "Recargando Privilegios"

#: js/messages.php:58
msgid "Removing Selected Users"
msgstr "Eliminando los usuarios seleccionados"

#: js/messages.php:59 libraries/tbl_properties.inc.php:772
#: tbl_tracking.php:244 tbl_tracking.php:409
msgid "Close"
msgstr "Cerrar"

#: js/messages.php:62 js/messages.php:132 libraries/Index.class.php:468
#: libraries/common.lib.php:594 libraries/common.lib.php:1144
#: libraries/common.lib.php:2960 libraries/common.lib.php:2961
#: libraries/config/messages.inc.php:471 libraries/display_tbl.lib.php:1287
#: libraries/import.lib.php:1150 libraries/import.lib.php:1174
#: libraries/schema/User_Schema.class.php:164 setup/frames/index.inc.php:137
msgid "Edit"
msgstr "Editar"

#: js/messages.php:64 server_status.php:420
msgid "Live traffic chart"
msgstr "Gráfico de tráfico en vivo"

#: js/messages.php:65 server_status.php:423
msgid "Live conn./process chart"
msgstr "Gráfico de procesos/conexiones en vivo"

#: js/messages.php:66 server_status.php:445
msgid "Live query chart"
msgstr "Gráfico de consultas en vivo"

#: js/messages.php:68
msgid "Static data"
msgstr "Datos estáticos"

#. l10n: Total number of queries
#: js/messages.php:70 libraries/build_html_for_db.lib.php:45
#: libraries/engines/innodb.lib.php:168 server_databases.php:219
#: server_status.php:701 server_status.php:762 tbl_printview.php:348
#: tbl_structure.php:832
msgid "Total"
msgstr "Total"

#. l10n: Other, small valued, queries
#: js/messages.php:72 server_status.php:602
msgid "Other"
msgstr "Otro"

#. l10n: Thousands separator
#: js/messages.php:74 libraries/common.lib.php:1374
msgid ","
msgstr ","

#. l10n: Decimal separator
#: js/messages.php:76 libraries/common.lib.php:1376
msgid "."
msgstr "."

#: js/messages.php:78
msgid "KiB sent since last refresh"
msgstr "KiB enviados desde la última actualización"

#: js/messages.php:79
msgid "KiB received since last refresh"
msgstr "KiB recibidos desde la última actualización"

#: js/messages.php:80
msgid "Server traffic (in KiB)"
msgstr "Tráfico del servidor (en KiB)"

#: js/messages.php:81
msgid "Connections since last refresh"
msgstr "Connexiones desde la última actualización"

#: js/messages.php:82 server_status.php:794
msgid "Processes"
msgstr "Procesos"

#: js/messages.php:83
msgid "Connections / Processes"
msgstr "Conexiones / Procesos"

#: js/messages.php:84
msgid "Issued queries since last refresh"
msgstr "Consultas ejecutadas desde la última actualización"

#: js/messages.php:85
msgid "Issued queries"
msgstr "Consultas ejecutadas"

#: js/messages.php:87 server_status.php:402
msgid "Query statistics"
msgstr "Estadísticas de Consulta"

#: js/messages.php:91 libraries/tbl_properties.inc.php:777 pmd_general.php:388
#: pmd_general.php:425 pmd_general.php:545 pmd_general.php:593
#: pmd_general.php:669 pmd_general.php:723 pmd_general.php:786
msgid "Cancel"
msgstr "Cancelar"

#: js/messages.php:94
msgid "Loading"
msgstr "Cargando"

#: js/messages.php:95
msgid "Processing Request"
msgstr "Procesando Petición"

#: js/messages.php:96 libraries/db_events.inc.php:39
#: libraries/display_triggers.inc.php:46 libraries/import/ods.php:80
msgid "Error in Processing Request"
msgstr "Error al Procesar la Petición"

#: js/messages.php:97
msgid "Dropping Column"
msgstr "Eliminando Columna"

#: js/messages.php:98
msgid "Adding Primary Key"
msgstr "Añadiendo Clave Primaria"

#: js/messages.php:99 libraries/relation.lib.php:87 pmd_general.php:386
#: pmd_general.php:543 pmd_general.php:591 pmd_general.php:667
#: pmd_general.php:721 pmd_general.php:784
msgid "OK"
msgstr "OK"

#: js/messages.php:102
msgid "Renaming Databases"
msgstr "Renombrando Bases de Datos"

#: js/messages.php:103
msgid "Reload Database"
msgstr "Recargar Base de Datos"

#: js/messages.php:104
msgid "Copying Database"
msgstr "Copiando Base de Datos"

#: js/messages.php:105
msgid "Changing Charset"
msgstr "Cambiando el Juego de caracteres"

#: js/messages.php:106
msgid "Table must have at least one column"
msgstr "La tabla debe tener al menos una columna"

#: js/messages.php:107
msgid "Create Table"
msgstr "Crear tabla"

#: js/messages.php:112
msgid "Insert Table"
msgstr "Insertar tablas"

#: js/messages.php:115
msgid "Searching"
msgstr "Buscando"

#: js/messages.php:116
msgid "Hide search results"
msgstr "Ocultar resultados de búsqueda"

#: js/messages.php:117
msgid "Show search results"
msgstr "Mostrar resultados de búsqueda"

#: js/messages.php:118
msgid "Browsing"
msgstr "Examinando"

#: js/messages.php:119
msgid "Deleting"
msgstr "Borrando"

#: js/messages.php:122
msgid "The definition of a stored function must contain a RETURN statement!"
msgstr ""
"¡La definición de una función almacenada debe contener una sentencia RETURN!"

#: js/messages.php:123
msgid "Value too long in the form!"
msgstr "¡Valor demasiado grande en el formulario!"

#: js/messages.php:126
msgid ""
"Note: If the file contains multiple tables, they will be combined into one"
msgstr ""
"Nota: si la fila contiene múltiples tablas, van a ser combinadas en una"

#: js/messages.php:129
msgid "Hide query box"
msgstr "Ocultar ventana de consultas SQL"

#: js/messages.php:130
msgid "Show query box"
msgstr "Mostrar ventana de consultas SQL"

#: js/messages.php:131
msgid "Inline Edit"
msgstr "Editar en línea"

#: js/messages.php:133 libraries/config/FormDisplay.tpl.php:332
#: libraries/schema/User_Schema.class.php:313
#: libraries/tbl_properties.inc.php:766 setup/frames/config.inc.php:39
#: setup/frames/index.inc.php:227 tbl_change.php:976
#: tbl_gis_visualization.php:222 tbl_indexes.php:253 tbl_relation.php:563
msgid "Save"
msgstr "Guardar"

#: js/messages.php:134 libraries/display_tbl.lib.php:637 pmd_general.php:158
#: tbl_change.php:316 tbl_change.php:322
msgid "Hide"
msgstr "Ocultar"

#: js/messages.php:135 tbl_row_action.php:28
msgid "No rows selected"
msgstr "No se seleccionaron filas"

#: js/messages.php:136 libraries/display_tbl.lib.php:2384 querywindow.php:114
#: querywindow.php:118 querywindow.php:121 tbl_structure.php:152
#: tbl_structure.php:602
msgid "Change"
msgstr "Cambiar"

#: js/messages.php:139
msgid "Hide search criteria"
msgstr "Ocultar criterio de búsqueda"

#: js/messages.php:140
msgid "Show search criteria"
msgstr "Mostrar criterio de búsqueda"

#: js/messages.php:143 tbl_change.php:304 tbl_indexes.php:203
#: tbl_indexes.php:230
msgid "Ignore"
msgstr "Ignorar"

#: js/messages.php:146
msgid "Select referenced key"
msgstr "Seleccione la clave referenciada"

#: js/messages.php:147
msgid "Select Foreign Key"
msgstr "Seleccione la clave foránea"

#: js/messages.php:148
msgid "Please select the primary key or a unique key"
msgstr "Por favor seleccione la clave primaria o una clave única"

#: js/messages.php:149 pmd_general.php:87 tbl_relation.php:545
msgid "Choose column to display"
msgstr "Elegir la columna a mostrar"

#: js/messages.php:150
msgid ""
"You haven't saved the changes in the layout. They will be lost if you don't "
"save them.Do you want to continue?"
msgstr ""
"No se guardaron los cambios en la disposición. Serán perdidos si no los "
"guardas. ¿Deseas continuar?"

#: js/messages.php:153
msgid "Add an option for column "
msgstr "Añadir una opción para la columna"

#: js/messages.php:156
msgid "Generate password"
msgstr "Generar contraseña"

#: js/messages.php:157 libraries/replication_gui.lib.php:365
msgid "Generate"
msgstr "Generar"

#: js/messages.php:158
msgid "Change Password"
msgstr "Cambar contraseña"

#: js/messages.php:161 tbl_structure.php:497
msgid "More"
msgstr "Más"

#: js/messages.php:164 setup/lib/index.lib.php:158
#, php-format
msgid ""
"A newer version of phpMyAdmin is available and you should consider "
"upgrading. The newest version is %s, released on %s."
msgstr ""
"Una versión más reciente de phpMyAdmin está disponible y le recomendamos que "
"la obtenga. La versión más reciente es %s, y existe desde el %s."

#. l10n: Latest available phpMyAdmin version
#: js/messages.php:166
msgid ", latest stable version:"
msgstr ", versión estable más reciente:"

#: js/messages.php:167
msgid "up to date"
msgstr "actualizada"

#. l10n: Display text for calendar close link
#: js/messages.php:185
msgid "Done"
msgstr "Terminado"

#. l10n: Display text for previous month link in calendar
#: js/messages.php:187
msgid "Prev"
msgstr "Previo"

#. l10n: Display text for next month link in calendar
#: js/messages.php:189 libraries/common.lib.php:2308
#: libraries/common.lib.php:2311 libraries/display_tbl.lib.php:372
#: server_binlog.php:189 server_binlog.php:191 tbl_printview.php:421
#: tbl_structure.php:937
msgid "Next"
msgstr "Siguiente"

#. l10n: Display text for current month link in calendar
#: js/messages.php:191
msgid "Today"
msgstr "Hoy"

#: js/messages.php:194
msgid "January"
msgstr "Enero"

#: js/messages.php:195
msgid "February"
msgstr "Febrero"

#: js/messages.php:196
msgid "March"
msgstr "Marzo"

#: js/messages.php:197
msgid "April"
msgstr "Abril"

#: js/messages.php:198
msgid "May"
msgstr "Mayo"

#: js/messages.php:199
msgid "June"
msgstr "Junio"

#: js/messages.php:200
msgid "July"
msgstr "Julio"

#: js/messages.php:201
msgid "August"
msgstr "Agosto"

#: js/messages.php:202
msgid "September"
msgstr "Septiembre"

#: js/messages.php:203
msgid "October"
msgstr "Octubre"

#: js/messages.php:204
msgid "November"
msgstr "Noviembre"

#: js/messages.php:205
msgid "December"
msgstr "Diciembre"

#. l10n: Short month name
#: js/messages.php:209 libraries/common.lib.php:1511
msgid "Jan"
msgstr "Ene"

#. l10n: Short month name
#: js/messages.php:211 libraries/common.lib.php:1513
msgid "Feb"
msgstr "Feb"

#. l10n: Short month name
#: js/messages.php:213 libraries/common.lib.php:1515
msgid "Mar"
msgstr "Mar"

#. l10n: Short month name
#: js/messages.php:215 libraries/common.lib.php:1517
msgid "Apr"
msgstr "Abr"

#. l10n: Short month name
#: js/messages.php:217 libraries/common.lib.php:1519
msgctxt "Short month name"
msgid "May"
msgstr "May"

#. l10n: Short month name
#: js/messages.php:219 libraries/common.lib.php:1521
msgid "Jun"
msgstr "Jun"

#. l10n: Short month name
#: js/messages.php:221 libraries/common.lib.php:1523
msgid "Jul"
msgstr "Jul"

#. l10n: Short month name
#: js/messages.php:223 libraries/common.lib.php:1525
msgid "Aug"
msgstr "Ago"

#. l10n: Short month name
#: js/messages.php:225 libraries/common.lib.php:1527
msgid "Sep"
msgstr "Sep"

#. l10n: Short month name
#: js/messages.php:227 libraries/common.lib.php:1529
msgid "Oct"
msgstr "Oct"

#. l10n: Short month name
#: js/messages.php:229 libraries/common.lib.php:1531
msgid "Nov"
msgstr "Nov"

#. l10n: Short month name
#: js/messages.php:231 libraries/common.lib.php:1533
msgid "Dec"
msgstr "Dic"

#: js/messages.php:234
msgid "Sunday"
msgstr "Domingo"

#: js/messages.php:235
msgid "Monday"
msgstr "Lunes"

#: js/messages.php:236
msgid "Tuesday"
msgstr "Martes"

#: js/messages.php:237
msgid "Wednesday"
msgstr "Miércoles"

#: js/messages.php:238
msgid "Thursday"
msgstr "Jueves"

#: js/messages.php:239
msgid "Friday"
msgstr "Viernes"

#: js/messages.php:240
msgid "Saturday"
msgstr "Sábado"

#. l10n: Short week day name
#: js/messages.php:244 libraries/common.lib.php:1536
msgid "Sun"
msgstr "Dom"

#. l10n: Short week day name
#: js/messages.php:246 libraries/common.lib.php:1538
msgid "Mon"
msgstr "Lun"

#. l10n: Short week day name
#: js/messages.php:248 libraries/common.lib.php:1540
msgid "Tue"
msgstr "Mar"

#. l10n: Short week day name
#: js/messages.php:250 libraries/common.lib.php:1542
msgid "Wed"
msgstr "Mie"

#. l10n: Short week day name
#: js/messages.php:252 libraries/common.lib.php:1544
msgid "Thu"
msgstr "Jue"

#. l10n: Short week day name
#: js/messages.php:254 libraries/common.lib.php:1546
msgid "Fri"
msgstr "Vie"

#. l10n: Short week day name
#: js/messages.php:256 libraries/common.lib.php:1548
msgid "Sat"
msgstr "Sab"

#. l10n: Minimal week day name
#: js/messages.php:260
msgid "Su"
msgstr "Do"

#. l10n: Minimal week day name
#: js/messages.php:262
msgid "Mo"
msgstr "Lu"

#. l10n: Minimal week day name
#: js/messages.php:264
msgid "Tu"
msgstr "Ma"

#. l10n: Minimal week day name
#: js/messages.php:266
msgid "We"
msgstr "Mi"

#. l10n: Minimal week day name
#: js/messages.php:268
msgid "Th"
msgstr "Ju"

#. l10n: Minimal week day name
#: js/messages.php:270
msgid "Fr"
msgstr "Vi"

#. l10n: Minimal week day name
#: js/messages.php:272
msgid "Sa"
msgstr "Sa"

#. l10n: Column header for week of the year in calendar
#: js/messages.php:274
msgid "Wk"
msgstr "Sem"

#: js/messages.php:276
msgid "Hour"
msgstr "Hora"

#: js/messages.php:277
msgid "Minute"
msgstr "Minuto"

#: js/messages.php:278
msgid "Second"
msgstr "Segundo"

#: libraries/Config.class.php:1190
msgid "Font size"
msgstr "Tamaño de fuente"

#: libraries/File.class.php:310
msgid "The uploaded file exceeds the upload_max_filesize directive in php.ini."
msgstr ""
"El archivo que intentó subir excede la directiva upload_max_filesize en php."
"ini."

#: libraries/File.class.php:313
msgid ""
"The uploaded file exceeds the MAX_FILE_SIZE directive that was specified in "
"the HTML form."
msgstr ""
"El archivo que intentó subir excede la directiva MAX_FILE_SIZE especificada "
"en el formulario HTML."

#: libraries/File.class.php:316
msgid "The uploaded file was only partially uploaded."
msgstr "El archivo que intentó subir no alcanzó el 100%."

#: libraries/File.class.php:319
msgid "Missing a temporary folder."
msgstr "Falta una carpeta temporal."

#: libraries/File.class.php:322
msgid "Failed to write file to disk."
msgstr "No fue posible grabar el archivo a disco."

#: libraries/File.class.php:325
msgid "File upload stopped by extension."
msgstr "La subida del archivo fue detenida por extensión."

#: libraries/File.class.php:328
msgid "Unknown error in file upload."
msgstr "Error desconocido al subir el archivo."

#: libraries/File.class.php:559
msgid ""
"Error moving the uploaded file, see [a@./Documentation."
"html#faq1_11@Documentation]FAQ 1.11[/a]"
msgstr ""
"Se detectó un error al mover el archivo subido, ver [a@./Documentation."
"html#faq1_11@Documentation]FAQ 1.11[/a]"

#: libraries/Index.class.php:430 tbl_relation.php:526
msgid "No index defined!"
msgstr "¡No se ha definido ningún índice!"

#: libraries/Index.class.php:435 libraries/build_html_for_db.lib.php:40
#: tbl_tracking.php:309
msgid "Indexes"
msgstr "Índices"

#: libraries/Index.class.php:446 libraries/tbl_properties.inc.php:503
#: tbl_structure.php:157 tbl_structure.php:162 tbl_structure.php:606
#: tbl_tracking.php:315
msgid "Unique"
msgstr "Único"

#: libraries/Index.class.php:447 tbl_tracking.php:316
msgid "Packed"
msgstr "Empaquetado"

#: libraries/Index.class.php:449 tbl_tracking.php:318
msgid "Cardinality"
msgstr "Cardinalidad"

#: libraries/Index.class.php:452 libraries/db_routines.lib.php:777
#: tbl_tracking.php:272 tbl_tracking.php:321
msgid "Comment"
msgstr "Comentario"

#: libraries/Index.class.php:474
msgid "The primary key has been dropped"
msgstr "La clave primaria ha sido eliminada"

#: libraries/Index.class.php:478
#, php-format
msgid "Index %s has been dropped"
msgstr "El índice %s ha sido eliminado"

#: libraries/Index.class.php:582
#, php-format
msgid ""
"The indexes %1$s and %2$s seem to be equal and one of them could possibly be "
"removed."
msgstr ""
"Los índices %1$s y %2$s parecen ser iguales y posiblemente se puede eliminar "
"uno."

#: libraries/List_Database.class.php:430 libraries/config/messages.inc.php:177
#: libraries/server_links.inc.php:43 server_databases.php:100
#: server_privileges.php:1740
msgid "Databases"
msgstr "Bases de datos"

#: libraries/Message.class.php:205 libraries/blobstreaming.lib.php:308
#: libraries/blobstreaming.lib.php:314 libraries/common.lib.php:561
#: libraries/core.lib.php:232 libraries/import.lib.php:136 tbl_change.php:883
#: tbl_operations.php:228 tbl_relation.php:287 view_operations.php:60
msgid "Error"
msgstr "Error"

#: libraries/Message.class.php:260
#, php-format
msgid "%1$d row affected."
msgid_plural "%1$d rows affected."
msgstr[0] "%1$d fila afectada."
msgstr[1] "%1$d filas afectadas."

#: libraries/Message.class.php:279
#, php-format
msgid "%1$d row deleted."
msgid_plural "%1$d rows deleted."
msgstr[0] "%1$d fila eliminada."
msgstr[1] "%1$d filas eliminadas."

#: libraries/Message.class.php:298
#, php-format
msgid "%1$d row inserted."
msgid_plural "%1$d rows inserted."
msgstr[0] "%1$d fila insertada."
msgstr[1] "%1$d filas insertadas."

#: libraries/RecentTable.class.php:114
msgid "Could not save recent table"
msgstr "No se pudo guardar la tabla reciente"

#: libraries/RecentTable.class.php:149
msgid "Recent tables"
msgstr "Tablas recientes"

#: libraries/RecentTable.class.php:155
msgid "There are no recent tables"
msgstr "No existen tablas recientes"

#: libraries/StorageEngine.class.php:195
msgid ""
"There is no detailed status information available for this storage engine."
msgstr ""
"No existe información detallada acerca de las condiciones en que se "
"encuentra este motor de almacenamiento."

#: libraries/StorageEngine.class.php:355
#, php-format
msgid "%s is available on this MySQL server."
msgstr "%s está disponible en este servidor MySQL."

#: libraries/StorageEngine.class.php:358
#, php-format
msgid "%s has been disabled for this MySQL server."
msgstr "%s ha sido deshabilitado para este motor de almacenamiento."

#: libraries/StorageEngine.class.php:362
#, php-format
msgid "This MySQL server does not support the %s storage engine."
msgstr ""
"Este servidor MySQL no es compatible con el motor de almacenamiento %s."

#: libraries/Table.class.php:1027
msgid "Invalid database"
msgstr "La base de datos no es válida"

#: libraries/Table.class.php:1041 tbl_get_field.php:25
msgid "Invalid table name"
msgstr "El nombre de la tabla no es válido"

#: libraries/Table.class.php:1056
#, php-format
msgid "Error renaming table %1$s to %2$s"
msgstr "Error al cambiar el nombre de la tabla %1$s a %2$s"

#: libraries/Table.class.php:1139
#, php-format
msgid "Table %s has been renamed to %s"
msgstr "Tabla %s ahora se llama %s"

#: libraries/Table.class.php:1272
msgid "Could not save table UI preferences"
msgstr "No se pudieron guardar las preferencias de interfaz"

#: libraries/Theme.class.php:160
#, php-format
msgid "No valid image path for theme %s found!"
msgstr "¡No se halló la ruta de imágenes para el tema %s!"

#: libraries/Theme.class.php:380
msgid "No preview available."
msgstr "No existe una previsualización disponible."

#: libraries/Theme.class.php:383
msgid "take it"
msgstr "tómelo"

#: libraries/Theme_Manager.class.php:109
#, php-format
msgid "Default theme %s not found!"
msgstr "¡No se halló el tema predeterminado %s!"

#: libraries/Theme_Manager.class.php:147
#, php-format
msgid "Theme %s not found!"
msgstr "¡No se halló el tema %s!"

#: libraries/Theme_Manager.class.php:215
#, php-format
msgid "Theme path not found for theme %s!"
msgstr "¡No se halló la ruta del tema %s!"

#: libraries/Theme_Manager.class.php:291 themes.php:20 themes.php:40
msgid "Theme"
msgstr "Tema"

#: libraries/auth/config.auth.lib.php:76
msgid "Cannot connect: invalid settings."
msgstr "No se estableció la conexión: los parámetros están incorrectos."

#: libraries/auth/config.auth.lib.php:91
#: libraries/auth/cookie.auth.lib.php:200 libraries/auth/http.auth.lib.php:64
#, php-format
msgid "Welcome to %s"
msgstr "Bienvenido a %s"

#: libraries/auth/config.auth.lib.php:106
#, php-format
msgid ""
"You probably did not create a configuration file. You might want to use the "
"%1$ssetup script%2$s to create one."
msgstr ""
"La razón más probable es que usted no haya creado un archivo de "
"configuración. Utilice el %1$sscript de configuración%2$s para crear uno."

#: libraries/auth/config.auth.lib.php:115
msgid ""
"phpMyAdmin tried to connect to the MySQL server, and the server rejected the "
"connection. You should check the host, username and password in your "
"configuration and make sure that they correspond to the information given by "
"the administrator of the MySQL server."
msgstr ""
"phpMyAdmin intentó conectarse con el servidor MySQL, y el servidor rechazó "
"esta conexión. Deberá revisar el host, nombre de usuario y contraseña en "
"config.inc.php y asegurarse que corresponden con la información provista por "
"el administrador del servidor MySQL."

#: libraries/auth/cookie.auth.lib.php:225
msgid "Log in"
msgstr "Iniciar sesión"

#: libraries/auth/cookie.auth.lib.php:227
#: libraries/auth/cookie.auth.lib.php:229
#: libraries/navigation_header.inc.php:95
#: libraries/navigation_header.inc.php:99
msgid "phpMyAdmin documentation"
msgstr "Documentación de phpMyAdmin"

#: libraries/auth/cookie.auth.lib.php:239
#: libraries/auth/cookie.auth.lib.php:240
msgid "You can enter hostname/IP address and port separated by space."
msgstr ""
"Puede escribir el nombre del proveedor de servicios/dirección IP y el "
"puerto, separado por un espacio."

#: libraries/auth/cookie.auth.lib.php:239
msgid "Server:"
msgstr "Servidor:"

#: libraries/auth/cookie.auth.lib.php:244
msgid "Username:"
msgstr "Usuario:"

#: libraries/auth/cookie.auth.lib.php:248
msgid "Password:"
msgstr "Contraseña:"

#: libraries/auth/cookie.auth.lib.php:255
msgid "Server Choice"
msgstr "Elección del servidor"

#: libraries/auth/cookie.auth.lib.php:301 libraries/header.inc.php:86
msgid "Cookies must be enabled past this point."
msgstr "Las cookies deben estar activadas."

#: libraries/auth/cookie.auth.lib.php:639
#: libraries/auth/signon.auth.lib.php:234
msgid ""
"Login without a password is forbidden by configuration (see AllowNoPassword)"
msgstr ""
"El inicio de sesión sin contraseña está prohibido por la configuración (ver "
"AllowNoPassword)"

#: libraries/auth/cookie.auth.lib.php:643
#: libraries/auth/signon.auth.lib.php:238
#, php-format
msgid "No activity within %s seconds; please log in again"
msgstr ""
"No ha habido actividad desde hace %s o más segundos, por favor reingrese al "
"sitio"

#: libraries/auth/cookie.auth.lib.php:653
#: libraries/auth/cookie.auth.lib.php:655
#: libraries/auth/signon.auth.lib.php:244
msgid "Cannot log in to the MySQL server"
msgstr "El servidor MySQL no autorizó su ingreso"

#: libraries/auth/http.auth.lib.php:69
msgid "Wrong username/password. Access denied."
msgstr ""
"El nombre de usuario o la contraseña es incorrecto. El acceso fue denegado."

#: libraries/auth/signon.auth.lib.php:87
msgid "Can not find signon authentication script:"
msgstr "No se pudo encontrar el script de autenticación «signon»"

#: libraries/auth/swekey/swekey.auth.lib.php:118
#, php-format
msgid "File %s does not contain any key id"
msgstr "El archivo %s no contiene ningún id de clave"

#: libraries/auth/swekey/swekey.auth.lib.php:157
#: libraries/auth/swekey/swekey.auth.lib.php:180
msgid "Hardware authentication failed"
msgstr "La autenticación de hardware fracasó"

#: libraries/auth/swekey/swekey.auth.lib.php:166
msgid "No valid authentication key plugged"
msgstr "No se ha conectado una clave de autenticación válida"

#: libraries/auth/swekey/swekey.auth.lib.php:202
msgid "Authenticating..."
msgstr "Autenticando..."

#: libraries/blobstreaming.lib.php:241
msgid "PBMS error"
msgstr "error PBMS"

#: libraries/blobstreaming.lib.php:267
msgid "PBMS connection failed:"
msgstr "Falló la conexión PBMS:"

#: libraries/blobstreaming.lib.php:312
msgid "PBMS get BLOB info failed:"
msgstr "Fallo al obtener la información del BLOB PBMS:"

#: libraries/blobstreaming.lib.php:320
msgid "get BLOB Content-Type failed"
msgstr "Fallo en get BLOB Content-Type"

#: libraries/blobstreaming.lib.php:347
msgid "View image"
msgstr "Ver imagen"

#: libraries/blobstreaming.lib.php:351
msgid "Play audio"
msgstr "Tocar audio"

#: libraries/blobstreaming.lib.php:356
msgid "View video"
msgstr "Ver vídeo"

#: libraries/blobstreaming.lib.php:360
msgid "Download file"
msgstr "Descargar archivo"

#: libraries/blobstreaming.lib.php:421
#, php-format
msgid "Could not open file: %s"
msgstr "No se pudo abrir el archivo: %s"

#: libraries/bookmark.lib.php:83
msgid "shared"
msgstr "compartido"

#: libraries/build_html_for_db.lib.php:25
#: libraries/config/messages.inc.php:183 libraries/export/xml.php:36
#: server_status.php:273
msgid "Tables"
msgstr "Tablas"

#: libraries/build_html_for_db.lib.php:35 libraries/config/setup.forms.php:304
#: libraries/config/setup.forms.php:340 libraries/config/setup.forms.php:371
#: libraries/config/setup.forms.php:376
#: libraries/config/user_preferences.forms.php:204
#: libraries/config/user_preferences.forms.php:240
#: libraries/config/user_preferences.forms.php:271
#: libraries/config/user_preferences.forms.php:276
#: libraries/export/latex.php:216 libraries/export/sql.php:1058
#: server_privileges.php:513 server_replication.php:314 tbl_printview.php:314
#: tbl_structure.php:801
msgid "Data"
msgstr "Datos"

#: libraries/build_html_for_db.lib.php:50 libraries/db_structure.lib.php:60
#: tbl_printview.php:333 tbl_structure.php:818
msgid "Overhead"
msgstr "Residuo a depurar"

#: libraries/build_html_for_db.lib.php:93
msgid "Jump to database"
msgstr "Saltar a la base de datos"

#: libraries/build_html_for_db.lib.php:130
msgid "Not replicated"
msgstr "Sin replicar"

#: libraries/build_html_for_db.lib.php:136
msgid "Replicated"
msgstr "Replicado/a"

#: libraries/build_html_for_db.lib.php:150
#, php-format
msgid "Check privileges for database &quot;%s&quot;."
msgstr "Comprobar los privilegios para la base de datos &quot;%s&quot;."

#: libraries/build_html_for_db.lib.php:153
msgid "Check Privileges"
msgstr "Comprobar los privilegios"

#: libraries/common.inc.php:587
#| msgid "Failed to to read configuration file"
msgid "Failed to read configuration file"
msgstr "No se pudo leer el archivo de configuración"

#: libraries/common.inc.php:588
#| msgid ""
#| "This usually means there is a syntax error in it, please check any errors "
#| "shown bellow."
msgid ""
"This usually means there is a syntax error in it, please check any errors "
"shown below."
msgstr ""
"Esto generalmente significa que tiene un error de sintáxis, por favor revisa "
"los errores que se muestran a continuación."

#: libraries/common.inc.php:595
#, php-format
msgid "Could not load default configuration from: %1$s"
msgstr "No se pudo cargar la configuración predeterminada desde: %1$s"

#: libraries/common.inc.php:600
msgid ""
"The <tt>$cfg['PmaAbsoluteUri']</tt> directive MUST be set in your "
"configuration file!"
msgstr ""
"¡El contenido de <tt>$cfg['PmaAbsoluteUri']</tt> DEBE estar definido en el "
"archivo de configuración config.inc.php!"

#: libraries/common.inc.php:630
#, php-format
msgid "Invalid server index: %s"
msgstr "Índice de servidor inválido: %s"

#: libraries/common.inc.php:637
#, php-format
msgid "Invalid hostname for server %1$s. Please review your configuration."
msgstr ""
"El nombre del host no es válido para el servidor %1$s. Por favor revise su "
"configuración."

#: libraries/common.inc.php:646 libraries/config/messages.inc.php:495
#: libraries/header.inc.php:129 main.php:161 server_synchronize.php:1170
msgid "Server"
msgstr "Servidor"

#: libraries/common.inc.php:825
msgid "Invalid authentication method set in configuration:"
msgstr "Método de autenticación no válido definido en la configuración:"

#: libraries/common.inc.php:928
#, php-format
msgid "You should upgrade to %s %s or later."
msgstr "Usted debería actualizar su %s a la versión %s o más reciente."

#: libraries/common.lib.php:134
#, php-format
msgid "Max: %s%s"
msgstr "Máximo: %s%s"

#. l10n: Language to use for MySQL 5.5 documentation, please use only languages which do exist in official documentation.
#: libraries/common.lib.php:386
msgctxt "MySQL 5.5 documentation language"
msgid "en"
msgstr "en"

#. l10n: Language to use for MySQL 5.1 documentation, please use only languages which do exist in official documentation.
#: libraries/common.lib.php:390
msgctxt "MySQL 5.1 documentation language"
msgid "en"
msgstr "en"

#. l10n: Language to use for MySQL 5.0 documentation, please use only languages which do exist in official documentation.
#: libraries/common.lib.php:394
msgctxt "MySQL 5.0 documentation language"
msgid "en"
msgstr "es"

#: libraries/common.lib.php:407 libraries/common.lib.php:409
#: libraries/common.lib.php:411 libraries/common.lib.php:426
#: libraries/common.lib.php:428 libraries/common.lib.php:444
#: libraries/common.lib.php:446 libraries/config/FormDisplay.tpl.php:168
#: libraries/display_export.lib.php:239 libraries/engines/pbms.lib.php:71
#: libraries/engines/pbxt.lib.php:106 libraries/relation.lib.php:85
#: libraries/sql_query_form.lib.php:428 libraries/sql_query_form.lib.php:431
#: main.php:212 server_variables.php:114
msgid "Documentation"
msgstr "Documentación"

#: libraries/common.lib.php:573 libraries/header_printview.inc.php:60
#: server_status.php:260 server_status.php:803
msgid "SQL query"
msgstr "consulta SQL"

#: libraries/common.lib.php:1078
msgid "Failed to connect to SQL validator!"
msgstr "No pudo conectarse a un validador de SQL!"

#: libraries/common.lib.php:1119 libraries/config/messages.inc.php:472
msgid "Explain SQL"
msgstr "Explicar SQL"

#: libraries/common.lib.php:1123
msgid "Skip Explain SQL"
msgstr "Omitir la explicación del SQL"

#: libraries/common.lib.php:1157
msgid "Without PHP Code"
msgstr "Sin código PHP"

#: libraries/common.lib.php:1160 libraries/config/messages.inc.php:474
msgid "Create PHP Code"
msgstr "Crear código PHP"

#: libraries/common.lib.php:1178 libraries/config/messages.inc.php:473
#: server_status.php:410 server_status.php:436 server_status.php:457
msgid "Refresh"
msgstr "Actualizar"

#: libraries/common.lib.php:1187
msgid "Skip Validate SQL"
msgstr "Saltar la validación de SQL"

#: libraries/common.lib.php:1190 libraries/config/messages.inc.php:476
msgid "Validate SQL"
msgstr "Validar SQL"

#: libraries/common.lib.php:1245
msgid "Inline edit of this query"
msgstr "Edición en linea de esta consulta"

#: libraries/common.lib.php:1247
msgid "Inline"
msgstr "En línea"

#: libraries/common.lib.php:1314 sql.php:931
msgid "Profiling"
msgstr "Perfilando"

#. l10n: shortcuts for Byte, Kilo, Mega, Giga, Tera, Peta, Exa+
#: libraries/common.lib.php:1334
msgid "B"
msgstr "B"

#: libraries/common.lib.php:1334
msgid "KiB"
msgstr "KB"

#: libraries/common.lib.php:1334
msgid "MiB"
msgstr "MB"

#: libraries/common.lib.php:1334
msgid "GiB"
msgstr "GB"

#: libraries/common.lib.php:1334
msgid "TiB"
msgstr "TB"

#: libraries/common.lib.php:1334
msgid "PiB"
msgstr "PB"

#: libraries/common.lib.php:1334
msgid "EiB"
msgstr "EB"

#. l10n: See http://www.php.net/manual/en/function.strftime.php to define the format string
#: libraries/common.lib.php:1552
#: libraries/transformations/text_plain__dateformat.inc.php:33
msgid "%B %d, %Y at %I:%M %p"
msgstr "%d-%m-%Y a las %H:%M:%S"

#: libraries/common.lib.php:1867
#, php-format
msgid "%s days, %s hours, %s minutes and %s seconds"
msgstr "%s días, %s horas, %s minutos y %s segundos"

#: libraries/common.lib.php:2278 libraries/common.lib.php:2281
#: libraries/display_tbl.lib.php:307
msgid "Begin"
msgstr "Empezar"

#: libraries/common.lib.php:2279 libraries/common.lib.php:2282
#: libraries/display_tbl.lib.php:308 server_binlog.php:154
#: server_binlog.php:156
msgid "Previous"
msgstr "Previo"

#: libraries/common.lib.php:2309 libraries/common.lib.php:2312
#: libraries/display_tbl.lib.php:387
msgid "End"
msgstr "Fin"

#: libraries/common.lib.php:2384
#, php-format
msgid "Jump to database &quot;%s&quot;."
msgstr "Saltar a la base de datos &quot;%s&quot;."

#: libraries/common.lib.php:2403
#, php-format
msgid "The %s functionality is affected by a known bug, see %s"
msgstr "La funcionalidad %s está afectada por un fallo conocido, vea %s"

#: libraries/common.lib.php:2760 libraries/common.lib.php:2767
#: libraries/common.lib.php:2955 libraries/config/setup.forms.php:295
#: libraries/config/setup.forms.php:332 libraries/config/setup.forms.php:366
#: libraries/config/user_preferences.forms.php:195
#: libraries/config/user_preferences.forms.php:232
#: libraries/config/user_preferences.forms.php:266
#: libraries/db_links.inc.php:48 libraries/export/latex.php:352
#: libraries/import.lib.php:1167 libraries/tbl_links.inc.php:61
#: libraries/tbl_properties.inc.php:623 pmd_general.php:151
#: server_privileges.php:513 server_replication.php:313 tbl_tracking.php:262
msgid "Structure"
msgstr "Estructura"

#: libraries/common.lib.php:2761 libraries/common.lib.php:2768
#: libraries/config/messages.inc.php:214 libraries/db_links.inc.php:53
#: libraries/export/sql.php:25 libraries/import/sql.php:18
#: libraries/server_links.inc.php:47 libraries/tbl_links.inc.php:65
#: querywindow.php:88
msgid "SQL"
msgstr "SQL"

#: libraries/common.lib.php:2763 libraries/common.lib.php:2953
#: libraries/common.lib.php:2954 libraries/sql_query_form.lib.php:318
#: libraries/sql_query_form.lib.php:321 libraries/tbl_links.inc.php:74
msgid "Insert"
msgstr "Insertar"

#: libraries/common.lib.php:2770 libraries/db_links.inc.php:86
#: libraries/tbl_links.inc.php:93 libraries/tbl_links.inc.php:113
#: view_operations.php:87
msgid "Operations"
msgstr "Operaciones"

#: libraries/common.lib.php:2900
msgid "Browse your computer:"
msgstr "Buscar en su ordenador:"

#: libraries/common.lib.php:2916
#, php-format
msgid "Select from the web server upload directory <b>%s</b>:"
msgstr ""
"Seleccionar directorio en el servidor web para subir los archivos <b>%s</b>:"

#: libraries/common.lib.php:2928 libraries/sql_query_form.lib.php:499
#: tbl_change.php:884
msgid "The directory you set for upload work cannot be reached"
msgstr ""
"No se puede acceder al directorio que seleccionó para subir los archivos"

#: libraries/common.lib.php:2936
msgid "There are no files to upload"
msgstr "No hay archivos para subir"

#: libraries/common.lib.php:2964 libraries/common.lib.php:2965
msgid "Execute"
msgstr "Ejecutar"

# Used for
# http://www.phpmyadmin.net/documentation/Documentation.html#cfg_NavigationBarIconic
#: libraries/config.values.php:45 libraries/config.values.php:47
#: libraries/config.values.php:51
msgid "Both"
msgstr "Ambos"

#: libraries/config.values.php:47
msgid "Nowhere"
msgstr "Ninguno"

#: libraries/config.values.php:47
msgid "Left"
msgstr "Izquierda"

#: libraries/config.values.php:47
msgid "Right"
msgstr "Derecha"

# Used for
# http://www.phpmyadmin.net/documentation/Documentation.html#cfg_InitialSlidersState
#: libraries/config.values.php:75
msgid "Open"
msgstr "Desplegados"

# http://www.phpmyadmin.net/documentation/Documentation.html#cfg_InitialSlidersState
#: libraries/config.values.php:75
msgid "Closed"
msgstr "Ocultos"

#: libraries/config.values.php:96 libraries/export/htmlword.php:25
#: libraries/export/latex.php:42 libraries/export/odt.php:34
#: libraries/export/sql.php:122 libraries/export/texytext.php:24
#: libraries/import.lib.php:1172
msgid "structure"
msgstr "estructura"

#: libraries/config.values.php:97 libraries/export/htmlword.php:25
#: libraries/export/latex.php:42 libraries/export/odt.php:34
#: libraries/export/sql.php:123 libraries/export/texytext.php:24
msgid "data"
msgstr "datos"

#: libraries/config.values.php:98 libraries/export/htmlword.php:25
#: libraries/export/latex.php:42 libraries/export/odt.php:34
#: libraries/export/sql.php:124 libraries/export/texytext.php:24
msgid "structure and data"
msgstr "estructura y datos"

#: libraries/config.values.php:100
msgid "Quick - display only the minimal options to configure"
msgstr "Rápido - mostrar solo el mínimo de opciones de configuración"

#: libraries/config.values.php:101
msgid "Custom - display all possible options to configure"
msgstr "Personalizado - mostrar todas las opciones de configuración posibles"

#: libraries/config.values.php:102
msgid "Custom - like above, but without the quick/custom choice"
msgstr "Personalizado - como el anterior, pero sin elegir rápido/personalizado"

#: libraries/config.values.php:120
msgid "complete inserts"
msgstr "INSERTs completos"

#: libraries/config.values.php:121
msgid "extended inserts"
msgstr "INSERTs extensos"

#: libraries/config.values.php:122
msgid "both of the above"
msgstr "todo lo anterior"

#: libraries/config.values.php:123
msgid "neither of the above"
msgstr "ninguno de los anteriores"

#: libraries/config/FormDisplay.class.php:83
#: libraries/config/validate.lib.php:422
msgid "Not a positive number"
msgstr "No es un número positivo"

#: libraries/config/FormDisplay.class.php:84
#: libraries/config/validate.lib.php:435
msgid "Not a non-negative number"
msgstr "No es un número no-negativo"

#: libraries/config/FormDisplay.class.php:85
#: libraries/config/validate.lib.php:409
msgid "Not a valid port number"
msgstr "No es un número de puerto válido"

#: libraries/config/FormDisplay.class.php:86
#: libraries/config/FormDisplay.class.php:574
#: libraries/config/validate.lib.php:360 libraries/config/validate.lib.php:450
msgid "Incorrect value"
msgstr "Valor incorrecto"

#: libraries/config/FormDisplay.class.php:87
#: libraries/config/validate.lib.php:464
#, php-format
msgid "Value must be equal or lower than %s"
msgstr "El valor debe ser igual o menor que %s"

#: libraries/config/FormDisplay.class.php:538
#, php-format
msgid "Missing data for %s"
msgstr "Faltan datos para %s"

#: libraries/config/FormDisplay.class.php:736
#: libraries/config/FormDisplay.class.php:740
msgid "unavailable"
msgstr "no disponible"

#: libraries/config/FormDisplay.class.php:737
#: libraries/config/FormDisplay.class.php:741
#, php-format
msgid "\"%s\" requires %s extension"
msgstr "\"%s\" requiere la extensión %s"

#: libraries/config/FormDisplay.class.php:755
#, php-format
msgid "import will not work, missing function (%s)"
msgstr "la importación no funcionará, falta una función (%s)"

#: libraries/config/FormDisplay.class.php:759
#, php-format
msgid "export will not work, missing function (%s)"
msgstr "la exportación no funcionará, falta una función (%s)"

#: libraries/config/FormDisplay.class.php:766
msgid "SQL Validator is disabled"
msgstr "El validador de SQL está desactivado"

#: libraries/config/FormDisplay.class.php:773
msgid "SOAP extension not found"
msgstr "extensión SOAP no encontrada"

#: libraries/config/FormDisplay.class.php:781
#, php-format
msgid "maximum %s"
msgstr "máximo %s"

#: libraries/config/FormDisplay.tpl.php:173
msgid "This setting is disabled, it will not be applied to your configuration"
msgstr "Esta opción está deshabilitada, no se aplicará a su configuración"

#: libraries/config/FormDisplay.tpl.php:173 libraries/relation.lib.php:89
#: libraries/relation.lib.php:96 pmd_relation_new.php:68
msgid "Disabled"
msgstr "Deshabilitado"

#: libraries/config/FormDisplay.tpl.php:248
#, php-format
msgid "Set value: %s"
msgstr "Valor establecido: %s"

#: libraries/config/FormDisplay.tpl.php:253
#: libraries/config/messages.inc.php:356
msgid "Restore default value"
msgstr "Restaurar valor predeterminado"

#: libraries/config/FormDisplay.tpl.php:269
msgid "Allow users to customize this value"
msgstr "Permitir a los usuarios personalizar este valor"

#: libraries/config/FormDisplay.tpl.php:333
#: libraries/schema/User_Schema.class.php:466 prefs_manage.php:320
#: prefs_manage.php:325 tbl_change.php:1025
msgid "Reset"
msgstr "Reiniciar"

# Description of
# http://www.phpmyadmin.net/documentation/Documentation.html#cfg_AjaxEnable
#: libraries/config/messages.inc.php:17
msgid "Improves efficiency of screen refresh"
msgstr "Mejora la eficiencia de las actualizaciones de pantalla"

# Name of
# http://www.phpmyadmin.net/documentation/Documentation.html#cfg_AjaxEnable
#: libraries/config/messages.inc.php:18
msgid "Enable Ajax"
msgstr "Habilitar AJAX"

#: libraries/config/messages.inc.php:19
msgid ""
"If enabled user can enter any MySQL server in login form for cookie auth"
msgstr ""
"Si el usuario habilitado puede elegir cualquier servidor MySQL en el "
"formulario de inicio de sesión para la autenticación con cookies"

#: libraries/config/messages.inc.php:20
msgid "Allow login to any MySQL server"
msgstr "Permitir el inicio de sesión en cualquier servidor MySQL"

#: libraries/config/messages.inc.php:21
msgid ""
"Enabling this allows a page located on a different domain to call phpMyAdmin "
"inside a frame, and is a potential [strong]security hole[/strong] allowing "
"cross-frame scripting attacks"
msgstr ""
"Habilitar esto permite que una página en un dominio distinto llame a "
"phpMyAdmin dentro de un frame, y es un potencial [strong]agujero de seguridad"
"[strong] que permite ataques de cross-frame scripting"

#: libraries/config/messages.inc.php:22
msgid "Allow third party framing"
msgstr "Permitir framing de terceros"

#: libraries/config/messages.inc.php:23
msgid "Show &quot;Drop database&quot; link to normal users"
msgstr ""
"Mostrar el enlace &quot;Eliminar base de datos&quot; a usuarios normales"

#: libraries/config/messages.inc.php:24
msgid ""
"Secret passphrase used for encrypting cookies in [kbd]cookie[/kbd] "
"authentication"
msgstr ""
"Passphrase secreta que se usa para encriptar las cookies en la autenticación "
"con [kbd]cookie[/kbd]"

#: libraries/config/messages.inc.php:25
msgid "Blowfish secret"
msgstr "Secreto Blowfish"

#: libraries/config/messages.inc.php:26
msgid "Highlight selected rows"
msgstr "Resaltar las filas seleccionadas"

#: libraries/config/messages.inc.php:27
msgid "Row marker"
msgstr "Marcador de fila"

#: libraries/config/messages.inc.php:28
msgid "Highlight row pointed by the mouse cursor"
msgstr "Resaltar las filas señaladas por el cursor del ratón"

#: libraries/config/messages.inc.php:29
msgid "Highlight pointer"
msgstr "Resaltar puntero"

#: libraries/config/messages.inc.php:30
msgid ""
"Enable [a@http://en.wikipedia.org/wiki/Bzip2]bzip2[/a] compression for "
"import and export operations"
msgstr ""
"Habilitar la compresión [a@http://en.wikipedia.org/wiki/Bzip2]bzip2[/a] para "
"las operaciones de importación y exportación"

#: libraries/config/messages.inc.php:31
msgid "Bzip2"
msgstr "Bzip2"

#: libraries/config/messages.inc.php:32
msgid ""
"Defines which type of editing controls should be used for CHAR and VARCHAR "
"columns; [kbd]input[/kbd] - allows limiting of input length, [kbd]textarea[/"
"kbd] - allows newlines in columns"
msgstr ""
"Define qué tipo de control de edición se debe usar para los campos CHAR y "
"VARCHAR; [kbd]input[/kbd] - permite limitar la longitud del input, [kbd]"
"textarea[/kbd] - permite líneas nuevas en los campos"

#: libraries/config/messages.inc.php:33
msgid "CHAR columns editing"
msgstr "Edición de columnas CHAR"

#: libraries/config/messages.inc.php:34
msgid "Number of columns for CHAR/VARCHAR textareas"
msgstr "Número de columnas para las áreas de texto CHAR/VARCHAR"

#: libraries/config/messages.inc.php:35
msgid "CHAR textarea columns"
msgstr "Columnas para las áreas de texto CHAR"

#: libraries/config/messages.inc.php:36
msgid "Number of rows for CHAR/VARCHAR textareas"
msgstr "Número de filas para las áreas de texto CHAR/VARCHAR"

#: libraries/config/messages.inc.php:37
msgid "CHAR textarea rows"
msgstr "Filas para las áreas de texto CHAR"

#: libraries/config/messages.inc.php:38
msgid "Check config file permissions"
msgstr "Revise los permisos en el archivo de configuración"

#: libraries/config/messages.inc.php:39
msgid ""
"Compress gzip/bzip2 exports on the fly without the need for much memory; if "
"you encounter problems with created gzip/bzip2 files disable this feature"
msgstr ""
"Comprima archivos exportados con gzip/bzip2 sobre la marcha sin necesidad de "
"mucha memoria; si halla problemas con archivos comprimidos con gzip/bzip2 "
"deshabilite esta opción"

#: libraries/config/messages.inc.php:40
msgid "Compress on the fly"
msgstr "Comprimir sobre la marcha"

#: libraries/config/messages.inc.php:41 setup/frames/config.inc.php:25
#: setup/frames/index.inc.php:165
msgid "Configuration file"
msgstr "Archivo de configuración"

#: libraries/config/messages.inc.php:42
msgid ""
"Whether a warning (&quot;Are your really sure...&quot;) should be displayed "
"when you're about to lose data"
msgstr ""
"Si se debe mostrar o no una advertencia (&quot;Está absolutamente seguro..."
"&quot;) cuando está a punto de perder datos"

#: libraries/config/messages.inc.php:43
msgid "Confirm DROP queries"
msgstr "Confirmar las consultas DROP"

#: libraries/config/messages.inc.php:44
msgid "Debug SQL"
msgstr "Depuración SQL"

#: libraries/config/messages.inc.php:45
msgid "Default display direction"
msgstr "Dirección por defecto de la visualización"

#: libraries/config/messages.inc.php:46
msgid ""
"[kbd]horizontal[/kbd], [kbd]vertical[/kbd] or a number that indicates "
"maximum number for which vertical model is used"
msgstr ""
"[kbd]horizontal[/kbd], [kbd]vertical[/kbd] o un número indicando las "
"columnas como máximo para las que se usará el modo vertical"

#: libraries/config/messages.inc.php:47
msgid "Display direction for altering/creating columns"
msgstr "Dirección de visualización para creación/edición de columnas"

#: libraries/config/messages.inc.php:48
msgid "Tab that is displayed when entering a database"
msgstr "Ceja que se muestra cuando ingresa una base de datos"

#: libraries/config/messages.inc.php:49
msgid "Default database tab"
msgstr "Ceja predeterminada de la base de datos"

#: libraries/config/messages.inc.php:50
msgid "Tab that is displayed when entering a server"
msgstr "Ceja que se muestra cuando ingresa un servidor"

#: libraries/config/messages.inc.php:51
msgid "Default server tab"
msgstr "Ceja predeterminada para el servidor"

#: libraries/config/messages.inc.php:52
msgid "Tab that is displayed when entering a table"
msgstr "Ceja que se muestra cuando ingresa una tabla"

#: libraries/config/messages.inc.php:53
msgid "Default table tab"
msgstr "Ceja predeterminada de la tabla"

#: libraries/config/messages.inc.php:54
msgid "Show binary contents as HEX by default"
msgstr "Mostrar el contenido binario en HEXadecimal por defecto"

#: libraries/config/messages.inc.php:55 libraries/display_tbl.lib.php:629
msgid "Show binary contents as HEX"
msgstr "Mostrar contenido binario como HEXadecimal"

#: libraries/config/messages.inc.php:56
msgid "Show database listing as a list instead of a drop down"
msgstr "Muestra las bases de datos en una lista en lugar de un desplegable"

#: libraries/config/messages.inc.php:57
msgid "Display databases as a list"
msgstr "Mostrar las bases de datos como una lista"

#: libraries/config/messages.inc.php:58
msgid "Show server listing as a list instead of a drop down"
msgstr "Muestra los servidores en una lista en lugar de un drop down"

#: libraries/config/messages.inc.php:59
msgid "Display servers as a list"
msgstr "Muestra los servidores en una lista"

#: libraries/config/messages.inc.php:60
msgid ""
"Disable the table maintenance mass operations, like optimizing or repairing "
"the selected tables of a database."
msgstr ""
"Desactivar las operaciones masivas de mantenimiento en tablas como "
"optimización y reparación de las tablas seleccionadas de una base de datos."

#: libraries/config/messages.inc.php:61
msgid "Disable multi table maintenance"
msgstr "Dsactivar mantenimiento de muchas tabla"

#: libraries/config/messages.inc.php:62
msgid "Edit SQL queries in popup window"
msgstr "Editar las consultas SQL en una ventana emergente"

#: libraries/config/messages.inc.php:63
msgid "Edit in window"
msgstr "Editar en ventana"

#: libraries/config/messages.inc.php:64
msgid "Display errors"
msgstr "Mostrar errores"

#: libraries/config/messages.inc.php:65
msgid "Gather errors"
msgstr "Agrupar los errores"

#: libraries/config/messages.inc.php:66
msgid "Show icons for warning, error and information messages"
msgstr "Mostrar iconos para los mensajes de información, error y advertencia"

#: libraries/config/messages.inc.php:67
msgid "Iconic errors"
msgstr "Iconos en los errores"

#: libraries/config/messages.inc.php:68
msgid ""
"Set the number of seconds a script is allowed to run ([kbd]0[/kbd] for no "
"limit)"
msgstr ""
"Definir el tiempo máximo permitido (en segundos) para la ejecución de un "
"script ([kbd]0[/kbd] para ilimitado)"

#: libraries/config/messages.inc.php:69
msgid "Maximum execution time"
msgstr "Tiempo máximo de ejecución"

#: libraries/config/messages.inc.php:70 prefs_manage.php:299
msgid "Save as file"
msgstr "Guardar como archivo"

#: libraries/config/messages.inc.php:71 libraries/config/messages.inc.php:239
msgid "Character set of the file"
msgstr "Conjunto de caracteres del archivo"

#: libraries/config/messages.inc.php:72 libraries/config/messages.inc.php:88
#: tbl_gis_visualization.php:210 tbl_printview.php:373 tbl_structure.php:873
msgid "Format"
msgstr "Formato"

#: libraries/config/messages.inc.php:73
msgid "Compression"
msgstr "Compresión"

#: libraries/config/messages.inc.php:74 libraries/config/messages.inc.php:81
#: libraries/config/messages.inc.php:89 libraries/config/messages.inc.php:93
#: libraries/config/messages.inc.php:106 libraries/config/messages.inc.php:108
#: libraries/config/messages.inc.php:141 libraries/config/messages.inc.php:144
#: libraries/config/messages.inc.php:146 libraries/export/csv.php:30
#: libraries/export/excel.php:25 libraries/export/htmlword.php:30
#: libraries/export/latex.php:72 libraries/export/ods.php:25
#: libraries/export/odt.php:58 libraries/export/texytext.php:28
#: libraries/export/xls.php:25 libraries/export/xlsx.php:25
msgid "Put columns names in the first row"
msgstr "Poner los nombres de campo en la primera fila"

#: libraries/config/messages.inc.php:75 libraries/config/messages.inc.php:241
#: libraries/config/messages.inc.php:248 libraries/import/csv.php:76
#: libraries/import/ldi.php:42
msgid "Columns enclosed by"
msgstr "Columnas encerradas por"

#: libraries/config/messages.inc.php:76 libraries/config/messages.inc.php:242
#: libraries/config/messages.inc.php:249 libraries/import/csv.php:81
#: libraries/import/ldi.php:43
msgid "Columns escaped by"
msgstr "Caracter de escape de columnas"

#: libraries/config/messages.inc.php:77 libraries/config/messages.inc.php:83
#: libraries/config/messages.inc.php:90 libraries/config/messages.inc.php:99
#: libraries/config/messages.inc.php:107 libraries/config/messages.inc.php:111
#: libraries/config/messages.inc.php:142 libraries/config/messages.inc.php:145
#: libraries/config/messages.inc.php:147 libraries/export/texytext.php:27
msgid "Replace NULL by"
msgstr "Reemplazar NULL por"

#: libraries/config/messages.inc.php:78 libraries/config/messages.inc.php:84
msgid "Remove CRLF characters within columns"
msgstr "Eliminar los caracteres CRLF en las columnas"

#: libraries/config/messages.inc.php:79 libraries/config/messages.inc.php:245
#: libraries/config/messages.inc.php:253 libraries/import/csv.php:63
#: libraries/import/ldi.php:41
msgid "Columns terminated by"
msgstr "Columnas terminadas en"

#: libraries/config/messages.inc.php:80 libraries/config/messages.inc.php:240
#: libraries/import/csv.php:86 libraries/import/ldi.php:44
msgid "Lines terminated by"
msgstr "Líneas terminadas en"

# Used on libraries/export/csv.php to decide what level of compatibility needs
# due to excel version
#: libraries/config/messages.inc.php:82
msgid "Excel edition"
msgstr "Versión de Excel"

#: libraries/config/messages.inc.php:85
msgid "Database name template"
msgstr "Nombre de la plantilla de la base de datos"

#: libraries/config/messages.inc.php:86
msgid "Server name template"
msgstr "Nombre de la plantilla del servidor"

#: libraries/config/messages.inc.php:87
msgid "Table name template"
msgstr "Nombre de la plantilla de la tabla"

#: libraries/config/messages.inc.php:91 libraries/config/messages.inc.php:104
#: libraries/config/messages.inc.php:113 libraries/config/messages.inc.php:137
#: libraries/config/messages.inc.php:143 libraries/export/htmlword.php:24
#: libraries/export/latex.php:40 libraries/export/odt.php:32
#: libraries/export/sql.php:116 libraries/export/texytext.php:23
msgid "Dump table"
msgstr "Volcar tabla"

#: libraries/config/messages.inc.php:92 libraries/export/latex.php:32
msgid "Include table caption"
msgstr "Incluir el subtitulado de la tabla"

#: libraries/config/messages.inc.php:95 libraries/config/messages.inc.php:101
#: libraries/export/latex.php:50 libraries/export/latex.php:74
msgid "Table caption"
msgstr "Subtitulado de la tabla"

#: libraries/config/messages.inc.php:96 libraries/config/messages.inc.php:102
msgid "Continued table caption"
msgstr "Continuación del subtitulado de la tabla"

#: libraries/config/messages.inc.php:97 libraries/config/messages.inc.php:103
#: libraries/export/latex.php:54 libraries/export/latex.php:78
msgid "Label key"
msgstr "Clave de la etiqueta"

#: libraries/config/messages.inc.php:98 libraries/config/messages.inc.php:110
#: libraries/config/messages.inc.php:134 libraries/export/odt.php:326
#: libraries/tbl_properties.inc.php:142
msgid "MIME type"
msgstr "MIME-type"

#: libraries/config/messages.inc.php:100 libraries/config/messages.inc.php:112
#: libraries/config/messages.inc.php:136 tbl_relation.php:396
msgid "Relations"
msgstr "Relaciones"

#: libraries/config/messages.inc.php:105
msgid "Export method"
msgstr "Método de exportación"

#: libraries/config/messages.inc.php:114 libraries/config/messages.inc.php:116
msgid "Save on server"
msgstr "Guardar en el servidor"

#: libraries/config/messages.inc.php:115 libraries/config/messages.inc.php:117
#: libraries/display_export.lib.php:195 libraries/display_export.lib.php:221
msgid "Overwrite existing file(s)"
msgstr "Sobreescribir el(los) archivo(s) existente(s)"

#: libraries/config/messages.inc.php:118
msgid "Remember file name template"
msgstr "Recordar el nombre de la plantilla del archivo"

#: libraries/config/messages.inc.php:120
msgid "Enclose table and column names with backquotes"
msgstr "Encerrar nombres de tabla y columna con comillas invertidas"

#: libraries/config/messages.inc.php:121 libraries/config/messages.inc.php:260
#: libraries/display_export.lib.php:353
msgid "SQL compatibility mode"
msgstr "Modo compatible con SQL"

#: libraries/config/messages.inc.php:122 libraries/export/sql.php:176
msgid "<code>CREATE TABLE</code> options:"
msgstr "Opciones <code>CREATE TABLE</code>:"

#: libraries/config/messages.inc.php:123
msgid "Creation/Update/Check dates"
msgstr "Fechas de creación/actualización/revisión"

#: libraries/config/messages.inc.php:124
msgid "Use delayed inserts"
msgstr "Utilizar inserciones con retraso"

#: libraries/config/messages.inc.php:125 libraries/export/sql.php:79
msgid "Disable foreign key checks"
msgstr "Deshabilitar la revisión de las claves foráneas"

#: libraries/config/messages.inc.php:128
msgid "Use hexadecimal for BLOB"
msgstr "Use hexadecimal para BLOB"

#: libraries/config/messages.inc.php:130
msgid "Use ignore inserts"
msgstr "Usar la opción ignore inserts"

#: libraries/config/messages.inc.php:132
msgid "Syntax to use when inserting data"
msgstr "Sintaxis a utilizar para insertar datos"

#: libraries/config/messages.inc.php:133 libraries/export/sql.php:268
msgid "Maximal length of created query"
msgstr "Longitud máxima de la consulta creada"

# Used as description for SQL syntax Export Type (options are INSERT, UPDATE
# and REPLACE)
#: libraries/config/messages.inc.php:138
msgid "Export type"
msgstr "Tipo de exportación"

#: libraries/config/messages.inc.php:139 libraries/export/sql.php:71
msgid "Enclose export in a transaction"
msgstr "Incluir lo exportado en una transacción"

#: libraries/config/messages.inc.php:140
msgid "Export time in UTC"
msgstr "Exportar hora en UTC"

#: libraries/config/messages.inc.php:148
msgid "Force secured connection while using phpMyAdmin"
msgstr "Forzar conexión segura mientras usa phpMyAdmin"

#: libraries/config/messages.inc.php:149
msgid "Force SSL connection"
msgstr "Forzar la conexión SSL"

#: libraries/config/messages.inc.php:150
msgid ""
"Sort order for items in a foreign-key dropdown box; [kbd]content[/kbd] is "
"the referenced data, [kbd]id[/kbd] is the key value"
msgstr ""
"Orden en el que se agrupa el contenido de una caja desplegable de claves "
"foráneas; [kbd]content[/kbd] son los datos referidos, [kbd]id[/kbd] es el "
"valor clave"

#: libraries/config/messages.inc.php:151
msgid "Foreign key dropdown order"
msgstr "Orden de despliegue de las claves foráneas"

#: libraries/config/messages.inc.php:152
msgid "A dropdown will be used if fewer items are present"
msgstr "Se usará un menú dropdown si hay menos ítems presentes"

#: libraries/config/messages.inc.php:153
msgid "Foreign key limit"
msgstr "Límite de las claves foráneas"

#: libraries/config/messages.inc.php:154
msgid "Browse mode"
msgstr "Modalidad de navegación"

#: libraries/config/messages.inc.php:155
msgid "Customize browse mode"
msgstr "Cambiar las opciones de la modalidad de visualización"

#: libraries/config/messages.inc.php:157 libraries/config/messages.inc.php:159
#: libraries/config/messages.inc.php:176 libraries/config/messages.inc.php:187
#: libraries/config/messages.inc.php:189 libraries/config/messages.inc.php:217
#: libraries/config/messages.inc.php:229
msgid "Customize default options"
msgstr "Personalizar las opciones predeteminadas"

#: libraries/config/messages.inc.php:158 libraries/config/setup.forms.php:236
#: libraries/config/setup.forms.php:315
#: libraries/config/user_preferences.forms.php:138
#: libraries/config/user_preferences.forms.php:215 libraries/export/csv.php:19
#: libraries/import/csv.php:22
msgid "CSV"
msgstr "CSV"

#: libraries/config/messages.inc.php:160
msgid "Developer"
msgstr "Desarrolladores"

#: libraries/config/messages.inc.php:161
msgid "Settings for phpMyAdmin developers"
msgstr "Configuración para desarrolladores de phpMyAdmin"

#: libraries/config/messages.inc.php:162
msgid "Edit mode"
msgstr "Modalidad de edición"

#: libraries/config/messages.inc.php:163
msgid "Customize edit mode"
msgstr "Cambiar las opciones de la modalidad de edición"

#: libraries/config/messages.inc.php:165
msgid "Export defaults"
msgstr "Exportar las opciones predeterminadas"

#: libraries/config/messages.inc.php:166
msgid "Customize default export options"
msgstr "Personalizar las opciones comunes de exportación predeteminadas"

#: libraries/config/messages.inc.php:167 libraries/config/messages.inc.php:209
#: setup/frames/menu.inc.php:16
msgid "Features"
msgstr "Características"

#: libraries/config/messages.inc.php:168
msgid "General"
msgstr "General"

#: libraries/config/messages.inc.php:169
msgid "Set some commonly used options"
msgstr "Definir algunas opciones usadas normalmente"

#: libraries/config/messages.inc.php:170 libraries/db_links.inc.php:83
#: libraries/server_links.inc.php:69 libraries/tbl_links.inc.php:89
#: prefs_manage.php:231 setup/frames/menu.inc.php:20
msgid "Import"
msgstr "Importar"

#: libraries/config/messages.inc.php:171
msgid "Import defaults"
msgstr "Importar las opciones predeterminadas"

#: libraries/config/messages.inc.php:172
msgid "Customize default common import options"
msgstr "Personalizar las opciones comunes de importación predeteminadas"

#: libraries/config/messages.inc.php:173
msgid "Import / export"
msgstr "Importar / exportar"

#: libraries/config/messages.inc.php:174
msgid "Set import and export directories and compression options"
msgstr ""
"Seleccione los directorios para importar y exportar así como las opciones de "
"compresión"

#: libraries/config/messages.inc.php:175 libraries/export/latex.php:27
msgid "LaTeX"
msgstr "LaTeX"

#: libraries/config/messages.inc.php:178
msgid "Databases display options"
msgstr "Opciones para visualizar las bases de datos"

#: libraries/config/messages.inc.php:179 setup/frames/menu.inc.php:18
msgid "Navigation frame"
msgstr "Página con los elementos de navegación"

#: libraries/config/messages.inc.php:180
msgid "Customize appearance of the navigation frame"
msgstr ""
"Cambiar la apariencia predefinida de la página que contiene los elementos de "
"navegación"

#: libraries/config/messages.inc.php:181 libraries/select_server.lib.php:42
#: setup/frames/index.inc.php:110
msgid "Servers"
msgstr "Servidores"

#: libraries/config/messages.inc.php:182
msgid "Servers display options"
msgstr "Opciones para visualizar los servidores"

#: libraries/config/messages.inc.php:184
msgid "Tables display options"
msgstr "Opciones para visualizar las tablas"

#: libraries/config/messages.inc.php:185 setup/frames/menu.inc.php:19
msgid "Main frame"
msgstr "Página principal"

#: libraries/config/messages.inc.php:186
msgid "Microsoft Office"
msgstr "Microsoft Office"

#: libraries/config/messages.inc.php:188
msgid "Open Document"
msgstr "Open Document"

#: libraries/config/messages.inc.php:190
msgid "Other core settings"
msgstr "Otros parámetros cruciales"

#: libraries/config/messages.inc.php:191
msgid "Settings that didn't fit enywhere else"
msgstr "Parámetros que no encajaban en otra parte"

#: libraries/config/messages.inc.php:192
msgid "Page titles"
msgstr "Títulos de página"

#: libraries/config/messages.inc.php:193
msgid ""
"Specify browser's title bar text. Refer to [a@Documentation."
"html#cfg_TitleTable]documentation[/a] for magic strings that can be used to "
"get special values."
msgstr ""
"Especificar el texto de la barra de título del navegador. Consulte la "
"[a@Documentation.html#cfg_TitleTable]documentación[/a] para ver las palabras "
"mágicas que podrán ser usadas para obtener valores especiales."

#: libraries/config/messages.inc.php:194
#: libraries/navigation_header.inc.php:83
#: libraries/navigation_header.inc.php:86
#: libraries/navigation_header.inc.php:89
msgid "Query window"
msgstr "Ventana de consulta"

#: libraries/config/messages.inc.php:195
msgid "Customize query window options"
msgstr "Personalizar las opciones de la ventana de consulta"

#: libraries/config/messages.inc.php:196
msgid "Security"
msgstr "Seguridad"

#: libraries/config/messages.inc.php:197
msgid ""
"Please note that phpMyAdmin is just a user interface and its features do not "
"limit MySQL"
msgstr ""
"Por favor tome en cuenta que phpMyAdmin es solamente una interfaz y sus "
"opciones no limitan a MySQL"

#: libraries/config/messages.inc.php:198
msgid "Basic settings"
msgstr "Ajustes básicos"

#: libraries/config/messages.inc.php:199
msgid "Authentication"
msgstr "Autentificación"

#: libraries/config/messages.inc.php:200
msgid "Authentication settings"
msgstr "Configuración de autentificación"

#: libraries/config/messages.inc.php:201
msgid "Server configuration"
msgstr "Configuración del servidor"

#: libraries/config/messages.inc.php:202
msgid ""
"Advanced server configuration, do not change these options unless you know "
"what they are for"
msgstr ""
"Configuración avanzada del servidor, no cambie estas opciones a menos que "
"usted conozca como funcionan"

#: libraries/config/messages.inc.php:203
msgid "Enter server connection parameters"
msgstr "Escriba los ajustes básicos del servidor"

#: libraries/config/messages.inc.php:204
msgid "Configuration storage"
msgstr "Almacenamiento de configuración"

#: libraries/config/messages.inc.php:205
msgid ""
"Configure phpMyAdmin configuration storage to gain access to additional "
"features, see [a@Documentation.html#linked-tables]phpMyAdmin configuration "
"storage[/a] in documentation"
msgstr ""
"Configure la base de datos de phpMyAdmin para obtener acceso a funciones "
"adicionales, mire [a@../Documentation.html#linked-tables]linked-tables "
"infrastructure[/a] en la documentación"

#: libraries/config/messages.inc.php:206
msgid "Changes tracking"
msgstr "Seguimiento de cambios"

#: libraries/config/messages.inc.php:207
msgid ""
"Tracking of changes made in database. Requires the phpMyAdmin configuration "
"storage."
msgstr ""
"Seguimiento de cambios hechos en la base de datos. Requiere almacenamiento "
"de configuración phpMyAdmin."

#: libraries/config/messages.inc.php:208
msgid "Customize export options"
msgstr "Personalizar las opciones para la exportación"

#: libraries/config/messages.inc.php:210
msgid "Customize import defaults"
msgstr "Personalizar los parámetros de importación predeterminados"

#: libraries/config/messages.inc.php:211
msgid "Customize navigation frame"
msgstr "Personalizar el marco de navegación"

#: libraries/config/messages.inc.php:212
msgid "Customize main frame"
msgstr "Personalizar el marco principal"

#: libraries/config/messages.inc.php:213 libraries/config/messages.inc.php:218
#: setup/frames/menu.inc.php:17
msgid "SQL queries"
msgstr "Consultas SQL"

#: libraries/config/messages.inc.php:215
msgid "SQL Query box"
msgstr "Ventana de consultas SQL"

#: libraries/config/messages.inc.php:216
msgid "Customize links shown in SQL Query boxes"
msgstr "Cambiar los enlaces mostrados en las ventanas de consulta SQL"

#: libraries/config/messages.inc.php:219
msgid "SQL queries settings"
msgstr "Configuración de las consultas SQL"

#: libraries/config/messages.inc.php:220
msgid "SQL Validator"
msgstr "Validador SQL"

#: libraries/config/messages.inc.php:221
msgid ""
"If you wish to use the SQL Validator service, you should be aware that "
"[strong]all SQL statements are stored anonymously for statistical purposes[/"
"strong].[br][em][a@http://sqlvalidator.mimer.com/]Mimer SQL Validator[/a], "
"Copyright 2002 Upright Database Technology. All rights reserved.[/em]"
msgstr ""
"Si quiere usar el servicio de Validación de SQL, debería saber que [stong]"
"todas las sentencias SQL son almacenadas de forma anónima para uso "
"estadístico[/strong].[br][em][a@http://sqlvalidator.mimer.com/]Mimer SQL "
"Validator[/a], Copyright 2002 Upright Database Technology.Todos los derechos "
"reservados.[/em]"

#: libraries/config/messages.inc.php:222
msgid "Startup"
msgstr "Inicio"

#: libraries/config/messages.inc.php:223
msgid "Customize startup page"
msgstr "Cambiar las opciones de la página de arranque"

#: libraries/config/messages.inc.php:224
msgid "Tabs"
msgstr "Tabulaciones"

#: libraries/config/messages.inc.php:225
msgid "Choose how you want tabs to work"
msgstr "Seleccione como quiere que funcionen las tabulaciones"

#: libraries/config/messages.inc.php:226
msgid "Text fields"
msgstr "Campos de texto"

#: libraries/config/messages.inc.php:227
msgid "Customize text input fields"
msgstr "Personalizar los campos de entrada de texto"

#: libraries/config/messages.inc.php:228 libraries/export/texytext.php:18
msgid "Texy! text"
msgstr "Texto Texy!"

#: libraries/config/messages.inc.php:230
msgid "Warnings"
msgstr "Advertencias"

#: libraries/config/messages.inc.php:231
msgid "Disable some of the warnings shown by phpMyAdmin"
msgstr "Desactivar algunas de las advertencias mostradas por phpMyAdmin"

#: libraries/config/messages.inc.php:232
msgid ""
"Enable [a@http://en.wikipedia.org/wiki/Gzip]gzip[/a] compression for import "
"and export operations"
msgstr ""
"Habilite la compresión [a@http://en.wikipedia.org/wiki/Gzip]gzip[/a] para "
"las operaciones de importación y exportación"

#: libraries/config/messages.inc.php:233
msgid "GZip"
msgstr "GZip"

#: libraries/config/messages.inc.php:234
msgid "Extra parameters for iconv"
msgstr "Parámetros adicionales para iconv"

#: libraries/config/messages.inc.php:235
msgid ""
"If enabled, phpMyAdmin continues computing multiple-statement queries even "
"if one of the queries failed"
msgstr ""
"De estar activado, phpMyAdmin continúa computando consultas con múltiples "
"sentencias incluso si falló una de las consultas"

#: libraries/config/messages.inc.php:236
msgid "Ignore multiple statement errors"
msgstr "Ignorar errores en sentencias múltiples"

#: libraries/config/messages.inc.php:237
msgid ""
"Allow interrupt of import in case script detects it is close to time limit. "
"This might be good way to import large files, however it can break "
"transactions."
msgstr ""
"Permitir la interrupción de la importación si el script detecta que se está "
"acercando al límite de tiempo. Esta puede ser una buena forma para importar "
"archivos grandes, sin embargo, puede romper las transacciones."

#: libraries/config/messages.inc.php:238
msgid "Partial import: allow interrupt"
msgstr "Importación parcial: permitir interrupciones"

#: libraries/config/messages.inc.php:243 libraries/config/messages.inc.php:250
#: libraries/import/csv.php:27 libraries/import/ldi.php:40
msgid "Do not abort on INSERT error"
msgstr "No abortar si ocurre un error con INSERT"

#: libraries/config/messages.inc.php:244 libraries/config/messages.inc.php:252
#: libraries/import/csv.php:26 libraries/import/ldi.php:39
msgid "Replace table data with file"
msgstr "Reemplazar los datos de la tabla con los del archivo"

#: libraries/config/messages.inc.php:246
msgid ""
"Default format; be aware that this list depends on location (database, "
"table) and only SQL is always available"
msgstr ""
"Formato predeterminado; tenga presente que esta lista depende de la "
"localización (base de datos, tabla) y solamente SQL está disponible siempre"

#: libraries/config/messages.inc.php:247
msgid "Format of imported file"
msgstr "Formato del archivo importado"

#: libraries/config/messages.inc.php:251 libraries/import/ldi.php:46
msgid "Use LOCAL keyword"
msgstr "Use la palabra clave LOCAL"

#: libraries/config/messages.inc.php:254 libraries/config/messages.inc.php:262
#: libraries/config/messages.inc.php:263
msgid "Column names in first row"
msgstr "Nombres de columna en la primera fila"

#: libraries/config/messages.inc.php:255 libraries/import/ods.php:27
msgid "Do not import empty rows"
msgstr "No importar filas vacías"

#: libraries/config/messages.inc.php:256
msgid "Import currencies ($5.00 to 5.00)"
msgstr "Importar monedas (€5.00 como 5.00)"

#: libraries/config/messages.inc.php:257
msgid "Import percentages as proper decimals (12.00% to .12)"
msgstr "Importar porcentajes como números decimales (12.00% como .12)"

#: libraries/config/messages.inc.php:258
msgid "Number of queries to skip from start"
msgstr "Número de consultas a saltarse desde el inicio"

#: libraries/config/messages.inc.php:259
msgid "Partial import: skip queries"
msgstr "Importación parcial: saltarse las consultas"

#: libraries/config/messages.inc.php:261
msgid "Do not use AUTO_INCREMENT for zero values"
msgstr "No utilizar AUTO_INCREMENT para los valores iguales a cero"

#: libraries/config/messages.inc.php:264
msgid "Initial state for sliders"
msgstr "Estado inicial de los deslizadores"

#: libraries/config/messages.inc.php:265
msgid "How many rows can be inserted at one time"
msgstr "Cuántas filas se pueden insertar de una vez"

#: libraries/config/messages.inc.php:266
msgid "Number of inserted rows"
msgstr "Número de filas insertadas"

#: libraries/config/messages.inc.php:267
msgid "Target for quick access icon"
msgstr "Destino para el icono de acceso rápido"

#: libraries/config/messages.inc.php:268
msgid "Show logo in left frame"
msgstr "Mostrar el logo en la columna izquierda"

#: libraries/config/messages.inc.php:269
msgid "Display logo"
msgstr "Mostrar el logo"

#: libraries/config/messages.inc.php:270
msgid "Display server choice at the top of the left frame"
msgstr ""
"Mostrar la elección de servidor en la parte superior de la columna izquierda"

#: libraries/config/messages.inc.php:271
msgid "Display servers selection"
msgstr "Mostrar la selección de servidores"

#: libraries/config/messages.inc.php:272
msgid "Minimum number of tables to display the table filter box"
msgstr "Número mínimo de tablas a mostrar en la ventana de filtro de tabla"

#: libraries/config/messages.inc.php:273
msgid "String that separates databases into different tree levels"
msgstr "Cadena que separa bases de datos en diferentes niveles de árbol"

#: libraries/config/messages.inc.php:274
msgid "Database tree separator"
msgstr "Separador de árbol de base de datos"

#: libraries/config/messages.inc.php:275
msgid ""
"Only light version; display databases in a tree (determined by the separator "
"defined below)"
msgstr ""
"Solamente la versión ligera; mostrar las bases de datos en un árbol "
"(determinado por el separador definido abajo)"

#: libraries/config/messages.inc.php:276
msgid "Display databases in a tree"
msgstr "Mostrar las bases de datos en un árbol"

#: libraries/config/messages.inc.php:277
msgid "Disable this if you want to see all databases at once"
msgstr "Deshabilite esto si quiere ver todas las bases de datos a la vez"

#: libraries/config/messages.inc.php:278
msgid "Use light version"
msgstr "Use la versión clara"

#: libraries/config/messages.inc.php:279
msgid "Maximum table tree depth"
msgstr "Profundidad máxima del árbol de tablas"

#: libraries/config/messages.inc.php:280
msgid "String that separates tables into different tree levels"
msgstr "Cadena que separa tablas en diferentes niveles de árbol"

#: libraries/config/messages.inc.php:281
msgid "Table tree separator"
msgstr "Separador de árbol de tablas"

#: libraries/config/messages.inc.php:282
msgid "URL where logo in the navigation frame will point to"
msgstr "URL a la que apuntará el logotipo del cuadro de navegación"

#: libraries/config/messages.inc.php:283
msgid "Logo link URL"
msgstr "URL para enlace del logo"

#: libraries/config/messages.inc.php:284
msgid ""
"Open the linked page in the main window ([kbd]main[/kbd]) or in a new one "
"([kbd]new[/kbd])"
msgstr ""
"Abrir la página enlazada en la ventana principal ([kbd]principal[/kbd]) o en "
"una nueva ([kbd]nueva[/kbd])"

#: libraries/config/messages.inc.php:285
msgid "Logo link target"
msgstr "Objetivo para enlace del logo"

#: libraries/config/messages.inc.php:286
msgid "Highlight server under the mouse cursor"
msgstr "Resaltar servidor bajo el cursor"

#: libraries/config/messages.inc.php:287
msgid "Enable highlighting"
msgstr "Permitir destacar"

#: libraries/config/messages.inc.php:288
msgid "Maximum number of recently used tables; set 0 to disable"
msgstr "Número máximo de tablas recientemente utilizadas; 0 para desactivar"

#: libraries/config/messages.inc.php:289
msgid "Recently used tables"
msgstr "Tablas recientemente utilizadas"

#: libraries/config/messages.inc.php:290
msgid "Use less graphically intense tabs"
msgstr "Use cejas con menor intensidad gráfica"

#: libraries/config/messages.inc.php:291
msgid "Light tabs"
msgstr "Cejas claras"

#: libraries/config/messages.inc.php:292
msgid ""
"Maximum number of characters shown in any non-numeric column on browse view"
msgstr ""
"Cantidad máxima de caracteres a mostrar en un campo no-numérico en vista de "
"navegación"

#: libraries/config/messages.inc.php:293
msgid "Limit column characters"
msgstr "Límite de caracteres de la columna"

#: libraries/config/messages.inc.php:294
msgid ""
"If TRUE, logout deletes cookies for all servers; when set to FALSE, logout "
"only occurs for the current server. Setting this to FALSE makes it easy to "
"forget to log out from other servers when connected to multiple servers."
msgstr ""
"Si está en TRUE, el final de la sesión elimina las cookies en todos los "
"servidores; cuando se deja en FALSE, el final de la sesión ocurre solamente "
"para el sevidor actual. Colocar este parámetro en FALSE hace fácil olvidar "
"que debe finalizar sesión de otros servidores cuando se conecta a múltiples "
"servidores."

#: libraries/config/messages.inc.php:295
msgid "Delete all cookies on logout"
msgstr "Eliminar todas las cookies al finalizar sesión"

#: libraries/config/messages.inc.php:296
msgid ""
"Define whether the previous login should be recalled or not in cookie "
"authentication mode"
msgstr ""
"Define si el inicio de sesión anterior se debe recordar o no en la modalidad "
"autenticación mediante cookie"

#: libraries/config/messages.inc.php:297
msgid "Recall user name"
msgstr "Recordar el nombre del usuario"

#: libraries/config/messages.inc.php:298
msgid ""
"Defines how long (in seconds) a login cookie should be stored in browser. "
"The default of 0 means that it will be kept for the existing session only, "
"and will be deleted as soon as you close the browser window. This is "
"recommended for non-trusted environments."
msgstr ""
"Defina cuán largo (en segundos) una cookie de inicio de sesión es almacenada "
"en el navegador. El predeterminado de 0 significa que se mantendrá solamente "
"para la sesión actual y se borrará tan pronto cierre la ventana del "
"navegador. Esto es recomendable para entornos no confiables."

#: libraries/config/messages.inc.php:299
msgid "Login cookie store"
msgstr "Almacenamiento de cookies de inicio de sesión"

#: libraries/config/messages.inc.php:300
msgid "Define how long (in seconds) a login cookie is valid"
msgstr ""
"Define por cuánto tiempo (en segundos) es válido un cookie de inicio de "
"sesión"

#: libraries/config/messages.inc.php:301
msgid "Login cookie validity"
msgstr "Validez del cookie usado para el inicio de sesión"

#: libraries/config/messages.inc.php:302
msgid "Double size of textarea for LONGTEXT columns"
msgstr "Doble tamaño del textarea para las columnas LONGTEXT"

#: libraries/config/messages.inc.php:303
msgid "Bigger textarea for LONGTEXT"
msgstr "textarea más grande para LONGTEXT"

#: libraries/config/messages.inc.php:304
msgid "Use icons on main page"
msgstr "Usar iconos en la página principal"

#: libraries/config/messages.inc.php:305
msgid "Maximum number of characters used when a SQL query is displayed"
msgstr "Número máximo de caracteres usados al mostrar una consulta SQL"

#: libraries/config/messages.inc.php:306
msgid "Maximum displayed SQL length"
msgstr "Máxima longitud al mostrar consulta SQL"

#: libraries/config/messages.inc.php:307 libraries/config/messages.inc.php:312
#: libraries/config/messages.inc.php:339
msgid "Users cannot set a higher value"
msgstr "Los usuarios no pueden definir un valor más alto"

#: libraries/config/messages.inc.php:308
msgid "Maximum number of databases displayed in left frame and database list"
msgstr ""
"Número máximo de bases de datos visibles en la columna izquierda y en el "
"listado de bases de datos"

#: libraries/config/messages.inc.php:309
msgid "Maximum databases"
msgstr "Número máximo de bases de datos"

#: libraries/config/messages.inc.php:310
msgid ""
"Number of rows displayed when browsing a result set. If the result set "
"contains more rows, &quot;Previous&quot; and &quot;Next&quot; links will be "
"shown."
msgstr ""
"Número de filas mostradas cuando se visualiza un juego de resultados. Si el "
"juego de resultados contiene más filas, aparecerán enlaces &quot;"
"Anterior&quot; y &quot;Siguiente&quot;."

#: libraries/config/messages.inc.php:311
msgid "Maximum number of rows to display"
msgstr "Máximo número de filas a mostrar"

#: libraries/config/messages.inc.php:313
msgid "Maximum number of tables displayed in table list"
msgstr "Número máximo de tablas mostradas en una lista de tablas"

#: libraries/config/messages.inc.php:314
msgid "Maximum tables"
msgstr "Número máximo de tablas"

#: libraries/config/messages.inc.php:315
msgid ""
"Disable the default warning that is displayed if mcrypt is missing for "
"cookie authentication"
msgstr ""
"Desactivar advertencia predeterminada que se muestra si no se encuentra "
"mcrypt para la cookie de autenticación"

#: libraries/config/messages.inc.php:316
msgid "mcrypt warning"
msgstr "advertencia mcrypt"

#: libraries/config/messages.inc.php:317
msgid ""
"The number of bytes a script is allowed to allocate, eg. [kbd]32M[/kbd] "
"([kbd]0[/kbd] for no limit)"
msgstr ""
"El número de bytes que un script puede reservar. ej. [kbd]32M[/kbd] ([kbd]0[/"
"kbd] para ilimitado)"

#: libraries/config/messages.inc.php:318
msgid "Memory limit"
msgstr "Límite de la memoria"

#: libraries/config/messages.inc.php:319
msgid "These are Edit, Inline edit, Copy and Delete links"
msgstr "Estos son los enlaces para Editar, Editar en el lugar, Copiar y Borrar"

#: libraries/config/messages.inc.php:320
msgid "Where to show the table row links"
msgstr "Donde mostrar los enlaces de filas de tabla"

#: libraries/config/messages.inc.php:321
msgid "Use natural order for sorting table and database names"
msgstr "Utilizar orden natural para ordenar nombres de tablas y bases de datos"

#: libraries/config/messages.inc.php:322
msgid "Natural order"
msgstr "Orden natural"

#: libraries/config/messages.inc.php:323 libraries/config/messages.inc.php:333
msgid "Use only icons, only text or both"
msgstr "Use solamente íconos, solamente texto o ambos"

#: libraries/config/messages.inc.php:324
msgid "Iconic navigation bar"
msgstr "Barra de navegación mediante íconos"

#: libraries/config/messages.inc.php:325
msgid "use GZip output buffering for increased speed in HTTP transfers"
msgstr ""
"Utilizar búfer en salida de GZip para mayor velocidad en transferencias HTTP"

#: libraries/config/messages.inc.php:326
msgid "GZip output buffering"
msgstr "Buffer de salida de GZip"

#: libraries/config/messages.inc.php:327
msgid ""
"[kbd]SMART[/kbd] - i.e. descending order for columns of type TIME, DATE, "
"DATETIME and TIMESTAMP, ascending order otherwise"
msgstr ""
"[kbd]SMART[/kbd] - es decir: orden descendente para columnas de tipo TIME, "
"DATE, DATETIME y TIMESTAMP, ascendente en los demás casos"

#: libraries/config/messages.inc.php:328
msgid "Default sorting order"
msgstr "Orden de despliegue predeterminado"

#: libraries/config/messages.inc.php:329
msgid "Use persistent connections to MySQL databases"
msgstr "Use conexiones persistentes para las bases de datos MySQL"

#: libraries/config/messages.inc.php:330
msgid "Persistent connections"
msgstr "Conexiones persistentes"

#: libraries/config/messages.inc.php:331
msgid ""
"Disable the default warning that is displayed on the database details "
"Structure page if any of the required tables for the phpMyAdmin "
"configuration storage could not be found"
msgstr ""
"Desactivar advertencia por defecto que se muestra en la página de Estructura "
"de los detalles de la base de datos si alguna de las tablas requeridas por "
"phpMyAdmin no pudo ser encontrada en el almacenamiento de configuración"

#: libraries/config/messages.inc.php:332
msgid "Missing phpMyAdmin configuration storage tables"
msgstr "Faltan las tablas de almacenaje de configuración de phpMyAdmin"

#: libraries/config/messages.inc.php:334
msgid "Iconic table operations"
msgstr "Operaciones de las tablas mediante íconos"

#: libraries/config/messages.inc.php:335
msgid "Disallow BLOB and BINARY columns from editing"
msgstr "No permitir la edición de columnas BLOB y BINARIAS"

#: libraries/config/messages.inc.php:336
msgid "Protect binary columns"
msgstr "Proteger los campos binarios"

#: libraries/config/messages.inc.php:337
msgid ""
"Enable if you want DB-based query history (requires phpMyAdmin configuration "
"storage). If disabled, this utilizes JS-routines to display query history "
"(lost by window close)."
msgstr ""
"Activar si se desea histórico de consultas basado en base de datos (necesita "
"de almacenamiento de configuración phpMyAdmin). Cuando desactivado, utiliza "
"rutinas JavaScript para mostrar el histórico de consultas (olvidado al "
"cerrar la ventana)."

#: libraries/config/messages.inc.php:338
msgid "Permanent query history"
msgstr "Histórico permanente de consultas"

#: libraries/config/messages.inc.php:340
msgid "How many queries are kept in history"
msgstr "Cuántas consultas se guardan en el histórico"

#: libraries/config/messages.inc.php:341
msgid "Query history length"
msgstr "Longitud del histórico de consultas"

#: libraries/config/messages.inc.php:342
msgid "Tab displayed when opening a new query window"
msgstr "La ceja se muestra cuando abre una nueva ventana de consulta"

#: libraries/config/messages.inc.php:343
msgid "Default query window tab"
msgstr "Ceja predetermnada para la ventana de consulta"

#: libraries/config/messages.inc.php:344
msgid "Query window height (in pixels)"
msgstr "Altura (en pixels) de la ventana de consultas"

#: libraries/config/messages.inc.php:345
msgid "Query window height"
msgstr "Altura de ventana de consulta"

#: libraries/config/messages.inc.php:346
msgid "Query window width (in pixels)"
msgstr "Anchura de ventana de consulta (en píxeles)"

#: libraries/config/messages.inc.php:347
msgid "Query window width"
msgstr "Anchura de ventana de consulta"

#: libraries/config/messages.inc.php:348
msgid "Select which functions will be used for character set conversion"
msgstr ""
"Seleccione cuáles funciones se usarán para la conversión del conjunto de "
"caracteres"

#: libraries/config/messages.inc.php:349
msgid "Recoding engine"
msgstr "Motor de recodificación"

#: libraries/config/messages.inc.php:350
msgid "When browsing tables, the sorting of each table is remembered"
msgstr "Al explorar tablas, se recordará el ordenamiento de cada tabla"

#: libraries/config/messages.inc.php:351
msgid "Remember table's sorting"
msgstr "Recordar ordenamiento de la tabla"

#: libraries/config/messages.inc.php:352
msgid "Repeat the headers every X cells, [kbd]0[/kbd] deactivates this feature"
msgstr ""
"Repetir cabecera cada X celdas, [kbd]0[/kbd] desactiva esta funcionalidad"

#: libraries/config/messages.inc.php:353
msgid "Repeat headers"
msgstr "Repetir cabeceras"

#: libraries/config/messages.inc.php:354
msgid "Show help button instead of Documentation text"
msgstr "Mostrar botón de ayuda en lugar de texto de documentación"

#: libraries/config/messages.inc.php:355
msgid "Show help button"
msgstr "Mostrar el botón de ayuda"

#: libraries/config/messages.inc.php:357
msgid "Directory where exports can be saved on server"
msgstr ""
"Directorio donde los archivos exportados se pueden guardar en el servidor"

#: libraries/config/messages.inc.php:358
msgid "Save directory"
msgstr "Directorio de almacenamiento"

#: libraries/config/messages.inc.php:359
msgid "Leave blank if not used"
msgstr "Deje en blanco si no necesita usarlo"

#: libraries/config/messages.inc.php:360
msgid "Host authorization order"
msgstr "Orden en que se autentica el Host"

#: libraries/config/messages.inc.php:361
msgid "Leave blank for defaults"
msgstr "Deje en blanco para usar los valores predeterminados"

#: libraries/config/messages.inc.php:362
msgid "Host authorization rules"
msgstr "Reglas de autorización del Host"

#: libraries/config/messages.inc.php:363
msgid "Allow logins without a password"
msgstr "Permitir inicio de sesión sin contraseña"

#: libraries/config/messages.inc.php:364
msgid "Allow root login"
msgstr "Permitir el inicio de sesión como root"

#: libraries/config/messages.inc.php:365
msgid "HTTP Basic Auth Realm name to display when doing HTTP Auth"
msgstr ""
"Nombre a mostrar como dominio (HTTP Basic Auth Realm) durante la "
"autenticación HTTP"

#: libraries/config/messages.inc.php:366
msgid "HTTP Realm"
msgstr "Dominio HTTP (Realm)"

#: libraries/config/messages.inc.php:367
msgid ""
"The path for the config file for [a@http://swekey.com]SweKey hardware "
"authentication[/a] (not located in your document root; suggested: /etc/"
"swekey.conf)"
msgstr ""
"La ruta para el archivo para [a@http://swekey.com]autenticación con el "
"dispositivo SweKey[/a] (no localizado en su raíz de documentos; valor "
"sugerido: /etc/swekey.conf)"

#: libraries/config/messages.inc.php:368
msgid "SweKey config file"
msgstr "Archivo de configuración SweKey"

#: libraries/config/messages.inc.php:369
msgid "Authentication method to use"
msgstr "Método de autenticación a usar"

#: libraries/config/messages.inc.php:370 setup/frames/index.inc.php:126
msgid "Authentication type"
msgstr "Tipo de autenticación"

#: libraries/config/messages.inc.php:371
msgid ""
"Leave blank for no [a@http://wiki.phpmyadmin.net/pma/bookmark]bookmark[/a] "
"support, suggested: [kbd]pma_bookmark[/kbd]"
msgstr ""
"Deje en blanco para no dar soporte [a@http://wiki.cihar.com/pma/bookmark]"
"bookmark[/a], de manera predeterminada: [kbd]pma_bookmark[/kbd]"

#: libraries/config/messages.inc.php:372
msgid "Bookmark table"
msgstr "Agregar tabla a favoritos"

#: libraries/config/messages.inc.php:373
msgid ""
"Leave blank for no column comments/mime types, suggested: [kbd]"
"pma_column_info[/kbd]"
msgstr ""
"Dejar en blanco para evitar comentarios/tipos MIME en celdas, sugerido: [kbd]"
"pma_column_info[/kbd]"

#: libraries/config/messages.inc.php:374
msgid "Column information table"
msgstr "Tabla con información de la columna"

#: libraries/config/messages.inc.php:375
msgid "Compress connection to MySQL server"
msgstr "Conexión de compresión con el servidor SQL"

#: libraries/config/messages.inc.php:376
msgid "Compress connection"
msgstr "Conexión de compresión"

#: libraries/config/messages.inc.php:377
msgid "How to connect to server, keep [kbd]tcp[/kbd] if unsure"
msgstr ""
"Cómo conectar con el servidor, mantenga el valor [kbd]tcp[/kbd] en caso de "
"no estar seguro"

#: libraries/config/messages.inc.php:378
msgid "Connection type"
msgstr "Tipo de conexión"

#: libraries/config/messages.inc.php:379
msgid "Control user password"
msgstr "Controlar la contraseña del usuario"

#: libraries/config/messages.inc.php:380
msgid ""
"A special MySQL user configured with limited permissions, more information "
"available on [a@http://wiki.phpmyadmin.net/pma/controluser]wiki[/a]"
msgstr ""
"Un usuario MySQL especial configurado con permisos limitados, más "
"información disponible en [a@http://wiki.cihar.com/pma/controluser]wiki[/a]"

#: libraries/config/messages.inc.php:381
msgid "Control user"
msgstr "Controlar al usuario"

#: libraries/config/messages.inc.php:382
msgid "Count tables when showing database list"
msgstr "Contar las tablas cuando muestra el listado de las bases de datos"

#: libraries/config/messages.inc.php:383
msgid "Count tables"
msgstr "Contar las tablas"

#: libraries/config/messages.inc.php:384
msgid ""
"Leave blank for no Designer support, suggested: [kbd]pma_designer_coords[/"
"kbd]"
msgstr ""
"Dejar en blanco para evitar el soporte de diseñador, sugerido: [kbd]"
"pma_designer_coords[/kbd]"

#: libraries/config/messages.inc.php:385
msgid "Designer table"
msgstr "Tabla del diseñador"

#: libraries/config/messages.inc.php:386
msgid ""
"More information on [a@http://sf.net/support/tracker.php?aid=1849494]PMA bug "
"tracker[/a] and [a@http://bugs.mysql.com/19588]MySQL Bugs[/a]"
msgstr ""
"Más información en [a@http://sf.net/support/tracker.php?aid=1849494]PMA bug "
"tracker[/a] y [a@http://bugs.mysql.com/19588]MySQL Bugs[/a]"

#: libraries/config/messages.inc.php:387
msgid "Disable use of INFORMATION_SCHEMA"
msgstr "Deshabilitar el uso de INFORMATION_SCHEMA"

#: libraries/config/messages.inc.php:388
msgid "What PHP extension to use; you should use mysqli if supported"
msgstr ""
"Cuál extensión PHP debe usar; usted debe usar mysqli si su sistema lo permite"

#: libraries/config/messages.inc.php:389
msgid "PHP extension to use"
msgstr "extensión PHP para usar"

#: libraries/config/messages.inc.php:390
msgid "Hide databases matching regular expression (PCRE)"
msgstr ""
"Ocultar las bases de datos que cumplen con los criterios de las expresiones "
"regulares (PCRE)"

#: libraries/config/messages.inc.php:391
msgid "Hide databases"
msgstr "Ocultar las bases de datos"

#: libraries/config/messages.inc.php:392
msgid ""
"Leave blank for no SQL query history support, suggested: [kbd]pma_history[/"
"kbd]"
msgstr ""
"Dejar en blanco para evitar soporte de histórico de consultas SQL, sugerido: "
"[kbd]pma_history[/kbd]"

#: libraries/config/messages.inc.php:393
msgid "SQL query history table"
msgstr "Tabla de histórico de consultas SQL"

#: libraries/config/messages.inc.php:394
msgid "Hostname where MySQL server is running"
msgstr "Descripción del servidor"

#: libraries/config/messages.inc.php:395
msgid "Server hostname"
msgstr "Nombre del servidor"

#: libraries/config/messages.inc.php:396
msgid "Logout URL"
msgstr "URL de fin de sesión"

#: libraries/config/messages.inc.php:397
msgid "Try to connect without password"
msgstr "Intente conectar sin contraseña"

#: libraries/config/messages.inc.php:398
msgid "Connect without password"
msgstr "Conecte sin contraseña"

#: libraries/config/messages.inc.php:399
msgid ""
"You can use MySQL wildcard characters (% and _), escape them if you want to "
"use their literal instances, i.e. use [kbd]'my\\_db'[/kbd] and not "
"[kbd]'my_db'[/kbd]. Using this option you can sort database list, just enter "
"their names in order and use [kbd]*[/kbd] at the end to show the rest in "
"alphabetical order."
msgstr ""
"Usted puede usar caracteres comodín MySQL (% y _), y usar caracteres de "
"escape si desea usar sus instancias literales, es decir, use [kbd]'my\\_db'[/"
"kbd] y no [kbd]'my_db'[/kbd]. Usando esta opción se puede ordenar listas de "
"bases de datos, sólo ingrese sus nombres en orden y utilice [kbd]*[/kbd] al "
"final para mostrar las restantes en orden alfabético."

#: libraries/config/messages.inc.php:400
msgid "Show only listed databases"
msgstr "Muestre solamente las bases de datos listadas"

#: libraries/config/messages.inc.php:401 libraries/config/messages.inc.php:442
msgid "Leave empty if not using config auth"
msgstr "Deje vacío si no está usando config auth"

#: libraries/config/messages.inc.php:402
msgid "Password for config auth"
msgstr "Contraseña para config auth"

#: libraries/config/messages.inc.php:403
msgid ""
"Leave blank for no PDF schema support, suggested: [kbd]pma_pdf_pages[/kbd]"
msgstr ""
"Dejar en blanco para evitar soporte para esquema en PDF, sugerido: [kbd]"
"pma_pdf_pages[/kbd]"

#: libraries/config/messages.inc.php:404
msgid "PDF schema: pages table"
msgstr "Esquema de PDF: tabla de páginas"

#: libraries/config/messages.inc.php:405
msgid ""
"Database used for relations, bookmarks, and PDF features. See [a@http://wiki."
"phpmyadmin.net/pma/pmadb]pmadb[/a] for complete information. Leave blank for "
"no support. Suggested: [kbd]phpmyadmin[/kbd]"
msgstr ""
"Base de datos usada para relaciones, favoritos, y características de los "
"PDF. Ver [a@http://wiki.cihar.com/pma/pmadb]pmadb[/a] para información "
"completa. Deje en blanco para que no exita soporte. Predeterminado: [kbd]"
"phpmyadmin[/kbd]"

#: libraries/config/messages.inc.php:406
msgid "Database name"
msgstr "Nombre de la base de datos"

#: libraries/config/messages.inc.php:407
msgid "Port on which MySQL server is listening, leave empty for default"
msgstr ""
"El puerto al cual ha sido asociado el servidor MySQL, deje vacío para usar "
"el predeterminado"

#: libraries/config/messages.inc.php:408
msgid "Server port"
msgstr "Puerto del servidor"

#: libraries/config/messages.inc.php:409
msgid ""
"Leave blank for no \"persistent\" recently used tables across sessions, "
"suggested: [kbd]pma_recent[/kbd]"
msgstr ""
"Deje en blanco para eliminar la \"persistencia\" de las tablas recientemente "
"utilizadas entre sesiones, valor sugerido: [kbd]pma_recent[/kbd]"

#: libraries/config/messages.inc.php:410
msgid "Recently used table"
msgstr "Tabla recientemente utilizada"

#: libraries/config/messages.inc.php:411
msgid ""
"Leave blank for no [a@http://wiki.phpmyadmin.net/pma/relation]relation-links"
"[/a] support, suggested: [kbd]pma_relation[/kbd]"
msgstr ""
"Deje en blanco para no dar soporte [a@http://wiki.cihar.com/pma/relation]"
"relation-links[/a], de manera predeterminada: [kbd]pma_relation[/kbd]"

#: libraries/config/messages.inc.php:412
msgid "Relation table"
msgstr "Tabla de relaciones"

#: libraries/config/messages.inc.php:413
msgid "SQL command to fetch available databases"
msgstr "Comando SQL para llamar las bases de datos disponibles"

#: libraries/config/messages.inc.php:414
msgid "SHOW DATABASES command"
msgstr "Comando SHOW DATABASES"

#: libraries/config/messages.inc.php:415
msgid ""
"See [a@http://wiki.phpmyadmin.net/pma/auth_types#signon]authentication types"
"[/a] for an example"
msgstr ""
"Ver [a@http://wiki.cihar.com/pma/auth_types#signon]tipos de autenticación[/"
"a] para conocer un ejemplo"

#: libraries/config/messages.inc.php:416
msgid "Signon session name"
msgstr "Nombre de la sesión al signon"

#: libraries/config/messages.inc.php:417
msgid "Signon URL"
msgstr "URL de signon"

#: libraries/config/messages.inc.php:418
msgid "Socket on which MySQL server is listening, leave empty for default"
msgstr ""
"El puerto escuchado por el servidor MySQL, deje vacío para usar los valores "
"predeterminados"

#: libraries/config/messages.inc.php:419
msgid "Server socket"
msgstr "Puerto del servidor"

#: libraries/config/messages.inc.php:420
msgid "Enable SSL for connection to MySQL server"
msgstr "Habilitar SSL para conexión con el servidor SQL"

#: libraries/config/messages.inc.php:421
msgid "Use SSL"
msgstr "Usar SSL"

#: libraries/config/messages.inc.php:422
msgid ""
"Leave blank for no PDF schema support, suggested: [kbd]pma_table_coords[/kbd]"
msgstr ""
"Dejar en blanco para evitar soporte de esquema en PDF, sugerido: [kbd]"
"pma_table_coords[/kbd]"

#: libraries/config/messages.inc.php:423
msgid "PDF schema: table coordinates"
msgstr "Esquema en PDF: tabla de coordenadas"

#: libraries/config/messages.inc.php:424
msgid ""
"Table to describe the display columns, leave blank for no support; "
"suggested: [kbd]pma_table_info[/kbd]"
msgstr ""
"Tabla para describir la presentación de las celdas, deje en blanco para "
"quitar soporte, sugerido: [kbd]pma_table_info[/kbd]"

#: libraries/config/messages.inc.php:425
msgid "Display columns table"
msgstr "Mostrar tabla de columnas"

#: libraries/config/messages.inc.php:426
msgid ""
"Leave blank for no \"persistent\" tables'UI preferences across sessions, "
"suggested: [kbd]pma_table_uiprefs[/kbd]"
msgstr ""
"Deje en blanco para eliminar la \"persistencia\" de las preferencias de "
"interfaz de tablas entre sesiones, valor sugerido : [kbd]pma_table_uiprefs[/"
"kbd]"

#: libraries/config/messages.inc.php:427
msgid "UI preferences table"
msgstr "Preferencias de interfaz de tablas"

#: libraries/config/messages.inc.php:428
msgid ""
"Whether a DROP DATABASE IF EXISTS statement will be added as first line to "
"the log when creating a database."
msgstr ""
"Si se incluye la sentencia DROP DATABASE IF EXISTS como primera línea del "
"registro al crear una base de datos o no."

#: libraries/config/messages.inc.php:429
msgid "Add DROP DATABASE"
msgstr "Agregar DROP DATABASE"

#: libraries/config/messages.inc.php:430
msgid ""
"Whether a DROP TABLE IF EXISTS statement will be added as first line to the "
"log when creating a table."
msgstr ""
"Si se incluye la sentencia DROP TABLE IF EXISTS como primera línea del "
"registro al crear una tabla."

#: libraries/config/messages.inc.php:431
msgid "Add DROP TABLE"
msgstr "Agregar DROP TABLE"

#: libraries/config/messages.inc.php:432
msgid ""
"Whether a DROP VIEW IF EXISTS statement will be added as first line to the "
"log when creating a view."
msgstr ""
"Si se incluye la sentencia DROP VIEW IF EXISTS como primera línea del "
"registro al crear una vista."

#: libraries/config/messages.inc.php:433
msgid "Add DROP VIEW"
msgstr "Agregar DROP VIEW"

#: libraries/config/messages.inc.php:434
msgid "Defines the list of statements the auto-creation uses for new versions."
msgstr ""
"Definir la lista de sentencias que la creación automática usa para nuevas "
"versiones."

#: libraries/config/messages.inc.php:435
msgid "Statements to track"
msgstr "Sentencias a hacer seguimiento"

#: libraries/config/messages.inc.php:436
msgid ""
"Leave blank for no SQL query tracking support, suggested: [kbd]pma_tracking[/"
"kbd]"
msgstr ""
"Deje en blanco para eliminar soporte de seguimiento de consultas SQL, valor "
"sugerido: [kbd]pma_tracking[/kbd]"

#: libraries/config/messages.inc.php:437
msgid "SQL query tracking table"
msgstr "Tabla de seguimiento de consultas SQL"

#: libraries/config/messages.inc.php:438
msgid ""
"Whether the tracking mechanism creates versions for tables and views "
"automatically."
msgstr ""
"Si el mecanismo de seguimiento crea versiones para tablas y vistas "
"automáticamente o no."

#: libraries/config/messages.inc.php:439
msgid "Automatically create versions"
msgstr "Crear versiones automáticamente"

#: libraries/config/messages.inc.php:440
msgid ""
"Leave blank for no user preferences storage in database, suggested: [kbd]"
"pma_config[/kbd]"
msgstr ""
"Deje en blanco para eliminar soporte de almacenamiento de preferencias en "
"base de datos, valor sugerido : [kbd]pma_config[/kbd]"

#: libraries/config/messages.inc.php:441
msgid "User preferences storage table"
msgstr "Tabla de almacenamiento de preferencias de usuario"

#: libraries/config/messages.inc.php:443
msgid "User for config auth"
msgstr "Usuario para config auth"

#: libraries/config/messages.inc.php:444
msgid ""
"Disable if you know that your pma_* tables are up to date. This prevents "
"compatibility checks and thereby increases performance"
msgstr ""
"Deshabilite si conoce que sus tablas pma_* se encuentran actualizadas. Esto "
"previene chequeos de compatibilidad e incrementa por tanto el rendimiento"

#: libraries/config/messages.inc.php:445
msgid "Verbose check"
msgstr "Revisión detallada"

#: libraries/config/messages.inc.php:446
msgid ""
"A user-friendly description of this server. Leave blank to display the "
"hostname instead."
msgstr "Nombre del servidor donde el servidor SQL se está ejecutando."

#: libraries/config/messages.inc.php:447
msgid "Verbose name of this server"
msgstr "Nombre del servidor, forma extendida"

#: libraries/config/messages.inc.php:448
msgid "Whether a user should be displayed a &quot;show all (rows)&quot; button"
msgstr ""
"Si el usuario puede ver un botón &quot;mostrar todos (los registros)&quot; o "
"no"

#: libraries/config/messages.inc.php:449
msgid "Allow to display all the rows"
msgstr "Permitir que se muestren todas las filas"

#: libraries/config/messages.inc.php:450
msgid ""
"Please note that enabling this has no effect with [kbd]config[/kbd] "
"authentication mode because the password is hard coded in the configuration "
"file; this does not limit the ability to execute the same command directly"
msgstr ""
"Note que no tiene efecto en el modo de autenticación [kbd]config[/kbd] "
"debido a que la contraseña está incluída en el archivo de configuración; "
"esto no limita la capacidad de ejecutar la misma orden directamente"

#: libraries/config/messages.inc.php:451
msgid "Show password change form"
msgstr "Mostrar el formulario para cambio de contraseña"

#: libraries/config/messages.inc.php:452
msgid "Show create database form"
msgstr "Mostrar el formulario para crear una base de datos"

#: libraries/config/messages.inc.php:453
msgid ""
"Defines whether or not type fields should be initially displayed in edit/"
"insert mode"
msgstr ""
"Si inicialmente se muestran los campos de tipo en el modo de edición/"
"inserción o no"

#: libraries/config/messages.inc.php:454
msgid "Show field types"
msgstr "Mostrar tipo de campos"

#: libraries/config/messages.inc.php:455
msgid "Display the function fields in edit/insert mode"
msgstr "Mostrar campos de función en el modo de edición/inserción"

#: libraries/config/messages.inc.php:456
msgid "Show function fields"
msgstr "Mostrar los campos de función"

#: libraries/config/messages.inc.php:457
msgid ""
"Shows link to [a@http://php.net/manual/function.phpinfo.php]phpinfo()[/a] "
"output"
msgstr ""
"Mostrar enlace a salida de [a@http://php.net/manual/function.phpinfo.php]"
"phpinfo()[/a]"

#: libraries/config/messages.inc.php:458
msgid "Show phpinfo() link"
msgstr "Mostrar el enlace phpinfo()"

#: libraries/config/messages.inc.php:459
msgid "Show detailed MySQL server information"
msgstr "Mostrar información detallada acerca del servidor SQL"

#: libraries/config/messages.inc.php:460
msgid "Defines whether SQL queries generated by phpMyAdmin should be displayed"
msgstr "Define si los enunciados SQL generados por phpMyAdmin se deben mostrar"

#: libraries/config/messages.inc.php:461
msgid "Show SQL queries"
msgstr "Mostrar las consultas SQL"

#: libraries/config/messages.inc.php:462
msgid "Allow to display database and table statistics (eg. space usage)"
msgstr ""
"Permitir mostrar estadísiticas de base de datos y tablas (por ejemplo uso de "
"espacio)"

#: libraries/config/messages.inc.php:463
msgid "Show statistics"
msgstr "Mostrar estadísticas"

#: libraries/config/messages.inc.php:464
msgid ""
"If tooltips are enabled and a database comment is set, this will flip the "
"comment and the real name"
msgstr ""
"Si los consejos están habilitados y hay un comentario de base de datos "
"definido, esto intercambiará el comentario y nombre real"

#: libraries/config/messages.inc.php:465
msgid "Display database comment instead of its name"
msgstr "Mostrar el comentario de la tabla en lugar de su nombre"

#: libraries/config/messages.inc.php:466
msgid ""
"When setting this to [kbd]nested[/kbd], the alias of the table name is only "
"used to split/nest the tables according to the $cfg"
"['LeftFrameTableSeparator'] directive, so only the folder is called like the "
"alias, the table name itself stays unchanged"
msgstr ""
"Definido como [kdb]nested[/kdb], el alias de nombre de tabla es sólo "
"utilizado para separar/anidar las tablase según la configuración $cfg"
"['LeftFrameTableSeparator'], de forma que sólo la carpeta sea llamada como "
"el alias, el nombre de la tabla en sí mismo permanece intacto"

#: libraries/config/messages.inc.php:467
msgid "Display table comment instead of its name"
msgstr "Mostrar el comentario de la tabla en lugar de su nombre"

#: libraries/config/messages.inc.php:468
msgid "Display table comments in tooltips"
msgstr "Mostrar los comentarios de las tablas en los tooltips"

#: libraries/config/messages.inc.php:469
msgid ""
"Mark used tables and make it possible to show databases with locked tables"
msgstr ""
"Marcar tablas usadas y hacer posible el mostrar bases de datos con tablas "
"bloqueadas"

#: libraries/config/messages.inc.php:470
msgid "Skip locked tables"
msgstr "Saltarse las tablas bloqueadas"

#: libraries/config/messages.inc.php:475
msgid "Requires SQL Validator to be enabled"
msgstr "Requiere que el Validador SQL esté habilitado"

#: libraries/config/messages.inc.php:477
#: libraries/display_change_password.lib.php:40
#: libraries/replication_gui.lib.php:61 libraries/replication_gui.lib.php:62
#: libraries/replication_gui.lib.php:337 libraries/replication_gui.lib.php:341
#: libraries/replication_gui.lib.php:351 server_privileges.php:778
#: server_privileges.php:782 server_privileges.php:793
#: server_privileges.php:1608 server_synchronize.php:1186
msgid "Password"
msgstr "Contraseña"

#: libraries/config/messages.inc.php:478
msgid ""
"[strong]Warning:[/strong] requires PHP SOAP extension or PEAR SOAP to be "
"installed"
msgstr ""
"[strong]Advertencia:[/strong] necesita extensión PHP SOAP o PEAR SOAP "
"instalada"

#: libraries/config/messages.inc.php:479
msgid "Enable SQL Validator"
msgstr "Habilitar Validador SQL"

#: libraries/config/messages.inc.php:480
msgid ""
"If you have a custom username, specify it here (defaults to [kbd]anonymous[/"
"kbd])"
msgstr ""
"Si se posee un nombre de usuario propio, especifícalo aquí (valor por "
"defecto: [kbd]anonymous[/kbd])"

#: libraries/config/messages.inc.php:481 tbl_tracking.php:454
#: tbl_tracking.php:511
msgid "Username"
msgstr "Nombre de usuario"

#: libraries/config/messages.inc.php:482
msgid ""
"Suggest a database name on the &quot;Create Database&quot; form (if "
"possible) or keep the text field empty"
msgstr ""
"Sugerir nombre de base de datos en el formulario de &quot;Crear base de "
"datos&quot; (si es posible) o dejar vacío el campo de texto"

#: libraries/config/messages.inc.php:483
msgid "Suggest new database name"
msgstr "Sugerir un nuevo nombre para la base de datos"

#: libraries/config/messages.inc.php:484
msgid "A warning is displayed on the main page if Suhosin is detected"
msgstr "Mostrar advertencia en la página principal si se detecta Suhosin"

#: libraries/config/messages.inc.php:485
msgid "Suhosin warning"
msgstr "Advertencia Suhosin"

#: libraries/config/messages.inc.php:486
msgid ""
"Textarea size (columns) in edit mode, this value will be emphasized for SQL "
"query textareas (*2) and for query window (*1.25)"
msgstr ""
"Tamaño (en columnas) del área de texto en el modo de edición, este valor "
"será aumentado en áreas de texto para consultas SQL (x2) y en la venta de "
"consultas (x1,25)"

#: libraries/config/messages.inc.php:487
msgid "Textarea columns"
msgstr "Columnas para las áreas de texto"

# See translation string 813
#: libraries/config/messages.inc.php:488
msgid ""
"Textarea size (rows) in edit mode, this value will be emphasized for SQL "
"query textareas (*2) and for query window (*1.25)"
msgstr ""
"Tamaño (en filas) del área de texto en el modo de edición, este valor será "
"aumentado en áreas de texto para consultas SQL (x2) y en la venta de "
"consultas (x1,25)"

#: libraries/config/messages.inc.php:489
msgid "Textarea rows"
msgstr "Filas para áreas de texto"

#: libraries/config/messages.inc.php:490
msgid "Title of browser window when a database is selected"
msgstr "Título de la ventana al seleccionar una base de datos"

#: libraries/config/messages.inc.php:492
msgid "Title of browser window when nothing is selected"
msgstr "Título de la ventana cuando no hay nada seleccionado"

#: libraries/config/messages.inc.php:493
msgid "Default title"
msgstr "Título predeterminado"

#: libraries/config/messages.inc.php:494
msgid "Title of browser window when a server is selected"
msgstr "Título de la ventana cuando se ha seleccionado un servidor"

#: libraries/config/messages.inc.php:496
msgid "Title of browser window when a table is selected"
msgstr "Título de la ventana cuando se ha seleccionado un tabla"

#: libraries/config/messages.inc.php:498
msgid ""
"Input proxies as [kbd]IP: trusted HTTP header[/kbd]. The following example "
"specifies that phpMyAdmin should trust a HTTP_X_FORWARDED_FOR (X-Forwarded-"
"For) header coming from the proxy 1.2.3.4:[br][kbd]1.2.3.4: "
"HTTP_X_FORWARDED_FOR[/kbd]"
msgstr ""
"Ingresar proxies como [kbd]IP: cabecera HTTP confiable[/kbd]. El siguiente "
"ejemplo especifica que phpMyAdmin debe confiar una cabecera "
"HTTP_X_FORWARDED_FOR (X-Forwarded-For) proveniente del proxy 1.2.3.4:[br]"
"[kbd]1.2.3.4: HTTP_X_FORWARDED_FOR[/kbd]"

#: libraries/config/messages.inc.php:499
msgid "List of trusted proxies for IP allow/deny"
msgstr "Listado de proxies de confianza para autorización/bloqueo de IP"

#: libraries/config/messages.inc.php:500
msgid "Directory on server where you can upload files for import"
msgstr "Directorio en el servidor donde puede subir archivos para importar"

#: libraries/config/messages.inc.php:501
msgid "Upload directory"
msgstr "Directorio desde donde se cargarán los archivos"

#: libraries/config/messages.inc.php:502
msgid "Allow for searching inside the entire database"
msgstr "Permite hacer una búsqueda dentro de toda la base de datos"

#: libraries/config/messages.inc.php:503
msgid "Use database search"
msgstr "Use búsquedas en la base de datos"

#: libraries/config/messages.inc.php:504
msgid ""
"When disabled, users cannot set any of the options below, regardless of the "
"checkbox on the right"
msgstr ""
"Cuando esta desactivado, los usuarios no pueden establecer ninguna de las "
"opciones situadas más abajo, sin importar la casilla de la derecha"

# see translation string 529
#: libraries/config/messages.inc.php:505
msgid "Enable the Developer tab in settings"
msgstr "Habilitar la pestaña Desarrolladores en la configuración"

#: libraries/config/messages.inc.php:506
msgid ""
"Show affected rows of each statement on multiple-statement queries. See "
"libraries/import.lib.php for defaults on how many queries a statement may "
"contain."
msgstr ""
"Mostrar filas afectadas por cada sentencia en consultas con múltiples "
"sentencias. Ver libraries/import.lib.php para saber el valor predeterminado "
"de la cantidad de sentencias que puede tener una consulta."

#: libraries/config/messages.inc.php:507
msgid "Verbose multiple statements"
msgstr "Opción detallada para múltiples sentencias"

#: libraries/config/messages.inc.php:508 setup/frames/index.inc.php:241
msgid "Check for latest version"
msgstr "Buscar si existe una versión más reciente"

#: libraries/config/messages.inc.php:509
msgid "Enables check for latest version on main phpMyAdmin page"
msgstr ""
"Habilita la verificación de la última versión en la página principal de "
"phpMyAdmin"

#: libraries/config/messages.inc.php:510 setup/lib/index.lib.php:118
#: setup/lib/index.lib.php:125 setup/lib/index.lib.php:142
#: setup/lib/index.lib.php:149 setup/lib/index.lib.php:157
#: setup/lib/index.lib.php:161 setup/lib/index.lib.php:164
#: setup/lib/index.lib.php:200
msgid "Version check"
msgstr "Revise la versión"

#: libraries/config/messages.inc.php:511
msgid ""
"Enable [a@http://en.wikipedia.org/wiki/ZIP_(file_format)]ZIP[/a] compression "
"for import and export operations"
msgstr ""
"Habilite la compresión [a@http://en.wikipedia.org/wiki/ZIP_(file_format)]ZIP"
"[/a] para las operaciones de importación y exportación"

#: libraries/config/messages.inc.php:512
msgid "ZIP"
msgstr "ZIP"

#: libraries/config/setup.forms.php:41
msgid "Config authentication"
msgstr "Autenticación por configuración"

#: libraries/config/setup.forms.php:45
msgid "Cookie authentication"
msgstr "Autenticación por cookie"

#: libraries/config/setup.forms.php:48
msgid "HTTP authentication"
msgstr "Autenticación por HTTP"

# Description of signon value for configuration described at
# http://www.phpmyadmin.net/documentation/Documentation.html#cfg_Servers_auth_type
#: libraries/config/setup.forms.php:51
msgid "Signon authentication"
msgstr "Autenticación por sesión"

#: libraries/config/setup.forms.php:244
#: libraries/config/user_preferences.forms.php:146 libraries/import/ldi.php:35
msgid "CSV using LOAD DATA"
msgstr "CSV usando LOAD DATA"

#: libraries/config/setup.forms.php:253 libraries/config/setup.forms.php:347
#: libraries/config/user_preferences.forms.php:154
#: libraries/config/user_preferences.forms.php:247 libraries/export/xls.php:18
#: libraries/import/xls.php:21
msgid "Excel 97-2003 XLS Workbook"
msgstr "Cuaderno XLS Excel 97-2003"

#: libraries/config/setup.forms.php:256 libraries/config/setup.forms.php:351
#: libraries/config/user_preferences.forms.php:157
#: libraries/config/user_preferences.forms.php:251
#: libraries/export/xlsx.php:18 libraries/import/xlsx.php:21
msgid "Excel 2007 XLSX Workbook"
msgstr "Cuaderno XLSX Excel 2007"

#: libraries/config/setup.forms.php:259 libraries/config/setup.forms.php:360
#: libraries/config/user_preferences.forms.php:160
#: libraries/config/user_preferences.forms.php:260 libraries/export/ods.php:18
#: libraries/import/ods.php:22
msgid "Open Document Spreadsheet"
msgstr "Hoja de cálculo Open Document"

#: libraries/config/setup.forms.php:266
#: libraries/config/user_preferences.forms.php:167
msgid "Quick"
msgstr "Rápido"

#: libraries/config/setup.forms.php:270
#: libraries/config/user_preferences.forms.php:171
msgid "Custom"
msgstr "Personalizado"

#: libraries/config/setup.forms.php:291
#: libraries/config/user_preferences.forms.php:191
msgid "Database export options"
msgstr "Opciones de exportación de la base de datos"

#: libraries/config/setup.forms.php:324
#: libraries/config/user_preferences.forms.php:224
#: libraries/export/excel.php:18
msgid "CSV for MS Excel"
msgstr "CSV para datos de MS Excel"

#: libraries/config/setup.forms.php:355
#: libraries/config/user_preferences.forms.php:255
#: libraries/export/htmlword.php:18
msgid "Microsoft Word 2000"
msgstr "Microsoft Word 2000"

#: libraries/config/setup.forms.php:364
#: libraries/config/user_preferences.forms.php:264 libraries/export/odt.php:22
msgid "Open Document Text"
msgstr "Texto Open Document"

#: libraries/config/validate.lib.php:202 libraries/config/validate.lib.php:209
msgid "Could not connect to MySQL server"
msgstr "No pudo conectarse con un servidor MySQL"

#: libraries/config/validate.lib.php:234
msgid "Empty username while using config authentication method"
msgstr ""
"El nombre de usuario está vacío e intentó usar el método de autenticación "
"config"

#: libraries/config/validate.lib.php:238
msgid "Empty signon session name while using signon authentication method"
msgstr ""
"El nombre de sesión al signon está vacío mientras usó el método de "
"autenticación signon"

#: libraries/config/validate.lib.php:242
msgid "Empty signon URL while using signon authentication method"
msgstr ""
"El URL de sesión al signon está vacío mientras usó el método de "
"autenticación signon"

#: libraries/config/validate.lib.php:276
msgid "Empty phpMyAdmin control user while using pmadb"
msgstr "El usuario control phpMyAdmin está vacío mientras usó pmadb"

#: libraries/config/validate.lib.php:280
msgid "Empty phpMyAdmin control user password while using pmadb"
msgstr ""
"La contraseña para usuario control phpMyAdmin está vacía mientras usó pmadb"

#: libraries/config/validate.lib.php:367
#, php-format
msgid "Incorrect IP address: %s"
msgstr "La dirección IP es incorrecta: %s"

#. l10n: Language to use for PHP documentation, please use only languages which do exist in official documentation.
#: libraries/core.lib.php:264
msgctxt "PHP documentation language"
msgid "en"
msgstr "es"

#: libraries/core.lib.php:278
#, php-format
msgid "The %s extension is missing. Please check your PHP configuration."
msgstr "No se encontró la extensión %s. Por favor revisa la configuración PHP."

#: libraries/db_events.inc.php:30
#, php-format
msgid "Export of event %s"
msgstr "Exportar evento %s"

#: libraries/db_events.inc.php:34
#, php-format
msgid "Export of event \"%s\""
msgstr "Exportar evento \"%s\""

#: libraries/db_events.inc.php:40
#, php-format
msgid "No event with name %s found in database %s"
msgstr "No se encontró evento con nombre %s en la base de datos %s"

#: libraries/db_events.inc.php:56 libraries/db_links.inc.php:101
#: libraries/export/sql.php:609
msgid "Events"
msgstr "Eventos"

#: libraries/db_events.inc.php:58 libraries/db_events.inc.php:60
msgid "There are no events to display."
msgstr "No existen eventos para mostrar."

#: libraries/db_events.inc.php:67 libraries/db_routines.lib.php:690
#: libraries/db_routines.lib.php:846 libraries/db_routines.lib.php:1214
#: libraries/display_create_table.lib.php:51
#: libraries/display_triggers.inc.php:70 libraries/tbl_properties.inc.php:99
#: setup/frames/index.inc.php:125 tbl_structure.php:204
msgid "Name"
msgstr "Nombre"

#: libraries/db_events.inc.php:129
msgid "The event scheduler is enabled"
msgstr "El planificador de eventos está activado"

#: libraries/db_events.inc.php:129
msgid "The event scheduler is disabled"
msgstr "El planificador de eventos está desactivado"

#: libraries/db_events.inc.php:131
msgid "Turn it on"
msgstr "Activarlo"

#: libraries/db_events.inc.php:131
msgid "Turn it off"
msgstr "Desactivarlo"

#: libraries/db_events.inc.php:141
#, fuzzy
#| msgid "Add a new Event"
msgid "Add an event"
msgstr "Añadir un nuevo Evento"

#: libraries/db_links.inc.php:42 libraries/db_links.inc.php:43
#: libraries/db_links.inc.php:44
msgid "Database seems to be empty!"
msgstr "La base de datos, ¡parece estar vacía!"

#: libraries/db_links.inc.php:66 libraries/relation.lib.php:151
#: libraries/tbl_links.inc.php:97
msgid "Tracking"
msgstr "Seguimiento"

#: libraries/db_links.inc.php:71
msgid "Query"
msgstr "Generar una consulta"

#: libraries/db_links.inc.php:76 libraries/relation.lib.php:139
msgid "Designer"
msgstr "Diseñador"

#: libraries/db_links.inc.php:93 libraries/server_links.inc.php:60
#: server_privileges.php:119 server_privileges.php:1802
#: server_privileges.php:2152
msgid "Privileges"
msgstr "Privilegios"

#: libraries/db_links.inc.php:97 libraries/db_routines.lib.php:1207
msgid "Routines"
msgstr "Rutinas"

#: libraries/db_links.inc.php:105 libraries/display_triggers.inc.php:62
#: libraries/export/sql.php:987 libraries/export/xml.php:38
msgid "Triggers"
msgstr "Disparadores"

#: libraries/db_routines.lib.php:659
msgid "Details"
msgstr "Detalles"

#: libraries/db_routines.lib.php:662
msgid "Routine name"
msgstr "Nombre de rutina"

#: libraries/db_routines.lib.php:679
#, php-format
msgid "Change to %s"
msgstr "Cambiar a %s"

#: libraries/db_routines.lib.php:684
msgid "Parameters"
msgstr "Parámetros"

#: libraries/db_routines.lib.php:689
msgid "Direction"
msgstr "Dirección"

#: libraries/db_routines.lib.php:692 libraries/tbl_properties.inc.php:105
msgid "Length/Values"
msgstr "Longitud/Valores"

#: libraries/db_routines.lib.php:693 libraries/display_tbl.lib.php:585
#: libraries/export/codegen.php:41 libraries/export/csv.php:34
#: libraries/export/excel.php:37 libraries/export/htmlword.php:33
#: libraries/export/json.php:29 libraries/export/latex.php:35
#: libraries/export/mediawiki.php:23 libraries/export/ods.php:29
#: libraries/export/odt.php:27 libraries/export/pdf.php:29
#: libraries/export/php_array.php:29 libraries/export/sql.php:83
#: libraries/export/texytext.php:31 libraries/export/xls.php:29
#: libraries/export/xlsx.php:29 libraries/export/xml.php:25
#: libraries/export/yaml.php:30 libraries/import.lib.php:1145
#: libraries/import.lib.php:1167 libraries/import/csv.php:33
#: libraries/import/docsql.php:35 libraries/import/ldi.php:49
#: libraries/import/ods.php:32 libraries/import/sql.php:20
#: libraries/import/xls.php:28 libraries/import/xlsx.php:28
#: libraries/import/xml.php:25 tbl_select.php:231 tbl_structure.php:889
msgid "Options"
msgstr "Opciones"

#: libraries/db_routines.lib.php:707
msgid "Add parameter"
msgstr "Agregar parámetro"

#: libraries/db_routines.lib.php:710
msgid "Remove last parameter"
msgstr "Eliminar último parámetro"

#: libraries/db_routines.lib.php:715 libraries/db_routines.lib.php:1217
msgid "Return type"
msgstr "Retornar el tipo"

#: libraries/db_routines.lib.php:721
msgid "Return length/values"
msgstr "Retornar longitud/valores"

#: libraries/db_routines.lib.php:726
msgid "Return options"
msgstr "Retornar opciones"

#: libraries/db_routines.lib.php:745
msgid "Definition"
msgstr "Definición"

#: libraries/db_routines.lib.php:749
msgid "Is deterministic"
msgstr "Es determinístico"

#: libraries/db_routines.lib.php:753
msgid "Definer"
msgstr "Definidor"

#: libraries/db_routines.lib.php:758
msgid "Security type"
msgstr "Tipo de seguridad"

#: libraries/db_routines.lib.php:765
msgid "SQL data access"
msgstr "Acceso de datos SQL"

#: libraries/db_routines.lib.php:839 libraries/db_routines.lib.php:842
msgid "Routine parameters"
msgstr "Parámetros de rutina"

#: libraries/db_routines.lib.php:849 tbl_change.php:284 tbl_change.php:322
msgid "Function"
msgstr "Función"

#: libraries/db_routines.lib.php:851 libraries/replication_gui.lib.php:117
#: pmd_general.php:476 pmd_general.php:535 pmd_general.php:658
#: pmd_general.php:775 server_status.php:1029 tbl_change.php:326
#: tbl_printview.php:367 tbl_select.php:117 tbl_structure.php:865
msgid "Value"
msgstr "Valor"

#: libraries/db_routines.lib.php:965
msgid "You must provide a routine name"
msgstr "Debe proveer un nombre de rutina"

#: libraries/db_routines.lib.php:984
#, php-format
msgid "Invalid direction \"%s\" given for parameter."
msgstr "Dirección \"%s\" inválida provista para el parámetro."

#: libraries/db_routines.lib.php:995 libraries/db_routines.lib.php:1036
msgid ""
"You must provide length/values for routine parameters of type ENUM, SET, "
"VARCHAR and VARBINARY."
msgstr ""
"Debe proveer longitud/valores para los parámetros de tipo ENUM, SET, VARCHAR "
"y VARBINARY."

#: libraries/db_routines.lib.php:1020
msgid "You must provide a name and a type for each routine parameter."
msgstr "Debe proveer en nombre y tipo para cada parámetro de rutina."

#: libraries/db_routines.lib.php:1077
msgid "You must provide a routine definition."
msgstr "Debe proveer una definición de rutina."

#: libraries/db_routines.lib.php:1209
msgid "There are no routines to display."
msgstr "No hay rutinas para mostrar."

#: libraries/db_routines.lib.php:1253
msgid "Add routine"
msgstr "Agregar rutina"

#: libraries/db_routines.lib.php:1256
msgid "You do not have the necessary privileges to create a new routine"
msgstr "No posee los privilegios necesarios para crear una nueva rutina"

#: libraries/db_structure.lib.php:48 libraries/display_tbl.lib.php:2121
msgid ""
"May be approximate. See [a@./Documentation.html#faq3_11@Documentation]FAQ "
"3.11[/a]"
msgstr ""
"Podría ser aproximado. Ver [a@./Documentation.html#faq3_11@Documentation]FAQ "
"3.11[/a]"

#: libraries/dbi/mysql.dbi.lib.php:111 libraries/dbi/mysqli.dbi.lib.php:122
msgid "Connection for controluser as defined in your configuration failed."
msgstr ""
"La conexión para controluser, como está definida en su configuración, "
"fracasó."

#: libraries/dbi/mysql.dbi.lib.php:337 libraries/dbi/mysql.dbi.lib.php:339
#: libraries/dbi/mysqli.dbi.lib.php:395
msgid "The server is not responding"
msgstr "El servidor no está respondiendo"

#: libraries/dbi/mysql.dbi.lib.php:337 libraries/dbi/mysqli.dbi.lib.php:395
msgid "(or the local MySQL server's socket is not correctly configured)"
msgstr ""
"(o el socket del servidor MySQL local no está configurado correctamente)"

#: libraries/dbi/mysql.dbi.lib.php:346
msgid "Details..."
msgstr "Detalles..."

#: libraries/display_change_password.lib.php:29 main.php:94
#: user_password.php:119 user_password.php:137
msgid "Change password"
msgstr "Cambio de contraseña"

#: libraries/display_change_password.lib.php:34
#: libraries/replication_gui.lib.php:347 server_privileges.php:789
msgid "No Password"
msgstr "Sin contraseña"

#: libraries/display_change_password.lib.php:45
#: libraries/replication_gui.lib.php:355 libraries/replication_gui.lib.php:358
#: server_privileges.php:797 server_privileges.php:800
msgid "Re-type"
msgstr "Debe volver a escribir"

#: libraries/display_change_password.lib.php:51
msgid "Password Hashing"
msgstr "Hashing de la contraseña"

#: libraries/display_change_password.lib.php:65
msgid "MySQL 4.0 compatible"
msgstr "Compatible con MySQL 4.0"

#: libraries/display_create_database.lib.php:21
#: libraries/display_create_database.lib.php:39
msgid "Create database"
msgstr "Crear base de datos"

#: libraries/display_create_database.lib.php:33
msgid "Create"
msgstr "Crear"

#: libraries/display_create_database.lib.php:43 server_privileges.php:121
#: server_privileges.php:1493 server_replication.php:33
msgid "No Privileges"
msgstr "Sin privilegios"

#: libraries/display_create_table.lib.php:46
#, php-format
msgid "Create table on database %s"
msgstr "Crear nueva tabla en la base de datos %s"

#: libraries/display_create_table.lib.php:55
msgid "Number of columns"
msgstr "Número de columnas"

#: libraries/display_export.lib.php:35
msgid "Could not load export plugins, please check your installation!"
msgstr ""
"No se cargaron los plugins de exportación. Por favor revise su instalación."

#: libraries/display_export.lib.php:87
msgid "Exporting databases from the current server"
msgstr "Exportar bases de datos del servidor actual"

#: libraries/display_export.lib.php:89
#, php-format
msgid "Exporting tables from \"%s\" database"
msgstr "Exportando tablas de la base de datos \"%s\""

#: libraries/display_export.lib.php:91
#, php-format
msgid "Exporting rows from \"%s\" table"
msgstr "Exportando filas de la tabla \"%s\""

#: libraries/display_export.lib.php:97
msgid "Export Method:"
msgstr "Método de exportación:"

#: libraries/display_export.lib.php:113
msgid "Quick - display only the minimal options"
msgstr "Rápido - mostrar sólo el mínimo de opciones de configuración"

#: libraries/display_export.lib.php:129
msgid "Custom - display all possible options"
msgstr "Personalizado - mostrar todas las opciones de configuración posibles"

#: libraries/display_export.lib.php:137
msgid "Database(s):"
msgstr "Base(s) de datos:"

#: libraries/display_export.lib.php:139
msgid "Table(s):"
msgstr "Tabla(s):"

#: libraries/display_export.lib.php:149
msgid "Rows:"
msgstr "Filas:"

#: libraries/display_export.lib.php:157
msgid "Dump some row(s)"
msgstr "Volcar algunas filas"

#: libraries/display_export.lib.php:159
msgid "Number of rows:"
msgstr "Número de filas:"

#: libraries/display_export.lib.php:162
msgid "Row to begin at:"
msgstr "Fila con la que comenzar:"

#: libraries/display_export.lib.php:173
msgid "Dump all rows"
msgstr "Volcar todas las filas"

#: libraries/display_export.lib.php:181 libraries/display_export.lib.php:202
msgid "Output:"
msgstr "Salida:"

#: libraries/display_export.lib.php:188 libraries/display_export.lib.php:214
#, php-format
msgid "Save on server in the directory <b>%s</b>"
msgstr "Guardar en el servidor en el directorio <b>%s</b>"

#: libraries/display_export.lib.php:206
msgid "Save output to a file"
msgstr "Guardar salida a un archivo"

#: libraries/display_export.lib.php:227
msgid "File name template:"
msgstr "Plantilla del nombre del archivo:"

#: libraries/display_export.lib.php:229
msgid "@SERVER@ will become the server name"
msgstr "@SERVER@ se convertirá en el nombre del servidor"

#: libraries/display_export.lib.php:231
msgid ", @DATABASE@ will become the database name"
msgstr ", @DATABASE@ se convertirá en el nombre de la base de datos"

#: libraries/display_export.lib.php:233
msgid ", @TABLE@ will become the table name"
msgstr ", @TABLE@ se convertirá en el nombre de la tabla"

#: libraries/display_export.lib.php:237
#, php-format
msgid ""
"This value is interpreted using %1$sstrftime%2$s, so you can use time "
"formatting strings. Additionally the following transformations will happen: "
"%3$s. Other text will be kept as is. See the %4$sFAQ%5$s for details."
msgstr ""
"Este valor es interpretado usando %1$sstrftime%2$s por lo que se pueden usar "
"cadenas para formatear el tiempo. Además sucederán las siguientes "
"transformaciones: %3$s. El texto restante se mantendrá como está. Referirse "
"a la %4$sFAQ%5$s para más detalles."

#: libraries/display_export.lib.php:275
msgid "use this for future exports"
msgstr "usar esto para exportaciones futuras"

#: libraries/display_export.lib.php:281 libraries/display_import.lib.php:188
#: libraries/display_import.lib.php:201 libraries/sql_query_form.lib.php:515
msgid "Character set of the file:"
msgstr "Conjunto de caracteres del archivo:"

#: libraries/display_export.lib.php:311
msgid "Compression:"
msgstr "Compresión:"

#: libraries/display_export.lib.php:313 libraries/display_tbl.lib.php:556
#: libraries/export/sql.php:1058 libraries/tbl_properties.inc.php:559
#: pmd_general.php:510 server_privileges.php:1955 server_status.php:835
msgid "None"
msgstr "Ninguna"

#: libraries/display_export.lib.php:315
msgid "zipped"
msgstr "comprimido con zip"

#: libraries/display_export.lib.php:317
msgid "gzipped"
msgstr "comprimido con gzip"

#: libraries/display_export.lib.php:319
msgid "bzipped"
msgstr "comprimido con bzip"

#: libraries/display_export.lib.php:328
msgid "View output as text"
msgstr "Ver salida como texto"

#: libraries/display_export.lib.php:333 libraries/display_import.lib.php:244
#: libraries/export/codegen.php:38
msgid "Format:"
msgstr "Formato:"

#: libraries/display_export.lib.php:338
msgid "Format-specific options:"
msgstr "Opciones específicas al formato:"

#: libraries/display_export.lib.php:339
msgid ""
"Scroll down to fill in the options for the selected format and ignore the "
"options for other formats."
msgstr ""
"Desplácese hacia abajo para rellenar las opciones del formato elegido e "
"ignore las opciones de los demás formatos."

#: libraries/display_export.lib.php:347 libraries/display_import.lib.php:260
msgid "Encoding Conversion:"
msgstr "Conversión de codificación:"

#: libraries/display_import.lib.php:66
msgid ""
"The file being uploaded is probably larger than the maximum allowed size or "
"this is a known bug in webkit based (Safari, Google Chrome, Arora etc.) "
"browsers."
msgstr ""
"El archivo que está siendo importado probablemente es más grande que el "
"tamaño máximo permitido o este es un fallo conocido en los navegadores "
"basados en WebKit (Safari, Google Chrome, Arora etc.)."

#: libraries/display_import.lib.php:76
msgid "The file is being processed, please be patient."
msgstr "El archivo está siendo procesado, por favor sea paciente."

#: libraries/display_import.lib.php:98
msgid ""
"Please be patient, the file is being uploaded. Details about the upload are "
"not available."
msgstr ""
"Por favor sea paciente, el archivo está siendo cargado. Los detalles de la "
"carga no están disponibles."

#: libraries/display_import.lib.php:129
msgid "Importing into the current server"
msgstr "Importando al servidor actual"

#: libraries/display_import.lib.php:131
#, php-format
msgid "Importing into the database \"%s\""
msgstr "Importando en la base de datos \"%s\""

#: libraries/display_import.lib.php:133
#, php-format
msgid "Importing into the table \"%s\""
msgstr "Importando en la tabla \"%s\""

#: libraries/display_import.lib.php:139
msgid "File to Import:"
msgstr "Archivo a importar:"

#: libraries/display_import.lib.php:156
#, php-format
msgid "File may be compressed (%s) or uncompressed."
msgstr "El archivo puede ser comprimido (%s) o descomprimido."

#: libraries/display_import.lib.php:158
msgid ""
"A compressed file's name must end in <b>.[format].[compression]</b>. "
"Example: <b>.sql.zip</b>"
msgstr ""
"Un archivo comprimido tiene que terminar en <b>.[formato].[compresión]</b>. "
"Por ejemplo: <b>.sql.zip</b>"

#: libraries/display_import.lib.php:178
msgid "File uploads are not allowed on this server."
msgstr "No está permitido subir archivos a este servidor."

#: libraries/display_import.lib.php:208
msgid "Partial Import:"
msgstr "Importación parcial:"

#: libraries/display_import.lib.php:214
#, php-format
msgid ""
"Previous import timed out, after resubmitting will continue from position %d."
msgstr ""
"Se agotó el tiempo de ejecución en la importación previa; si lo reenvía "
"continuará desde la posición %d."

# not too fond of "script" and "break transactions"
#: libraries/display_import.lib.php:221
msgid ""
"Allow the interruption of an import in case the script detects it is close "
"to the PHP timeout limit. <i>(This might be good way to import large files, "
"however it can break transactions.)</i>"
msgstr ""
"Permitir la interrupción de una importación en caso que el script detecte "
"que se ha acercado al límite de tiempo PHP. <i>(Esto podría ser un buen "
"método para importar archivos grandes; sin embargo, puede dañar las "
"transacciones.)</i>"

#: libraries/display_import.lib.php:228
msgid "Number of rows to skip, starting from the first row:"
msgstr "Número de filas a omitir, iniciando de la primer fila:"

#: libraries/display_import.lib.php:250
msgid "Format-Specific Options:"
msgstr "Opciones específicas al formato:"

#: libraries/display_select_lang.lib.php:44
#: libraries/display_select_lang.lib.php:45 setup/frames/index.inc.php:71
msgid "Language"
msgstr "Idioma"

#: libraries/display_tbl.lib.php:397
msgid "Restore column order"
msgstr "Restaurar orden de las columnas"

#: libraries/display_tbl.lib.php:411
msgid "Drag to reorder"
msgstr "Arrastrar para reordenar"

#: libraries/display_tbl.lib.php:412
msgid "Click to sort"
msgstr "Pulsar para ordenar"

#: libraries/display_tbl.lib.php:413
msgid "Click to mark/unmark"
msgstr "Pulsar para marcar/desmarcar"

#: libraries/display_tbl.lib.php:425
#, php-format
msgid "%d is not valid row number."
msgstr "%d no es un número de fila válido."

#: libraries/display_tbl.lib.php:431
msgid "row(s) starting from row #"
msgstr "fila(s) iniciando en la fila #"

#: libraries/display_tbl.lib.php:436
msgid "horizontal"
msgstr "horizontal"

#: libraries/display_tbl.lib.php:437
msgid "horizontal (rotated headers)"
msgstr "horizontal (encabezados rotados)"

#: libraries/display_tbl.lib.php:438
msgid "vertical"
msgstr "vertical"

#: libraries/display_tbl.lib.php:444
#, php-format
msgid "in %s mode and repeat headers after %s cells"
msgstr "en modo %s y repetir los encabezados cada %s celdas"

#: libraries/display_tbl.lib.php:538
msgid "Sort by key"
msgstr "Ordenar según la clave"

#: libraries/display_tbl.lib.php:590 libraries/display_tbl.lib.php:600
msgid "Partial texts"
msgstr "Textos parciales"

#: libraries/display_tbl.lib.php:591 libraries/display_tbl.lib.php:604
msgid "Full texts"
msgstr "Textos completos"

#: libraries/display_tbl.lib.php:617
msgid "Relational key"
msgstr "Clave relacional"

# Display option apparently related to
# http://www.phpmyadmin.net/documentation/#relation
#: libraries/display_tbl.lib.php:618
msgid "Relational display column"
msgstr "Mostrar columna de relación"

#: libraries/display_tbl.lib.php:625
msgid "Show binary contents"
msgstr "Mostrar contenido binario"

#: libraries/display_tbl.lib.php:627
msgid "Show BLOB contents"
msgstr "Mostrar contenido BLOB"

#: libraries/display_tbl.lib.php:637 libraries/relation.lib.php:123
#: libraries/tbl_properties.inc.php:143 transformation_overview.php:46
msgid "Browser transformation"
msgstr "Transformación del navegador"

#: libraries/display_tbl.lib.php:642
msgid "Geometry"
msgstr "Geometría"

#: libraries/display_tbl.lib.php:643
msgid "Well Known Text"
msgstr "Texto muy conocido"

#: libraries/display_tbl.lib.php:644
msgid "Well Known Binary"
msgstr "Binario muy conocido"

#: libraries/display_tbl.lib.php:1288
msgid "Copy"
msgstr "Copiar"

#: libraries/display_tbl.lib.php:1303 libraries/display_tbl.lib.php:1315
msgid "The row has been deleted"
msgstr "La fila se ha borrado"

#: libraries/display_tbl.lib.php:1342 libraries/display_tbl.lib.php:2351
#: server_status.php:831
msgid "Kill"
msgstr "Matar el proceso"

#: libraries/display_tbl.lib.php:2225
msgid "in query"
msgstr "en la consulta"

#: libraries/display_tbl.lib.php:2243
msgid "Showing rows"
msgstr "Mostrando registros"

#: libraries/display_tbl.lib.php:2253
msgid "total"
msgstr "total"

#: libraries/display_tbl.lib.php:2261 sql.php:682
#, php-format
msgid "Query took %01.4f sec"
msgstr "La consulta tardó %01.4f seg"

#: libraries/display_tbl.lib.php:2457
msgid "Query results operations"
msgstr "Operaciones sobre los resultados de la consulta"

#: libraries/display_tbl.lib.php:2485
msgid "Print view (with full texts)"
msgstr "Previsualización para imprimir (documento completo)"

#: libraries/display_tbl.lib.php:2533 tbl_chart.php:83
msgid "Display chart"
msgstr "Mostrar gráfico"

#: libraries/display_tbl.lib.php:2548
msgid "Visualize GIS data"
msgstr "Visualizar datos GIS"

#: libraries/display_tbl.lib.php:2568
msgid "Create view"
msgstr "Crear vista"

#: libraries/display_tbl.lib.php:2683
msgid "Link not found"
msgstr "No se encontró el enlace"

#: libraries/display_triggers.inc.php:35
#, php-format
msgid "Export of trigger %s"
msgstr "Exportar disparador %s"

#: libraries/display_triggers.inc.php:39
#, php-format
msgid "Export of trigger \"%s\""
msgstr "Exportar disparador \"%s\""

#: libraries/display_triggers.inc.php:47
#, php-format
msgid "No trigger with name %s found"
msgstr "No se encontró disparador con nombre %s"

#: libraries/display_triggers.inc.php:64 libraries/display_triggers.inc.php:66
msgid "There are no triggers to display."
msgstr "No hay disparadores para mostrar."

#: libraries/display_triggers.inc.php:77 server_status.php:800 sql.php:936
msgid "Time"
msgstr "Tiempo"

#: libraries/display_triggers.inc.php:78
msgid "Event"
msgstr "Evento"

#: libraries/display_triggers.inc.php:120
#, fuzzy
#| msgid "Add a new Trigger"
msgid "Add a trigger"
msgstr "Agregar un nuevo disparador"

#: libraries/engines/bdb.lib.php:20 main.php:211
msgid "Version information"
msgstr "Acerca de esta versión"

#: libraries/engines/innodb.lib.php:22
msgid "Data home directory"
msgstr "Directorio raíz de los datos"

#: libraries/engines/innodb.lib.php:23
msgid "The common part of the directory path for all InnoDB data files."
msgstr ""
"La parte constante de la ruta del directorio para todos los archivos de "
"datos InnoDB."

#: libraries/engines/innodb.lib.php:26
msgid "Data files"
msgstr "Archivos de datos"

#: libraries/engines/innodb.lib.php:29
msgid "Autoextend increment"
msgstr "Incremente el valor AUTOEXTEND"

#: libraries/engines/innodb.lib.php:30
msgid ""
" The increment size for extending the size of an autoextending tablespace "
"when it becomes full."
msgstr ""
"El tamaño a incrementar para que se extienda el ancho de una tabla capaz de "
"autoextenderse cuando se llena."

#: libraries/engines/innodb.lib.php:34
msgid "Buffer pool size"
msgstr "Tamaño de la reserva de búfers"

#: libraries/engines/innodb.lib.php:35
msgid ""
"The size of the memory buffer InnoDB uses to cache data and indexes of its "
"tables."
msgstr ""
"El tamaño del búfer de memoria usado por InnoDB para almacenar, en el cache, "
"los datos e índices de sus tablas."

#: libraries/engines/innodb.lib.php:134
msgid "Buffer Pool"
msgstr "Reserva de búfers"

#: libraries/engines/innodb.lib.php:135 server_status.php:320
msgid "InnoDB Status"
msgstr "Estado del InnoDB"

#: libraries/engines/innodb.lib.php:163
msgid "Buffer Pool Usage"
msgstr "Uso de la reserva de búfers"

#: libraries/engines/innodb.lib.php:171
msgid "pages"
msgstr "páginas"

#: libraries/engines/innodb.lib.php:180
msgid "Free pages"
msgstr "Páginas libres"

#: libraries/engines/innodb.lib.php:186
msgid "Dirty pages"
msgstr "Páginas que requieren ser depuradas"

#: libraries/engines/innodb.lib.php:192
msgid "Pages containing data"
msgstr "Páginas que contienen datos"

#: libraries/engines/innodb.lib.php:198
msgid "Pages to be flushed"
msgstr "Páginas que serán eliminadas"

#: libraries/engines/innodb.lib.php:204
msgid "Busy pages"
msgstr "Páginas activas"

#: libraries/engines/innodb.lib.php:213
msgid "Latched pages"
msgstr "Páginas vinculadas"

#: libraries/engines/innodb.lib.php:224
msgid "Buffer Pool Activity"
msgstr "Actividad de la reserva de búfers"

#: libraries/engines/innodb.lib.php:228
msgid "Read requests"
msgstr "Lea las solicitudes"

#: libraries/engines/innodb.lib.php:234
msgid "Write requests"
msgstr "Escribir las solicitudes"

#: libraries/engines/innodb.lib.php:240
msgid "Read misses"
msgstr "Leer los fallos"

#: libraries/engines/innodb.lib.php:246
msgid "Write waits"
msgstr "Escribir las esperas"

#: libraries/engines/innodb.lib.php:252
msgid "Read misses in %"
msgstr "Leer los fallos en %"

#: libraries/engines/innodb.lib.php:260
msgid "Write waits in %"
msgstr "Escribir las esperas en %"

#: libraries/engines/myisam.lib.php:22
msgid "Data pointer size"
msgstr "Tamaño del puntero de datos"

#: libraries/engines/myisam.lib.php:23
msgid ""
"The default pointer size in bytes, to be used by CREATE TABLE for MyISAM "
"tables when no MAX_ROWS option is specified."
msgstr ""
"El tamaño predeterminado del puntero de datos en bytes, para su uso en "
"CREATE TABLE para las tablas MyISAM cuando no se ha especificado la opción "
"MAX_ROWS."

#: libraries/engines/myisam.lib.php:27
msgid "Automatic recovery mode"
msgstr "Modalidad de recuperación automática"

#: libraries/engines/myisam.lib.php:28
msgid ""
"The mode for automatic recovery of crashed MyISAM tables, as set via the --"
"myisam-recover server startup option."
msgstr ""
"La modalidad para la recuperación automática de tablas MyISAM caídas "
"catastróficamente, como fuera determinado mediante la opción al arranque del "
"servidor --myisam-recover."

#: libraries/engines/myisam.lib.php:31
msgid "Maximum size for temporary sort files"
msgstr ""
"Tamaño máximo para los archivos temporales generados durante la organización"

#: libraries/engines/myisam.lib.php:32
msgid ""
"The maximum size of the temporary file MySQL is allowed to use while re-"
"creating a MyISAM index (during REPAIR TABLE, ALTER TABLE, or LOAD DATA "
"INFILE)."
msgstr ""
"El tamaño máximo del archivo temporal que MySQL puede generar mientras "
"genera un nuevo índice MyISAM del archivo temporal (durante REPAIR TABLE, "
"ALTER TABLE, o LOAD DATA INFILE)."

#: libraries/engines/myisam.lib.php:36
msgid "Maximum size for temporary files on index creation"
msgstr ""
"Tamaño máximo de los archivos temporales durante la generación del índice"

#: libraries/engines/myisam.lib.php:37
msgid ""
"If the temporary file used for fast MyISAM index creation would be larger "
"than using the key cache by the amount specified here, prefer the key cache "
"method."
msgstr ""
"Si el archivo temporal usado para la generación rápida de índices MyISAM "
"fuese mayor que el uso del caché de claves por la cantidad especificada "
"aquí, preferir el método de caché de claves."

#: libraries/engines/myisam.lib.php:41
msgid "Repair threads"
msgstr "Reparar los procesos"

#: libraries/engines/myisam.lib.php:42
msgid ""
"If this value is greater than 1, MyISAM table indexes are created in "
"parallel (each index in its own thread) during the repair by sorting process."
msgstr ""
"Si este valor es superior a 1, se generan en paralelo los índices de las "
"tablas MyISAM (cada índice con su propio proceso) durante el proceso de "
"reparación mediante ordenado."

#: libraries/engines/myisam.lib.php:46
msgid "Sort buffer size"
msgstr "Organizar el tamaño del búfer de memoria"

#: libraries/engines/myisam.lib.php:47
msgid ""
"The buffer that is allocated when sorting MyISAM indexes during a REPAIR "
"TABLE or when creating indexes with CREATE INDEX or ALTER TABLE."
msgstr ""
"La cantidad de memoria que se asigna para organizar los índices MyISAM "
"durante la operación REPAIR TABLE o cuando se generan índices con CREATE "
"INDEX o ALTER TABLE."

#: libraries/engines/pbms.lib.php:30
msgid "Garbage Threshold"
msgstr "Umbral de chatarra"

#: libraries/engines/pbms.lib.php:31
msgid "The percentage of garbage in a repository file before it is compacted."
msgstr ""
"El porcentaje de chatarra en un archivo del repositorio antes de que sea "
"compactado."

#: libraries/engines/pbms.lib.php:35 libraries/replication_gui.lib.php:69
#: server_synchronize.php:1174
msgid "Port"
msgstr "Puerto"

#: libraries/engines/pbms.lib.php:36
msgid ""
"The port for the PBMS stream-based communications. Setting this value to 0 "
"will disable HTTP communication with the daemon."
msgstr ""
"El puerto para los flujo de comunicación PBMS. Configurar este valor en 0 "
"desactivará la comunicación HTTP con el demonio."

#: libraries/engines/pbms.lib.php:40
msgid "Repository Threshold"
msgstr "Umbral de repositorio"

#: libraries/engines/pbms.lib.php:41
msgid ""
"The maximum size of a BLOB repository file. You may use Kb, MB or GB to "
"indicate the unit of the value. A value in bytes is assumed when no unit is "
"specified."
msgstr ""
"Tamaño máximo de un archivo BLOB en el repositorio. Puedes usar Kb, MB o GB "
"para indicar la unidad del valor. Se asume un valor en bytes si no se "
"especifica unidad."

#: libraries/engines/pbms.lib.php:45
msgid "Temp Blob Timeout"
msgstr "Tiempo de espera para BLOBs temporales"

#: libraries/engines/pbms.lib.php:46
msgid ""
"The timeout, in seconds, for temporary BLOBs. Uploaded BLOB data is removed "
"after this time, unless they are referenced by a record in the database."
msgstr ""
"Tiempo de espera, en segundos, para BLOBs temporales. Los datos BLOB subidos "
"son eliminados pasado ese tiempo a menos que sean referenciados por un "
"registro en la base de datos."

#: libraries/engines/pbms.lib.php:50
msgid "Temp Log Threshold"
msgstr "Umbral de registro temporal"

# See translation string 1004
#: libraries/engines/pbms.lib.php:51
msgid ""
"The maximum size of a temporary BLOB log file. You may use Kb, MB or GB to "
"indicate the unit of the value. A value in bytes is assumed when no unit is "
"specified."
msgstr ""
"Tamaño máximo de un archivo de registro BLOB temporal. Puedes usar Kb, MB o "
"GB para indicar la unidad del valor. Se asume un valor en bytes si no se "
"especifica unidad."

# Any other suggestion for "keep-alive"?
#: libraries/engines/pbms.lib.php:55
msgid "Max Keep Alive"
msgstr "Máxima señal de actvidad"

# translation of "flag"? translation of "keep-alive"?
#: libraries/engines/pbms.lib.php:56
msgid ""
"The timeout for inactive connection with the keep-alive flag set. After this "
"time the connection will be closed. The time-out is in milliseconds (1/1000)."
msgstr ""
"Tiempo de espera para conexiones inactivas configuradas con señal de "
"actividad (keep-alive). Pasado este tiempo se cerrará la conexión. El tiempo "
"de espera es en milisegundos (1/1000)."

#: libraries/engines/pbms.lib.php:60
msgid "Metadata Headers"
msgstr "Cabecera de metadatos"

#: libraries/engines/pbms.lib.php:61
msgid ""
"A \":\" delimited list of metadata headers to be used to initialize the "
"pbms_metadata_header table when a database is created."
msgstr ""
"Una lista de cabeceras de metadatos separada por \":\" para ser utilizada al "
"iniciar la tabla pbms_metadata_header cuando se crea una base de datos."

#: libraries/engines/pbms.lib.php:94
#, php-format
msgid ""
"Documentation and further information about PBMS can be found on %sThe "
"PrimeBase Media Streaming home page%s."
msgstr ""
"La documentación y más información sobre PBMS puede encontrarse la %spaǵina "
"inicial de The PrimeBase Media Streaming%s."

#: libraries/engines/pbms.lib.php:96 libraries/engines/pbxt.lib.php:127
msgid "Related Links"
msgstr "Enlaces relacionados"

#: libraries/engines/pbms.lib.php:98
msgid "The PrimeBase Media Streaming Blog by Barry Leslie"
msgstr "Blog de The PrimeBase Media Streaming por Barry Leslie"

#: libraries/engines/pbms.lib.php:99
msgid "PrimeBase XT Home Page"
msgstr "Página inicial de PrimeBase XT"

#: libraries/engines/pbxt.lib.php:22
msgid "Index cache size"
msgstr "Tamaño del caché del índice"

#: libraries/engines/pbxt.lib.php:23
msgid ""
"This is the amount of memory allocated to the index cache. Default value is "
"32MB. The memory allocated here is used only for caching index pages."
msgstr ""
"Esta es la cantidad de memoria asignada al index cache. El valor "
"predeterminado es 32MB. La memoria asignada aquí se usa solamente para el "
"caché de las páginas índice."

#: libraries/engines/pbxt.lib.php:27
msgid "Record cache size"
msgstr "Tamaño del caché del registro"

#: libraries/engines/pbxt.lib.php:28
msgid ""
"This is the amount of memory allocated to the record cache used to cache "
"table data. The default value is 32MB. This memory is used to cache changes "
"to the handle data (.xtd) and row pointer (.xtr) files."
msgstr ""
"Esta es la cantidad de memoria asignada al caché de registros utilizado para "
"el caché de los datos de la tabla. El valor predeterminado es 32MB. Esta "
"memoria se utiliza para el caché de cambios a los archivos de datos handle (."
"xtd) y apuntador de la fila (.xtr)."

#: libraries/engines/pbxt.lib.php:32
msgid "Log cache size"
msgstr "Tamaño del caché de registro"

#: libraries/engines/pbxt.lib.php:33
msgid ""
"The amount of memory allocated to the transaction log cache used to cache on "
"transaction log data. The default is 16MB."
msgstr ""
"La cantidad de memoria asignada al caché de registro de transacciones "
"utilizado para hacer el caché de los datos de los registros de "
"transacciones. El valor predeterminado es 16MB."

#: libraries/engines/pbxt.lib.php:37
msgid "Log file threshold"
msgstr "Umbral del archivo de registro"

#: libraries/engines/pbxt.lib.php:38
msgid ""
"The size of a transaction log before rollover, and a new log is created. The "
"default value is 16MB."
msgstr ""
"El tamaño del registro de transacciones antes del cambio y creación de un "
"nuevo registro. El valor predeterminado es 16MB."

#: libraries/engines/pbxt.lib.php:42
msgid "Transaction buffer size"
msgstr "Tamaño del búfer de la transacción"

#: libraries/engines/pbxt.lib.php:43
msgid ""
"The size of the global transaction log buffer (the engine allocates 2 "
"buffers of this size). The default is 1MB."
msgstr ""
"El tamaño de búfer global de registrode transacciones (el motor asigna 2 "
"búfers de este tamaño). El valor predeterminado es 1MB."

#: libraries/engines/pbxt.lib.php:47
msgid "Checkpoint frequency"
msgstr "Frecuencia del punto de revisión"

#: libraries/engines/pbxt.lib.php:48
msgid ""
"The amount of data written to the transaction log before a checkpoint is "
"performed. The default value is 24MB."
msgstr ""
"La cantidad de datos escritos al registro de transacciones antes de hacer un "
"punto de revisión. El valor predeterminado es 24MB."

#: libraries/engines/pbxt.lib.php:52
msgid "Data log threshold"
msgstr "Umbral del registro de datos"

#: libraries/engines/pbxt.lib.php:53
msgid ""
"The maximum size of a data log file. The default value is 64MB. PBXT can "
"create a maximum of 32000 data logs, which are used by all tables. So the "
"value of this variable can be increased to increase the total amount of data "
"that can be stored in the database."
msgstr ""
"El tamaño máximo de un archivo de registro de datos. El predeterminado es "
"64MB. PBXT puede crear un máximo de 32000 registros de datos, que son "
"utilizados por todas las tablas. Por lo tanto, esta variable se puede "
"incrementar para aumentar la cantidad total de datos que se pueden almacenar "
"en la base de datos."

#: libraries/engines/pbxt.lib.php:57
msgid "Garbage threshold"
msgstr "Umbral de chatarra"

#: libraries/engines/pbxt.lib.php:58
msgid ""
"The percentage of garbage in a data log file before it is compacted. This is "
"a value between 1 and 99. The default is 50."
msgstr ""
"El porcentaje de chatarra en un archivo de registro de datos antes de ser "
"compactado. Este es un valor entre 1 y 99. El valor predeterminado es 50."

#: libraries/engines/pbxt.lib.php:62
msgid "Log buffer size"
msgstr "Tamaño del búfer de registro"

#: libraries/engines/pbxt.lib.php:63
msgid ""
"The size of the buffer used when writing a data log. The default is 256MB. "
"The engine allocates one buffer per thread, but only if the thread is "
"required to write a data log."
msgstr ""
"El tamaño del búfer utilizado cuando se escribe un registro de datos. El "
"valor predeterminado es 256MB. El motor asigna un búfer por hilo, pero "
"sólamente si el hilo es requerido para escribir un registro de datos."

#: libraries/engines/pbxt.lib.php:67
msgid "Data file grow size"
msgstr "Tamaño que puede crecer el archivo de datos"

#: libraries/engines/pbxt.lib.php:68
msgid "The grow size of the handle data (.xtd) files."
msgstr "Tamaño que puede crecer el archivo de gestión de datos (.xtd)."

#: libraries/engines/pbxt.lib.php:72
msgid "Row file grow size"
msgstr "Tamaño que puede crecer el archivo de filas"

#: libraries/engines/pbxt.lib.php:73
msgid "The grow size of the row pointer (.xtr) files."
msgstr "Tamaño que puede crecer el archivo del apuntador de filas (.xtr)."

#: libraries/engines/pbxt.lib.php:77
msgid "Log file count"
msgstr "Cantidad de archivos de registro"

#: libraries/engines/pbxt.lib.php:78
msgid ""
"This is the number of transaction log files (pbxt/system/xlog*.xt) the "
"system will maintain. If the number of logs exceeds this value then old logs "
"will be deleted, otherwise they are renamed and given the next highest "
"number."
msgstr ""
"Este es el número de archivos de registro de transacción (pbxt/system/xlog*."
"xt) que mantendrá el sistema. Si el número de archivos excede este valor los "
"registros antiguos se eliminarán; si no, su nombre cambia y recibe el "
"siguiente número más alto."

#: libraries/engines/pbxt.lib.php:125
#, php-format
msgid ""
"Documentation and further information about PBXT can be found on the "
"%sPrimeBase XT Home Page%s."
msgstr ""
"Se puede encontrar documentación y más información sobre PBXT en la %spágina "
"inicial de PrimeBase XT%s."

#: libraries/engines/pbxt.lib.php:129
msgid "The PrimeBase XT Blog by Paul McCullagh"
msgstr "Blog de PrimeBase por Paul McCullagh"

#: libraries/engines/pbxt.lib.php:130
msgid "The PrimeBase Media Streaming (PBMS) home page"
msgstr "Página inicial de PrimeBase Media Streaming (PBMS)"

#: libraries/export/csv.php:24 libraries/import/csv.php:28
msgid "Columns separated with:"
msgstr "Columnas separadas por:"

#: libraries/export/csv.php:25 libraries/import/csv.php:29
msgid "Columns enclosed with:"
msgstr "Columnas encerradas entre:"

#: libraries/export/csv.php:26 libraries/import/csv.php:30
msgid "Columns escaped with:"
msgstr "Caracter de escape de columnas:"

#: libraries/export/csv.php:27 libraries/import/csv.php:31
msgid "Lines terminated with:"
msgstr "Líneas terminadas en:"

#: libraries/export/csv.php:28 libraries/export/excel.php:23
#: libraries/export/htmlword.php:29 libraries/export/latex.php:80
#: libraries/export/ods.php:24 libraries/export/odt.php:60
#: libraries/export/xls.php:24 libraries/export/xlsx.php:24
msgid "Replace NULL with:"
msgstr "Reemplazar NULL con:"

# "CR/LF" translation?
#: libraries/export/csv.php:29 libraries/export/excel.php:24
msgid "Remove carriage return/line feed characters within columns"
msgstr "Eliminar retornos de carro/saltos de línea en las columnas"

#: libraries/export/excel.php:33
msgid "Excel edition:"
msgstr "Edición Excel:"

#: libraries/export/htmlword.php:28 libraries/export/latex.php:70
#: libraries/export/odt.php:56 libraries/export/sql.php:208
#: libraries/export/texytext.php:26 libraries/export/xml.php:45
msgid "Data dump options"
msgstr "Opciones para volcado de datos"

#: libraries/export/htmlword.php:136 libraries/export/odt.php:176
#: libraries/export/sql.php:1153 libraries/export/texytext.php:124
msgid "Dumping data for table"
msgstr "Volcado de datos para la tabla"

#: libraries/export/htmlword.php:189 libraries/export/odt.php:246
#: libraries/export/sql.php:976 libraries/export/texytext.php:171
msgid "Table structure for table"
msgstr "Estructura de tabla para la tabla"

#: libraries/export/latex.php:14
msgid "Content of table @TABLE@"
msgstr "Contenido de la tabla @TABLE@"

#: libraries/export/latex.php:15
msgid "(continued)"
msgstr "(continúa)"

#: libraries/export/latex.php:16
msgid "Structure of table @TABLE@"
msgstr "Estructura de la tabla @TABLE@"

#: libraries/export/latex.php:48 libraries/export/odt.php:40
#: libraries/export/sql.php:135
msgid "Object creation options"
msgstr "Opciones de creación de objetos"

#: libraries/export/latex.php:52 libraries/export/latex.php:76
msgid "Table caption (continued)"
msgstr "Descripción de la tabla (continúa)"

#: libraries/export/latex.php:57 libraries/export/odt.php:43
#: libraries/export/sql.php:54
msgid "Display foreign key relationships"
msgstr "Mostrar relaciones de clave foránea"

#: libraries/export/latex.php:60 libraries/export/odt.php:46
msgid "Display comments"
msgstr "Mostrar comentarios"

#: libraries/export/latex.php:63 libraries/export/odt.php:49
#: libraries/export/sql.php:61
msgid "Display MIME types"
msgstr "Tipos MIME disponibles"

#: libraries/export/latex.php:140 libraries/export/sql.php:453
#: libraries/export/xml.php:105 libraries/header_printview.inc.php:56
#: libraries/replication_gui.lib.php:65 libraries/replication_gui.lib.php:176
#: libraries/replication_gui.lib.php:271 libraries/replication_gui.lib.php:274
#: libraries/replication_gui.lib.php:331 server_privileges.php:713
#: server_privileges.php:716 server_privileges.php:772
#: server_privileges.php:1607 server_privileges.php:2150 server_status.php:797
msgid "Host"
msgstr "Servidor"

#: libraries/export/latex.php:145 libraries/export/sql.php:458
#: libraries/export/xml.php:110 libraries/header_printview.inc.php:58
msgid "Generation Time"
msgstr "Tiempo de generación"

#: libraries/export/latex.php:146 libraries/export/sql.php:460
#: libraries/export/xml.php:111 main.php:162
msgid "Server version"
msgstr "Versión del servidor"

#: libraries/export/latex.php:147 libraries/export/sql.php:461
#: libraries/export/xml.php:112
msgid "PHP Version"
msgstr "Versión de PHP"

#: libraries/export/mediawiki.php:15
msgid "MediaWiki Table"
msgstr "Tabla MediaWiki"

#: libraries/export/pdf.php:18
msgid "PDF"
msgstr "PDF"

#: libraries/export/pdf.php:24
msgid "(Generates a report containing the data of a single table)"
msgstr "(Genera un reporte conteniendo los datos de una sola tabla)"

#: libraries/export/pdf.php:25
msgid "Report title:"
msgstr "Título del reporte:"

#: libraries/export/php_array.php:18
msgid "PHP array"
msgstr "Array PHP"

#: libraries/export/sql.php:38
msgid ""
"Display comments <i>(includes info such as export timestamp, PHP version, "
"and server version)</i>"
msgstr ""
"Mostrar comentarios <i>(incluye información como marca temporal de "
"exportación, versión PHP y versión de servidor)</i>"

#: libraries/export/sql.php:43
msgid "Additional custom header comment (\\n splits lines):"
msgstr ""
"Comentario de cabecera personalizado adicional (\n"
" divide líneas):"

#: libraries/export/sql.php:48
msgid ""
"Include a timestamp of when databases were created, last updated, and last "
"checked"
msgstr ""
"Incluye una marca temporal de cuando la base de datos fue creada, modificada "
"por última vez y revisada por última vez"

#: libraries/export/sql.php:95
msgid ""
"Database system or older MySQL server to maximize output compatibility with:"
msgstr ""
"Sistema de base de datos o versión antigua de servidor MySQL con la que "
"maximizar la compatibilidad de la salida:"

#: libraries/export/sql.php:107 libraries/export/sql.php:162
#: libraries/export/sql.php:167
#, php-format
msgid "Add %s statement"
msgstr "Agregar sentencia %s"

#: libraries/export/sql.php:145
msgid "Add statements:"
msgstr "Agregar sentencias:"

#: libraries/export/sql.php:197
msgid ""
"Enclose table and field names with backquotes <i>(Protects field and table "
"names formed with special characters or keywords)</i>"
msgstr ""
"Encerrar tabla y nombres de campo con comillas invertidas <i>(protege los "
"nombre de tabla y campo compuestos con caracteres especiales o palabras "
"clave)</i>"

#: libraries/export/sql.php:217
msgid "Instead of <code>INSERT</code> statements, use:"
msgstr "En lugar de sentencias <code>INSERT</code>, utilizar:"

#: libraries/export/sql.php:222
msgid "<code>INSERT DELAYED</code> statements"
msgstr "Sentencias <code>INSERT DELAYED</code>"

#: libraries/export/sql.php:228
msgid "<code>INSERT IGNORE</code> statements"
msgstr "Sentencias <code>INSERT IGNORE</code>"

#: libraries/export/sql.php:238
msgid "Function to use when dumping data:"
msgstr "Función a utilizar al volcar datos:"

#: libraries/export/sql.php:251
msgid "Syntax to use when inserting data:"
msgstr "Sintáxis a utilizar al insertar datos:"

#: libraries/export/sql.php:257
msgid ""
"include column names in every <code>INSERT</code> statement <br /> &nbsp; "
"&nbsp; &nbsp; Example: <code>INSERT INTO tbl_name (col_A,col_B,col_C) VALUES "
"(1,2,3)</code>"
msgstr ""
"incluir nombres de columna en toda sentencia <code>INSERT</code> <br /> "
"&nbsp; &nbsp; &nbsp; Ejemplo: <code>INSERT INTO nombre_tabla (columna_A,"
"columna_B,columna_C) VALUES (1,2,3)</code>"

#: libraries/export/sql.php:258
msgid ""
"insert multiple rows in every <code>INSERT</code> statement<br /> &nbsp; "
"&nbsp; &nbsp; Example: <code>INSERT INTO tbl_name VALUES (1,2,3), (4,5,6), "
"(7,8,9)</code>"
msgstr ""
"incluir múltiples filas en cada sentencia <code>INSERT</code> <br /> &nbsp; "
"&nbsp; &nbsp; Ejemplo: <code>INSERT INTO nombre_tabla VALUES (1,2,3), "
"(4,5,6), (7,8,9)</code>"

#: libraries/export/sql.php:259
msgid ""
"both of the above<br /> &nbsp; &nbsp; &nbsp; Example: <code>INSERT INTO "
"tbl_name (col_A,col_B) VALUES (1,2,3), (4,5,6), (7,8,9)</code>"
msgstr ""
"los dos anteriores<br /> &nbsp; &nbsp; &nbsp; Ejemplo: <code>INSERT INTO "
"nombre_tabla (columna_A,columna_B) VALUES (1,2,3), (4,5,6), (7,8,9)</code>"

#: libraries/export/sql.php:260
msgid ""
"neither of the above<br /> &nbsp; &nbsp; &nbsp; Example: <code>INSERT INTO "
"tbl_name VALUES (1,2,3)</code>"
msgstr ""
"ninguno de los anteriores<br /> &nbsp; &nbsp; &nbsp; Ejemplo: <code>INSERT "
"INTO nombre_tabla VALUES (1,2,3)</code>"

#: libraries/export/sql.php:275
msgid ""
"Dump binary columns in hexadecimal notation <i>(for example, \"abc\" becomes "
"0x616263)</i>"
msgstr ""
"Volcar columnas binarias en notación hexadecimal <i>(por ejemplo \"abc\" "
"sería 0x616263)</i>"

#: libraries/export/sql.php:282
msgid ""
"Dump TIMESTAMP columns in UTC <i>(enables TIMESTAMP columns to be dumped and "
"reloaded between servers in different time zones)</i>"
msgstr ""
"Volcar columnas TIMESTAMP en UTC <i>(habilita que las columnas TIMESTAMP "
"sean volcadas y cargadas por servidores en diferentes zonas horarias)</i>"

#: libraries/export/sql.php:321 libraries/export/xml.php:34
msgid "Procedures"
msgstr "Procedimientos"

#: libraries/export/sql.php:335 libraries/export/xml.php:32
msgid "Functions"
msgstr "Funciones"

#: libraries/export/sql.php:809
msgid "Constraints for dumped tables"
msgstr "Restricciones para tablas volcadas"

#: libraries/export/sql.php:818
msgid "Constraints for table"
msgstr "Filtros para la tabla"

#: libraries/export/sql.php:918
msgid "MIME TYPES FOR TABLE"
msgstr "TIPOS MIME PARA LA TABLA"

#: libraries/export/sql.php:930
msgid "RELATIONS FOR TABLE"
msgstr "RELACIONES PARA LA TABLA"

#: libraries/export/sql.php:999
msgid "Structure for view"
msgstr "Estructura para la vista"

#: libraries/export/sql.php:1008
msgid "Stand-in structure for view"
msgstr "Estructura Stand-in para la vista"

#: libraries/export/xml.php:17 libraries/import/xml.php:21
msgid "XML"
msgstr "XML"

#: libraries/export/xml.php:30
msgid "Object creation options (all are recommended)"
msgstr "Opciones de creación de objetos (todas son recomendadas)"

#: libraries/export/xml.php:40
msgid "Views"
msgstr "Vistas"

#: libraries/export/xml.php:47
msgid "Export contents"
msgstr "Exportar contenidos"

#: libraries/footer.inc.php:188 libraries/footer.inc.php:191
#: libraries/footer.inc.php:194
msgid "Open new phpMyAdmin window"
msgstr "Abrir nueva ventana de phpMyAdmin"

#: libraries/gis_visualization.lib.php:129
msgid "No data found for GIS visualization."
msgstr "No se encontraron datos para la visualización GIS."

#: libraries/header_printview.inc.php:49 libraries/header_printview.inc.php:54
msgid "SQL result"
msgstr "Resultado SQL"

#: libraries/header_printview.inc.php:59
msgid "Generated by"
msgstr "Generado por"

#: libraries/import.lib.php:1141
msgid ""
"The following structures have either been created or altered. Here you can:"
msgstr "Las siguientes estructureas fueron creadas o alteradas. Puedes:"

#: libraries/import.lib.php:1142
msgid "View a structure`s contents by clicking on its name"
msgstr "Ver los contenidos de una estructura pulsando en su nombre"

#: libraries/import.lib.php:1143
msgid ""
"Change any of its settings by clicking the corresponding \"Options\" link"
msgstr ""
"Cambie cualquiera de sus opciones pulsando el enlace \"Opciones\" "
"correspondiente"

#: libraries/import.lib.php:1144
msgid "Edit its structure by following the \"Structure\" link"
msgstr "Edite su estructura siguiendo el enlace \"Estructura\""

#: libraries/import.lib.php:1147
msgid "Go to database"
msgstr "Ir a la base de datos"

# This needs a bug opened due to way of building string not translation-
# friendly
#: libraries/import.lib.php:1150 libraries/import.lib.php:1174
msgid "settings"
msgstr "configuración"

#: libraries/import.lib.php:1169
msgid "Go to table"
msgstr "Ir a la tabla"

#: libraries/import.lib.php:1178
msgid "Go to view"
msgstr "Ir a la vista"

#: libraries/import/csv.php:38 libraries/import/ods.php:26
#: libraries/import/xls.php:25 libraries/import/xlsx.php:25
msgid ""
"The first line of the file contains the table column names <i>(if this is "
"unchecked, the first line will become part of the data)</i>"
msgstr ""
"La primer línea del archivo contiene los nombres de columna de la tabla <i>"
"(si no está activado la primera línea será parte de los datos)</i>"

#: libraries/import/csv.php:40
msgid ""
"If the data in each row of the file is not in the same order as in the "
"database, list the corresponding column names here. Column names must be "
"separated by commas and not enclosed in quotations."
msgstr ""
"Si los datos en cada fila del archivo no están en el mismo orden que en la "
"base de datos, agregar aquí los nombres de columna correspondientes. Los "
"nombre de columnas tiene que estar separados por comas y no estar encerrados "
"entre comillas."

#: libraries/import/csv.php:42
msgid "Column names: "
msgstr "Nombre de las columnas:"

#: libraries/import/csv.php:62 libraries/import/csv.php:75
#: libraries/import/csv.php:80 libraries/import/csv.php:85
#, php-format
msgid "Invalid parameter for CSV import: %s"
msgstr "Parámetro no válido para importar CSV: %s"

#: libraries/import/csv.php:132
#, php-format
msgid ""
"Invalid column (%s) specified! Ensure that columns names are spelled "
"correctly, separated by commas, and not enclosed in quotes."
msgstr ""
"Columna inválida (%s) especificada. Verifica que los nombres de las columnas "
"están escritos correctamente, separados por comas y no encerrados entre "
"comillas."

#: libraries/import/csv.php:190 libraries/import/csv.php:437
#, php-format
msgid "Invalid format of CSV input on line %d."
msgstr "El formato de los datos CSV en la línea %d no es válido."

#: libraries/import/csv.php:325
#, php-format
msgid "Invalid column count in CSV input on line %d."
msgstr "El número de columnas de los datos CSV en la línea %d no es válido."

#: libraries/import/docsql.php:28
msgid "DocSQL"
msgstr "DocSQL"

#: libraries/import/docsql.php:32 libraries/tbl_properties.inc.php:598
#: server_synchronize.php:423 server_synchronize.php:866
msgid "Table name"
msgstr "Nombre de la tabla"

#: libraries/import/ldi.php:45 libraries/schema/User_Schema.class.php:312
#: view_create.php:147
msgid "Column names"
msgstr "Nombre de las columnas"

#: libraries/import/ldi.php:57
msgid "This plugin does not support compressed imports!"
msgstr "¡Este plugin no tiene soporte para importaciones comprimidas!"

#: libraries/import/ods.php:28
msgid "Import percentages as proper decimals <i>(ex. 12.00% to .12)</i>"
msgstr ""
"Importar porcentakes como decimales propios <i>(por ejemplo: 12.00% como .12)"
"</i>"

#: libraries/import/ods.php:29
msgid "Import currencies <i>(ex. $5.00 to 5.00)</i>"
msgstr "Importar monedas <i>(por ejemplo: $5.00 como 5.00)</i>"

#: libraries/import/sql.php:33
msgid "SQL compatibility mode:"
msgstr "Modalidad SQL compatible:"

# Activates use of compatibility mode http://dev.mysql.com/doc/refman/5.0/en
# /server-sql-mode.html#sqlmode_no_auto_value_on_zero
#: libraries/import/sql.php:43
msgid "Do not use <code>AUTO_INCREMENT</code> for zero values"
msgstr "No utilizar <code>AUTO_INCREMENT</code> con el valor 0"

#: libraries/import/xml.php:74 libraries/import/xml.php:130
msgid ""
"The XML file specified was either malformed or incomplete. Please correct "
"the issue and try again."
msgstr ""
"El archivo XML especificado estaba incompleto o mal formado. Por favor "
"corrija el problema e intente nuevamente."

# male gender due to referring to encoding modes
#: libraries/kanji-encoding.lib.php:142
msgctxt "None encoding conversion"
msgid "None"
msgstr "Ninguno"

#. l10n: This is currently used only in Japanese locales
#: libraries/kanji-encoding.lib.php:148
msgid "Convert to Kana"
msgstr "Convertir a Kana"

#: libraries/mult_submits.inc.php:254
msgid "From"
msgstr "De"

#: libraries/mult_submits.inc.php:257
msgid "To"
msgstr "A"

#: libraries/mult_submits.inc.php:262 libraries/mult_submits.inc.php:276
#: libraries/sql_query_form.lib.php:439
msgid "Submit"
msgstr "Enviar"

#: libraries/mult_submits.inc.php:268
msgid "Add table prefix"
msgstr "Agregar prefijo a la tabla"

#: libraries/mult_submits.inc.php:271
msgid "Add prefix"
msgstr "Agregar prefijo"

#: libraries/mult_submits.inc.php:488 tbl_replace.php:332
msgid "No change"
msgstr "Sin cambios"

#: libraries/mysql_charsets.lib.php:110
msgid "Charset"
msgstr "Juego de caracteres"

#: libraries/mysql_charsets.lib.php:206 libraries/mysql_charsets.lib.php:407
#: tbl_change.php:553
msgid "Binary"
msgstr " Binario"

#: libraries/mysql_charsets.lib.php:218
msgid "Bulgarian"
msgstr "Búlgaro"

#: libraries/mysql_charsets.lib.php:222 libraries/mysql_charsets.lib.php:347
msgid "Simplified Chinese"
msgstr "Chino simplificado"

#: libraries/mysql_charsets.lib.php:224 libraries/mysql_charsets.lib.php:367
msgid "Traditional Chinese"
msgstr "Chino tradicional"

#: libraries/mysql_charsets.lib.php:228 libraries/mysql_charsets.lib.php:414
msgid "case-insensitive"
msgstr "independiente de mayúsculas y minúsculas"

#: libraries/mysql_charsets.lib.php:231 libraries/mysql_charsets.lib.php:416
msgid "case-sensitive"
msgstr "dependiente de mayúsculas y minúsculas"

#: libraries/mysql_charsets.lib.php:234
msgid "Croatian"
msgstr "Croata"

#: libraries/mysql_charsets.lib.php:237
msgid "Czech"
msgstr "Checo"

#: libraries/mysql_charsets.lib.php:240
msgid "Danish"
msgstr "Danés"

#: libraries/mysql_charsets.lib.php:243
msgid "English"
msgstr "Inglés"

#: libraries/mysql_charsets.lib.php:246
msgid "Esperanto"
msgstr "Esperanto"

#: libraries/mysql_charsets.lib.php:249
msgid "Estonian"
msgstr "Estonio"

#: libraries/mysql_charsets.lib.php:252 libraries/mysql_charsets.lib.php:255
msgid "German"
msgstr "Alemán"

#: libraries/mysql_charsets.lib.php:252
msgid "dictionary"
msgstr "diccionario"

#: libraries/mysql_charsets.lib.php:255
msgid "phone book"
msgstr "directorio telefónico"

#: libraries/mysql_charsets.lib.php:258
msgid "Hungarian"
msgstr "Húngaro"

#: libraries/mysql_charsets.lib.php:261
msgid "Icelandic"
msgstr "Islandés"

#: libraries/mysql_charsets.lib.php:264 libraries/mysql_charsets.lib.php:354
msgid "Japanese"
msgstr "Japonés"

#: libraries/mysql_charsets.lib.php:267
msgid "Latvian"
msgstr "Letón"

#: libraries/mysql_charsets.lib.php:270
msgid "Lithuanian"
msgstr "Lituano"

#: libraries/mysql_charsets.lib.php:273 libraries/mysql_charsets.lib.php:376
msgid "Korean"
msgstr "Coreano"

#: libraries/mysql_charsets.lib.php:276
msgid "Persian"
msgstr "Persa"

#: libraries/mysql_charsets.lib.php:279
msgid "Polish"
msgstr "Polaco"

#: libraries/mysql_charsets.lib.php:282 libraries/mysql_charsets.lib.php:330
msgid "West European"
msgstr "Europea occidental"

#: libraries/mysql_charsets.lib.php:285
msgid "Romanian"
msgstr "Rumano"

#: libraries/mysql_charsets.lib.php:288
msgid "Slovak"
msgstr "Eslovaco"

#: libraries/mysql_charsets.lib.php:291
msgid "Slovenian"
msgstr "Esloveno"

#: libraries/mysql_charsets.lib.php:294
msgid "Spanish"
msgstr "Español"

#: libraries/mysql_charsets.lib.php:297
msgid "Traditional Spanish"
msgstr "Español tradicional"

#: libraries/mysql_charsets.lib.php:300 libraries/mysql_charsets.lib.php:397
msgid "Swedish"
msgstr "Sueco"

#: libraries/mysql_charsets.lib.php:303 libraries/mysql_charsets.lib.php:400
msgid "Thai"
msgstr "Tailandés"

#: libraries/mysql_charsets.lib.php:306 libraries/mysql_charsets.lib.php:394
msgid "Turkish"
msgstr "Turco"

#: libraries/mysql_charsets.lib.php:309 libraries/mysql_charsets.lib.php:391
msgid "Ukrainian"
msgstr "Ucraniano"

#: libraries/mysql_charsets.lib.php:312 libraries/mysql_charsets.lib.php:321
msgid "Unicode"
msgstr "Unicode"

#: libraries/mysql_charsets.lib.php:312 libraries/mysql_charsets.lib.php:321
#: libraries/mysql_charsets.lib.php:330 libraries/mysql_charsets.lib.php:337
#: libraries/mysql_charsets.lib.php:359 libraries/mysql_charsets.lib.php:370
msgid "multilingual"
msgstr "multilingüe"

#: libraries/mysql_charsets.lib.php:337
msgid "Central European"
msgstr "Europeo central"

#: libraries/mysql_charsets.lib.php:342
msgid "Russian"
msgstr "Ruso"

#: libraries/mysql_charsets.lib.php:359
msgid "Baltic"
msgstr "Báltico"

#: libraries/mysql_charsets.lib.php:364
msgid "Armenian"
msgstr "Armenio"

#: libraries/mysql_charsets.lib.php:370
msgid "Cyrillic"
msgstr "Cirílico"

#: libraries/mysql_charsets.lib.php:373
msgid "Arabic"
msgstr "Árabe"

#: libraries/mysql_charsets.lib.php:379
msgid "Hebrew"
msgstr "Hebreo"

#: libraries/mysql_charsets.lib.php:382
msgid "Georgian"
msgstr "Georgiano"

#: libraries/mysql_charsets.lib.php:385
msgid "Greek"
msgstr "Griego"

#: libraries/mysql_charsets.lib.php:388
msgid "Czech-Slovak"
msgstr "Checo-Eslovaco"

#: libraries/mysql_charsets.lib.php:403 libraries/mysql_charsets.lib.php:410
msgid "unknown"
msgstr "desconocido"

#: libraries/navigation_header.inc.php:57
#: libraries/navigation_header.inc.php:60
#: libraries/navigation_header.inc.php:61
msgid "Home"
msgstr "Página de inicio"

#: libraries/navigation_header.inc.php:70
#: libraries/navigation_header.inc.php:73
#: libraries/navigation_header.inc.php:74
msgid "Log out"
msgstr "Finalizar sesión"

#: libraries/navigation_header.inc.php:111
#: libraries/navigation_header.inc.php:112
#: libraries/navigation_header.inc.php:114
msgid "Reload navigation frame"
msgstr "Recargar el marco de navegación"

#: libraries/plugin_interface.lib.php:336
msgid "This format has no options"
msgstr "Este formato no tiene opciones"

#: libraries/relation.lib.php:83
msgid "not OK"
msgstr "no recibió el OK"

#: libraries/relation.lib.php:88
msgid "Enabled"
msgstr "Habilitado"

#: libraries/relation.lib.php:95 libraries/relation.lib.php:107
#: pmd_relation_new.php:68
msgid "General relation features"
msgstr "Opciones de relación general"

#: libraries/relation.lib.php:111
msgid "Display Features"
msgstr "Mostrar las opciones"

#: libraries/relation.lib.php:117
msgid "Creation of PDFs"
msgstr "Creación de los PDF"

#: libraries/relation.lib.php:121
msgid "Displaying Column Comments"
msgstr "Mostrando los comentarios de la columna"

#: libraries/relation.lib.php:126
msgid ""
"Please see the documentation on how to update your column_comments table"
msgstr ""
"Para actualizar su tabla column_comments, por favor revise la documentación"

#: libraries/relation.lib.php:131 libraries/sql_query_form.lib.php:410
msgid "Bookmarked SQL query"
msgstr "Consulta guardada en favoritos"

#: libraries/relation.lib.php:135 querywindow.php:98 querywindow.php:205
msgid "SQL history"
msgstr "Historial-SQL"

#: libraries/relation.lib.php:143
msgid "Persistent recently used tables"
msgstr "Tablas persistentes utilizadas recientemente"

#: libraries/relation.lib.php:147
msgid "Persistent tables' UI preferences"
msgstr "Preferencias de interfaz de tablas persistentes"

#: libraries/relation.lib.php:155
msgid "User preferences"
msgstr "Preferencias de usuario"

#: libraries/relation.lib.php:159
msgid "Quick steps to setup advanced features:"
msgstr "Pasos rápidos para configurar funcionalidades avanzadas:"

#: libraries/relation.lib.php:161
msgid ""
"Create the needed tables with the <code>script/create_tables.sql</code>."
msgstr "Crear las tablas necesarias con <code>script/create_tables.sql</code>."

#: libraries/relation.lib.php:162
msgid "Create a pma user and give access to these tables."
msgstr "Crear un usuario pma y permitir acceso a estas tablas."

#: libraries/relation.lib.php:163
msgid ""
"Enable advanced features in configuration file (<code>config.inc.php</"
"code>), for example by starting from <code>config.sample.inc.php</code>."
msgstr ""
"Habilitar funcionalidades avanzadas en el archivo de configuración "
"(<code>config.inc.php</code>), por ejemplo comenzando desde <code>config."
"sample.inc.php</code>."

#: libraries/relation.lib.php:164
msgid "Re-login to phpMyAdmin to load the updated configuration file."
msgstr ""
"Inicie sesión en phpMyAdmin nuevamente para cargar el archivo de "
"configuración actualizado."

#: libraries/relation.lib.php:1200
msgid "no description"
msgstr "Sin descripción"

#: libraries/replication_gui.lib.php:53
msgid "Slave configuration"
msgstr "Configuración de esclavo"

#: libraries/replication_gui.lib.php:53 server_replication.php:353
msgid "Change or reconfigure master server"
msgstr "Cambiar o reconfigurar el servidor maestro"

#: libraries/replication_gui.lib.php:54
msgid ""
"Make sure, you have unique server-id in your configuration file (my.cnf). If "
"not, please add the following line into [mysqld] section:"
msgstr ""
"Asegúrese de tener un ID de servidor único en el archivo de configuración "
"(my.cnf). Si no, agregue la siguiente línea en la sección [mysqld]:"

#: libraries/replication_gui.lib.php:57 libraries/replication_gui.lib.php:58
#: libraries/replication_gui.lib.php:251 libraries/replication_gui.lib.php:254
#: libraries/replication_gui.lib.php:261 server_privileges.php:693
#: server_privileges.php:696 server_privileges.php:703
#: server_synchronize.php:1182
msgid "User name"
msgstr "Nombre de usuario"

#: libraries/replication_gui.lib.php:105
msgid "Master status"
msgstr "Estado del maestro"

#: libraries/replication_gui.lib.php:107
msgid "Slave status"
msgstr "Estado del esclavo"

#: libraries/replication_gui.lib.php:116 libraries/sql_query_form.lib.php:422
#: server_status.php:1028 server_variables.php:108
msgid "Variable"
msgstr "Variable"

#: libraries/replication_gui.lib.php:175 server_binlog.php:202
msgid "Server ID"
msgstr "ID del servidor"

#: libraries/replication_gui.lib.php:194
msgid ""
"Only slaves started with the --report-host=host_name option are visible in "
"this list."
msgstr ""
"Sólo los esclavos iniciados con la opción --report-host=host_name son "
"visibles en esta lista."

#: libraries/replication_gui.lib.php:242 server_replication.php:192
msgid "Add slave replication user"
msgstr "Agregar un usuario de replicación esclavo"

#: libraries/replication_gui.lib.php:256 server_privileges.php:698
msgid "Any user"
msgstr "Cualquier usuario"

#: libraries/replication_gui.lib.php:257 libraries/replication_gui.lib.php:325
#: libraries/replication_gui.lib.php:348 server_privileges.php:699
#: server_privileges.php:766 server_privileges.php:790
#: server_privileges.php:2008 server_privileges.php:2038
msgid "Use text field"
msgstr "Use el campo de texto"

#: libraries/replication_gui.lib.php:304 server_privileges.php:746
msgid "Any host"
msgstr "Cualquier servidor"

#: libraries/replication_gui.lib.php:308 server_privileges.php:750
msgid "Local"
msgstr "Local"

#: libraries/replication_gui.lib.php:314 server_privileges.php:755
msgid "This Host"
msgstr "Este Host"

#: libraries/replication_gui.lib.php:320 server_privileges.php:761
msgid "Use Host Table"
msgstr "Usar la tabla Anfitrión (Host)"

#: libraries/replication_gui.lib.php:333 server_privileges.php:774
msgid ""
"When Host table is used, this field is ignored and values stored in Host "
"table are used instead."
msgstr ""
"Cuando la tabla Host es usada, este campo es ignorado y se utilizan los "
"valores almacenados en la tabla Host en su lugar."

#: libraries/replication_gui.lib.php:362
msgid "Generate Password"
msgstr "Generar la contraseña"

#: libraries/schema/Dia_Relation_Schema.class.php:224
#: libraries/schema/Eps_Relation_Schema.class.php:397
#: libraries/schema/Pdf_Relation_Schema.class.php:486
#: libraries/schema/Svg_Relation_Schema.class.php:366
#: libraries/schema/Visio_Relation_Schema.class.php:210
#, php-format
msgid "The %s table doesn't exist!"
msgstr "La tabla %s no existe"

#: libraries/schema/Dia_Relation_Schema.class.php:250
#: libraries/schema/Eps_Relation_Schema.class.php:438
#: libraries/schema/Pdf_Relation_Schema.class.php:520
#: libraries/schema/Svg_Relation_Schema.class.php:408
#: libraries/schema/Visio_Relation_Schema.class.php:252
#, php-format
msgid "Please configure the coordinates for table %s"
msgstr "Configure las coordenadas para la tabla %s"

#: libraries/schema/Eps_Relation_Schema.class.php:748
#: libraries/schema/Pdf_Relation_Schema.class.php:848
#: libraries/schema/Svg_Relation_Schema.class.php:734
#: libraries/schema/Visio_Relation_Schema.class.php:499
#, php-format
msgid "Schema of the %s database - Page %s"
msgstr "Esquema de la base de datos %s - Página %s"

#: libraries/schema/Export_Relation_Schema.class.php:170
msgid "This page does not contain any tables!"
msgstr "Esta página no contiene ninguna tabla"

#: libraries/schema/Export_Relation_Schema.class.php:195
msgid "SCHEMA ERROR: "
msgstr "ERROR DE ESQUEMA:"

#: libraries/schema/Pdf_Relation_Schema.class.php:874
#: libraries/schema/Pdf_Relation_Schema.class.php:1113
msgid "Relational schema"
msgstr "Esquema relacionado"

#: libraries/schema/Pdf_Relation_Schema.class.php:1088
msgid "Table of contents"
msgstr "Tabla de contenidos"

#: libraries/schema/Pdf_Relation_Schema.class.php:1238
#: libraries/schema/Pdf_Relation_Schema.class.php:1259
#: libraries/tbl_properties.inc.php:108 tbl_printview.php:141
#: tbl_structure.php:207
msgid "Attributes"
msgstr "Atributos"

#: libraries/schema/Pdf_Relation_Schema.class.php:1241
#: libraries/schema/Pdf_Relation_Schema.class.php:1262 tbl_printview.php:144
#: tbl_structure.php:210 tbl_tracking.php:271
msgid "Extra"
msgstr "Extra"

#: libraries/schema/User_Schema.class.php:89
msgid "Create a page"
msgstr "Crear una nueva página"

#: libraries/schema/User_Schema.class.php:95
msgid "Page name"
msgstr "Nombre de página"

#: libraries/schema/User_Schema.class.php:99
msgid "Automatic layout based on"
msgstr "Diseño automático basado en"

#: libraries/schema/User_Schema.class.php:102
msgid "Internal relations"
msgstr "Relaciones internas"

#: libraries/schema/User_Schema.class.php:112
msgid "FOREIGN KEY"
msgstr "CLAVE FORÁNEA"

#: libraries/schema/User_Schema.class.php:144
msgid "Please choose a page to edit"
msgstr "Elegir la página a editar"

#: libraries/schema/User_Schema.class.php:149
msgid "Select page"
msgstr "Seleccionar página"

#: libraries/schema/User_Schema.class.php:207
msgid "Select Tables"
msgstr "Seleccionar tablas"

#: libraries/schema/User_Schema.class.php:342
msgid "Display relational schema"
msgstr "Mostrar esquema relacional"

#: libraries/schema/User_Schema.class.php:352
msgid "Select Export Relational Type"
msgstr "Seleccionar tipo de exportación relacional"

#: libraries/schema/User_Schema.class.php:373
msgid "Show grid"
msgstr "Mostrar la cuadrícula"

#: libraries/schema/User_Schema.class.php:375
msgid "Show color"
msgstr "Mostrar color"

#: libraries/schema/User_Schema.class.php:377
msgid "Show dimension of tables"
msgstr "Mostrar la dimensión de las tablas"

#: libraries/schema/User_Schema.class.php:380
msgid "Display all tables with the same width"
msgstr "Mostrar todas las tablas que tienen el mismo ancho"

#: libraries/schema/User_Schema.class.php:385
msgid "Only show keys"
msgstr "Mostrar las llaves solamente"

#: libraries/schema/User_Schema.class.php:387
msgid "Landscape"
msgstr "Orientación horizontal"

#: libraries/schema/User_Schema.class.php:388
msgid "Portrait"
msgstr "Orientación vertical"

#: libraries/schema/User_Schema.class.php:390
msgid "Orientation"
msgstr "Orientación"

#: libraries/schema/User_Schema.class.php:403
msgid "Paper size"
msgstr "Tamaño del papel"

#: libraries/schema/User_Schema.class.php:440
msgid ""
"The current page has references to tables that no longer exist. Would you "
"like to delete those references?"
msgstr ""
"La página actual tiene referencias a tablas que ya no existen. ¿Desea "
"eliminar esas referencias?"

#: libraries/schema/User_Schema.class.php:465
msgid "Toggle scratchboard"
msgstr "cambiar el estado del scratchboard"

#. l10n: Text direction, use either ltr or rtl
#: libraries/select_lang.lib.php:484
msgid "ltr"
msgstr "ltr"

#: libraries/select_lang.lib.php:489 libraries/select_lang.lib.php:495
#: libraries/select_lang.lib.php:501
#, php-format
msgid "Unknown language: %1$s."
msgstr "Idioma desconocido: %1$s."

#: libraries/select_server.lib.php:38 libraries/select_server.lib.php:44
msgid "Current Server"
msgstr "Servidor actual"

# This is the text showed in the tab
#: libraries/server_links.inc.php:73
msgid "Settings"
msgstr "Configuración"

#: libraries/server_links.inc.php:79 server_synchronize.php:1087
#: server_synchronize.php:1095
msgid "Synchronize"
msgstr "Sincronizar"

#: libraries/server_links.inc.php:84 server_binlog.php:96
#: server_status.php:266
msgid "Binary log"
msgstr "Registro binario"

#: libraries/server_links.inc.php:95 server_engines.php:125
#: server_engines.php:129 server_status.php:318
msgid "Variables"
msgstr "Variables"

#: libraries/server_links.inc.php:99
msgid "Charsets"
msgstr "Juegos de caracteres"

#: libraries/server_links.inc.php:103
msgid "Engines"
msgstr "Motores"

#: libraries/server_synchronize.lib.php:1337 server_synchronize.php:1111
msgid "Source database"
msgstr "Base de datos de origen"

#: libraries/server_synchronize.lib.php:1339
#: libraries/server_synchronize.lib.php:1362
msgid "Current server"
msgstr "Servidor actual"

#: libraries/server_synchronize.lib.php:1341
#: libraries/server_synchronize.lib.php:1364
msgid "Remote server"
msgstr "Servidor remoto"

#: libraries/server_synchronize.lib.php:1344
msgid "Difference"
msgstr "Diferencia"

#: libraries/server_synchronize.lib.php:1360 server_synchronize.php:1113
msgid "Target database"
msgstr "Base de datos objetivo"

#: libraries/sql_query_form.lib.php:223
#, php-format
msgid "Run SQL query/queries on server %s"
msgstr "Ejecute la o las consultas SQL en el servidor %s"

#: libraries/sql_query_form.lib.php:240 libraries/sql_query_form.lib.php:264
#, php-format
msgid "Run SQL query/queries on database %s"
msgstr "Ejecutar la(s) consulta(s) SQL en la base de datos %s"

#: libraries/sql_query_form.lib.php:296 navigation.php:302
#: setup/frames/index.inc.php:231
msgid "Clear"
msgstr "Limpiar"

#: libraries/sql_query_form.lib.php:301
msgid "Columns"
msgstr "Columnas"

#: libraries/sql_query_form.lib.php:336 sql.php:1009 sql.php:1010 sql.php:1027
msgid "Bookmark this SQL query"
msgstr "Guardar esta consulta en favoritos"

#: libraries/sql_query_form.lib.php:343 sql.php:1021
msgid "Let every user access this bookmark"
msgstr "Permitir que todo usuario pueda acceder a este favorito"

#: libraries/sql_query_form.lib.php:349
msgid "Replace existing bookmark of same name"
msgstr "Reemplazar el favorito existente que tenga el mismo nombre"

#: libraries/sql_query_form.lib.php:365
msgid "Do not overwrite this query from outside the window"
msgstr "No sobreescribir esta consulta desde fuera de la ventana"

#: libraries/sql_query_form.lib.php:372
msgid "Delimiter"
msgstr "Delimitador"

#: libraries/sql_query_form.lib.php:380
msgid " Show this query here again "
msgstr " Mostrar esta consulta otra vez "

#: libraries/sql_query_form.lib.php:443
msgid "View only"
msgstr "Solamente ver"

#: libraries/sql_query_form.lib.php:490 prefs_manage.php:241
msgid "Location of the text file"
msgstr "Localización del archivo de texto"

#: libraries/sql_query_form.lib.php:502 tbl_change.php:887
msgid "web server upload directory"
msgstr "directorio en el servidor web para subir los archivos"

#: libraries/sqlparser.lib.php:132
msgid ""
"There seems to be an error in your SQL query. The MySQL server error output "
"below, if there is any, may also help you in diagnosing the problem"
msgstr ""
"Parece haber un error en su consulta de SQL. La salida generada por el "
"servidor de MySQL, de existir, aparece abajo, en cuyo caso puede ayudar a "
"diagnosticar el problema"

#: libraries/sqlparser.lib.php:167
msgid ""
"There is a chance that you may have found a bug in the SQL parser. Please "
"examine your query closely, and check that the quotes are correct and not "
"mis-matched. Other possible failure causes may be that you are uploading a "
"file with binary outside of a quoted text area. You can also try your query "
"on the MySQL command line interface. The MySQL server error output below, if "
"there is any, may also help you in diagnosing the problem. If you still have "
"problems or if the parser fails where the command line interface succeeds, "
"please reduce your SQL query input to the single query that causes problems, "
"and submit a bug report with the data chunk in the CUT section below:"
msgstr ""
"Existe la posibilidad que usted haya encontrado un error en el intérprete de "
"SQL. Por favor examine cuidadosamente su consulta y verifique que las "
"comillas están siendo usadas adecuadamente y hacen juego. Otra posible causa "
"del fallo es que esté subiendo un archivo con datos binarios por fuera del "
"área de texto delimitado con comillas. Intente su consulta en la interfaz de "
"comandos de MySQL. La salida generada por el servidor de MySQL, de existir, "
"aparece abajo y puede ayudar a diagnosticar el problema. Si aún tiene "
"problemas o el intérprete falla en tanto que en la interfaz de comandos "
"funciona, por favor reduzca la salida de su consulta de SQL a la consulta "
"que genera el problema y envíe un reporte de error con la cadena de datos en "
"la sección de CORTE indicada abajo:"

#: libraries/sqlparser.lib.php:169
msgid "BEGIN CUT"
msgstr "INICIO DEL CORTE"

#: libraries/sqlparser.lib.php:171
msgid "END CUT"
msgstr "FIN DEL CORTE"

#: libraries/sqlparser.lib.php:173
msgid "BEGIN RAW"
msgstr "INICIO DEL VOLCADO"

#: libraries/sqlparser.lib.php:177
msgid "END RAW"
msgstr "FIN DEL VOLCADO"

#: libraries/sqlparser.lib.php:363
msgid "Automatically appended backtick to the end of query!"
msgstr "Agregar comilla invertida al final de la consulta automáticamente"

#: libraries/sqlparser.lib.php:366
msgid "Unclosed quote"
msgstr "Comillas sin cerrar"

#: libraries/sqlparser.lib.php:518
msgid "Invalid Identifer"
msgstr "El identificador no es válido"

#: libraries/sqlparser.lib.php:635
msgid "Unknown Punctuation String"
msgstr "Signo de puntuación desconocido"

#: libraries/sqlvalidator.lib.php:67
#, php-format
msgid ""
"The SQL validator could not be initialized. Please check if you have "
"installed the necessary PHP extensions as described in the %sdocumentation%s."
msgstr ""
"El validador de SQL no pudo inicializarse. Por favor revise si ha instalado "
"las extensiones php necesarias, como están descritas en la %sdocumentación%s."

#: libraries/tbl_links.inc.php:117 libraries/tbl_links.inc.php:118
msgid "Table seems to be empty!"
msgstr "La tabla, ¡parece estar vacía!"

#: libraries/tbl_links.inc.php:126
#, php-format
msgid "Tracking of %s.%s is activated."
msgstr "Seguimiento de %s.%s activado."

#: libraries/tbl_properties.inc.php:105
msgid ""
"If column type is \"enum\" or \"set\", please enter the values using this "
"format: 'a','b','c'...<br />If you ever need to put a backslash (\"\\\") or "
"a single quote (\"'\") amongst those values, precede it with a backslash "
"(for example '\\\\xyz' or 'a\\'b')."
msgstr ""
"Si el tipo de campo es \"enum\" o \"set\", introduzca los valores usando "
"este formato: 'a','b','c'...<br />Si alguna vez necesita poner una barra "
"invertida (\"\\\") o una comilla simple (\"'\") entre esos valores, añada "
"una barra invertida (por ejemplo '\\\\xyz' o 'a\\'b')."

#: libraries/tbl_properties.inc.php:106
msgid ""
"For default values, please enter just a single value, without backslash "
"escaping or quotes, using this format: a"
msgstr ""
"Para valores predeterminados, introduzca sólamente un valor sin caracteres "
"de escape ni comillas, usando este formato: a"

#: libraries/tbl_properties.inc.php:116 libraries/tbl_properties.inc.php:509
#: tbl_printview.php:323 tbl_structure.php:156 tbl_structure.php:161
#: tbl_structure.php:607 tbl_structure.php:809
msgid "Index"
msgstr "Índice"

#: libraries/tbl_properties.inc.php:136
#, php-format
msgid ""
"For a list of available transformation options and their MIME type "
"transformations, click on %stransformation descriptions%s"
msgstr ""
"Para una lista de opciones de transformación disponibles y sus "
"transformaciones MIME-type transformations, dé clic en %stransformation "
"descriptions%s"

#: libraries/tbl_properties.inc.php:144
msgid "Transformation options"
msgstr "Opciones de transformación"

#: libraries/tbl_properties.inc.php:145
msgid ""
"Please enter the values for transformation options using this format: 'a', "
"100, b,'c'...<br />If you ever need to put a backslash (\"\\\") or a single "
"quote (\"'\") amongst those values, precede it with a backslash (for example "
"'\\\\xyz' or 'a\\'b')."
msgstr ""
"Introduzca los valores para las opciones de transformación usando este "
"formato: 'a',100,b,'c'...<br />Si alguna vez requiere insertar una barra "
"invertida (\"\\\") o comilla sencilla (\"'\") entre esos valores, añada una "
"barra invertida (por ejemplo '\\\\xyz' o 'a\\'b')."

#: libraries/tbl_properties.inc.php:352
msgid "ENUM or SET data too long?"
msgstr "¿Datos ENUM o SET demasiado largos?"

#: libraries/tbl_properties.inc.php:354
msgid "Get more editing space"
msgstr "Obtener más espacio de edición"

# Corresponds to NONE option for default value of a TIMESTAMP field
#: libraries/tbl_properties.inc.php:377
msgctxt "for default"
msgid "None"
msgstr "Ninguno"

# Corresponds to user-defined option for default value of a TIMESTAMP field
#: libraries/tbl_properties.inc.php:378
msgid "As defined:"
msgstr "Personalizado:"

#: libraries/tbl_properties.inc.php:497 tbl_structure.php:155
#: tbl_structure.php:160 tbl_structure.php:605
msgid "Primary"
msgstr "Primaria"

#: libraries/tbl_properties.inc.php:515 tbl_structure.php:159
#: tbl_structure.php:164 tbl_structure.php:614
msgid "Fulltext"
msgstr "Texto completo"

#: libraries/tbl_properties.inc.php:564 transformation_overview.php:57
#, php-format
msgid ""
"No description is available for this transformation.<br />Please ask the "
"author what %s does."
msgstr ""
"No hay una descripción disponible para esta transformación.<br />Por favor "
"pregunte al autor lo que %s hace."

#: libraries/tbl_properties.inc.php:606 tbl_structure.php:678
#, php-format
msgid "Add %s column(s)"
msgstr "Agregar %s columna(s)"

#: libraries/tbl_properties.inc.php:608 tbl_structure.php:672
msgid "You have to add at least one column."
msgstr "Debe agregar al menos una columna."

#: libraries/tbl_properties.inc.php:716 server_engines.php:56
#: tbl_operations.php:370
msgid "Storage Engine"
msgstr "Motor de almacenamiento"

#: libraries/tbl_properties.inc.php:745
msgid "PARTITION definition"
msgstr "definición de la PARTICIÓN"

#: libraries/tbl_properties.inc.php:776
#, fuzzy
#| msgid "+ Add a new value"
msgid "+ Add a value"
msgstr "+ Agregar un nuevo valor"

#: libraries/transformations/application_octetstream__download.inc.php:9
msgid ""
"Displays a link to download the binary data of the column. You can use the "
"first option to specify the filename, or use the second option as the name "
"of a column which contains the filename. If you use the second option, you "
"need to set the first option to the empty string."
msgstr ""
"Mostrar un enlace para descargar los datos binarios de la columna. Se pude "
"utilizar la primera opción para el nombre del archivo o utilizar la segunda "
"opción como el nombre de la columna que contiene el nombre de archivo. Si se "
"usa esta última, la primer opción tiene que ser una cadena vacía."

#: libraries/transformations/application_octetstream__hex.inc.php:9
msgid ""
"Displays hexadecimal representation of data. Optional first parameter "
"specifies how often space will be added (defaults to 2 nibbles)."
msgstr ""
"Muestra los datos en representación hexadecimal. El primer parámetro es "
"opcional y especifica cuán a menudo se añadirá espacio (2 nibbles, es decir, "
"1 byte de manera predeterminada)."

#: libraries/transformations/image_jpeg__inline.inc.php:9
#: libraries/transformations/image_png__inline.inc.php:9
msgid ""
"Displays a clickable thumbnail. The options are the maximum width and height "
"in pixels. The original aspect ratio is preserved."
msgstr ""
"Muestra una miniatura que puede abrirse mediante un clic. Las opciones son "
"la altura y anchura máxima en píxeles. La proporción original es mantenida."

#: libraries/transformations/image_jpeg__link.inc.php:9
msgid "Displays a link to download this image."
msgstr "Muestra un enlace para descargar esta imagen."

#: libraries/transformations/text_plain__dateformat.inc.php:9
msgid ""
"Displays a TIME, TIMESTAMP, DATETIME or numeric unix timestamp column as "
"formatted date. The first option is the offset (in hours) which will be "
"added to the timestamp (Default: 0). Use second option to specify a "
"different date/time format string. Third option determines whether you want "
"to see local date or UTC one (use \"local\" or \"utc\" strings) for that. "
"According to that, date format has different value - for \"local\" see the "
"documentation for PHP's strftime() function and for \"utc\" it is done using "
"gmdate() function."
msgstr ""
"Muestra una columna TIME, TIMESTAMP, DATETIME o marca temporal numérica unix "
"como una fecha con formato. La primera opción es la diferencia (en horas) "
"que se añadirá a la marca temporal (Valor predeterminado: 0). La segunda "
"opción es para especificar un formato de fecha/hora diferente. La tercera "
"opción determina si usted quiere ver la fecha local o la UTC (use las "
"cadenas \"local\" o \"utc\"). Según eso, el formato de la fecha tendrá un "
"valor diferente - para \"local\" mire la documentación de la función strftime"
"() de PHP y para \"utc\" se hace usando la función gmdate()."

#: libraries/transformations/text_plain__external.inc.php:9
msgid ""
"LINUX ONLY: Launches an external application and feeds it the column data "
"via standard input. Returns the standard output of the application. The "
"default is Tidy, to pretty-print HTML code. For security reasons, you have "
"to manually edit the file libraries/transformations/text_plain__external.inc."
"php and list the tools you want to make available. The first option is then "
"the number of the program you want to use and the second option is the "
"parameters for the program. The third option, if set to 1, will convert the "
"output using htmlspecialchars() (Default 1). The fourth option, if set to 1, "
"will prevent wrapping and ensure that the output appears all on one line "
"(Default 1)."
msgstr ""
"SÓLAMENTE LINUX: Ejecuta una aplicación externa y le provee los datos de la "
"columna mediante entrada estándar. Devuelve la salidad de la aplicación. El "
"valor predeterminado es Tidy para mostrar código HTML agradable para la "
"impresión. Por razones de seguridad, debe editar manualmente el archivo "
"libraries/transformations/text_plain__external.inc.php y agregar las "
"herramientas que permitirá ejecutar. La primera opción será el número del "
"programa que querrá utilizar y la segunda opción son los parámetros para el "
"programa. Si el tercer parámetro es 1 (el valor predeterminado), se "
"convertirá la salida utilizando htmlspecialchars(). La cuarta opción, de ser "
"1 (el valor predeterminado), evitará separar la salida en varias líneas "
"asegurando que aparezca completa en una sola línea."

#: libraries/transformations/text_plain__formatted.inc.php:9
msgid ""
"Displays the contents of the column as-is, without running it through "
"htmlspecialchars(). That is, the column is assumed to contain valid HTML."
msgstr ""
"Miestra el contenido de la columna como es, sin pasarlo por htmlspecialchars"
"(). Esto quiere decir que se asume que la columna contiene HTML válido."

# Per IANA's regulations example domains MUST be example.com
#: libraries/transformations/text_plain__imagelink.inc.php:9
msgid ""
"Displays an image and a link; the column contains the filename. The first "
"option is a URL prefix like \"http://www.example.com/\". The second and "
"third options are the width and the height in pixels."
msgstr ""
"Muestra una imagen y un enlace, la columna contiene el nombre del archivo. "
"La primera opción es una URL prefijo como \"http://www.example.com/\". La "
"segunda y tercera opción son el ancho y alto en píxeles respectivamente."

# Per IANA's regulations example domains MUST be example.com
#: libraries/transformations/text_plain__link.inc.php:9
msgid ""
"Displays a link; the column contains the filename. The first option is a URL "
"prefix like \"http://www.example.com/\". The second option is a title for "
"the link."
msgstr ""
"Muestra un enlace, la columna contiene el nombre del archivo. La primera "
"opción es una URL prefijo como \"http://www.example.com/\". La segunda "
"opción es el título para el enlace."

#: libraries/transformations/text_plain__longToIpv4.inc.php:9
msgid ""
"Converts an (IPv4) Internet network address into a string in Internet "
"standard dotted format."
msgstr ""
"Convierte una dirección de red internet (IPv4) en una cadena en formato "
"estándar de Internet con puntos."

#: libraries/transformations/text_plain__sql.inc.php:9
msgid "Formats text as SQL query with syntax highlighting."
msgstr "Formatea el texto como una consulta SQL y resalta la sintaxis."

#: libraries/transformations/text_plain__substr.inc.php:9
msgid ""
"Displays a part of a string. The first option is the number of characters to "
"skip from the beginning of the string (Default 0). The second option is the "
"number of characters to return (Default: until end of string). The third "
"option is the string to append and/or prepend when truncation occurs "
"(Default: \"...\")."
msgstr ""
"Muestra una parte de una cadena de caracteres. La primera opción es el "
"número de caracteres a pasar por alto desde el principio de la cadena de "
"caracteres (Predeterminado: 0). La segunda opción es el número de caracteres "
"a mostrar (Predeterminado: hasta el final de la cadena de caracteres). La "
"tercera opción es la cadena de caracteres a adjuntar y/o anteponer cuando "
"haya truncamiento (Predeterminado: \"...\")."

#: libraries/user_preferences.inc.php:32
msgid "Manage your settings"
msgstr "Administrar tu configuración"

#: libraries/user_preferences.inc.php:47 prefs_manage.php:291
msgid "Configuration has been saved"
msgstr "Se guardó la configuración"

#: libraries/user_preferences.inc.php:68
#, php-format
msgid ""
"Your preferences will be saved for current session only. Storing them "
"permanently requires %sphpMyAdmin configuration storage%s."
msgstr ""
"Las preferencias serán guardadas sólo para la sesión actual. Almacenarlas "
"permanentemente necesita de %salmacenamiento de configuración phpMyAdmin%s."

#: libraries/user_preferences.lib.php:142
msgid "Could not save configuration"
msgstr "No se pudo guardar la configuración"

#: libraries/user_preferences.lib.php:309
msgid ""
"Your browser has phpMyAdmin configuration for this domain. Would you like to "
"import it for current session?"
msgstr ""
"El navegador tiene una configuración phpMyAdmin para este dominio. ¿Quieres "
"importarlo a la sesión actual?"

#: libraries/zip_extension.lib.php:25
msgid "No files found inside ZIP archive!"
msgstr "¡No se hallaron archivos dentro del archivo ZIP!"

#: libraries/zip_extension.lib.php:48 libraries/zip_extension.lib.php:50
#: libraries/zip_extension.lib.php:65
msgid "Error in ZIP archive:"
msgstr "Error en el archivo ZIP:"

#: main.php:65
msgid "General Settings"
msgstr "Configuraciones generales"

#: main.php:103
msgid "MySQL connection collation"
msgstr "Cotejamiento de las conexiones MySQL"

#: main.php:119
msgid "Appearance Settings"
msgstr "Configuraciones de apariencia"

#: main.php:146 prefs_manage.php:274
msgid "More settings"
msgstr "Más configuraciones"

#: main.php:163
msgid "Protocol version"
msgstr "Versión del protocolo"

#: main.php:165 server_privileges.php:1452 server_privileges.php:1606
#: server_privileges.php:1730 server_privileges.php:2149 server_status.php:796
msgid "User"
msgstr "Usuario"

#: main.php:169
msgid "MySQL charset"
msgstr "Juegos de caracteres de MySQL"

#: main.php:181
msgid "Web server"
msgstr "Servidor web"

#: main.php:187
msgid "MySQL client version"
msgstr "Versión del cliente"

#: main.php:189
msgid "PHP extension"
msgstr "extensión PHP"

#: main.php:195
msgid "Show PHP information"
msgstr "Mostrar la información de PHP"

#: main.php:213
msgid "Wiki"
msgstr "Wiki"

#: main.php:216
msgid "Official Homepage"
msgstr "Página oficial de phpMyAdmin"

#: main.php:217
msgid "Contribute"
msgstr "Contribuir"

#: main.php:218
msgid "Get support"
msgstr "Obtener soporte"

#: main.php:219
msgid "List of changes"
msgstr "Lista de cambios"

#: main.php:243
msgid ""
"Your configuration file contains settings (root with no password) that "
"correspond to the default MySQL privileged account. Your MySQL server is "
"running with this default, is open to intrusion, and you really should fix "
"this security hole by setting a password for user 'root'."
msgstr ""
"Su archivo de configuración contiene parámetros (root sin contraseña) que "
"corresponden a la cuenta privilegiada predeterminada de MySQL. Su servidor "
"de MySQL está usando estos valores, lo que constituye una vulnerabilidad. Se "
"le recomienda corregir esta brecha de seguridad. Por ejemplo, desde la "
"página de inicio de phpMyAdmin seleccione Privilegios y agregue la "
"contraseña a root@localhost. Deberá escribir la misma contraseña en config."
"inc.php de phpMyAdmin."

#: main.php:251
msgid ""
"You have enabled mbstring.func_overload in your PHP configuration. This "
"option is incompatible with phpMyAdmin and might cause some data to be "
"corrupted!"
msgstr ""
"Usted ha activado mbstring.func_overload en su configuración PHP. ¡Esta "
"opción es incompatible con phpMyAdmin y podría causar la pérdida de algunos "
"datos!"

#: main.php:259
msgid ""
"The mbstring PHP extension was not found and you seem to be using a "
"multibyte charset. Without the mbstring extension phpMyAdmin is unable to "
"split strings correctly and it may result in unexpected results."
msgstr ""
"No se halló la extensión PHP mbstring y al parecer usted está usando "
"tipografía multibyte. phpMyAdmin no puede cortar correctamente las cadenas "
"de caracteres sin la extensión mbstring y podría dar resultados inesperados."

#: main.php:267
msgid ""
"Your PHP parameter [a@http://php.net/manual/en/session.configuration.php#ini."
"session.gc-maxlifetime@]session.gc_maxlifetime[/a] is lower that cookie "
"validity configured in phpMyAdmin, because of this, your login will expire "
"sooner than configured in phpMyAdmin."
msgstr ""
"El parámetro [a@http://php.net/manual/en/session.configuration.php#ini."
"session.gc-maxlifetime@]session.gc_maxlifetime[/a] es menor que la validez "
"de la cookie configurada en phpMyAdmin. Por ello, la sesión expirará antes "
"de lo configurado en phpMyAdmin."

#: main.php:274
msgid ""
"Login cookie store is lower than cookie validity configured in phpMyAdmin, "
"because of this, your login will expire sooner than configured in phpMyAdmin."
msgstr ""
"El almacenamiento de la cookie de inicio de sesión es menor que la validez "
"de la cookie configurada en phpMyAdmin. Por ello, la sesión expirará antes "
"de lo configurado en phpMyAdmin."

#: main.php:282
msgid "The configuration file now needs a secret passphrase (blowfish_secret)."
msgstr ""
"El archivo de configuración ahora necesita una frase secreta "
"(blowfish_secret)."

#: main.php:290
msgid ""
"Directory [code]config[/code], which is used by the setup script, still "
"exists in your phpMyAdmin directory. You should remove it once phpMyAdmin "
"has been configured."
msgstr ""
"El directorio [code]config[/code], utilizado por el script de configuración, "
"aún existe en el directorio phpMyAdmin. Deberías eliminarlo una vez que "
"phpMyAdmin fue configurado."

#: main.php:299
#, php-format
msgid ""
"The phpMyAdmin configuration storage is not completely configured, some "
"extended features have been deactivated. To find out why click %shere%s."
msgstr ""
"El almacenamiento de configuración phpMyAdmin no está completamente "
"configurado, algunas funcionalidades extendidas fueron deshabilitadas. "
"%sPulsa aquí para averiguar por qué%s."

#: main.php:314
msgid ""
"Javascript support is missing or disabled in your browser, some phpMyAdmin "
"functionality will be missing. For example navigation frame will not refresh "
"automatically."
msgstr ""
"El soporte Javascript está deshabilitado en el navegador o no existe soporte "
"en el mismo. Faltará alguna funcionalidad phpMyAdmin; por ejemplo, el marco "
"de navegación no actualizará automáticamente."

#: main.php:329
#, php-format
msgid ""
"Your PHP MySQL library version %s differs from your MySQL server version %s. "
"This may cause unpredictable behavior."
msgstr ""
"Su versión de librería PHP MySQL %s es distinta de aquella de su versión de "
"servidor MySQL %s. Esto puede ocasionar un comportamiento impredecible."

#: main.php:341
#, php-format
msgid ""
"Server running with Suhosin. Please refer to %sdocumentation%s for possible "
"issues."
msgstr ""
"El servidor está utilizando Suhosin. Por favor refiérase a la %sdocumentación"
"%s para posibles ajustes."

#: navigation.php:213 server_databases.php:281 server_synchronize.php:1202
msgid "No databases"
msgstr "No hay bases de datos"

#: navigation.php:303
msgid "Filter"
msgstr "Filtrar"

#: navigation.php:303
msgid "filter tables by name"
msgstr "filtar tablas por nombre"

#: navigation.php:336 navigation.php:337
msgctxt "short form"
msgid "Create table"
msgstr "Crear tabla"

#: navigation.php:342 navigation.php:514
msgid "Please select a database"
msgstr "Seleccionar una base de datos"

#: pmd_general.php:74
msgid "Show/Hide left menu"
msgstr "Ocultar/mostrar menú izquierdo"

#: pmd_general.php:78
msgid "Save position"
msgstr "Guardar posición"

#: pmd_general.php:81 server_synchronize.php:424 server_synchronize.php:867
msgid "Create table"
msgstr "Crear tabla"

#: pmd_general.php:84 pmd_general.php:352
msgid "Create relation"
msgstr "Crear relación"

#: pmd_general.php:90
msgid "Reload"
msgstr "Cargar nuevamente"

#: pmd_general.php:93
msgid "Help"
msgstr "Ayuda"

#: pmd_general.php:97
msgid "Angular links"
msgstr "Enlaces angulares"

#: pmd_general.php:97
msgid "Direct links"
msgstr "Enlaces directos"

#: pmd_general.php:101
msgid "Snap to grid"
msgstr "Cuadrícula magnética"

#: pmd_general.php:105
msgid "Small/Big All"
msgstr "Pequeño/grande todos"

#: pmd_general.php:109
msgid "Toggle small/big"
msgstr "Alterne entre pequeño y grande"

#: pmd_general.php:114 pmd_pdf.php:80
msgid "Import/Export coordinates for PDF schema"
msgstr "Importar/Exportar coordenadas para el esquema PDF"

#: pmd_general.php:120
msgid "Build Query"
msgstr "Crear consulta"

#: pmd_general.php:125
msgid "Move Menu"
msgstr "Mover el Menú"

#: pmd_general.php:137
msgid "Hide/Show all"
msgstr "Ocultar/mostrar todo"

#: pmd_general.php:141
msgid "Hide/Show Tables with no relation"
msgstr "Ocultar/mostrar Tablas que no tengan relación"

#: pmd_general.php:181
msgid "Number of tables"
msgstr "Número de tablas"

#: pmd_general.php:418
msgid "Delete relation"
msgstr "Eliminar la relación"

# Relation refers to actual mathematical operations not the DB-related term
#: pmd_general.php:460 pmd_general.php:519
msgid "Relation operator"
msgstr "Operador de relación"

#: pmd_general.php:470 pmd_general.php:529 pmd_general.php:652
#: pmd_general.php:769
msgid "Except"
msgstr "Excepto"

#: pmd_general.php:476 pmd_general.php:535 pmd_general.php:658
#: pmd_general.php:775
msgid "subquery"
msgstr "sub-consulta"

#: pmd_general.php:480 pmd_general.php:576
msgid "Rename to"
msgstr "Cambiar el nombre a"

#: pmd_general.php:482 pmd_general.php:581
msgid "New name"
msgstr "Nuevo nombre"

#: pmd_general.php:485 pmd_general.php:700
msgid "Aggregate"
msgstr "Agregar"

#: pmd_general.php:487 pmd_general.php:507 pmd_general.php:629
#: pmd_general.php:642 pmd_general.php:705 pmd_general.php:759
#: tbl_select.php:116
msgid "Operator"
msgstr "Operador"

#: pmd_general.php:810
msgid "Active options"
msgstr "Opciones activas"

#: pmd_help.php:22
msgid "To select relation, click :"
msgstr "Para seleccionar la relación, pulse en:"

# See translation string 202
#: pmd_help.php:24
msgid ""
"The display column is shown in pink. To set/unset a column as the display "
"column, click the \"Choose column to display\" icon, then click on the "
"appropriate column name."
msgstr ""
"La columna mostrada se halla en color rosado. Para activar o desactivar una "
"columna para mostrar, pulse en el ícono \"Elegir la columna a mostrar\" y "
"luego pulse en el nombre de columna apropiado."

#: pmd_pdf.php:34
msgid "Page has been created"
msgstr "Se creó la página"

#: pmd_pdf.php:37
msgid "Page creation failed"
msgstr "Falló la creación de la página"

#: pmd_pdf.php:89
msgid "Page"
msgstr "Página"

#: pmd_pdf.php:99
msgid "Import from selected page"
msgstr "Importar de la página seleccionada"

#: pmd_pdf.php:100
msgid "Export to selected page"
msgstr "Exportar a la página seleccionada"

#: pmd_pdf.php:102
msgid "Create a page and export to it"
msgstr "Crear una página y exportar a ella"

#: pmd_pdf.php:111
msgid "New page name: "
msgstr "Nuevo nombre de página:"

#: pmd_pdf.php:114
msgid "Export/Import to scale"
msgstr "Exporte/Importe a escala"

#: pmd_pdf.php:119
msgid "recommended"
msgstr "recomendado"

#: pmd_relation_new.php:29
msgid "Error: relation already exists."
msgstr "Error: la relación ya existe."

#: pmd_relation_new.php:61 pmd_relation_new.php:86
msgid "Error: Relation not added."
msgstr "Error: no se añadió la relación."

#: pmd_relation_new.php:62
msgid "FOREIGN KEY relation added"
msgstr "Se añadió una relación CLAVE FORÁNEA"

#: pmd_relation_new.php:84
msgid "Internal relation added"
msgstr "Se añadió la relación interna"

#: pmd_relation_upd.php:55
msgid "Relation deleted"
msgstr "La relación fue eliminada"

#: pmd_save_pos.php:44
msgid "Error saving coordinates for Designer."
msgstr "Error guardando las coordenadas para el Diseñador."

#: pmd_save_pos.php:52
msgid "Modifications have been saved"
msgstr "Se han guardado las modificaciones"

#: prefs_forms.php:78
msgid "Cannot save settings, submitted form contains errors"
msgstr ""
"No se pudo guardar la configuración, el formulario enviado contiene errores"

#: prefs_manage.php:80
msgid "Could not import configuration"
msgstr "No se pudo importar la configuración"

#: prefs_manage.php:112
msgid "Configuration contains incorrect data for some fields."
msgstr "La configuración contiene datos incorrectos para algunos campos."

#: prefs_manage.php:128
msgid "Do you want to import remaining settings?"
msgstr "¿Desea importar las configuraciones restantes?"

#: prefs_manage.php:225 prefs_manage.php:251
msgid "Saved on: @DATE@"
msgstr "Guradado el: @DATE@"

#: prefs_manage.php:239
msgid "Import from file"
msgstr "Importar de un archivo"

#: prefs_manage.php:245
msgid "Import from browser's storage"
msgstr "Importar del almacenamiento del navegador"

#: prefs_manage.php:248
msgid "Settings will be imported from your browser's local storage."
msgstr ""
"Se importarán las configuraciones del almacenamiento local del navegador."

#: prefs_manage.php:254
msgid "You have no saved settings!"
msgstr "No se encontraron configuraciones guardadas."

#: prefs_manage.php:258 prefs_manage.php:312
msgid "This feature is not supported by your web browser"
msgstr "Esta funcionalidad no está soportada por tu navegador"

#: prefs_manage.php:263
msgid "Merge with current configuration"
msgstr "Combinar con la configuración actual"

# I still don't like translating "script"
#: prefs_manage.php:277
#, php-format
msgid ""
"You can set more settings by modifying config.inc.php, eg. by using %sSetup "
"script%s."
msgstr ""
"Se pueden definir más configuraciones modificando config.inc.php. Por "
"ejemplo, utilizado %sscripts de configuración%s."

#: prefs_manage.php:302
msgid "Save to browser's storage"
msgstr "Guardar en almacenamiento del navegador"

#: prefs_manage.php:306
msgid "Settings will be saved in your browser's local storage."
msgstr ""
"La configuración será guardada en el almacenamiento local del navegador."

#: prefs_manage.php:308
msgid "Existing settings will be overwritten!"
msgstr "Se reemplazarán las configuraciones existentes."

#: prefs_manage.php:323
msgid "You can reset all your settings and restore them to default values."
msgstr ""
"Se pueden reiniciar todas las configuraciones y devolverlas a sus valores "
"predeterminados."

#: querywindow.php:93
msgid "Import files"
msgstr "Importar archivos"

#: querywindow.php:104
msgid "All"
msgstr "Todos/as"

#: schema_edit.php:45 schema_edit.php:51 schema_edit.php:57 schema_edit.php:62
#, php-format
msgid "<b>%s</b> table not found or not set in %s"
msgstr "La tabla <b>%s</b> no fue hallada o no fue definida en %s"

#: schema_export.php:45
msgid "File doesn't exist"
msgstr "El archivo no existe"

#: server_binlog.php:106
msgid "Select binary log to view"
msgstr "Seleccionar el registro binario que desea examinar"

#: server_binlog.php:122 server_status.php:275
msgid "Files"
msgstr "Archivos"

#: server_binlog.php:169 server_binlog.php:171 server_status.php:806
#: server_status.php:808
msgid "Truncate Shown Queries"
msgstr "Truncar las consultas que ya se han mostrado"

#: server_binlog.php:177 server_binlog.php:179 server_status.php:806
#: server_status.php:808
msgid "Show Full Queries"
msgstr "Mostrar las consultas enteras"

# It is about binary logs, not about login names
#: server_binlog.php:199
msgid "Log name"
msgstr "Nombre del registro"

#: server_binlog.php:200
msgid "Position"
msgstr "Posición"

#: server_binlog.php:201
msgid "Event type"
msgstr "Tipo de evento"

#: server_binlog.php:203
msgid "Original position"
msgstr "Posición original"

#: server_binlog.php:204
msgid "Information"
msgstr "Información"

#: server_collations.php:39
msgid "Character Sets and Collations"
msgstr "Conjunto de caracteres y sus cotejamientos"

#: server_databases.php:64
msgid "No databases selected."
msgstr "No se seleccionaron bases de datos."

#: server_databases.php:75
#, php-format
msgid "%s databases have been dropped successfully."
msgstr "%s bases de datos han sido eliminadas exitosamente."

#: server_databases.php:100
msgid "Databases statistics"
msgstr "Estadísticas de la base"

#: server_databases.php:183 server_replication.php:179
#: server_replication.php:207
msgid "Master replication"
msgstr "Replicación maestra"

#: server_databases.php:185 server_replication.php:246
msgid "Slave replication"
msgstr "Replicación esclava"

#: server_databases.php:272 server_databases.php:273
msgid "Enable Statistics"
msgstr "Activar las estadísticas"

#: server_databases.php:275
msgid ""
"Note: Enabling the database statistics here might cause heavy traffic "
"between the web server and the MySQL server."
msgstr ""
"Nota: Activar aquí las estadísticas de la base de datos podría causar "
"tráfico pesado entre el servidor web y el servidor MySQL."

#: server_engines.php:47
msgid "Storage Engines"
msgstr "Motores de almacenamiento"

#: server_export.php:20
msgid "View dump (schema) of databases"
msgstr "Ver el volcado (schema) de la base de datos"

#: server_privileges.php:32 server_privileges.php:276
msgid "Includes all privileges except GRANT."
msgstr "Incluye todos los privilegios excepto GRANT."

#: server_privileges.php:33 server_privileges.php:202
#: server_privileges.php:529
msgid "Allows altering the structure of existing tables."
msgstr "Permite alterar la estructura de las tablas existentes."

#: server_privileges.php:34 server_privileges.php:218
#: server_privileges.php:535
msgid "Allows altering and dropping stored routines."
msgstr "Permite alterar y eliminar las rutinas almacenadas."

#: server_privileges.php:35 server_privileges.php:194
#: server_privileges.php:528
msgid "Allows creating new databases and tables."
msgstr "Permite crear nuevas bases de datos y tablas."

#: server_privileges.php:36 server_privileges.php:217
#: server_privileges.php:534
msgid "Allows creating stored routines."
msgstr "Permite crear el almacenamiento de rutinas."

#: server_privileges.php:37 server_privileges.php:528
msgid "Allows creating new tables."
msgstr "Permite la creación de tablas nuevas."

#: server_privileges.php:38 server_privileges.php:205
#: server_privileges.php:532
msgid "Allows creating temporary tables."
msgstr "Permite la creación de tablas temporales."

#: server_privileges.php:39 server_privileges.php:219
#: server_privileges.php:568
msgid "Allows creating, dropping and renaming user accounts."
msgstr "Permite crear, eliminar y cambiar el nombre de las cuentas de usuario."

#: server_privileges.php:40 server_privileges.php:209
#: server_privileges.php:213 server_privileges.php:540
#: server_privileges.php:544
msgid "Allows creating new views."
msgstr "Permite crear nuevas vistas."

#: server_privileges.php:41 server_privileges.php:193
#: server_privileges.php:520
msgid "Allows deleting data."
msgstr "Permite borrar datos."

#: server_privileges.php:42 server_privileges.php:195
#: server_privileges.php:531
msgid "Allows dropping databases and tables."
msgstr "Permite eliminar bases de datos y tablas."

#: server_privileges.php:43 server_privileges.php:531
msgid "Allows dropping tables."
msgstr "Permite eliminar tablas."

#: server_privileges.php:44 server_privileges.php:210
#: server_privileges.php:548
msgid "Allows to set up events for the event scheduler"
msgstr "Permite organizar los eventos para el gestor de eventos"

#: server_privileges.php:45 server_privileges.php:220
#: server_privileges.php:536
msgid "Allows executing stored routines."
msgstr "Permite ejecutar las rutinas almacenadas."

#: server_privileges.php:46 server_privileges.php:199
#: server_privileges.php:523
msgid "Allows importing data from and exporting data into files."
msgstr "Permite importar y exportar datos de y hacia archivos."

#: server_privileges.php:47 server_privileges.php:554
msgid ""
"Allows adding users and privileges without reloading the privilege tables."
msgstr ""
"Permite añadir usuarios y privilegios sin conectarse nuevamente a la tabla "
"de privilegios."

#: server_privileges.php:48 server_privileges.php:201
#: server_privileges.php:530
msgid "Allows creating and dropping indexes."
msgstr "Permite crear y eliminar índices."

#: server_privileges.php:49 server_privileges.php:191
#: server_privileges.php:454 server_privileges.php:518
msgid "Allows inserting and replacing data."
msgstr "Permite insertar y reemplazar datos."

#: server_privileges.php:50 server_privileges.php:206
#: server_privileges.php:563
msgid "Allows locking tables for the current thread."
msgstr "Permite poner candados a las tablas para el proceso actual."

#: server_privileges.php:51 server_privileges.php:628
#: server_privileges.php:630
msgid "Limits the number of new connections the user may open per hour."
msgstr ""
"Limita el número de conexiones nuevas que el usuario puede abrir por hora."

#: server_privileges.php:52 server_privileges.php:616
#: server_privileges.php:618
msgid "Limits the number of queries the user may send to the server per hour."
msgstr ""
"Limita el número de consultas que el usuario puede enviar al servidor por "
"hora."

#: server_privileges.php:53 server_privileges.php:622
#: server_privileges.php:624
msgid ""
"Limits the number of commands that change any table or database the user may "
"execute per hour."
msgstr ""
"Limita el número de comandos que cambian cualquier tabla o base de datos que "
"el usuario puede ejecutar por hora."

#: server_privileges.php:54 server_privileges.php:634
#: server_privileges.php:636
msgid "Limits the number of simultaneous connections the user may have."
msgstr "Limita el número de conexiones simultáneas que el usuario pueda tener."

#: server_privileges.php:55 server_privileges.php:198
#: server_privileges.php:558
msgid "Allows viewing processes of all users"
msgstr "Permite ver los procesos de todos los usuarios"

#: server_privileges.php:56 server_privileges.php:200
#: server_privileges.php:460 server_privileges.php:564
msgid "Has no effect in this MySQL version."
msgstr "No tiene efecto en esta versión de MySQL."

#: server_privileges.php:57 server_privileges.php:196
#: server_privileges.php:559
msgid "Allows reloading server settings and flushing the server's caches."
msgstr ""
"Permite volver a cargar los parámetros del servidor y depurar los cachés del "
"servidor."

#: server_privileges.php:58 server_privileges.php:208
#: server_privileges.php:566
msgid "Allows the user to ask where the slaves / masters are."
msgstr ""
"Da el derecho al usuario para preguntar dónde están los esclavos / maestros."

#: server_privileges.php:59 server_privileges.php:207
#: server_privileges.php:567
msgid "Needed for the replication slaves."
msgstr "Necesario para los esclavos de replicación."

#: server_privileges.php:60 server_privileges.php:190
#: server_privileges.php:451 server_privileges.php:517
msgid "Allows reading data."
msgstr "Permite leer los datos."

#: server_privileges.php:61 server_privileges.php:203
#: server_privileges.php:561
msgid "Gives access to the complete list of databases."
msgstr "Concede acceso a la lista completa de bases de datos."

#: server_privileges.php:62 server_privileges.php:214
#: server_privileges.php:216 server_privileges.php:533
msgid "Allows performing SHOW CREATE VIEW queries."
msgstr "Permite llevar a cabo las consultas SHOW CREATE VIEW."

#: server_privileges.php:63 server_privileges.php:197
#: server_privileges.php:560
msgid "Allows shutting down the server."
msgstr "Permite desconectar el servidor."

#: server_privileges.php:64 server_privileges.php:204
#: server_privileges.php:557
msgid ""
"Allows connecting, even if maximum number of connections is reached; "
"required for most administrative operations like setting global variables or "
"killing threads of other users."
msgstr ""
"Permite la conexión, incluso si el número máximo de conexiones ha sido "
"alcanzado; Necesario para la mayor parte de operaciones administrativas "
"tales como montar parámetros de variables globales o matar procesos de otros "
"usuarios."

#: server_privileges.php:65 server_privileges.php:211
#: server_privileges.php:549
msgid "Allows creating and dropping triggers"
msgstr "Permite crear y eliminar un disparador"

#: server_privileges.php:66 server_privileges.php:192
#: server_privileges.php:457 server_privileges.php:519
msgid "Allows changing data."
msgstr "Permite cambiar los datos."

#: server_privileges.php:67 server_privileges.php:270
msgid "No privileges."
msgstr "Sin privilegios."

#: server_privileges.php:312 server_privileges.php:313
msgctxt "None privileges"
msgid "None"
msgstr "Ninguno"

#: server_privileges.php:443 server_privileges.php:580
#: server_privileges.php:1798 server_privileges.php:1804
msgid "Table-specific privileges"
msgstr "Privilegios específicos para la tabla"

#: server_privileges.php:444 server_privileges.php:588
#: server_privileges.php:1610
msgid " Note: MySQL privilege names are expressed in English "
msgstr ""
" Nota: Los nombres de los privilegios de MySQL están expresados en inglés "

#: server_privileges.php:513
msgid "Administration"
msgstr "Administración"

#: server_privileges.php:577 server_privileges.php:1609
msgid "Global privileges"
msgstr "Privilegios globales"

#: server_privileges.php:579 server_privileges.php:1798
msgid "Database-specific privileges"
msgstr "Privilegios específicos para la base de datos"

#: server_privileges.php:612
msgid "Resource limits"
msgstr "Límites de recursos"

#: server_privileges.php:613
msgid "Note: Setting these options to 0 (zero) removes the limit."
msgstr ""
"Nota: si cambia los parámetros de estas opciones a 0 (cero), remueve el "
"límite."

# It is talking about the user account not the act of logging in
#: server_privileges.php:690
msgid "Login Information"
msgstr "Información de la cuenta"

#: server_privileges.php:784
msgid "Do not change the password"
msgstr "No cambiar la contraseña"

#: server_privileges.php:817 server_privileges.php:2286
msgid "No user found."
msgstr "Usuario(s) no encontrado(s)."

#: server_privileges.php:861
#, php-format
msgid "The user %s already exists!"
msgstr "¡El usuario %s ya existe!"

#: server_privileges.php:945
msgid "You have added a new user."
msgstr "Ha agregado un nuevo usuario."

#: server_privileges.php:1176
#, php-format
msgid "You have updated the privileges for %s."
msgstr "Ha actualizado los privilegios para %s."

#: server_privileges.php:1200
#, php-format
msgid "You have revoked the privileges for %s"
msgstr "Ha revocado los privilegios para %s"

#: server_privileges.php:1236
#, php-format
msgid "The password for %s was changed successfully."
msgstr "La contraseña para %s se cambió exitosamente."

#: server_privileges.php:1256
#, php-format
msgid "Deleting %s"
msgstr "Borrando %s"

#: server_privileges.php:1270
msgid "No users selected for deleting!"
msgstr "¡No se han seleccionado usuarios para eliminar!"

#: server_privileges.php:1273
msgid "Reloading the privileges"
msgstr "Cargando los privilegios nuevamente"

#: server_privileges.php:1291
msgid "The selected users have been deleted successfully."
msgstr "Los usuarios seleccionados fueron borrados exitosamente."

#: server_privileges.php:1326
msgid "The privileges were reloaded successfully."
msgstr "Los privilegios fueron cargados nuevamente de manera exitosa."

#: server_privileges.php:1337 server_privileges.php:1729
msgid "Edit Privileges"
msgstr "Editar los privilegios"

#: server_privileges.php:1346
msgid "Revoke"
msgstr "Revocar"

#: server_privileges.php:1373 server_privileges.php:1630
#: server_privileges.php:2243
msgid "Any"
msgstr "cualquiera"

#: server_privileges.php:1470
msgid "User overview"
msgstr "Vista global de usuarios"

#: server_privileges.php:1611 server_privileges.php:1803
#: server_privileges.php:2153
msgid "Grant"
msgstr "Conceder"

#: server_privileges.php:1684
msgid "Remove selected users"
msgstr "Eliminar a los usuarios seleccionados"

#: server_privileges.php:1687
msgid "Revoke all active privileges from the users and delete them afterwards."
msgstr ""
"Revocar todos los privilegios activos de los usuarios y borrarlos después."

#: server_privileges.php:1688 server_privileges.php:1689
#: server_privileges.php:1690
msgid "Drop the databases that have the same names as the users."
msgstr ""
"Eliminar las bases de datos que tienen los mismos nombres que los usuarios."

#: server_privileges.php:1711
#, php-format
msgid ""
"Note: phpMyAdmin gets the users' privileges directly from MySQL's privilege "
"tables. The content of these tables may differ from the privileges the "
"server uses, if they have been changed manually. In this case, you should "
"%sreload the privileges%s before you continue."
msgstr ""
"Nota: phpMyAdmin obtiene los privilegios de los usuarios 'directamente de "
"las tablas de privilegios MySQL'. El contenido de estas tablas puede diferir "
"de los privilegios que usa el servidor si es que se han realizado cambios "
"manuales en él. En este caso, nuevamente deberá %scargar la página de "
"privilegios%s antes de continuar."

#: server_privileges.php:1764
msgid "The selected user was not found in the privilege table."
msgstr "El usuario que seleccionó no se halló en la tabla de privilegios."

#: server_privileges.php:1804
msgid "Column-specific privileges"
msgstr "Privilegios específicos para la columna"

#: server_privileges.php:2005
msgid "Add privileges on the following database"
msgstr "Añadir privilegios a esta base de datos"

#: server_privileges.php:2023
msgid "Wildcards % and _ should be escaped with a \\ to use them literally"
msgstr ""
"Los comodines _ y % deben acompañarse del caracter de escape \\ para usarlos "
"de manera literal"

#: server_privileges.php:2026
msgid "Add privileges on the following table"
msgstr "Añadir privilegios a esta tabla"

# Login refers to the user account not the act of logging in
#: server_privileges.php:2083
msgid "Change Login Information / Copy User"
msgstr "Cambiar la información de la cuenta / Copiar el usuario"

#: server_privileges.php:2086
msgid "Create a new user with the same privileges and ..."
msgstr "Crear un nuevo usuario con los mismos privilegios y..."

#: server_privileges.php:2088
msgid "... keep the old one."
msgstr "...mantener el anterior."

#: server_privileges.php:2089
msgid " ... delete the old one from the user tables."
msgstr " ...borrar el viejo de las tablas de usuario."

#: server_privileges.php:2090
msgid ""
" ... revoke all active privileges from the old one and delete it afterwards."
msgstr ""
" ...revocar todos los privilegios activos del viejo y eliminarlo después."

#: server_privileges.php:2091
msgid ""
" ... delete the old one from the user tables and reload the privileges "
"afterwards."
msgstr ""
" ...borrar el viejo de las tablas de usuario y luego volver a cargar los "
"privilegios."

#: server_privileges.php:2114
msgid "Database for user"
msgstr "Base de datos para el usuario"

#: server_privileges.php:2118
msgctxt "Create none database for user"
msgid "None"
msgstr "Ninguna"

#: server_privileges.php:2119
msgid "Create database with same name and grant all privileges"
msgstr ""
"Crear base de datos con el mismo nombre y otorgar todos los privilegios"

#: server_privileges.php:2120
msgid "Grant all privileges on wildcard name (username\\_%)"
msgstr ""
"Otorgar todos los privilegios al nombre que contiene comodín (username\\_%)"

#: server_privileges.php:2123
#, php-format
msgid "Grant all privileges on database &quot;%s&quot;"
msgstr "Otorgar todos los privilegios para la base de datos &quot;%s&quot;"

#: server_privileges.php:2146
#, php-format
msgid "Users having access to &quot;%s&quot;"
msgstr "Usuarios con acceso a &quot;%s&quot;"

#: server_privileges.php:2254
msgid "global"
msgstr "global"

#: server_privileges.php:2256
msgid "database-specific"
msgstr "específico para la base de datos"

#: server_privileges.php:2258
msgid "wildcard"
msgstr "comodín"

#: server_privileges.php:2295
msgid "User has been added."
msgstr "Se agregó el usuario."

#: server_replication.php:49
msgid "Unknown error"
msgstr "Error desconocido"

#: server_replication.php:56
#, php-format
msgid "Unable to connect to master %s."
msgstr "No se pudo conectar al maestro %s."

#: server_replication.php:63
msgid ""
"Unable to read master log position. Possible privilege problem on master."
msgstr ""
"No se pudo leer la posición de registro del maestro. Posible problema de "
"privilegios en el maestro."

#: server_replication.php:69
msgid "Unable to change master"
msgstr "No se pudo cambiar maestro"

#: server_replication.php:72
#, php-format
msgid "Master server changed successfully to %s"
msgstr "El servidor maestro fue cambiado exitosamente a %s"

#: server_replication.php:180
msgid "This server is configured as master in a replication process."
msgstr ""
"Este servidor está configurado como maestro en un proceso de replicación."

#: server_replication.php:182 server_status.php:295
msgid "Show master status"
msgstr "Mostrar el estado del maestro"

#: server_replication.php:185
msgid "Show connected slaves"
msgstr "Mostrar esclavos conectados"

#: server_replication.php:208
#, php-format
msgid ""
"This server is not configured as master in a replication process. Would you "
"like to <a href=\"%s\">configure</a> it?"
msgstr ""
"Este servidor no está configurado como maestro en un proceso de replicación. "
"¿Desea <a href=\"%s\">configurarlo</a>?"

#: server_replication.php:215
msgid "Master configuration"
msgstr "Configuración del maestro"

#: server_replication.php:216
msgid ""
"This server is not configured as master server in a replication process. You "
"can choose from either replicating all databases and ignoring certain "
"(useful if you want to replicate majority of databases) or you can choose to "
"ignore all databases by default and allow only certain databases to be "
"replicated. Please select the mode:"
msgstr ""
"Este servidor no está configurado como maestro en un proceso de replicación. "
"Se pede seleccionar replicar todas las bases de datos e ignorar algunas "
"(útil cuando se quiere replicar la mayoría de las bases de datos) o bien "
"ignorar todas las bases de datos y sólo permitir que ciertas bases de datos "
"sean replicadas. Por favor elija el modo:"

#: server_replication.php:219
msgid "Replicate all databases; Ignore:"
msgstr "Replicar todas las bases de datos; ignorar:"

#: server_replication.php:220
msgid "Ignore all databases; Replicate:"
msgstr "Ignorar todas las bases de datos; replicar:"

#: server_replication.php:223
msgid "Please select databases:"
msgstr "Seleccionar bases de datos:"

#: server_replication.php:226
msgid ""
"Now, add the following lines at the end of [mysqld] section in your my.cnf "
"and please restart the MySQL server afterwards."
msgstr ""
"Ahora agregue las siguientes líneas al final de la sección [mysqld] del "
"archivo my.cnf y luego reinicie el servidor MySQL."

# See translation string 4
#: server_replication.php:228
msgid ""
"Once you restarted MySQL server, please click on Go button. Afterwards, you "
"should see a message informing you, that this server <b>is</b> configured as "
"master"
msgstr ""
"Una vez reiniciado el servidor MySQL, pulse el botón Continuar. A "
"continuación deberás ver un mensaje informando que el servidor <b>está</b> "
"configurado como maestro"

#: server_replication.php:291
msgid "Slave SQL Thread not running!"
msgstr "¡El hilo SQL esclavo no está ejecutando!"

#: server_replication.php:294
msgid "Slave IO Thread not running!"
msgstr "¡El hilo IO escalvo no está ejecutando!"

#: server_replication.php:303
msgid ""
"Server is configured as slave in a replication process. Would you like to:"
msgstr ""
"El servidor está configurado como esclavo en un proceso de replicación. "
"Deseas:"

#: server_replication.php:306
msgid "See slave status table"
msgstr "Ver la tabla de estado del esclavo"

#: server_replication.php:309
msgid "Synchronize databases with master"
msgstr "Sincronizar bases de datos con el maestro"

#: server_replication.php:320
msgid "Control slave:"
msgstr "Controlar esclavo:"

#: server_replication.php:323
msgid "Full start"
msgstr "Inicio completo"

#: server_replication.php:323
msgid "Full stop"
msgstr "Parada completa"

#: server_replication.php:324
msgid "Reset slave"
msgstr "Reiniciar esclavo"

#: server_replication.php:326
msgid "Start SQL Thread only"
msgstr "Iniciar hilo SQL sólamente"

#: server_replication.php:328
msgid "Stop SQL Thread only"
msgstr "Parar hilo SQL sólamente"

#: server_replication.php:331
msgid "Start IO Thread only"
msgstr "Iniciar hilo IO sólamente"

#: server_replication.php:333
msgid "Stop IO Thread only"
msgstr "Parar hilo IO sólamente"

#: server_replication.php:338
msgid "Error management:"
msgstr "Manejo de errores:"

#: server_replication.php:340
msgid "Skipping errors might lead into unsynchronized master and slave!"
msgstr ""
"¡Omitir errores podría llevar a que el esclavo y maestro no estén "
"sincronizados!"

#: server_replication.php:342
msgid "Skip current error"
msgstr "Omitir error actual"

#: server_replication.php:343
msgid "Skip next"
msgstr "Omitir siguiente"

#: server_replication.php:346
msgid "errors."
msgstr "errores."

#: server_replication.php:361
#, php-format
msgid ""
"This server is not configured as slave in a replication process. Would you "
"like to <a href=\"%s\">configure</a> it?"
msgstr ""
"Este servidor no está configurado como esclavo en un proceso de replicación. "
"¿Desea <a href=\"%s\">configurarlo</a>?"

#: server_status.php:27
msgid "Refresh rate"
msgstr "Velocidad de actualización"

#: server_status.php:31
#, php-format
msgid "%d minute"
msgid_plural "%d minutes"
msgstr[0] "%d minuto"
msgstr[1] "%d minutes"

#: server_status.php:33
#, php-format
msgid "%d second"
msgid_plural "%d seconds"
msgstr[0] "%d segundo"
msgstr[1] "%d segundos"

#: server_status.php:134
#, php-format
msgid "Thread %s was successfully killed."
msgstr "El proceso %s fue destruido exitosamente."

#: server_status.php:136
#, php-format
msgid ""
"phpMyAdmin was unable to kill thread %s. It probably has already been closed."
msgstr ""
"phpMyAdmin no fue capaz de destruir el proceso %s. Probablemente ya ha sido "
"cerrado."

#: server_status.php:263
msgid "Handler"
msgstr "Gestor"

#: server_status.php:264
msgid "Query cache"
msgstr "Cache de consultas"

#: server_status.php:265
msgid "Threads"
msgstr "Procesos"

#: server_status.php:267
msgid "Temporary data"
msgstr "Datos temporales"

#: server_status.php:268
msgid "Delayed inserts"
msgstr "Delayed inserts"

#: server_status.php:269
msgid "Key cache"
msgstr "Caché de claves"

#: server_status.php:270
msgid "Joins"
msgstr "Vínculos (Joins)"

#: server_status.php:272
msgid "Sorting"
msgstr "Ordenación"

#: server_status.php:274
msgid "Transaction coordinator"
msgstr "Coordinador de transacción"

#: server_status.php:285
msgid "Flush (close) all tables"
msgstr "Vaciar el cache de todas las tablas"

#: server_status.php:287
msgid "Show open tables"
msgstr "Mostrar las tablas que están abiertas"

#: server_status.php:292
msgid "Show slave hosts"
msgstr "Mostrar los hosts esclavos"

#: server_status.php:298
msgid "Show slave status"
msgstr "Mostrar el estado del esclavo"

#: server_status.php:303
msgid "Flush query cache"
msgstr "Vaciar el cache de consultas"

#: server_status.php:396
msgid "Runtime Information"
msgstr "Información acerca del tiempo de ejecución del proceso principal"

#: server_status.php:401
msgid "Server traffic"
msgstr "Tráfico del servidor"

#: server_status.php:403
msgid "All status variables"
msgstr "Todas las variables de estado"

#: server_status.php:413 server_status.php:439
msgid "Refresh rate:"
msgstr "Velocidad de actualización:"

#: server_status.php:462
msgid "Containing the word:"
msgstr "Que contengan la palabra:"

#: server_status.php:467
msgid "Show only alert values"
msgstr "Mostrar sólo valores de alerta"

#: server_status.php:471
msgid "Filter by category..."
msgstr "Filtrar por categoría..."

#: server_status.php:484
msgid "Related links:"
msgstr "Enlaces relacionados:"

#: server_status.php:528 server_status.php:563 server_status.php:676
#: server_status.php:721
msgid "per hour"
msgstr "por hora"

#: server_status.php:532
msgid "per minute"
msgstr "por minuto"

#: server_status.php:537
msgid "per second"
msgstr "por segundo"

#: server_status.php:558
msgid "Query type"
msgstr "Tipo de consulta"

#. l10n: # = Amount of queries
#: server_status.php:561
msgid "#"
msgstr "#"

#: server_status.php:625
#, php-format
msgid "Network traffic since startup: %s"
msgstr "Tráfico de red desde el inicio: %s"

#: server_status.php:633
#, php-format
msgid "This MySQL server has been running for %s. It started up on %s."
msgstr "Este servidor MySQL ha estado activo durante %s. Se inició en %s."

#: server_status.php:643
msgid ""
"This MySQL server works as <b>master</b> and <b>slave</b> in <b>replication</"
"b> process."
msgstr ""
"Este servidor MySQL trabaja como <b>maestro</b> y <b>esclavo</b> en un "
"proceso de <b>replicación</b>."

#: server_status.php:645
msgid "This MySQL server works as <b>master</b> in <b>replication</b> process."
msgstr ""
"Este servidor MySQL trabaja como <b>maestro</b> en un proceso de "
"<b>replicación</b>."

#: server_status.php:647
msgid "This MySQL server works as <b>slave</b> in <b>replication</b> process."
msgstr ""
"Este servidor MySQL trabaja como <b>esclavo</b> en un proceso de "
"<b>replicación</b>."

#: server_status.php:649
msgid ""
"For further information about replication status on the server, please visit "
"the <a href=\"#replication\">replication section</a>."
msgstr ""
"Para más información sobre el estado de replicación en el servidor, por "
"favor visita la <a href=\"#replication\">sección sobre replicación</a>."

#: server_status.php:659
msgid "Replication status"
msgstr "Estado de replicación"

#: server_status.php:675
msgid "Traffic"
msgstr "Tráfico"

#: server_status.php:675
msgid ""
"On a busy server, the byte counters may overrun, so those statistics as "
"reported by the MySQL server may be incorrect."
msgstr ""
"En un servidor que se encuentra ejecutando procesos, los contadores de bytes "
"pueden excederse. Por tanto, las estadísticas reportadas por el servidor "
"MySQL pueden ser incorrectas."

#: server_status.php:681
msgid "Received"
msgstr "Recibido"

#: server_status.php:691
msgid "Sent"
msgstr "Enviado"

#: server_status.php:720
msgid "Connections"
msgstr "Conexiones"

#: server_status.php:727
msgid "max. concurrent connections"
msgstr "Número máx. de conexiones concurrentes"

#: server_status.php:734
msgid "Failed attempts"
msgstr "Intentos fallidos"

#: server_status.php:748
msgid "Aborted"
msgstr "Abortado"

#: server_status.php:795
msgid "ID"
msgstr "Identificación"

#: server_status.php:856
msgid "The number of failed attempts to connect to the MySQL server."
msgstr "Cantidad de intentos de conexión al servidor MySQL fallidos."

#: server_status.php:857
msgid ""
"The number of transactions that used the temporary binary log cache but that "
"exceeded the value of binlog_cache_size and used a temporary file to store "
"statements from the transaction."
msgstr ""
"El número de transacciones que usaron el cache temporal de registros "
"binarios pero que excedieron el valor del binlog_cache_size y usaron un "
"archivo temporal para almacenar las sentencias de la transacción."

#: server_status.php:858
msgid "The number of transactions that used the temporary binary log cache."
msgstr ""
"El número de transacciones que usaron el cache temporal de registros "
"binarios."

#: server_status.php:859
msgid ""
"The number of connection attempts (successful or not) to the MySQL server."
msgstr ""
"Cantidad de intentos de conexión al servidor MySQL (fallidos o exitosos)."

#: server_status.php:860
msgid ""
"The number of temporary tables on disk created automatically by the server "
"while executing statements. If Created_tmp_disk_tables is big, you may want "
"to increase the tmp_table_size  value to cause temporary tables to be memory-"
"based instead of disk-based."
msgstr ""
"El número de tablas temporales en el disco que fueron creados "
"automáticamente por el servidor mientras ejecuta las sentencias. Si las "
"tablas Created_tmp_disk_tables es grande, puede incrementar el valor de "
"tmp_table_size para hacer que las tablas temporales se basen en memoria en "
"lugar de basarse en disco."

#: server_status.php:861
msgid "How many temporary files mysqld has created."
msgstr "El número de archivos temporales que fueron creados por mysqld."

#: server_status.php:862
msgid ""
"The number of in-memory temporary tables created automatically by the server "
"while executing statements."
msgstr ""
"El número de tablas temporales en memoria creadas automáticamente por el "
"servidor mientras se ejecutaban las sentencias."

#: server_status.php:863
msgid ""
"The number of rows written with INSERT DELAYED for which some error occurred "
"(probably duplicate key)."
msgstr ""
"El número de filas escritas con INSERT DELAYED en los cuales ocurrió algún "
"error (probablemente una clave duplicada)."

#: server_status.php:864
msgid ""
"The number of INSERT DELAYED handler threads in use. Every different table "
"on which one uses INSERT DELAYED gets its own thread."
msgstr ""
"El número de procesos gestores INSERT DELAYED en uso. Cada tabla diferente "
"en la cual uno usa INSERT DELAYED recibe su propio proceso."

#: server_status.php:865
msgid "The number of INSERT DELAYED rows written."
msgstr "El número de filas INSERT DELAYED escritas."

#: server_status.php:866
msgid "The number of executed FLUSH statements."
msgstr "El número de sentencias FLUSH ejecutadas."

#: server_status.php:867
msgid "The number of internal COMMIT statements."
msgstr "El número de sentencias COMMIT internas."

#: server_status.php:868
msgid "The number of times a row was deleted from a table."
msgstr "El número de veces que una fila fue eliminada de una tabla."

#: server_status.php:869
msgid ""
"The MySQL server can ask the NDB Cluster storage engine if it knows about a "
"table with a given name. This is called discovery. Handler_discover "
"indicates the number of time tables have been discovered."
msgstr ""
"El servidor MySQL puede solicitar al motor de almacenamiento NDB Cluster si "
"conoce acerca de una tabla con un nombre dado. Esto se llama descubrimiento. "
"Handler_discover indica el número ocasiones que las tablas han sido "
"descubiertas."

#: server_status.php:870
msgid ""
"The number of times the first entry was read from an index. If this is high, "
"it suggests that the server is doing a lot of full index scans; for example, "
"SELECT col1 FROM foo, assuming that col1 is indexed."
msgstr ""
"El número de veces en que el primer registro ha sido leído desde un índice. "
"Si este valor es alto, sugiere que el servidor está haciendo gran cantidad "
"de escaneos completos del índice; por ejemplo, SELECT col1 FROM foo, "
"asumiendo que col1 está indizado."

#: server_status.php:871
msgid ""
"The number of requests to read a row based on a key. If this is high, it is "
"a good indication that your queries and tables are properly indexed."
msgstr ""
"El número de solicitudes hechas para leer una fila basado en una clave. Si "
"este valor es alto, es una buena indicación de que sus consultas y tablas "
"están indexadas apropiadamente."

#: server_status.php:872
msgid ""
"The number of requests to read the next row in key order. This is "
"incremented if you are querying an index column with a range constraint or "
"if you are doing an index scan."
msgstr ""
"El número de solicitudes hechas para leer la siguiente fila en un orden de "
"clave. Este se incrementa si usted está consultando una columna índice con "
"un limitante de rango o si usted está haciendo un escaneo del índice."

#: server_status.php:873
msgid ""
"The number of requests to read the previous row in key order. This read "
"method is mainly used to optimize ORDER BY ... DESC."
msgstr ""
"El número de solicitudes hechas para leer la fila previa en un orden de "
"clave. Este método de lectura se usa principalmente para optimizar a ORDER "
"BY ... DESC."

#: server_status.php:874
msgid ""
"The number of requests to read a row based on a fixed position. This is high "
"if you are doing a lot of queries that require sorting of the result. You "
"probably have a lot of queries that require MySQL to scan whole tables or "
"you have joins that don't use keys properly."
msgstr ""
"El número de solicitudes hechas para leer una fila basado en una posición "
"fija. Este es alto si usted está haciendo muchas consultas que requieren el "
"reordenamiento del resultado. Usted probablemente tiene muchas consultas que "
"requieren que MySQL escanee tablas enteras o usted debe tener vínculos "
"(joins) que no usan las claves de manera apropiada."

#: server_status.php:875
msgid ""
"The number of requests to read the next row in the data file. This is high "
"if you are doing a lot of table scans. Generally this suggests that your "
"tables are not properly indexed or that your queries are not written to take "
"advantage of the indexes you have."
msgstr ""
"El número de solicitudes hechas para leer la siguiente fila en el archivo de "
"datos. Este es alto si usted está haciendo muchos escaneos de tablas. "
"Generalmente, esto sugiere que sus tablas no están indizadas apropiadamente "
"o que sus consultas no están escritas para tomar ventaja de los índices que "
"tiene."

#: server_status.php:876
msgid "The number of internal ROLLBACK statements."
msgstr "El número de sentencias ROLLBACK internas."

#: server_status.php:877
msgid "The number of requests to update a row in a table."
msgstr "El número de solicitudes hechas para actualizar una fila en una tabla."

#: server_status.php:878
msgid "The number of requests to insert a row in a table."
msgstr "El número de solicitudes hechas para insertar una fila en una tabla."

#: server_status.php:879
msgid "The number of pages containing data (dirty or clean)."
msgstr "El número de páginas conteniendo datos (sucias o limpias)."

#: server_status.php:880
msgid "The number of pages currently dirty."
msgstr "El número de páginas actualmente sucias."

#: server_status.php:881
msgid "The number of buffer pool pages that have been requested to be flushed."
msgstr ""
"El número de páginas de la reserva de búfers que se ha solicitado sean "
"vaciadas."

#: server_status.php:882
msgid "The number of free pages."
msgstr "El número de páginas libres."

#: server_status.php:883
msgid ""
"The number of latched pages in InnoDB buffer pool. These are pages currently "
"being read or written or that can't be flushed or removed for some other "
"reason."
msgstr ""
"El número de páginas aseguradas en la reserva de búfers InnoDB. Estas son "
"páginas en fase de lectura o escritura o que no pueden ser vaciadas o "
"removidas por alguna otra razón."

#: server_status.php:884
msgid ""
"The number of pages busy because they have been allocated for administrative "
"overhead such as row locks or the adaptive hash index. This value can also "
"be calculated as Innodb_buffer_pool_pages_total - "
"Innodb_buffer_pool_pages_free - Innodb_buffer_pool_pages_data."
msgstr ""
"El número de páginas ocupadas porque han sido asignadas para overhead "
"administrativo tales como row locks o el índice hash adaptativo. Este valor "
"también puede ser calculado como Innodb_buffer_pool_pages_total - "
"Innodb_buffer_pool_pages_free - Innodb_buffer_pool_pages_data."

#: server_status.php:885
msgid "Total size of buffer pool, in pages."
msgstr "Tamaño total de la reserva de búfers, en páginas."

#: server_status.php:886
msgid ""
"The number of \"random\" read-aheads InnoDB initiated. This happens when a "
"query is to scan a large portion of a table but in random order."
msgstr ""
"El número de read-aheads InnoDB \"aleatorias\" iniciadas. Esto sucede cuando "
"una consulta va a escanear una gran porción de una tabla pero en orden "
"aleatorio."

#: server_status.php:887
msgid ""
"The number of sequential read-aheads InnoDB initiated. This happens when "
"InnoDB does a sequential full table scan."
msgstr ""
"El número de read-aheads InnoDB secuenciales iniciadas. Esto sucede cuando "
"InnoDB hace un escaneo secuencial de la tabla completa."

#: server_status.php:888
msgid "The number of logical read requests InnoDB has done."
msgstr "El número de solicitudes de lectura lógica hechas por InnoDB."

#: server_status.php:889
msgid ""
"The number of logical reads that InnoDB could not satisfy from buffer pool "
"and had to do a single-page read."
msgstr ""
"El número de lecturas lógicas que InnoDB no pudo satisfacer la reserva de "
"búfers y donde fue necesario hacer lectura de página sencilla."

#: server_status.php:890
msgid ""
"Normally, writes to the InnoDB buffer pool happen in the background. "
"However, if it's necessary to read or create a page and no clean pages are "
"available, it's necessary to wait for pages to be flushed first. This "
"counter counts instances of these waits. If the buffer pool size was set "
"properly, this value should be small."
msgstr ""
"Normalmente, las escrituras a la reserva de búfers InnoDB suceden en segundo "
"plano. Sin embargo, de ser necesario leer o crear una página y existen "
"páginas limpias disponibles, es necesario esperar que las páginas sean "
"vaciadas previamente. Este contador cuenta las instancias de estas esperas. "
"Si los parámetros del tamaño de la reserva de búfers se fijaron "
"apropiadamente, este valor será pequeño."

#: server_status.php:891
msgid "The number writes done to the InnoDB buffer pool."
msgstr "El número de escrituras hechas a la reserva de búfers InnoDB."

#: server_status.php:892
msgid "The number of fsync() operations so far."
msgstr "El número de operaciones fsync() hechas hasta el momento."

#: server_status.php:893
msgid "The current number of pending fsync() operations."
msgstr "El número actual de operaciones fsync() pendientes."

#: server_status.php:894
msgid "The current number of pending reads."
msgstr "El número actual de lecturas pendientes."

#: server_status.php:895
msgid "The current number of pending writes."
msgstr "El número actual de escrituras pendientess."

#: server_status.php:896
msgid "The amount of data read so far, in bytes."
msgstr "El número de datos leídos hasta el momento, en bytes."

#: server_status.php:897
msgid "The total number of data reads."
msgstr "El número total de lectura de datos."

#: server_status.php:898
msgid "The total number of data writes."
msgstr "El número total de escritura de datos."

#: server_status.php:899
msgid "The amount of data written so far, in bytes."
msgstr "La cantidad de datos escritas hasta el momento, en bytes."

#: server_status.php:900
msgid "The number of pages that have been written for doublewrite operations."
msgstr ""
"El número de escrituras doublewrite que se han ejecutado y el número de "
"páginas escritas con este propósito."

#: server_status.php:901
msgid "The number of doublewrite operations that have been performed."
msgstr ""
"El número de escrituras doublewrite que se han ejecutado y el número de "
"páginas escritas con este propósito."

#: server_status.php:902
msgid ""
"The number of waits we had because log buffer was too small and we had to "
"wait for it to be flushed before continuing."
msgstr ""
"El número de esperas generadas porque el búfer de registro fue demasiado "
"pequeño y hubo que esperar a que fuera vaciado antes de continuar."

#: server_status.php:903
msgid "The number of log write requests."
msgstr "El número de solicitudes de escritura al registro."

#: server_status.php:904
msgid "The number of physical writes to the log file."
msgstr "El número de escrituras físicas al archivo de registro."

#: server_status.php:905
msgid "The number of fsync() writes done to the log file."
msgstr "El número de escrituras fsync() hechas al archivo de registro."

#: server_status.php:906
msgid "The number of pending log file fsyncs."
msgstr "El número de fsyncs pendientes al archivo de registro."

#: server_status.php:907
msgid "Pending log file writes."
msgstr "Escrituras pendientes al archivo de registro."

#: server_status.php:908
msgid "The number of bytes written to the log file."
msgstr "El número de bytes escritos al archivo de registro."

#: server_status.php:909
msgid "The number of pages created."
msgstr "El número de páginas creadas."

#: server_status.php:910
msgid ""
"The compiled-in InnoDB page size (default 16KB). Many values are counted in "
"pages; the page size allows them to be easily converted to bytes."
msgstr ""
"El tamaño de página InnDB precompilado (por omisión 16KB). Muchos valores "
"son contados por páginas; el tamaño de la página permite que pueda "
"convertirse fácilmente a bytes."

#: server_status.php:911
msgid "The number of pages read."
msgstr "El número de páginas leídas."

#: server_status.php:912
msgid "The number of pages written."
msgstr "El número de páginas escritas."

#: server_status.php:913
msgid "The number of row locks currently being waited for."
msgstr "El número de row locks que actualmente están en espera."

#: server_status.php:914
msgid "The average time to acquire a row lock, in milliseconds."
msgstr "El tiempo promedio para adquirir un row lock, en milisegundos."

#: server_status.php:915
msgid "The total time spent in acquiring row locks, in milliseconds."
msgstr ""
"El total de tiempo invertido para adquirir los row locks, en milisegundos."

#: server_status.php:916
msgid "The maximum time to acquire a row lock, in milliseconds."
msgstr "El tiempo máximo para adquirir un row lock, en milisegundos."

#: server_status.php:917
msgid "The number of times a row lock had to be waited for."
msgstr "El número de veces que un row lock tuvo que esperarse."

#: server_status.php:918
msgid "The number of rows deleted from InnoDB tables."
msgstr "El número de filas eliminadas de tablas InnoDB."

#: server_status.php:919
msgid "The number of rows inserted in InnoDB tables."
msgstr "El número de filas insertadas en tablas InnoDB."

#: server_status.php:920
msgid "The number of rows read from InnoDB tables."
msgstr "El número de filas leídas de las tablas InnoDB."

#: server_status.php:921
msgid "The number of rows updated in InnoDB tables."
msgstr "El número de filas actualizadas en tablas InnoDB."

#: server_status.php:922
msgid ""
"The number of key blocks in the key cache that have changed but haven't yet "
"been flushed to disk. It used to be known as Not_flushed_key_blocks."
msgstr ""
"El número de bloques clave en el caché de claves que han cambiado pero que "
"aún no han sido volcados al disco. Antes se conocía como "
"Not_flushed_key_blocks."

#: server_status.php:923
msgid ""
"The number of unused blocks in the key cache. You can use this value to "
"determine how much of the key cache is in use."
msgstr ""
"El número de bloques sin usar en el caché de claves. Puede usar este valor "
"para determinar cuánto del caché de claves está en uso."

#: server_status.php:924
msgid ""
"The number of used blocks in the key cache. This value is a high-water mark "
"that indicates the maximum number of blocks that have ever been in use at "
"one time."
msgstr ""
"El número de bloques usados en el caché de claves. Este valor es un marcador "
"de desbordamiento que indica el número máximo de bloques que algún momento "
"se llegaron a usar."

#: server_status.php:925
msgid "The number of requests to read a key block from the cache."
msgstr "El número de solicitudes para leer un bloque de clave desde el caché."

#: server_status.php:926
msgid ""
"The number of physical reads of a key block from disk. If Key_reads is big, "
"then your key_buffer_size value is probably too small. The cache miss rate "
"can be calculated as Key_reads/Key_read_requests."
msgstr ""
"El número de lecturas físicas del bloque de claves desde el disco. Si "
"Key_reads es grande, entonces el valor key_buffer_size probablemente sea "
"demasiado pequeño. La tasa de fallos en el caché puede calcularse como "
"Key_reads/Key_read_requests."

#: server_status.php:927
msgid "The number of requests to write a key block to the cache."
msgstr "El número de solicitudes para escribir un bloque de claves a la caché."

#: server_status.php:928
msgid "The number of physical writes of a key block to disk."
msgstr "El número de escrituras físicas de un bloque de claves al disco."

#: server_status.php:929
msgid ""
"The total cost of the last compiled query as computed by the query "
"optimizer. Useful for comparing the cost of different query plans for the "
"same query. The default value of 0 means that no query has been compiled yet."
msgstr ""
"El costo total de la última consulta compilada como fuera computada por el "
"optimizador de consultas. Es útil para comparar el costo de diferentes "
"planes de consulta para una misma consulta. El valor por omisión de 0 "
"significa que ninguna consulta ha sido compilada todavía."

#: server_status.php:930
msgid ""
"The maximum number of connections that have been in use simultaneously since "
"the server started."
msgstr ""
"El máximo número de conexiones que han sido utilizadas simultáneamente desde "
"que inició el servidor."

#: server_status.php:931
msgid "The number of rows waiting to be written in INSERT DELAYED queues."
msgstr "El número de filas esperando ser escritas en las colas INSERT DELAYED."

#: server_status.php:932
msgid ""
"The number of tables that have been opened. If opened tables is big, your "
"table cache value is probably too small."
msgstr ""
"El número de tablas que han sido abiertas. Si el número de tablas abiertas "
"es grande, su valor del cache de tabla probablemente es muy pequeño."

#: server_status.php:933
msgid "The number of files that are open."
msgstr "El número de archivos que están abiertos."

#: server_status.php:934
msgid "The number of streams that are open (used mainly for logging)."
msgstr ""
"El número de flujos de datos que están abiertos (usado principalmente para "
"registros)."

#: server_status.php:935
msgid "The number of tables that are open."
msgstr "El número de tablas que están abiertas."

#: server_status.php:936
msgid ""
"The number of free memory blocks in query cache. High numbers can indicate "
"fragmentation issues, which may be solved by issuing a FLUSH QUERY CACHE "
"statement."
msgstr ""
"Cantidad de bloques de memoria libre en la cache de consultas. Cantidades "
"altas pueden indicar problemas de fragmentación que pueden ser solucionados "
"ejecutando la consulta FLUSH QUERY CACHE."

#: server_status.php:937
msgid "The amount of free memory for query cache."
msgstr "La cantidad de memoria libre para el cache de consultas."

#: server_status.php:938
msgid "The number of cache hits."
msgstr "El número de hits al cache."

#: server_status.php:939
msgid "The number of queries added to the cache."
msgstr "El número de consultas añadidos al cache."

#: server_status.php:940
msgid ""
"The number of queries that have been removed from the cache to free up "
"memory for caching new queries. This information can help you tune the query "
"cache size. The query cache uses a least recently used (LRU) strategy to "
"decide which queries to remove from the cache."
msgstr ""
"El número de consultas que han sido removidos del cache para liberar la "
"memoria para poner nuevas consultas en el cache. Esta información puede "
"ayudar a afinar el tamaño del cache de consultas. El cache de consultas usa "
"la estrategia Least Recently Used (LRU) para decidir cuáles consultas deben "
"ser removidas del cache."

#: server_status.php:941
msgid ""
"The number of non-cached queries (not cachable, or not cached due to the "
"query_cache_type setting)."
msgstr ""
"El número de consultas que no ingresaron al cache (porque no es posible o "
"porque el parámetro no está activado en query_cache_type)."

#: server_status.php:942
msgid "The number of queries registered in the cache."
msgstr "El número de consultas registradas en el cache."

#: server_status.php:943
msgid "The total number of blocks in the query cache."
msgstr "El número total de bloques en el cache de consultas."

#: server_status.php:944
msgid "The status of failsafe replication (not yet implemented)."
msgstr ""
"El estado de la replicación a prueba de fallos (aún no ha sido implementada)."

#: server_status.php:945
msgid ""
"The number of joins that do not use indexes. If this value is not 0, you "
"should carefully check the indexes of your tables."
msgstr ""
"El número de vínculos (joins) que no usan índices. Si este valor no es 0, "
"deberá revisar los índices de sus tablas cuidadosamente."

#: server_status.php:946
msgid "The number of joins that used a range search on a reference table."
msgstr ""
"El número de vínculos (joins) que usaron búsqueda por rangos en una tabla de "
"referencias."

#: server_status.php:947
msgid ""
"The number of joins without keys that check for key usage after each row. "
"(If this is not 0, you should carefully check the indexes of your tables.)"
msgstr ""
"El número de vínculos (joins) sin claves que revisan el uso de claves luego "
"de cada fila. (Si no es 0, deberá revisar los índices de sus tablas "
"cuidadosamente.)"

#: server_status.php:948
msgid ""
"The number of joins that used ranges on the first table. (It's normally not "
"critical even if this is big.)"
msgstr ""
"El número de vínculos (joins) que usaron rangos en la primera tabla "
"(normalmente no es crítico aun cuando sea grande)."

#: server_status.php:949
msgid "The number of joins that did a full scan of the first table."
msgstr ""
"El número de vínculos (joins) que hicieron un escaneo completo de la primera "
"tabla."

#: server_status.php:950
msgid "The number of temporary tables currently open by the slave SQL thread."
msgstr ""
"El número de tablas temporales actualmente abiertas por el proceso SQL "
"esclavo."

#: server_status.php:951
msgid ""
"Total (since startup) number of times the replication slave SQL thread has "
"retried transactions."
msgstr ""
"Número total de veces (desde el arranque) que el proceso SQL esclavo de "
"replicación ha reintentado hacer transacciones."

#: server_status.php:952
msgid "This is ON if this server is a slave that is connected to a master."
msgstr ""
"Está ENCENDIDO si este servidor es un esclavo que está conectado a un master."

#: server_status.php:953
msgid ""
"The number of threads that have taken more than slow_launch_time seconds to "
"create."
msgstr ""
"El número de procesos que han tomado más de los segundos registrados en "
"slow_launch_time para crear."

#: server_status.php:954
msgid ""
"The number of queries that have taken more than long_query_time seconds."
msgstr ""
"El número de consultas que han tomado más segundos que los registrados en "
"long_query_time."

#: server_status.php:955
msgid ""
"The number of merge passes the sort algorithm has had to do. If this value "
"is large, you should consider increasing the value of the sort_buffer_size "
"system variable."
msgstr ""
"El número de pasadas de combinación que el algoritmo organizar ha debido "
"hacer. Si este valor es grande, debe considerar incrementar el valor de la "
"varible de sistema sort_buffer_size."

#: server_status.php:956
msgid "The number of sorts that were done with ranges."
msgstr "El número de consultas organizar que se ejecutaron con rangos."

#: server_status.php:957
msgid "The number of sorted rows."
msgstr "El número de filas sorted."

#: server_status.php:958
msgid "The number of sorts that were done by scanning the table."
msgstr "El número de consultas organizar que se hicieron escaneando la tabla."

#: server_status.php:959
msgid "The number of times that a table lock was acquired immediately."
msgstr "El número de veces que un table lock fue adquirido inmediatamente."

#: server_status.php:960
msgid ""
"The number of times that a table lock could not be acquired immediately and "
"a wait was needed. If this is high, and you have performance problems, you "
"should first optimize your queries, and then either split your table or "
"tables or use replication."
msgstr ""
"El número de veces que un table lock no pudo adquirirse inmediatamente y fue "
"necesaria una espera. Si este valor es alto, y hay problemas de rendimiento, "
"primero deberá optimizar sus consultas, y luego, ya sea partir sus tablas o "
"usar replicación."

#: server_status.php:961
msgid ""
"The number of threads in the thread cache. The cache hit rate can be "
"calculated as Threads_created/Connections. If this value is red you should "
"raise your thread_cache_size."
msgstr ""
"El número de procesos en el cache de procesos. La tasa de hits al cache "
"puede calcularse como Threads_created/Connections. Si este valor es rojo, "
"debe incrementar su thread_cache_size."

#: server_status.php:962
msgid "The number of currently open connections."
msgstr "El número de conexiones abiertas actualmente."

#: server_status.php:963
msgid ""
"The number of threads created to handle connections. If Threads_created is "
"big, you may want to increase the thread_cache_size value. (Normally this "
"doesn't give a notable performance improvement if you have a good thread "
"implementation.)"
msgstr ""
"El número de procesos creados para manejar las conexiones. Si "
"Threads_created es grande, querrá incrementar el valor thread_cache_size. "
"(Normalmente esto no aporta una mejoría notable en el rendimiento si usted "
"tiene una buena implementación de procesos.)"

#: server_status.php:964
msgid "The number of threads that are not sleeping."
msgstr "El número de procesos que no están en reposo."

#: server_synchronize.php:92
msgid "Could not connect to the source"
msgstr "No pudo conectarse a la fuente"

#: server_synchronize.php:95
msgid "Could not connect to the target"
msgstr "No pudo conectarse al objetivo"

#: server_synchronize.php:120 server_synchronize.php:123 tbl_create.php:76
#: tbl_get_field.php:19
#, php-format
msgid "'%s' database does not exist."
msgstr "la base de datos '%s' no existe."

#: server_synchronize.php:261
msgid "Structure Synchronization"
msgstr "Sincronización de estructura"

#: server_synchronize.php:266
msgid "Data Synchronization"
msgstr "Sincronización de datos"

#: server_synchronize.php:395 server_synchronize.php:834
msgid "not present"
msgstr "ausente"

#: server_synchronize.php:419 server_synchronize.php:862
msgid "Structure Difference"
msgstr "Diferencia de estructura"

#: server_synchronize.php:420 server_synchronize.php:863
msgid "Data Difference"
msgstr "Diferencia de datos"

#: server_synchronize.php:425 server_synchronize.php:868
msgid "Add column(s)"
msgstr "Agregar columna(s)"

#: server_synchronize.php:426 server_synchronize.php:869
msgid "Remove column(s)"
msgstr "Eliminar columna(s)"

#: server_synchronize.php:427 server_synchronize.php:870
msgid "Alter column(s)"
msgstr "Modificar columna(s)"

#: server_synchronize.php:428 server_synchronize.php:871
msgid "Remove index(s)"
msgstr "Eliminar índice(s)"

#: server_synchronize.php:429 server_synchronize.php:872
msgid "Apply index(s)"
msgstr "Aplicar índice(s)"

#: server_synchronize.php:430 server_synchronize.php:873
msgid "Update row(s)"
msgstr "Actualizar fila(s)"

#: server_synchronize.php:431 server_synchronize.php:874
msgid "Insert row(s)"
msgstr "Agregar fila(s)"

#: server_synchronize.php:441 server_synchronize.php:885
msgid "Would you like to delete all the previous rows from target tables?"
msgstr "¿Desea eliminar todas las filas existentes en las tablas objetivo?"

#: server_synchronize.php:444 server_synchronize.php:889
msgid "Apply Selected Changes"
msgstr "Aplicar los cambios seleccionados"

#: server_synchronize.php:446 server_synchronize.php:891
msgid "Synchronize Databases"
msgstr "Sincronizar bases de datos"

#: server_synchronize.php:459
msgid "Selected target tables have been synchronized with source tables."
msgstr ""
"Las tablas objetivo seleccionadas fueron sincronizadas con las tablas fuente."

#: server_synchronize.php:937
msgid "Target database has been synchronized with source database"
msgstr "La base de datos objetivo fue sincronizada con la base de datos fuente"

#: server_synchronize.php:998
msgid "The following queries have been executed:"
msgstr "Se ejecutaron las siguentes consultas:"

#: server_synchronize.php:1126
msgid "Enter manually"
msgstr "Ingresar manualmente"

#: server_synchronize.php:1134
msgid "Current connection"
msgstr "Conexión actual"

#: server_synchronize.php:1163
#, php-format
msgid "Configuration: %s"
msgstr "Configuración: %s"

#: server_synchronize.php:1178
msgid "Socket"
msgstr "Zócalo"

#: server_synchronize.php:1224
msgid ""
"Target database will be completely synchronized with source database. Source "
"database will remain unchanged."
msgstr ""
"La base de datos objetivo será completamente sincronizada con la base de "
"datos fuente. La base de datos fuente no sufrirá cambios."

#: server_variables.php:58
msgid "Setting variable failed"
msgstr "Falló la definición de la variable"

#: server_variables.php:77
msgid "Server variables and settings"
msgstr "Variables y parámetros del servidor"

#: server_variables.php:111 server_variables.php:134
msgid "Session value"
msgstr "Valor de la sesión"

#: server_variables.php:111
msgid "Global value"
msgstr "Valor global"

#: setup/frames/config.inc.php:38 setup/frames/index.inc.php:225
msgid "Download"
msgstr "Descargar"

#: setup/frames/index.inc.php:49
msgid "Cannot load or save configuration"
msgstr "No se puede cargar o guardar una configuración"

#: setup/frames/index.inc.php:50
msgid ""
"Please create web server writable folder [em]config[/em] in phpMyAdmin top "
"level directory as described in [a@Documentation.html#setup_script]"
"documentation[/a]. Otherwise you will be only able to download or display it."
msgstr ""
"Por favor cree una carpeta [em]config[/em] que pueda ser modificada por el "
"servidor web en el nivel más alto del directorio phpMyAdmin como se describe "
"en [a@Documentation.html#setup_script]la documentación[/a]. De lo contrario, "
"sólamente podrá descargar o mostrar la configuración."

#: setup/frames/index.inc.php:57
msgid ""
"You are not using a secure connection; all data (including potentially "
"sensitive information, like passwords) is transferred unencrypted!"
msgstr ""
"Usted no está usando una conexión segura; ¡todos los datos (incluyendo "
"información potencialmente sensible, como las contraseñas) se transfieren "
"sin encriptar!"

#: setup/frames/index.inc.php:60
#, php-format
msgid ""
"If your server is also configured to accept HTTPS requests follow [a@%s]this "
"link[/a] to use a secure connection."
msgstr ""
"Si su servidor también está configurado para acepta solicitudes HTTPS siga "
"[a@%s]este enlace[/a] para utilizar una conexión segura."

#: setup/frames/index.inc.php:64
msgid "Insecure connection"
msgstr "Conexión insegura"

#: setup/frames/index.inc.php:92
msgid "Configuration saved."
msgstr "Configuración guardada"

#: setup/frames/index.inc.php:93
msgid ""
"Configuration saved to file config/config.inc.php in phpMyAdmin top level "
"directory, copy it to top level one and delete directory config to use it."
msgstr ""
"Configuración guardada al archivo config/config.inc.php en el directorio "
"raíz de phpMyAdmin, copialo al directorio raíz y elimina el directorio "
"config para utilizarlo."

#: setup/frames/index.inc.php:100 setup/frames/menu.inc.php:15
msgid "Overview"
msgstr "Vista general"

#: setup/frames/index.inc.php:108
msgid "Show hidden messages (#MSG_COUNT)"
msgstr "Mostrar mensajes ocultos (#MSG_COUNT)"

#: setup/frames/index.inc.php:148
msgid "There are no configured servers"
msgstr "No existen servidores configurados"

#: setup/frames/index.inc.php:156
msgid "New server"
msgstr "Nuevo servidor"

#: setup/frames/index.inc.php:185
msgid "Default language"
msgstr "Idioma predeterminado"

#: setup/frames/index.inc.php:195
msgid "let the user choose"
msgstr "permita que el usuario pueda escoger"

#: setup/frames/index.inc.php:206
msgid "- none -"
msgstr "- ninguno -"

#: setup/frames/index.inc.php:209
msgid "Default server"
msgstr "Servidor predeterminado"

#: setup/frames/index.inc.php:219
msgid "End of line"
msgstr "Final de la línea"

#: setup/frames/index.inc.php:224
msgid "Display"
msgstr "Mostrar"

#: setup/frames/index.inc.php:228
msgid "Load"
msgstr "Cargar"

#: setup/frames/index.inc.php:239
msgid "phpMyAdmin homepage"
msgstr "Página de inicio de phpMyAdmin"

#: setup/frames/index.inc.php:240
msgid "Donate"
msgstr "Donación"

#: setup/frames/servers.inc.php:28
msgid "Edit server"
msgstr "Editar los parámetros del servidor"

#: setup/frames/servers.inc.php:37
msgid "Add a new server"
msgstr "Añadir un nuevo servidor"

#: setup/lib/form_processing.lib.php:42
msgid "Warning"
msgstr "Advertencia"

#: setup/lib/form_processing.lib.php:43
msgid "Submitted form contains errors"
msgstr "El formulario que se envió contiene errores"

#: setup/lib/form_processing.lib.php:44
msgid "Try to revert erroneous fields to their default values"
msgstr "Trate de revertir los campos erróneos a sus valores predeterminados"

#: setup/lib/form_processing.lib.php:47
msgid "Ignore errors"
msgstr "Ignorar los errores"

#: setup/lib/form_processing.lib.php:49
msgid "Show form"
msgstr "Mostrar el formulario"

#: setup/lib/index.lib.php:119
msgid ""
"Neither URL wrapper nor CURL is available. Version check is not possible."
msgstr ""
"No está disponible URL wrapper ni CURL. No es posible conocer la versión."

#: setup/lib/index.lib.php:126
msgid ""
"Reading of version failed. Maybe you're offline or the upgrade server does "
"not respond."
msgstr ""
"Fracasó la lectura de la versión. Quizá usted está desconectado o el "
"servidor de actualizaciones no está respondiendo."

#: setup/lib/index.lib.php:143
msgid "Got invalid version string from server"
msgstr "El servidor envió una cifra incorrecta para la versión"

#: setup/lib/index.lib.php:150
msgid "Unparsable version string"
msgstr "No se puede procesar la cifra de la versión"

#: setup/lib/index.lib.php:162
#, php-format
msgid ""
"You are using Git version, run [kbd]git pull[/kbd] :-)[br]The latest stable "
"version is %s, released on %s."
msgstr ""
"Usted está usando versionado Git, ejecute [kbd]git pull[/kbd] :-)[br]La "
"versión estable más reciente es %s, publicada el %s."

#: setup/lib/index.lib.php:165
msgid "No newer stable version is available"
msgstr "No existe una versión estable más reciente"

#: setup/lib/index.lib.php:250
#, php-format
msgid ""
"This %soption%s should be disabled as it allows attackers to bruteforce "
"login to any MySQL server. If you feel this is necessary, use %strusted "
"proxies list%s. However, IP-based protection may not be reliable if your IP "
"belongs to an ISP where thousands of users, including you, are connected to."
msgstr ""
"Esta %sopción%s debe estar desactivada porque permite a los atacantes "
"iniciar sesión por fuerza bruta a cualquier servidor MySQL. Si usted lo cree "
"necesario, utilice un %slistado de proxies de confianza%s. Sin embargo, la "
"protección basada en IP podría no ser confiable si su IP pertenece a un ISP "
"al que están conectados miles de usuarios, incluyendo usted."

#: setup/lib/index.lib.php:252
msgid ""
"You didn't have blowfish secret set and have enabled cookie authentication, "
"so a key was automatically generated for you. It is used to encrypt cookies; "
"you don't need to remember it."
msgstr ""
"Usted no tuvo un conjunto secreto blowfish y ha activado la autenticación "
"por cookie, así que una clave fue generada automáticamente. Se usa para "
"encriptar cookies; no necesita recordarla."

#: setup/lib/index.lib.php:253
#, php-format
msgid ""
"%sBzip2 compression and decompression%s requires functions (%s) which are "
"unavailable on this system."
msgstr ""
"%sLa compresión y descompresión Bzip2%s requiere funciones (%s) que no están "
"disponibles en este sistema."

#: setup/lib/index.lib.php:255
msgid ""
"This value should be double checked to ensure that this directory is neither "
"world accessible nor readable or writable by other users on your server."
msgstr ""
"Este valor debe verificarse dos veces para asegurarse que este directorio no "
"es público ni que se puede leer o escribir en él por parte de otros usuarios "
"en su servidor."

#: setup/lib/index.lib.php:256
#, php-format
msgid "This %soption%s should be enabled if your web server supports it."
msgstr ""
"Esta %sopción%s debería estar activada si es soportada por su servidor web."

#: setup/lib/index.lib.php:258
#, php-format
msgid ""
"%sGZip compression and decompression%s requires functions (%s) which are "
"unavailable on this system."
msgstr ""
"%sla compresión y descompresión GZip%s requiere funciones (%s) que no están "
"disponibles en este sistema."

#: setup/lib/index.lib.php:260
#, php-format
msgid ""
"%sLogin cookie validity%s greater than 1440 seconds may cause random session "
"invalidation if %ssession.gc_maxlifetime%s is lower than its value "
"(currently %d)."
msgstr ""
"%sLa validez de la cookie de inicio de sesión%s mayor a 1440 segundos puede "
"causar invalidaciones de sesión aleatorias si %ssession.gc_maxlifetime%s es "
"menor que su valor (actualmente %d)."

#: setup/lib/index.lib.php:262
#, php-format
msgid ""
"%sLogin cookie validity%s should be set to 1800 seconds (30 minutes) at "
"most. Values larger than 1800 may pose a security risk such as impersonation."
msgstr ""
"%sLa validez de la cookie de inicio de sesión%s debe definirse a 1800 "
"segundos (30 minutos) como máximo. Valores mayores a 1800 pueden representar "
"un riesgo a la seguridad tal como la suplantación."

#: setup/lib/index.lib.php:264
#, php-format
msgid ""
"If using cookie authentication and %sLogin cookie store%s is not 0, %sLogin "
"cookie validity%s must be set to a value less or equal to it."
msgstr ""
"Si se utiliza autenticación por cookie y el %salmacenamiento de cookie de "
"inicio de sesión%s no es 0, la %svalidez de la cookie de inicio de sesión%s "
"debe ser definida a un valor menor o igual al mismo."

#: setup/lib/index.lib.php:266
#, php-format
msgid ""
"If you feel this is necessary, use additional protection settings - %shost "
"authentication%s settings and %strusted proxies list%s. However, IP-based "
"protection may not be reliable if your IP belongs to an ISP where thousands "
"of users, including you, are connected to."
msgstr ""
"Si lo cree necesario, utilice configuraciones de protección adicionales - "
"configuración de %sautenticación de host%s y una %slista de proxies de "
"confianza%s. Sin embargo, la protección basada en IP podría no ser confiable "
"si su IP pertenece a un ISP al que están conectados miles de usuarios, "
"incluyendo usted."

#: setup/lib/index.lib.php:268
#, php-format
msgid ""
"You set the [kbd]config[/kbd] authentication type and included username and "
"password for auto-login, which is not a desirable option for live hosts. "
"Anyone who knows or guesses your phpMyAdmin URL can directly access your "
"phpMyAdmin panel. Set %sauthentication type%s to [kbd]cookie[/kbd] or [kbd]"
"http[/kbd]."
msgstr ""
"Usted definió el tipo de autenticación [kbd]config[/kbd] e incluyó nombre de "
"usuario y contraseña para iniciar sesión en forma automática, lo que no es "
"una opción deseable para servidores públicos. Cualquiera que conozca o "
"adivine su URL de phpMyAdmin puede acceder directamente a su consola de "
"phpMyAdmin. Cambie al %stipo de autenticación%s a [kbd]cookie[/kbd] o [kbd]"
"http[/kbd]."

#: setup/lib/index.lib.php:270
#, php-format
msgid ""
"%sZip compression%s requires functions (%s) which are unavailable on this "
"system."
msgstr ""
"%sLa compresión Zip%s requiere funciones (%s) que no están disponibles en "
"este sistema."

#: setup/lib/index.lib.php:272
#, php-format
msgid ""
"%sZip decompression%s requires functions (%s) which are unavailable on this "
"system."
msgstr ""
"%sLa descompresión Zip%s requiere funciones (%s) que no están disponibles en "
"este sistema."

#: setup/lib/index.lib.php:296
msgid "You should use SSL connections if your web server supports it."
msgstr "Debe utilizar conexiones SSL si su servidor web lo soporta."

#: setup/lib/index.lib.php:306
msgid "You should use mysqli for performance reasons."
msgstr "Debe utilizar mysqli por razones de rendimiento."

#: setup/lib/index.lib.php:331
msgid "You allow for connecting to the server without a password."
msgstr "Permite conectarse al servidor sin contraseña."

#: setup/lib/index.lib.php:351
msgid "Key is too short, it should have at least 8 characters."
msgstr "La clave es muy corta, debe tener al menos 8 caracteres."

#: setup/lib/index.lib.php:358
msgid "Key should contain letters, numbers [em]and[/em] special characters."
msgstr ""
"La clave debe contener letras, números [em]y[/em] caracteres especiales."

#: sql.php:95 tbl_change.php:254 tbl_select.php:27 tbl_select.php:28
#: tbl_select.php:31 tbl_select.php:34
msgid "Browse foreign values"
msgstr "Mostrar los valores foráneos"

#: sql.php:182
#, php-format
msgid "Using bookmark \"%s\" as default browse query."
msgstr ""
"Utilizando el favorito \"%s\" como consulta predeterminada para examinar."

#: sql.php:654 tbl_replace.php:388
#, php-format
msgid "Inserted row id: %1$d"
msgstr "La Id de la fila insertada es: %1$d"

#: sql.php:671
msgid "Showing as PHP code"
msgstr "Mostrar como código PHP"

#: sql.php:674 tbl_replace.php:362
msgid "Showing SQL query"
msgstr "Mostrando la consulta SQL"

#: sql.php:676
msgid "Validated SQL"
msgstr "SQL validado"

#: sql.php:983
#, php-format
msgid "Problems with indexes of table `%s`"
msgstr "Problemas con los índices de la tabla `%s`"

#: sql.php:1015
msgid "Label"
msgstr "Etiqueta"

#: tbl_addfield.php:185 tbl_alter.php:99 tbl_indexes.php:98
#, php-format
msgid "Table %1$s has been altered successfully"
msgstr "Los cambios en la Tabla %1$s se hicieron exitosamente"

#: tbl_change.php:680
msgid " Because of its length,<br /> this column might not be editable "
msgstr "Debido a su longitud,<br /> esta columna podría no ser editable"

#: tbl_change.php:797
msgid "Remove BLOB Repository Reference"
msgstr "Eliminar referencia al repositorio BLOB"

#: tbl_change.php:803
msgid "Binary - do not edit"
msgstr " Binario - no editar"

#: tbl_change.php:851
msgid "Upload to BLOB repository"
msgstr "Cargar al repositorio BLOB"

#: tbl_change.php:980
msgid "Insert as new row"
msgstr "Insertar como una nueva fila"

#: tbl_change.php:981
msgid "Insert as new row and ignore errors"
msgstr "Agregar como nueva fila e ignorar errores"

#: tbl_change.php:982
msgid "Show insert query"
msgstr "Mostrar consulta de inserción"

#: tbl_change.php:993
msgid "and then"
msgstr "y luego"

#: tbl_change.php:997
msgid "Go back to previous page"
msgstr "Volver"

#: tbl_change.php:998
msgid "Insert another new row"
msgstr "Insertar un nuevo registro"

#: tbl_change.php:1002
msgid "Go back to this page"
msgstr "Volver a esta página"

#: tbl_change.php:1010
msgid "Edit next row"
msgstr "Editar la siguiente fila"

#: tbl_change.php:1021
msgid ""
"Use TAB key to move from value to value, or CTRL+arrows to move anywhere"
msgstr ""
"Use la tecla TAB para saltar de un valor a otro, o CTRL+flechas para moverse "
"a cualquier parte"

#: tbl_change.php:1059
#, php-format
msgid "Continue insertion with %s rows"
msgstr "Continuar inserción con %s filas"

#: tbl_chart.php:85
msgid "Bar"
msgstr "Barra"

#: tbl_chart.php:87
msgid "Line"
msgstr "Línea"

#: tbl_chart.php:88
msgid "Spline"
msgstr "Ranuras"

#: tbl_chart.php:89
msgid "Pie"
msgstr "Torta"

#: tbl_chart.php:91
msgid "Stacked"
msgstr "Apiladas"

#: tbl_chart.php:94
msgid "Chart title"
msgstr "Título del gráfico"

#: tbl_chart.php:99
msgid "X-Axis:"
msgstr "Eje X:"

#: tbl_chart.php:113
msgid "Series:"
msgstr "Series:"

#: tbl_chart.php:115
msgid "The remaining columns"
msgstr "Columnas restantes"

#: tbl_chart.php:128
msgid "X-Axis label:"
msgstr "Etiqueta del eje X:"

#: tbl_chart.php:128
msgid "X Values"
msgstr "Valores X"

#: tbl_chart.php:129
msgid "Y-Axis label:"
msgstr "Etiqueta del eje Y:"

#: tbl_chart.php:129
msgid "Y Values"
msgstr "Valores Y"

#: tbl_create.php:56
#, php-format
msgid "Table %s already exists!"
msgstr "¡La tabla %s ya existe!"

#: tbl_create.php:242
#, php-format
msgid "Table %1$s has been created."
msgstr "La Tabla %1$s se creó."

#: tbl_export.php:24
msgid "View dump (schema) of table"
msgstr "Mostrar volcado (esquema) de la tabla"

#: tbl_gis_visualization.php:111
msgid "Display GIS Visualization"
msgstr "Mostrar visualización GIS"

#: tbl_gis_visualization.php:157
msgid "Width"
msgstr "Anchura"

#: tbl_gis_visualization.php:161
msgid "Height"
msgstr "Altura"

#: tbl_gis_visualization.php:165
msgid "Label column"
msgstr "Etiqueta de columna"

#: tbl_gis_visualization.php:167
msgid "-- None --"
msgstr "-- ninguno --"

#: tbl_gis_visualization.php:180
msgid "Spatial column"
msgstr "Columna espacial"

#: tbl_gis_visualization.php:201
msgid "Use OpenStreetMaps as Base Layer"
msgstr "Utilizar OpenStreetMaps como capa base"

#: tbl_gis_visualization.php:204
msgid "Redraw"
msgstr "Redibujar"

#: tbl_gis_visualization.php:206
msgid "Save to file"
msgstr "Guardar a un archivo"

#: tbl_gis_visualization.php:207
msgid "File name"
msgstr "Nombre del archivo"

#: tbl_indexes.php:66
msgid "The name of the primary key must be \"PRIMARY\"!"
msgstr "¡El nombre de la clave primaria debe ser \"PRIMARY\"!"

#: tbl_indexes.php:75
msgid "Can't rename index to PRIMARY!"
msgstr "No puede cambiar el nombre del índice a ¡PRIMARY!"

#: tbl_indexes.php:91
msgid "No index parts defined!"
msgstr "¡No se han definido las partes del índice!"

#: tbl_indexes.php:159
msgid "Create a new index"
msgstr "Crear un nuevo índice"

#: tbl_indexes.php:161
msgid "Modify an index"
msgstr "Modificar un índice"

#: tbl_indexes.php:167
msgid "Index name:"
msgstr "Nombre del índice&nbsp;:"

#: tbl_indexes.php:173
msgid "Index type:"
msgstr "Tipo de índice&nbsp;:"

#: tbl_indexes.php:183
msgid ""
"(\"PRIMARY\" <b>must</b> be the name of and <b>only of</b> a primary key!)"
msgstr ""
"(\"PRIMARY\" <b>debe</b> ser el nombre <b>exclusivamente</b> de una clave "
"primaria)"

#: tbl_indexes.php:257
#, php-format
msgid "Add to index &nbsp;%s&nbsp;column(s)"
msgstr "Añadir al índice &nbsp;%s&nbsp;columna(s)"

#: tbl_indexes.php:262 tbl_structure.php:726 tbl_structure.php:737
msgid "Column count has to be larger than zero."
msgstr "El número de columnas debe ser superior a cero."

#: tbl_move_copy.php:44
msgid "Can't move table to same one!"
msgstr "¡No es posible mover la tabla a la misma!"

#: tbl_move_copy.php:46
msgid "Can't copy table to same one!"
msgstr "¡No es posible copiar la tabla a la misma!"

#: tbl_move_copy.php:54
#, php-format
msgid "Table %s has been moved to %s."
msgstr "La tabla %s ha sido movida a %s."

#: tbl_move_copy.php:56
#, php-format
msgid "Table %s has been copied to %s."
msgstr "La tabla %s se copió a %s."

#: tbl_move_copy.php:74
msgid "The table name is empty!"
msgstr "¡El nombre de la tabla está vacío!"

#: tbl_operations.php:264
msgid "Alter table order by"
msgstr "Modificar el ORDER BY de la tabla"

#: tbl_operations.php:273
msgid "(singly)"
msgstr "(solamente)"

#: tbl_operations.php:293
msgid "Move table to (database<b>.</b>table):"
msgstr "Mover tabla a (Base de datos<b>.</b>tabla):"

#: tbl_operations.php:351
msgid "Table options"
msgstr "Opciones de la tabla"

#: tbl_operations.php:355
msgid "Rename table to"
msgstr "Cambiar el nombre de la tabla a"

#: tbl_operations.php:531
msgid "Copy table to (database<b>.</b>table):"
msgstr "Copiar la tabla a (base de datos<b>.</b>tabla):"

#: tbl_operations.php:578
msgid "Switch to copied table"
msgstr "Cambiar a la tabla copiada"

#: tbl_operations.php:590
msgid "Table maintenance"
msgstr "Mantenimiento de la tabla"

#: tbl_operations.php:614
msgid "Defragment table"
msgstr "Defragmentar la tabla"

#: tbl_operations.php:662
#, php-format
msgid "Table %s has been flushed"
msgstr "Se ha vaciado el caché de la tabla %s"

#: tbl_operations.php:668
msgid "Flush the table (FLUSH)"
msgstr "Vaciar el caché de la tabla (FLUSH)"

#: tbl_operations.php:677
msgid "Delete data or table"
msgstr "Borrar datos o tabla"

#: tbl_operations.php:692
msgid "Empty the table (TRUNCATE)"
msgstr "Vaciar la tabla (TRUNCATE)"

#: tbl_operations.php:712
msgid "Delete the table (DROP)"
msgstr "Borrar la tabla (DROP)"

#: tbl_operations.php:733
msgid "Partition maintenance"
msgstr "Mantenimiento de la partición"

#: tbl_operations.php:741
#, php-format
msgid "Partition %s"
msgstr "Partición %s"

#: tbl_operations.php:744
msgid "Analyze"
msgstr "Analice"

#: tbl_operations.php:745
msgid "Check"
msgstr "Revise"

#: tbl_operations.php:746
msgid "Optimize"
msgstr "Optimice"

#: tbl_operations.php:747
msgid "Rebuild"
msgstr "Reconstruya"

#: tbl_operations.php:748
msgid "Repair"
msgstr "Repare"

#: tbl_operations.php:760
msgid "Remove partitioning"
msgstr "Remueva la partición"

#: tbl_operations.php:786
msgid "Check referential integrity:"
msgstr "Comprobar la integridad referencial:"

#: tbl_printview.php:72
msgid "Show tables"
msgstr "Mostrar las tablas"

#: tbl_printview.php:307 tbl_structure.php:792
msgid "Space usage"
msgstr "Espacio utilizado"

#: tbl_printview.php:311 tbl_structure.php:796
msgid "Usage"
msgstr "Uso"

#: tbl_printview.php:338 tbl_structure.php:823
msgid "Effective"
msgstr "Efectivo/a"

#: tbl_printview.php:363 tbl_structure.php:861
msgid "Row Statistics"
msgstr "Estadísticas de la fila"

#: tbl_printview.php:366 tbl_structure.php:864
msgid "Statements"
msgstr "Sentencias"

#: tbl_printview.php:377 tbl_structure.php:876
msgid "static"
msgstr "estático"

#: tbl_printview.php:379 tbl_structure.php:878
msgid "dynamic"
msgstr "dinámico/a"

#: tbl_printview.php:401 tbl_structure.php:921
msgid "Row length"
msgstr "Longitud de la fila"

#: tbl_printview.php:411 tbl_structure.php:929
msgid " Row size "
msgstr " Tamaño de la fila "

#: tbl_relation.php:276
#, php-format
msgid "Error creating foreign key on %1$s (check data types)"
msgstr ""
"Ocurrió un error al crear la clave foránea en %1$s (revise los tipos de dato)"

#: tbl_relation.php:402
msgid "Internal relation"
msgstr "Relación interna"

#: tbl_relation.php:404
msgid ""
"An internal relation is not necessary when a corresponding FOREIGN KEY "
"relation exists."
msgstr ""
"No es necesaria una relación interna cuando existe una relación CLAVE "
"FORÁNEA correspondiente."

#: tbl_relation.php:410
msgid "Foreign key constraint"
msgstr "Restricción de clave foránea"

#: tbl_select.php:110
msgid "Do a \"query by example\" (wildcard: \"%\")"
msgstr "Hacer una \"consulta basada en ejemplo\" (comodín: \"%\")"

#: tbl_select.php:234
msgid "Select columns (at least one):"
msgstr "Seleccionar campos (al menos uno):"

#: tbl_select.php:252
msgid "Add search conditions (body of the \"where\" clause):"
msgstr ""
"Insertar las condiciones de búsqueda (cuerpo de la cláusula \"where\"):"

#: tbl_select.php:259
msgid "Number of rows per page"
msgstr "registros por página"

#: tbl_select.php:265
msgid "Display order:"
msgstr "Mostrar en este orden:"

#: tbl_structure.php:158 tbl_structure.php:163 tbl_structure.php:611
msgid "Spatial"
msgstr "Espacial"

#: tbl_structure.php:165 tbl_structure.php:169
msgid "Browse distinct values"
msgstr "Navegar los valores distintivos"

#: tbl_structure.php:170 tbl_structure.php:171
msgid "Add primary key"
msgstr "Agregar clave primaria"

#: tbl_structure.php:172 tbl_structure.php:173
msgid "Add index"
msgstr "Agregar índice"

#: tbl_structure.php:174 tbl_structure.php:175
msgid "Add unique index"
msgstr "Agregar índice único"

#: tbl_structure.php:176 tbl_structure.php:177
msgid "Add SPATIAL index"
msgstr "Agregar índice espacial («SPATIAL»)"

#: tbl_structure.php:178 tbl_structure.php:179
msgid "Add FULLTEXT index"
msgstr "Agregar índice FULLTEXT"

#: tbl_structure.php:391
msgctxt "None for default"
msgid "None"
msgstr "Ninguna"

#: tbl_structure.php:404
#, php-format
msgid "Column %s has been dropped"
msgstr "Se ha eliminado la columna %s"

#: tbl_structure.php:415 tbl_structure.php:509
#, php-format
msgid "A primary key has been added on %s"
msgstr "Se agregó una clave primaria en %s"

#: tbl_structure.php:430 tbl_structure.php:445 tbl_structure.php:465
#: tbl_structure.php:480 tbl_structure.php:522 tbl_structure.php:535
#: tbl_structure.php:548 tbl_structure.php:561
#, php-format
msgid "An index has been added on %s"
msgstr "Se añadió un índice en %s"

#: tbl_structure.php:497
msgid "Show more actions"
msgstr "Mostrar más acciones"

#: tbl_structure.php:642 tbl_structure.php:644
msgid "Relation view"
msgstr "Vista de relaciones"

#: tbl_structure.php:651 tbl_structure.php:653
msgid "Propose table structure"
msgstr "Planteamiento de la estructura de tabla"

#: tbl_structure.php:676
msgid "Add column"
msgstr "Añadir columna"

#: tbl_structure.php:690
msgid "At End of Table"
msgstr "Al final de la tabla"

#: tbl_structure.php:691
msgid "At Beginning of Table"
msgstr "Al comienzo de la tabla"

#: tbl_structure.php:692
#, php-format
msgid "After %s"
msgstr "Después de %s"

#: tbl_structure.php:731
#, php-format
msgid "Create an index on &nbsp;%s&nbsp;columns"
msgstr "Crear un índice en &nbsp;%s&nbsp;columna(s)"

#: tbl_structure.php:892
msgid "partitioned"
msgstr "particionado"

#: tbl_tracking.php:109
#, php-format
msgid "Tracking report for table `%s`"
msgstr "Informe de seguimiento para la tabla `%s`"

#: tbl_tracking.php:182
#, php-format
msgid "Version %s is created, tracking for %s.%s is activated."
msgstr "Se ha creado la versión %s, se ha activado el seguimiento para %s.%s."

#: tbl_tracking.php:190
#, php-format
msgid "Tracking for %s.%s , version %s is deactivated."
msgstr "Se ha desactivado el seguimiento para %s.%s, versión %s."

#: tbl_tracking.php:198
#, php-format
msgid "Tracking for %s.%s , version %s is activated."
msgstr "Se ha activado el seguimiento para %s.%s, versión %s."

#: tbl_tracking.php:208
msgid "SQL statements executed."
msgstr "Sentencias SQL ejecutadas."

#: tbl_tracking.php:214
msgid ""
"You can execute the dump by creating and using a temporary database. Please "
"ensure that you have the privileges to do so."
msgstr ""
"Puedes ejecutar el volcado creando y utilizando una base de datos temporal. "
"Por favor asegúrate de tener los privilegios para poder hacerlo."

#: tbl_tracking.php:215
msgid "Comment out these two lines if you do not need them."
msgstr "Comenta estas dos líneas si no las necesitas."

#: tbl_tracking.php:224
msgid "SQL statements exported. Please copy the dump or execute it."
msgstr "Sentencias SQL exportadas. Por favor copia el volcado o ejecútalo."

#: tbl_tracking.php:255
#, php-format
msgid "Version %s snapshot (SQL code)"
msgstr "Captura de la versión %s (código SQL)"

#: tbl_tracking.php:382
msgid "Tracking data definition successfully deleted"
msgstr "Definición de seguimiento de datos eliminado exitosamente"

#: tbl_tracking.php:384 tbl_tracking.php:401
msgid "Query error"
msgstr "Errores de consulta"

#: tbl_tracking.php:399
msgid "Tracking data manipulation successfully deleted"
msgstr "Manipulación de seguimiento de datos eliminada exitosamente"

#: tbl_tracking.php:411
msgid "Tracking statements"
msgstr "Realizando el seguimiento de las sentencias"

#: tbl_tracking.php:427 tbl_tracking.php:555
#, php-format
msgid "Show %s with dates from %s to %s by user %s %s"
msgstr "Muestra %s con fechas de %s a %s por parte del usuario %s %s"

#: tbl_tracking.php:432
msgid "Delete tracking data row from report"
msgstr "Borrar fila de seguimiento de datos del reporte"

#: tbl_tracking.php:443
msgid "No data"
msgstr "No hay datos"

#: tbl_tracking.php:453 tbl_tracking.php:510
msgid "Date"
msgstr "Fecha"

#: tbl_tracking.php:455
msgid "Data definition statement"
msgstr "Sentencia de definición de datos"

#: tbl_tracking.php:512
msgid "Data manipulation statement"
msgstr "Sentencia de manipulación de datos"

#: tbl_tracking.php:558
msgid "SQL dump (file download)"
msgstr "Volcado SQL (descarga de archivo)"

#: tbl_tracking.php:559
msgid "SQL dump"
msgstr "Volcado SQL"

#: tbl_tracking.php:560
msgid "This option will replace your table and contained data."
msgstr "Esta opción sustituirá tu tabla y los datos que contiene."

#: tbl_tracking.php:560
msgid "SQL execution"
msgstr "Ejecución SQL"

#: tbl_tracking.php:572
#, php-format
msgid "Export as %s"
msgstr "Exportar como %s"

#: tbl_tracking.php:612
msgid "Show versions"
msgstr "Mostrar versiones"

#: tbl_tracking.php:644
msgid "Version"
msgstr "Versión"

#: tbl_tracking.php:692
#, php-format
msgid "Deactivate tracking for %s.%s"
msgstr "Desactivar el seguimiento para %s.%s"

#: tbl_tracking.php:694
msgid "Deactivate now"
msgstr "Desactivar ahora"

#: tbl_tracking.php:705
#, php-format
msgid "Activate tracking for %s.%s"
msgstr "Activar el seguimiento para %s.%s"

#: tbl_tracking.php:707
msgid "Activate now"
msgstr "Activar ahora"

#: tbl_tracking.php:720
#, php-format
msgid "Create version %s of %s.%s"
msgstr "Crear versión %s de %s.%s"

#: tbl_tracking.php:724
msgid "Track these data definition statements:"
msgstr "Hacer un seguimiento de estas sentencias de definición de datos:"

#: tbl_tracking.php:732
msgid "Track these data manipulation statements:"
msgstr "Hacer un seguimiento de estas sentencias de manipulación de datos:"

#: tbl_tracking.php:740
msgid "Create version"
msgstr "Crear versión"

#: themes.php:31
#, php-format
msgid ""
"No themes support; please check your configuration and/or your themes in "
"directory %s."
msgstr ""
"No existe soporte para temas; por favor revise su configuración y/o sus "
"temas en el directorio %s."

#: themes.php:41
msgid "Get more themes!"
msgstr "¡Obtener más temas!"

#: transformation_overview.php:24
msgid "Available MIME types"
msgstr "MIME-types disponibles"

#: transformation_overview.php:37
msgid ""
"MIME types printed in italics do not have a separate transformation function"
msgstr ""
"MIME-types impresos en itálicas no tienen una función de transformación "
"adicional"

#: transformation_overview.php:42
msgid "Available transformations"
msgstr "Transformaciones disponibles"

#: transformation_overview.php:47
msgctxt "for MIME transformation"
msgid "Description"
msgstr "Descripción"

#: user_password.php:48
msgid "You don't have sufficient privileges to be here right now!"
msgstr "¡Usted no tiene suficientes privilegios para estar aquí ahora!"

#: user_password.php:110
msgid "The profile has been updated."
msgstr "Se actualizó el perfil."

#: view_create.php:141
msgid "VIEW name"
msgstr "VER nombre"

#: view_operations.php:91
msgid "Rename view to"
msgstr "Cambiar el nombre de la vista a"

#~ msgid "Query \"%s\" failed"
#~ msgstr "Falló la consulta \"%s\""

#~ msgid ""
#~ "phpMyAdmin was unable to read your configuration file!<br />This might "
#~ "happen if PHP finds a parse error in it or PHP cannot find the file.<br /"
#~ ">Please call the configuration file directly using the link below and "
#~ "read the PHP error message(s) that you receive. In most cases a quote or "
#~ "a semicolon is missing somewhere.<br />If you receive a blank page, "
#~ "everything is fine."
#~ msgstr ""
#~ "¡phpMyAdmin no puede leer el archivo de configuración!<br />Esto puede "
#~ "suceder si php encuentra un error sintáctico en él o bien php no puede "
#~ "encontrar el archivo.<br />Intente acceder al archivo de configuración "
#~ "directamente mediante el siguiente enlace y compruebe el(los) mensaje(s) "
#~ "de error que reciba. En muchas ocasiones falta una coma o punto y coma en "
#~ "algún sitio.<br />Si recibe una página en blanco, todo está correcto."

#~ msgid "Dropping Event"
#~ msgstr "Eliminando el evento"

#~ msgid "Dropping Procedure"
#~ msgstr "Eliminando procedimiento"

#~ msgid "Theme / Style"
#~ msgstr "Tema / Estilo"

#~ msgid "seconds"
#~ msgstr "segundos"

#~ msgid "Query execution time comparison (in microseconds)"
#~ msgstr "Comparación del tiempo de ejecución de Consulta (en microsegundos)"

#~ msgid "Query results"
#~ msgstr "Resultados de la Consulta"

#~ msgid "GD extension is needed for charts."
#~ msgstr "Se necesita la extensión GD para las gráficas."

#~ msgid "JSON encoder is needed for chart tooltips."
#~ msgstr ""
#~ "Se necesita el encoder JSON para los globos de ayuda en las gráficas."

#~ msgid "The number of free memory blocks in query cache."
#~ msgstr "El número de bloques de memoria libre en el cache de consultas."

#~ msgctxt "$strShowStatusReset"
#~ msgid "Reset"
#~ msgstr "Resetear"

#~ msgid "Show processes"
#~ msgstr "Mostrar procesos"

#~ msgctxt "for Show status"
#~ msgid "Reset"
#~ msgstr "Reiniciar"

#~ msgid ""
#~ "<b>Server traffic</b>: These tables show the network traffic statistics "
#~ "of this MySQL server since its startup."
#~ msgstr ""
#~ "<b>Tráfico del servidor</b>: Estas tablas muestran las estadísticas de "
#~ "tráfico en la red de este servidor MySQL desde su inicio."

#~ msgid ""
#~ "<b>Query statistics</b>: Since its startup, %s queries have been sent to "
#~ "the server."
#~ msgstr ""
#~ "<b>Estadísticas de consulta</b>: Desde su inicio, %s consultas han sido "
#~ "enviadas al servidor."

#~ msgid "Note: Generating the query chart can take a long time."
#~ msgstr "Nota: generar el gráfico de consultas puede tomar un largo tiempo."

#~ msgid "Chart generated successfully."
#~ msgstr "Gráfico generado exitosamente."

#~ msgid ""
#~ "The result of this query can't be used for a chart. See [a@./"
#~ "Documentation.html#faq6_29@Documentation]FAQ 6.29[/a]"
#~ msgstr ""
#~ "El resultado de esta consulta no puede ser graficado. Ver [a@./"
#~ "Documentation.html#faq6_29@Documentation]FAQ 6.29[/a]"

#~ msgid "Title"
#~ msgstr "Título"

#~ msgid "Area margins"
#~ msgstr "Márgenes de área"

#~ msgid "Legend margins"
#~ msgstr "Márgenes de leyenda"

#~ msgid "Radar"
#~ msgstr "Radar"

#~ msgid "Bar type"
#~ msgstr "Tipo de barra"

#~ msgid "Multi"
#~ msgstr "Separadas"

#~ msgid "Continuous image"
#~ msgstr "Imagen continua"

#~ msgid ""
#~ "For compatibility reasons the chart image is segmented by default, select "
#~ "this to draw the whole chart in one image."
#~ msgstr ""
#~ "Por razones de compatibilidad la imagen del gráfico es segmentada, "
#~ "seleccione esto para dibujar el gráfico completo en una sola imagen."

#~ msgid ""
#~ "When drawing a radar chart all values are normalized to a range [0..10]."
#~ msgstr ""
#~ "Al dibujar un gráfico radar, todos los valores son normalizados a un "
#~ "rango [0..10]."

#~ msgid ""
#~ "Note that not every result table can be put to the chart. See <a href=\"./"
#~ "Documentation.html#faq6_29\" target=\"Documentation\">FAQ 6.29</a>"
#~ msgstr ""
#~ "Notar que no todas las tablas de resultados pueden ser graficadas. Ver <a "
#~ "href=\"./Documentation.html#faq6_29\" target=\"Documentation\">FAQ 6.29</"
#~ "a>"

#~ msgid "Add a New User"
#~ msgstr "Agregar un nuevo usuario"

#~ msgid "Create User"
#~ msgstr "Crear usuario"

#~ msgid "Add a new User"
#~ msgstr "Agregar un nuevo usuario"

#~ msgid "Show table row links on left side"
#~ msgstr "Mostrar enlaces a la izquierda de filas de tabla"

#~ msgid "Show table row links on right side"
#~ msgstr "Mostrar enlaces a la derecha de las filas de tabla"

#~ msgid "Background color"
#~ msgstr "Color de fondo"

#~ msgid "Choose..."
#~ msgstr "Elegir..."<|MERGE_RESOLUTION|>--- conflicted
+++ resolved
@@ -3,13 +3,8 @@
 msgstr ""
 "Project-Id-Version: phpMyAdmin 3.5.0-dev\n"
 "Report-Msgid-Bugs-To: phpmyadmin-devel@lists.sourceforge.net\n"
-<<<<<<< HEAD
 "POT-Creation-Date: 2011-06-27 10:20+0200\n"
-"PO-Revision-Date: 2011-06-22 22:33+0200\n"
-=======
-"POT-Creation-Date: 2011-06-24 12:07+0200\n"
 "PO-Revision-Date: 2011-06-24 23:09+0200\n"
->>>>>>> 9ff4e6b0
 "Last-Translator: Matías Bellone <matiasbellone@gmail.com>\n"
 "Language-Team: spanish <es@li.org>\n"
 "Language: es\n"
@@ -529,15 +524,9 @@
 msgstr ""
 "MySQL ha devuelto un conjunto de valores vacío (es decir: cero columnas)."
 
-<<<<<<< HEAD
 #: db_routines.php:192 db_routines.php:297 db_routines.php:302
 #: db_routines.php:326
-#, fuzzy, php-format
-=======
-#: db_routines.php:190 db_routines.php:295 db_routines.php:300
-#: db_routines.php:324
-#, php-format
->>>>>>> 9ff4e6b0
+#, php-format
 #| msgid "The following queries have been executed:"
 msgid "The following query has failed: \"%s\""
 msgstr "Falló la siguiente consulta: \"%s\""
@@ -552,15 +541,9 @@
 msgid "Error in processing request"
 msgstr "Error al procesar la petición"
 
-<<<<<<< HEAD
 #: db_routines.php:211 db_routines.php:243 db_routines.php:271
 #: db_routines.php:410
-#, fuzzy, php-format
-=======
-#: db_routines.php:209 db_routines.php:241 db_routines.php:269
-#: db_routines.php:408
-#, php-format
->>>>>>> 9ff4e6b0
+#, php-format
 #| msgid "No routine with name %s found in database %s"
 msgid "No routine with name %1$s found in database %2$s"
 msgstr "No se encontró rutina con nombre %1$s en la base de datos %2$s"
