# Automatically generated <>, 2010.
msgid ""
msgstr ""
"Project-Id-Version: phpMyAdmin 3.5.0-dev\n"
"Report-Msgid-Bugs-To: phpmyadmin-devel@lists.sourceforge.net\n"
<<<<<<< HEAD
"POT-Creation-Date: 2011-07-14 09:21-0400\n"
"PO-Revision-Date: 2011-07-07 16:22+0200\n"
=======
"POT-Creation-Date: 2011-07-13 14:48+0200\n"
"PO-Revision-Date: 2011-07-14 02:15+0200\n"
>>>>>>> 8754b9d2
"Last-Translator: Matías Bellone <matiasbellone@gmail.com>\n"
"Language-Team: spanish <es@li.org>\n"
"MIME-Version: 1.0\n"
"Content-Type: text/plain; charset=UTF-8\n"
"Content-Transfer-Encoding: 8bit\n"
"Language: es\n"
"Plural-Forms: nplurals=2; plural=(n != 1);\n"
"X-Generator: Pootle 2.0.5\n"

#: browse_foreigners.php:35 browse_foreigners.php:53
#: libraries/display_tbl.lib.php:354 libraries/display_tbl.lib.php:421
#: server_privileges.php:1583
msgid "Show all"
msgstr "Mostrar todo"

#: browse_foreigners.php:70 libraries/common.lib.php:2173
#: libraries/export/pdf.php:135
#: libraries/schema/Pdf_Relation_Schema.class.php:240
#: libraries/schema/Pdf_Relation_Schema.class.php:1089
#: libraries/schema/Pdf_Relation_Schema.class.php:1105
#: libraries/schema/User_Schema.class.php:356
msgid "Page number:"
msgstr "Número de página:"

#: browse_foreigners.php:133
msgid ""
"The target browser window could not be updated. Maybe you have closed the "
"parent window, or your browser's security settings are configured to block "
"cross-window updates."
msgstr ""
"La ventana del navegador no pudo actualizarse. Quizá cerró la ventana "
"principal o su navegador está bloqueando las actualizaciones en ventanas "
"múltiples debido a sus parámetros de seguridad."

#: browse_foreigners.php:151 libraries/common.lib.php:2720
#: libraries/common.lib.php:2727 libraries/common.lib.php:2908
#: libraries/common.lib.php:2909 libraries/db_links.inc.php:60
#: libraries/tbl_links.inc.php:68
msgid "Search"
msgstr "Buscar"

#: browse_foreigners.php:154 db_operations.php:369 db_operations.php:421
#: db_operations.php:531 db_operations.php:559 db_search.php:335
#: db_structure.php:529 enum_editor.php:63 js/messages.php:90
#: libraries/Config.class.php:1186 libraries/Theme_Manager.class.php:300
#: libraries/auth/cookie.auth.lib.php:245 libraries/common.lib.php:1257
#: libraries/common.lib.php:2150 libraries/core.lib.php:504
#: libraries/display_change_password.lib.php:72
#: libraries/display_create_table.lib.php:61
#: libraries/display_export.lib.php:347 libraries/display_import.lib.php:267
#: libraries/display_tbl.lib.php:566 libraries/display_tbl.lib.php:661
#: libraries/replication_gui.lib.php:75 libraries/replication_gui.lib.php:370
#: libraries/rte/rte_events.lib.php:517
#: libraries/rte/rte_routines.lib.php:1019
#: libraries/rte/rte_routines.lib.php:1502
#: libraries/rte/rte_triggers.lib.php:391
#: libraries/schema/User_Schema.class.php:120
#: libraries/schema/User_Schema.class.php:172
#: libraries/schema/User_Schema.class.php:406
#: libraries/schema/User_Schema.class.php:445
#: libraries/select_server.lib.php:94 libraries/sql_query_form.lib.php:350
#: libraries/sql_query_form.lib.php:414 libraries/sql_query_form.lib.php:466
#: libraries/tbl_properties.inc.php:610 libraries/tbl_properties.inc.php:780
#: main.php:109 navigation.php:172 navigation.php:210 pmd_pdf.php:124
#: prefs_manage.php:265 prefs_manage.php:316 server_binlog.php:109
#: server_privileges.php:646 server_privileges.php:1694
#: server_privileges.php:2051 server_privileges.php:2098
#: server_privileges.php:2138 server_replication.php:233
#: server_replication.php:316 server_replication.php:347
#: server_synchronize.php:1220 tbl_change.php:335 tbl_change.php:1027
#: tbl_change.php:1064 tbl_indexes.php:268 tbl_operations.php:280
#: tbl_operations.php:317 tbl_operations.php:519 tbl_operations.php:581
#: tbl_operations.php:763 tbl_select.php:317 tbl_structure.php:698
#: tbl_structure.php:735 tbl_tracking.php:425 tbl_tracking.php:563
#: view_create.php:181 view_operations.php:99
msgid "Go"
msgstr "Continuar"

#: browse_foreigners.php:169 browse_foreigners.php:173
#: libraries/Index.class.php:432 tbl_tracking.php:313
msgid "Keyname"
msgstr "Nombre de la clave"

#: browse_foreigners.php:170 browse_foreigners.php:172
#: server_collations.php:54 server_collations.php:66 server_engines.php:57
#: server_status.php:1030
msgid "Description"
msgstr "Descripción"

#: browse_foreigners.php:248 browse_foreigners.php:257
#: browse_foreigners.php:269 browse_foreigners.php:277
msgid "Use this value"
msgstr "Use este valor"

#: bs_disp_as_mime_type.php:29 bs_play_media.php:35
#: libraries/blobstreaming.lib.php:326
msgid "No blob streaming server configured!"
msgstr "El servidor de streaming blob no está configurado"

#: bs_disp_as_mime_type.php:35
msgid "Failed to fetch headers"
msgstr "Fallo al obtener las cabeceras"

#: bs_disp_as_mime_type.php:41
msgid "Failed to open remote URL"
msgstr "Fallo al abrir URL remota"

#: changelog.php:32 license.php:28
#, php-format
msgid ""
"The %s file is not available on this system, please visit www.phpmyadmin.net "
"for more information."
msgstr ""
"El archivo %s no está disponible en este sistema, por favor visite www."
"phpmyadmin.net para más información."

#: db_create.php:58
#, php-format
msgid "Database %1$s has been created."
msgstr "La base de datos %1$s ha sido creada."

#: db_datadict.php:48 db_operations.php:362
msgid "Database comment: "
msgstr "Comentario de la base de datos: "

#: db_datadict.php:157 libraries/schema/Pdf_Relation_Schema.class.php:1204
#: libraries/tbl_properties.inc.php:717 tbl_operations.php:362
#: tbl_printview.php:127
msgid "Table comments"
msgstr "Comentarios de la tabla"

#: db_datadict.php:166 db_qbe.php:196 libraries/Index.class.php:436
#: libraries/export/htmlword.php:254 libraries/export/latex.php:364
#: libraries/export/odt.php:291 libraries/export/texytext.php:233
#: libraries/schema/Pdf_Relation_Schema.class.php:1230
#: libraries/schema/Pdf_Relation_Schema.class.php:1251
#: libraries/tbl_properties.inc.php:277 tbl_change.php:313 tbl_chart.php:86
#: tbl_indexes.php:196 tbl_printview.php:139 tbl_relation.php:399
#: tbl_select.php:113 tbl_tracking.php:266 tbl_tracking.php:317
msgid "Column"
msgstr "Columna"

#: db_datadict.php:167 db_printview.php:104 libraries/Index.class.php:433
#: libraries/db_structure.lib.php:46 libraries/export/htmlword.php:255
#: libraries/export/latex.php:364 libraries/export/odt.php:294
#: libraries/export/texytext.php:234 libraries/rte/rte_list.lib.php:51
#: libraries/rte/rte_list.lib.php:65 libraries/rte/rte_routines.lib.php:885
#: libraries/rte/rte_routines.lib.php:910
#: libraries/rte/rte_routines.lib.php:1420
#: libraries/schema/Pdf_Relation_Schema.class.php:1231
#: libraries/schema/Pdf_Relation_Schema.class.php:1252
#: libraries/tbl_properties.inc.php:103 server_privileges.php:2151
#: tbl_change.php:292 tbl_change.php:319 tbl_printview.php:140
#: tbl_printview.php:310 tbl_select.php:114 tbl_structure.php:205
#: tbl_structure.php:792 tbl_tracking.php:267 tbl_tracking.php:314
msgid "Type"
msgstr "Tipo"

#: db_datadict.php:169 libraries/Index.class.php:439
#: libraries/export/htmlword.php:256 libraries/export/latex.php:364
#: libraries/export/odt.php:297 libraries/export/texytext.php:235
#: libraries/schema/Pdf_Relation_Schema.class.php:1233
#: libraries/schema/Pdf_Relation_Schema.class.php:1254
#: libraries/tbl_properties.inc.php:112 tbl_change.php:328
#: tbl_printview.php:142 tbl_structure.php:208 tbl_tracking.php:269
#: tbl_tracking.php:320
msgid "Null"
msgstr "Nulo"

#: db_datadict.php:170 db_structure.php:454 libraries/export/htmlword.php:257
#: libraries/export/latex.php:364 libraries/export/odt.php:300
#: libraries/export/texytext.php:236
#: libraries/schema/Pdf_Relation_Schema.class.php:1234
#: libraries/schema/Pdf_Relation_Schema.class.php:1255
#: libraries/tbl_properties.inc.php:109 tbl_printview.php:143
#: tbl_structure.php:209 tbl_tracking.php:270
msgid "Default"
msgstr "Predeterminado"

#: db_datadict.php:174 libraries/export/htmlword.php:259
#: libraries/export/latex.php:366 libraries/export/odt.php:304
#: libraries/export/texytext.php:238
#: libraries/schema/Pdf_Relation_Schema.class.php:1236
#: libraries/schema/Pdf_Relation_Schema.class.php:1257 tbl_printview.php:147
msgid "Links to"
msgstr "Enlaces a"

#: db_datadict.php:176 db_printview.php:110
#: libraries/config/messages.inc.php:94 libraries/config/messages.inc.php:109
#: libraries/config/messages.inc.php:131 libraries/export/htmlword.php:262
#: libraries/export/latex.php:369 libraries/export/odt.php:309
#: libraries/export/texytext.php:241
#: libraries/schema/Pdf_Relation_Schema.class.php:1247
#: libraries/schema/Pdf_Relation_Schema.class.php:1258
#: libraries/tbl_properties.inc.php:132 tbl_printview.php:149
msgid "Comments"
msgstr "Comentarios"

#: db_datadict.php:259 js/messages.php:109 libraries/Index.class.php:349
#: libraries/Index.class.php:376 libraries/Index.class.php:674
#: libraries/config.values.php:45 libraries/config.values.php:51
#: libraries/config/FormDisplay.tpl.php:198 libraries/export/htmlword.php:330
#: libraries/export/latex.php:434 libraries/export/odt.php:365
#: libraries/export/texytext.php:311 libraries/mult_submits.inc.php:287
#: libraries/schema/Pdf_Relation_Schema.class.php:1312
#: libraries/user_preferences.lib.php:270 prefs_manage.php:130
#: server_privileges.php:1381 server_privileges.php:1392
#: server_privileges.php:1638 server_privileges.php:1649
#: server_privileges.php:1969 server_privileges.php:1974
#: server_privileges.php:2268 sql.php:264 sql.php:325 tbl_printview.php:226
#: tbl_structure.php:380 tbl_tracking.php:330 tbl_tracking.php:335
msgid "No"
msgstr "No"

#: db_datadict.php:259 js/messages.php:108 libraries/Index.class.php:350
#: libraries/Index.class.php:375 libraries/Index.class.php:674
#: libraries/config.values.php:45 libraries/config.values.php:51
#: libraries/config/FormDisplay.tpl.php:198 libraries/export/htmlword.php:330
#: libraries/export/latex.php:434 libraries/export/odt.php:365
#: libraries/export/texytext.php:311 libraries/mult_submits.inc.php:46
#: libraries/mult_submits.inc.php:78 libraries/mult_submits.inc.php:87
#: libraries/mult_submits.inc.php:92 libraries/mult_submits.inc.php:97
#: libraries/mult_submits.inc.php:102 libraries/mult_submits.inc.php:262
#: libraries/mult_submits.inc.php:276 libraries/mult_submits.inc.php:286
#: libraries/mult_submits.inc.php:299
#: libraries/schema/Pdf_Relation_Schema.class.php:1312
#: libraries/user_preferences.lib.php:270 prefs_manage.php:129
#: server_databases.php:76 server_privileges.php:1378
#: server_privileges.php:1389 server_privileges.php:1635
#: server_privileges.php:1649 server_privileges.php:1969
#: server_privileges.php:1972 server_privileges.php:2268 sql.php:324
#: tbl_printview.php:226 tbl_structure.php:41 tbl_structure.php:380
#: tbl_tracking.php:328 tbl_tracking.php:333
msgid "Yes"
msgstr "Sí"

#: db_datadict.php:314 db_printview.php:264 tbl_printview.php:495
msgid "Print"
msgstr "Imprimir"

#: db_export.php:26
msgid "View dump (schema) of database"
msgstr "Ver el volcado (esquema) de la base de datos"

#: db_export.php:30 db_printview.php:94 db_qbe.php:101 db_tracking.php:48
#: export.php:370 navigation.php:299
msgid "No tables found in database."
msgstr "No se han encontrado tablas en la base de datos."

#: db_export.php:40 db_search.php:317 server_export.php:26
msgid "Select All"
msgstr "Seleccionar todo"

#: db_export.php:42 db_search.php:320 server_export.php:28
msgid "Unselect All"
msgstr "Deseleccionar todo"

#: db_operations.php:41 tbl_create.php:22
msgid "The database name is empty!"
msgstr "¡El nombre de la base de datos está vacío!"

#: db_operations.php:272
#, php-format
msgid "Database %s has been renamed to %s"
msgstr "La base de datos %s ha sido renombrada a %s"

#: db_operations.php:276
#, php-format
msgid "Database %s has been copied to %s"
msgstr "La base de datos %s ha sido copiada a %s"

#: db_operations.php:404
msgid "Rename database to"
msgstr "Renombrar la base de datos a"

#: db_operations.php:409 server_status.php:799
msgid "Command"
msgstr "Comando"

#: db_operations.php:440
msgid "Remove database"
msgstr "Eliminar base de datos"

#: db_operations.php:452
#, php-format
msgid "Database %s has been dropped."
msgstr "La base de datos %s ha sido eliminada."

#: db_operations.php:457
msgid "Drop the database (DROP)"
msgstr "Eliminar la base de datos (DROP)"

#: db_operations.php:487
msgid "Copy database to"
msgstr "Copiar la base de datos a"

#: db_operations.php:494 tbl_operations.php:548 tbl_tracking.php:418
msgid "Structure only"
msgstr "Únicamente la estructura"

#: db_operations.php:495 tbl_operations.php:549 tbl_tracking.php:420
msgid "Structure and data"
msgstr "Estructura y datos"

#: db_operations.php:496 tbl_operations.php:550 tbl_tracking.php:419
msgid "Data only"
msgstr "Solamente datos"

#: db_operations.php:504
msgid "CREATE DATABASE before copying"
msgstr "CREAR BASE DE DATOS antes de copiar"

#: db_operations.php:507 libraries/config/messages.inc.php:126
#: libraries/config/messages.inc.php:127 libraries/config/messages.inc.php:129
#: libraries/config/messages.inc.php:135 tbl_operations.php:556
#, php-format
msgid "Add %s"
msgstr "Añada %s"

#: db_operations.php:511 libraries/config/messages.inc.php:119
#: tbl_operations.php:314 tbl_operations.php:558
msgid "Add AUTO_INCREMENT value"
msgstr "Añadir el valor AUTO_INCREMENT"

#: db_operations.php:515 tbl_operations.php:565
msgid "Add constraints"
msgstr "Añadir restricciones"

#: db_operations.php:528
msgid "Switch to copied database"
msgstr "Seleccionar la base de datos copiada"

#: db_operations.php:552 libraries/Index.class.php:438
#: libraries/build_html_for_db.lib.php:19 libraries/db_structure.lib.php:48
#: libraries/mysql_charsets.lib.php:110 libraries/tbl_properties.inc.php:110
#: libraries/tbl_properties.inc.php:723 server_collations.php:53
#: server_collations.php:65 tbl_operations.php:378 tbl_select.php:115
#: tbl_structure.php:206 tbl_structure.php:900 tbl_tracking.php:268
#: tbl_tracking.php:319
msgid "Collation"
msgstr "Cotejamiento"

#: db_operations.php:565
#, php-format
msgid ""
"The phpMyAdmin configuration storage has been deactivated. To find out why "
"click %shere%s."
msgstr ""
"El almacenamiento de la configuración de phpMyAdmin ha sido desactivado. "
"Para saber por qué haz clic %saquí%s."

#: db_operations.php:600
msgid "Edit or export relational schema"
msgstr "Editar o exportar esquema relacional"

#: db_printview.php:102 db_tracking.php:85 db_tracking.php:186
#: libraries/config/messages.inc.php:499 libraries/db_structure.lib.php:32
#: libraries/export/pdf.php:102 libraries/export/xml.php:313
#: libraries/header.inc.php:152 libraries/rte/rte_list.lib.php:56
#: libraries/rte/rte_triggers.lib.php:330
#: libraries/schema/User_Schema.class.php:233 server_privileges.php:1745
#: server_privileges.php:1801 server_privileges.php:2065
#: server_synchronize.php:418 server_synchronize.php:861 tbl_tracking.php:643
msgid "Table"
msgstr "Tabla"

#: db_printview.php:103 libraries/build_html_for_db.lib.php:30
#: libraries/db_structure.lib.php:42 libraries/header_printview.inc.php:62
#: libraries/import.lib.php:146 navigation.php:593 navigation.php:615
#: tbl_printview.php:391 tbl_structure.php:395 tbl_structure.php:501
#: tbl_structure.php:910
msgid "Rows"
msgstr "Filas"

#: db_printview.php:107 libraries/db_structure.lib.php:53 tbl_indexes.php:197
msgid "Size"
msgstr "Tamaño"

#: db_printview.php:160 db_structure.php:410 libraries/export/sql.php:743
#: libraries/export/sql.php:1058
msgid "in use"
msgstr "en uso"

#: db_printview.php:185 libraries/db_info.inc.php:61
#: libraries/export/sql.php:698
#: libraries/schema/Pdf_Relation_Schema.class.php:1209 tbl_printview.php:431
#: tbl_structure.php:942
msgid "Creation"
msgstr "Creación"

#: db_printview.php:194 libraries/db_info.inc.php:66
#: libraries/export/sql.php:703
#: libraries/schema/Pdf_Relation_Schema.class.php:1214 tbl_printview.php:441
#: tbl_structure.php:950
msgid "Last update"
msgstr "Última actualización"

#: db_printview.php:203 libraries/db_info.inc.php:71
#: libraries/export/sql.php:708
#: libraries/schema/Pdf_Relation_Schema.class.php:1219 tbl_printview.php:451
#: tbl_structure.php:958
msgid "Last check"
msgstr "Última revisión"

# singular: tabla
# plural: tablas
#: db_printview.php:220 db_structure.php:433
#, php-format
msgid "%s table"
msgid_plural "%s tables"
msgstr[0] "%s tabla"
msgstr[1] "%s tablas"

#: db_qbe.php:41
msgid "You have to choose at least one column to display"
msgstr "Debe elegir al menos una columna para mostrar"

#: db_qbe.php:186
msgid "Switch to"
msgstr "Cambiar a"

#: db_qbe.php:186
msgid "visual builder"
msgstr "editor visual"

#: db_qbe.php:222 libraries/db_structure.lib.php:90
#: libraries/display_tbl.lib.php:937
msgid "Sort"
msgstr "Ordenar"

#: db_qbe.php:231 db_qbe.php:265 libraries/db_structure.lib.php:97
#: libraries/display_tbl.lib.php:557 libraries/display_tbl.lib.php:898
#: server_databases.php:158 server_databases.php:175 tbl_operations.php:275
#: tbl_select.php:304
msgid "Ascending"
msgstr "Ascendente"

#: db_qbe.php:232 db_qbe.php:273 libraries/db_structure.lib.php:105
#: libraries/display_tbl.lib.php:562 libraries/display_tbl.lib.php:895
#: server_databases.php:158 server_databases.php:175 tbl_operations.php:276
#: tbl_select.php:305
msgid "Descending"
msgstr "Descendente"

#: db_qbe.php:286 db_tracking.php:91 libraries/display_tbl.lib.php:435
#: tbl_change.php:282 tbl_tracking.php:648
msgid "Show"
msgstr "Mostrar"

#: db_qbe.php:322
msgid "Criteria"
msgstr "Criterio"

#: db_qbe.php:375 db_qbe.php:457 db_qbe.php:549 db_qbe.php:580
msgid "Ins"
msgstr "Insertar"

#: db_qbe.php:379 db_qbe.php:461 db_qbe.php:546 db_qbe.php:577
msgid "And"
msgstr "y luego"

#: db_qbe.php:388 db_qbe.php:469 db_qbe.php:551 db_qbe.php:582
msgid "Del"
msgstr "Borrar"

#: db_qbe.php:392 db_qbe.php:473 db_qbe.php:544 db_qbe.php:575
#: server_privileges.php:307 tbl_change.php:890 tbl_indexes.php:264
#: tbl_select.php:278
msgid "Or"
msgstr "O"

#: db_qbe.php:529
msgid "Modify"
msgstr "Modificar"

#: db_qbe.php:606
msgid "Add/Delete criteria rows"
msgstr "Añadir/borrar filas de criterio"

#: db_qbe.php:618
msgid "Add/Delete columns"
msgstr "Añadir/borrar columnas"

#: db_qbe.php:631 db_qbe.php:656
msgid "Update Query"
msgstr "Modificar la consulta"

#: db_qbe.php:639
msgid "Use Tables"
msgstr "Usar tablas"

#: db_qbe.php:662
#, php-format
msgid "SQL query on database <b>%s</b>:"
msgstr "Consulta a la base de datos <b>%s</b>:"

#: db_qbe.php:955 libraries/common.lib.php:1116
msgid "Submit Query"
msgstr "Ejecutar la consulta"

#: db_search.php:30 libraries/auth/config.auth.lib.php:83
#: libraries/auth/config.auth.lib.php:102
#: libraries/auth/cookie.auth.lib.php:566 libraries/auth/http.auth.lib.php:51
#: libraries/auth/signon.auth.lib.php:236
msgid "Access denied"
msgstr "Acceso denegado"

#: db_search.php:42 db_search.php:284
msgid "at least one of the words"
msgstr "al menos una de estas palabras"

#: db_search.php:43 db_search.php:285
msgid "all words"
msgstr "Todas las palabras"

#: db_search.php:44 db_search.php:286
msgid "the exact phrase"
msgstr "La frase exacta"

#: db_search.php:45 db_search.php:287
msgid "as regular expression"
msgstr "como expresión regular"

#: db_search.php:206
#, php-format
msgid "Search results for \"<i>%s</i>\" %s:"
msgstr "Resultados de la búsqueda para \"<i>%s</i>\" %s:"

# singular: %s resultado en la tabla <i>%s</i>
# plural: %s resultados en la tabla <i>%s</i>
#: db_search.php:224
#, php-format
msgid "%s match inside table <i>%s</i>"
msgid_plural "%s matches inside table <i>%s</i>"
msgstr[0] "%s resultado en la tabla <i>%s</i>"
msgstr[1] "%s resultados en la tabla <i>%s</i>"

#: db_search.php:231 libraries/common.lib.php:2722
#: libraries/common.lib.php:2906 libraries/common.lib.php:2907
#: libraries/tbl_links.inc.php:55 tbl_structure.php:599
msgid "Browse"
msgstr "Examinar"

#: db_search.php:236
#, php-format
msgid "Delete the matches for the %s table?"
msgstr "¿Eliminar las coincidencias para la tabla %s?"

#: db_search.php:236 libraries/display_tbl.lib.php:1338
#: libraries/display_tbl.lib.php:2314
#: libraries/schema/User_Schema.class.php:165
#: libraries/schema/User_Schema.class.php:234
#: libraries/schema/User_Schema.class.php:269
#: libraries/schema/User_Schema.class.php:299
#: libraries/sql_query_form.lib.php:407 pmd_general.php:423
#: setup/frames/index.inc.php:138 setup/frames/index.inc.php:229
#: tbl_tracking.php:435 tbl_tracking.php:456 tbl_tracking.php:513
msgid "Delete"
msgstr "Borrar"

#: db_search.php:249
#, php-format
msgid "<b>Total:</b> <i>%s</i> match"
msgid_plural "<b>Total:</b> <i>%s</i> matches"
msgstr[0] "<b>Total:</b> <i>%s</i> resultado"
msgstr[1] "<b>Total:</b> <i>%s</i> resultados"

#: db_search.php:272
msgid "Search in database"
msgstr "Buscar en la base de datos"

#: db_search.php:275
msgid "Words or values to search for (wildcard: \"%\"):"
msgstr "Palabras o valores a buscar (comodín: \"%\"):"

#: db_search.php:280
msgid "Find:"
msgstr "Encontrado:"

#: db_search.php:284 db_search.php:285
msgid "Words are separated by a space character (\" \")."
msgstr "Las palabras están separadas por un espacio (\" \")."

#: db_search.php:298
msgid "Inside tables:"
msgstr "Dentro de las tablas:"

#: db_search.php:328
msgid "Inside column:"
msgstr "Dentro de la columna:"

#: db_structure.php:61
msgid "No tables found in database"
msgstr "No se han encontrado tablas en la base de datos."

#: db_structure.php:271 tbl_operations.php:688
#, php-format
msgid "Table %s has been emptied"
msgstr "Se ha vaciado la tabla %s"

#: db_structure.php:280 tbl_operations.php:705
#, php-format
msgid "View %s has been dropped"
msgstr "Se descartó el modo de visualización %s"

#: db_structure.php:280 tbl_operations.php:705
#, php-format
msgid "Table %s has been dropped"
msgstr "Se ha eliminado la tabla %s"

#: db_structure.php:287 tbl_create.php:269
msgid "Tracking is active."
msgstr "El seguimiento está activo."

#: db_structure.php:289 tbl_create.php:271
msgid "Tracking is not active."
msgstr "El seguimiento no está activo."

#: db_structure.php:373 libraries/display_tbl.lib.php:2198
#, php-format
msgid ""
"This view has at least this number of rows. Please refer to %sdocumentation%"
"s."
msgstr ""
"Esta vista tiene al menos este número de filas. Por favor refiérase a la %"
"sdocumentation%s."

#: db_structure.php:387 db_structure.php:401 libraries/header.inc.php:152
#: libraries/tbl_info.inc.php:60 tbl_structure.php:212
msgid "View"
msgstr "Visualizar"

#: db_structure.php:438 libraries/db_structure.lib.php:35
#: libraries/server_links.inc.php:90 server_replication.php:31
#: server_replication.php:162 server_status.php:271
msgid "Replication"
msgstr "Replicación"

#: db_structure.php:442
msgid "Sum"
msgstr "Número de filas"

#: db_structure.php:449 libraries/StorageEngine.class.php:313
#, php-format
msgid "%s is the default storage engine on this MySQL server."
msgstr ""
"%s es el motor de almacenamiento predeterminado en este servidor MySQL."

#: db_structure.php:477 db_structure.php:494 db_structure.php:495
#: libraries/display_tbl.lib.php:2339 libraries/display_tbl.lib.php:2344
#: libraries/mult_submits.inc.php:15 server_databases.php:260
#: server_databases.php:265 server_privileges.php:1666 tbl_structure.php:587
#: tbl_structure.php:596
msgid "With selected:"
msgstr "Para los elementos que están marcados:"

#: db_structure.php:480 libraries/display_tbl.lib.php:2334
#: server_databases.php:262 server_privileges.php:583
#: server_privileges.php:1669 tbl_structure.php:590
msgid "Check All"
msgstr "Marcar todos"

#: db_structure.php:484 libraries/display_tbl.lib.php:2335
#: libraries/replication_gui.lib.php:35 server_databases.php:264
#: server_privileges.php:586 server_privileges.php:1673 tbl_structure.php:594
msgid "Uncheck All"
msgstr "Desmarcar todos"

#: db_structure.php:489
msgid "Check tables having overhead"
msgstr "Marcar las tablas con residuo a depurar"

#: db_structure.php:497 libraries/common.lib.php:2919
#: libraries/common.lib.php:2920 libraries/config/messages.inc.php:164
#: libraries/db_links.inc.php:56 libraries/display_tbl.lib.php:2352
#: libraries/display_tbl.lib.php:2488 libraries/server_links.inc.php:65
#: libraries/tbl_links.inc.php:80 prefs_manage.php:288
#: server_privileges.php:1354 setup/frames/menu.inc.php:21
msgid "Export"
msgstr "Exportar"

#: db_structure.php:499 db_structure.php:554
#: libraries/display_tbl.lib.php:2439 tbl_structure.php:628
#: tbl_structure.php:630
msgid "Print view"
msgstr "Vista de impresión"

#: db_structure.php:503 libraries/common.lib.php:2915
#: libraries/common.lib.php:2916
msgid "Empty"
msgstr "Vaciar"

#: db_structure.php:505 db_tracking.php:104 libraries/Index.class.php:482
#: libraries/common.lib.php:2913 libraries/common.lib.php:2914
#: server_databases.php:266 tbl_structure.php:153 tbl_structure.php:154
#: tbl_structure.php:603
msgid "Drop"
msgstr "Eliminar"

#: db_structure.php:507 tbl_operations.php:604
msgid "Check table"
msgstr "Revisar la tabla"

#: db_structure.php:509 tbl_operations.php:653 tbl_structure.php:842
#: tbl_structure.php:844
msgid "Optimize table"
msgstr "Optimizar la tabla"

#: db_structure.php:511 tbl_operations.php:640
msgid "Repair table"
msgstr "Reparar la tabla"

#: db_structure.php:513 tbl_operations.php:627
msgid "Analyze table"
msgstr "Analizar la tabla"

#: db_structure.php:515
msgid "Add prefix to table"
msgstr "Agregar prefijo a la tabla"

#: db_structure.php:517 libraries/mult_submits.inc.php:251
msgid "Replace table prefix"
msgstr "Reemplazar prefijo de la tabla"

#: db_structure.php:519 libraries/mult_submits.inc.php:251
msgid "Copy table with prefix"
msgstr "Copiar tabla con prefijo"

#: db_structure.php:561 libraries/schema/User_Schema.class.php:383
msgid "Data Dictionary"
msgstr "Diccionario de datos"

#: db_tracking.php:79
msgid "Tracked tables"
msgstr "Tablas con seguimiento"

#: db_tracking.php:84 libraries/config/messages.inc.php:493
#: libraries/export/htmlword.php:78 libraries/export/latex.php:151
#: libraries/export/odt.php:109 libraries/export/pdf.php:102
#: libraries/export/sql.php:570 libraries/export/texytext.php:66
#: libraries/export/xml.php:246 libraries/header.inc.php:139
#: libraries/header_printview.inc.php:57 server_databases.php:157
#: server_privileges.php:1740 server_privileges.php:1801
#: server_privileges.php:2059 server_status.php:798
#: server_synchronize.php:1190 server_synchronize.php:1194
#: tbl_tracking.php:642
msgid "Database"
msgstr "Base de datos"

#: db_tracking.php:86
msgid "Last version"
msgstr "Última versión"

#: db_tracking.php:87 tbl_tracking.php:645
msgid "Created"
msgstr "Creado/a"

#: db_tracking.php:88 tbl_tracking.php:646
msgid "Updated"
msgstr "Actualizado"

#: db_tracking.php:89 libraries/rte/rte_events.lib.php:404
#: libraries/rte/rte_list.lib.php:63 libraries/server_links.inc.php:51
#: server_status.php:801 sql.php:942 tbl_tracking.php:647
msgid "Status"
msgstr "Estado actual"

#: db_tracking.php:90 libraries/Index.class.php:430
#: libraries/db_structure.lib.php:39 libraries/rte/rte_list.lib.php:50
#: libraries/rte/rte_list.lib.php:57 libraries/rte/rte_list.lib.php:64
#: server_databases.php:191 server_privileges.php:1612
#: server_privileges.php:1805 server_privileges.php:2154 tbl_structure.php:214
msgid "Action"
msgstr "Acción"

#: db_tracking.php:101 js/messages.php:34
msgid "Delete tracking data for this table"
msgstr "Borrar los datos de seguimiento para esta tabla"

#: db_tracking.php:119 tbl_tracking.php:599 tbl_tracking.php:657
msgid "active"
msgstr "activo/a"

#: db_tracking.php:121 tbl_tracking.php:601 tbl_tracking.php:659
msgid "not active"
msgstr "no activo/a"

#: db_tracking.php:134
msgid "Versions"
msgstr "Versiones"

#: db_tracking.php:135 tbl_tracking.php:409 tbl_tracking.php:676
msgid "Tracking report"
msgstr "Informe de seguimiento"

#: db_tracking.php:136 tbl_tracking.php:244 tbl_tracking.php:676
msgid "Structure snapshot"
msgstr "Instantánea de la estructura"

#: db_tracking.php:181
msgid "Untracked tables"
msgstr "Tablas sin seguimiento"

#: db_tracking.php:201 db_tracking.php:203 tbl_structure.php:664
#: tbl_structure.php:666
msgid "Track table"
msgstr "Hacer seguimiento a la tabla"

#: db_tracking.php:229
msgid "Database Log"
msgstr "Registro de la base de datos"

#: enum_editor.php:21 libraries/tbl_properties.inc.php:776
#, php-format
msgid "Values for the column \"%s\""
msgstr "Valores para la columna \"%s\""

#: enum_editor.php:22 libraries/tbl_properties.inc.php:777
msgid "Enter each value in a separate field."
msgstr "Insertar cada valor en un campo separado."

#: enum_editor.php:57
msgid "+ Restart insertion and add a new value"
msgstr "+ Reiniciar inserción e insertar un nuevo valor"

#: enum_editor.php:67
msgid "Output"
msgstr "Salida"

#: enum_editor.php:68
msgid "Copy and paste the joined values into the \"Length/Values\" field"
msgstr "Copia y pega los valores unidos en el campo \"Longitud/Valores\""

#: export.php:73
msgid "Selected export type has to be saved in file!"
msgstr "¡El formato de exportación seleccionado debe grabarse en el archivo!"

#: export.php:163 export.php:188 export.php:670
#, php-format
msgid "Insufficient space to save the file %s."
msgstr "No hay suficiente espacio para guardar el archivo %s."

#: export.php:306
#, php-format
msgid ""
"File %s already exists on server, change filename or check overwrite option."
msgstr ""
"El archivo %s ya existe en el servidor, cambie el nombre del archivo o "
"revise la opción de sobreescritura."

#: export.php:310 export.php:314
#, php-format
msgid "The web server does not have permission to save the file %s."
msgstr "El servidor web no tiene permiso para guardar el archivo %s."

#: export.php:672
#, php-format
msgid "Dump has been saved to file %s."
msgstr "El volcado ha sido guardado al archivo %s."

#: import.php:57
#, php-format
msgid ""
"You probably tried to upload too large file. Please refer to %sdocumentation%"
"s for ways to workaround this limit."
msgstr ""
"Usted probablemente intentó cargar un archivo demasiado grande. Por favor, "
"refiérase a %sla documentation%s para hallar modos de superar esta "
"limitación."

#: import.php:277 import.php:330 libraries/File.class.php:459
#: libraries/File.class.php:543
msgid "File could not be read"
msgstr "No fue posible leer el archivo"

#: import.php:285 import.php:294 import.php:313 import.php:322
#: libraries/File.class.php:613 libraries/File.class.php:621
#: libraries/File.class.php:637 libraries/File.class.php:645
#, php-format
msgid ""
"You attempted to load file with unsupported compression (%s). Either support "
"for it is not implemented or disabled by your configuration."
msgstr ""
"Usted intentó cargar un archivo con un tipo de compresión desconocido (%s). "
"Este tipo de compresión puede no estar implementado o quizá no ha sido "
"habilitado en su archivo de configuración."

#: import.php:335
msgid ""
"No data was received to import. Either no file name was submitted, or the "
"file size exceeded the maximum size permitted by your PHP configuration. See "
"[a@./Documentation.html#faq1_16@Documentation]FAQ 1.16[/a]."
msgstr ""
"No se recibieron datos para importar. O no se envió el nombre del archivo o "
"el tamaño del archivo excedió el máximo permitido por su configuración PHP. "
"Ver [a@./Documentation.html#faq1_16@Documentation]FAQ 1.16[/a]."

#: import.php:370 libraries/display_import.lib.php:23
msgid "Could not load import plugins, please check your installation!"
msgstr ""
"No se pudieron cargar los plugins de importación, por favor revise su "
"instalación"

#: import.php:395
msgid "The bookmark has been deleted."
msgstr "El favorito ha sido borrado."

#: import.php:399
msgid "Showing bookmark"
msgstr "Mostrando el favorito"

#: import.php:401 sql.php:977
#, php-format
msgid "Bookmark %s created"
msgstr "El favorito %s fue creado"

#: import.php:407 import.php:413
#, php-format
msgid "Import has been successfully finished, %d queries executed."
msgstr "La importación se ejecutó exitosamente, se ejecutaron %d consultas."

#: import.php:422
msgid ""
"Script timeout passed, if you want to finish import, please resubmit same "
"file and import will resume."
msgstr ""
"Se ha agotado el tiempo de ejecución del script; si desea completar la "
"importación por favor reenvíe el mismo archivo y la importación continuará."

#: import.php:424
msgid ""
"However on last run no data has been parsed, this usually means phpMyAdmin "
"won't be able to finish this import unless you increase php time limits."
msgstr ""
"Sin embargo, en la ejecución más reciente no se procesaron datos. Esto "
"usualmente significa que phpMyAdmin no será capaz de completar esta "
"importación a menos que usted incremente el tiempo de ejecución de php."

#: import.php:452 libraries/Message.class.php:175
#: libraries/display_tbl.lib.php:2235 libraries/rte/rte_routines.lib.php:1260
#: libraries/sql_query_form.lib.php:113 tbl_operations.php:228
#: tbl_relation.php:289 tbl_row_action.php:126 view_operations.php:60
msgid "Your SQL query has been executed successfully"
msgstr "Su consulta se ejecutó con éxito"

#: import_status.php:30 libraries/common.lib.php:622
#: libraries/schema/Export_Relation_Schema.class.php:203 user_password.php:109
msgid "Back"
msgstr "Volver"

#: index.php:164
msgid "phpMyAdmin is more friendly with a <b>frames-capable</b> browser."
msgstr "phpMyAdmin funciona mejor con un navegador que <b>reconoce frames</b>."

#: js/messages.php:25 server_synchronize.php:340 server_synchronize.php:352
#: server_synchronize.php:368 server_synchronize.php:375
#: server_synchronize.php:734 server_synchronize.php:762
#: server_synchronize.php:790 server_synchronize.php:802
msgid "Click to select"
msgstr "Clic para seleccionar"

#: js/messages.php:26
msgid "Click to unselect"
msgstr "Clic para deseleccionar"

#: js/messages.php:27 libraries/import.lib.php:102 sql.php:221
msgid "\"DROP DATABASE\" statements are disabled."
msgstr "Las sentencias \"DROP DATABASE\" están desactivadas."

#: js/messages.php:30 libraries/mult_submits.inc.php:282 sql.php:319
msgid "Do you really want to "
msgstr "Realmente desea "

#: js/messages.php:31 libraries/mult_submits.inc.php:282 sql.php:304
msgid "You are about to DESTROY a complete database!"
msgstr "¡Está a punto de DESTRUIR una base de datos completa!"

#: js/messages.php:32
msgid "You are about to DESTROY a complete table!"
msgstr "¡Está a punto de DESTRUIR una tabla completa!"

#: js/messages.php:33
msgid "You are about to TRUNCATE a complete table!"
msgstr "¡Está a punto de TRUNCAR una tabla completa!"

#: js/messages.php:35
msgid "Deleting tracking data"
msgstr "Borrando los datos de seguimiento"

#: js/messages.php:36
msgid "Dropping Primary Key/Index"
msgstr "Borrando Claves Primarias/Índice"

#: js/messages.php:37
msgid "This operation could take a long time. Proceed anyway?"
msgstr "Esta operación podría llevar algún tiempo. ¿Proceder de todas formas?"

#: js/messages.php:40
msgid "You are about to DISABLE a BLOB Repository!"
msgstr "¡Está a punto de DESHABILITAR un repositorio de BLOBs!"

#: js/messages.php:41
#, php-format
msgid "Are you sure you want to disable all BLOB references for database %s?"
msgstr ""
"Está seguro que quiere deshabilitar todas las referencias BLOB para la base "
"de datos %s?"

#: js/messages.php:44
msgid "Missing value in the form!"
msgstr "¡Falta un valor en el formulario!"

#: js/messages.php:45
msgid "This is not a number!"
msgstr "¡Ésto no es un número!"

#. l10n: Default description for the y-Axis of Charts
#: js/messages.php:49
msgid "Total count"
msgstr "Cantidad total"

#: js/messages.php:52
msgid "The host name is empty!"
msgstr "¡El nombre del servidor está vacío!"

#: js/messages.php:53
msgid "The user name is empty!"
msgstr "¡El nombre de usuario está vacío!"

#: js/messages.php:54 server_privileges.php:1221 user_password.php:50
msgid "The password is empty!"
msgstr "¡La contraseña está vacía!"

#: js/messages.php:55 server_privileges.php:1219 user_password.php:53
msgid "The passwords aren't the same!"
msgstr "¡Las contraseñas no coinciden!"

#: js/messages.php:56 server_privileges.php:1679 server_privileges.php:1703
#: server_privileges.php:2108 server_privileges.php:2302
msgid "Add user"
msgstr "Agregar usuario"

#: js/messages.php:57
msgid "Reloading Privileges"
msgstr "Recargando Privilegios"

#: js/messages.php:58
msgid "Removing Selected Users"
msgstr "Eliminando los usuarios seleccionados"

#: js/messages.php:59 libraries/tbl_properties.inc.php:775
#: tbl_tracking.php:244 tbl_tracking.php:409
msgid "Close"
msgstr "Cerrar"

#: js/messages.php:62 js/messages.php:133 libraries/Index.class.php:460
#: libraries/common.lib.php:566 libraries/common.lib.php:1092
#: libraries/common.lib.php:2917 libraries/common.lib.php:2918
#: libraries/config/messages.inc.php:473 libraries/display_tbl.lib.php:1302
#: libraries/import.lib.php:1085 libraries/import.lib.php:1109
#: libraries/schema/User_Schema.class.php:164 setup/frames/index.inc.php:137
msgid "Edit"
msgstr "Editar"

#: js/messages.php:64 server_status.php:420
msgid "Live traffic chart"
msgstr "Gráfico de tráfico en vivo"

#: js/messages.php:65 server_status.php:423
msgid "Live conn./process chart"
msgstr "Gráfico de procesos/conexiones en vivo"

#: js/messages.php:66 server_status.php:445
msgid "Live query chart"
msgstr "Gráfico de consultas en vivo"

#: js/messages.php:68
msgid "Static data"
msgstr "Datos estáticos"

#. l10n: Total number of queries
#: js/messages.php:70 libraries/build_html_for_db.lib.php:45
#: libraries/engines/innodb.lib.php:158 server_databases.php:219
#: server_status.php:701 server_status.php:762 tbl_printview.php:348
#: tbl_structure.php:829
msgid "Total"
msgstr "Total"

#. l10n: Other, small valued, queries
#: js/messages.php:72 server_status.php:602
msgid "Other"
msgstr "Otro"

#. l10n: Thousands separator
#: js/messages.php:74 libraries/common.lib.php:1316
msgid ","
msgstr ","

#. l10n: Decimal separator
#: js/messages.php:76 libraries/common.lib.php:1318
msgid "."
msgstr "."

#: js/messages.php:78
msgid "KiB sent since last refresh"
msgstr "KiB enviados desde la última actualización"

#: js/messages.php:79
msgid "KiB received since last refresh"
msgstr "KiB recibidos desde la última actualización"

#: js/messages.php:80
msgid "Server traffic (in KiB)"
msgstr "Tráfico del servidor (en KiB)"

#: js/messages.php:81
msgid "Connections since last refresh"
msgstr "Connexiones desde la última actualización"

#: js/messages.php:82 server_status.php:794
msgid "Processes"
msgstr "Procesos"

#: js/messages.php:83
msgid "Connections / Processes"
msgstr "Conexiones / Procesos"

#: js/messages.php:84
msgid "Issued queries since last refresh"
msgstr "Consultas ejecutadas desde la última actualización"

#: js/messages.php:85
msgid "Issued queries"
msgstr "Consultas ejecutadas"

#: js/messages.php:87 server_status.php:402
msgid "Query statistics"
msgstr "Estadísticas de Consulta"

#: js/messages.php:91 libraries/tbl_properties.inc.php:780 pmd_general.php:388
#: pmd_general.php:425 pmd_general.php:545 pmd_general.php:593
#: pmd_general.php:669 pmd_general.php:723 pmd_general.php:786
msgid "Cancel"
msgstr "Cancelar"

#: js/messages.php:94
msgid "Loading"
msgstr "Cargando"

#: js/messages.php:95
msgid "Processing Request"
msgstr "Procesando Petición"

#: js/messages.php:96 libraries/import/ods.php:80
#: libraries/rte/rte_export.lib.php:39
msgid "Error in Processing Request"
msgstr "Error al Procesar la Petición"

#: js/messages.php:97
msgid "Dropping Column"
msgstr "Eliminando Columna"

#: js/messages.php:98
msgid "Adding Primary Key"
msgstr "Añadiendo Clave Primaria"

#: js/messages.php:99 libraries/relation.lib.php:76 pmd_general.php:386
#: pmd_general.php:543 pmd_general.php:591 pmd_general.php:667
#: pmd_general.php:721 pmd_general.php:784
msgid "OK"
msgstr "OK"

#: js/messages.php:102
msgid "Renaming Databases"
msgstr "Renombrando Bases de Datos"

#: js/messages.php:103
msgid "Reload Database"
msgstr "Recargar Base de Datos"

#: js/messages.php:104
msgid "Copying Database"
msgstr "Copiando Base de Datos"

#: js/messages.php:105
msgid "Changing Charset"
msgstr "Cambiando el Juego de caracteres"

#: js/messages.php:106
msgid "Table must have at least one column"
msgstr "La tabla debe tener al menos una columna"

#: js/messages.php:107
msgid "Create Table"
msgstr "Crear tabla"

#: js/messages.php:112
msgid "Insert Table"
msgstr "Insertar tablas"

#: js/messages.php:113
msgid "Hide indexes"
msgstr "Esconder índices"

#: js/messages.php:114
msgid "Show indexes"
msgstr "Mostrar índices"

#: js/messages.php:117
msgid "Searching"
msgstr "Buscando"

#: js/messages.php:118
msgid "Hide search results"
msgstr "Ocultar resultados de búsqueda"

#: js/messages.php:119
msgid "Show search results"
msgstr "Mostrar resultados de búsqueda"

#: js/messages.php:120
msgid "Browsing"
msgstr "Examinando"

#: js/messages.php:121
msgid "Deleting"
msgstr "Borrando"

#: js/messages.php:124
msgid "The definition of a stored function must contain a RETURN statement!"
msgstr ""
"¡La definición de una función almacenada debe contener una sentencia RETURN!"

#: js/messages.php:127
msgid ""
"Note: If the file contains multiple tables, they will be combined into one"
msgstr ""
"Nota: si la fila contiene múltiples tablas, van a ser combinadas en una"

#: js/messages.php:130
msgid "Hide query box"
msgstr "Ocultar ventana de consultas SQL"

#: js/messages.php:131
msgid "Show query box"
msgstr "Mostrar ventana de consultas SQL"

#: js/messages.php:132
msgid "Inline Edit"
msgstr "Editar en línea"

#: js/messages.php:134 libraries/config/FormDisplay.tpl.php:323
#: libraries/schema/User_Schema.class.php:313
#: libraries/tbl_properties.inc.php:769 setup/frames/config.inc.php:39
#: setup/frames/index.inc.php:227 tbl_change.php:979
#: tbl_gis_visualization.php:222 tbl_indexes.php:261 tbl_relation.php:563
msgid "Save"
msgstr "Guardar"

#: js/messages.php:135 libraries/display_tbl.lib.php:645 pmd_general.php:158
#: tbl_change.php:319 tbl_change.php:325
msgid "Hide"
msgstr "Ocultar"

#: js/messages.php:136 tbl_row_action.php:28
msgid "No rows selected"
msgstr "No se seleccionaron filas"

#: js/messages.php:137 libraries/common.lib.php:2440
#: libraries/display_tbl.lib.php:2347 querywindow.php:90 querywindow.php:94
#: querywindow.php:97 tbl_structure.php:152 tbl_structure.php:602
msgid "Change"
msgstr "Cambiar"

#: js/messages.php:140
msgid "Hide search criteria"
msgstr "Ocultar criterio de búsqueda"

#: js/messages.php:141
msgid "Show search criteria"
msgstr "Mostrar criterio de búsqueda"

#: js/messages.php:144 tbl_change.php:307 tbl_indexes.php:211
#: tbl_indexes.php:238
msgid "Ignore"
msgstr "Ignorar"

#: js/messages.php:147
msgid "Select referenced key"
msgstr "Seleccione la clave referenciada"

#: js/messages.php:148
msgid "Select Foreign Key"
msgstr "Seleccione la clave foránea"

#: js/messages.php:149
msgid "Please select the primary key or a unique key"
msgstr "Por favor seleccione la clave primaria o una clave única"

#: js/messages.php:150 pmd_general.php:87 tbl_relation.php:545
msgid "Choose column to display"
msgstr "Elegir la columna a mostrar"

#: js/messages.php:151
msgid ""
"You haven't saved the changes in the layout. They will be lost if you don't "
"save them.Do you want to continue?"
msgstr ""
"No se guardaron los cambios en la disposición. Serán perdidos si no los "
"guardas. ¿Deseas continuar?"

#: js/messages.php:154
msgid "Add an option for column "
msgstr "Añadir una opción para la columna"

#: js/messages.php:157
msgid "Generate password"
msgstr "Generar contraseña"

#: js/messages.php:158 libraries/replication_gui.lib.php:364
msgid "Generate"
msgstr "Generar"

#: js/messages.php:159
msgid "Change Password"
msgstr "Cambar contraseña"

#: js/messages.php:162 tbl_structure.php:497
msgid "More"
msgstr "Más"

#: js/messages.php:165 setup/lib/index.lib.php:158
#, php-format
msgid ""
"A newer version of phpMyAdmin is available and you should consider "
"upgrading. The newest version is %s, released on %s."
msgstr ""
"Una versión más reciente de phpMyAdmin está disponible y le recomendamos que "
"la obtenga. La versión más reciente es %s, y existe desde el %s."

#. l10n: Latest available phpMyAdmin version
#: js/messages.php:167
msgid ", latest stable version:"
msgstr ", versión estable más reciente:"

#: js/messages.php:168
msgid "up to date"
msgstr "actualizada"

#. l10n: Display text for calendar close link
#: js/messages.php:186
msgid "Done"
msgstr "Terminado"

#. l10n: Display text for previous month link in calendar
#: js/messages.php:188
msgid "Prev"
msgstr "Previo"

#. l10n: Display text for next month link in calendar
#: js/messages.php:190 libraries/common.lib.php:2212
#: libraries/common.lib.php:2215 libraries/display_tbl.lib.php:366
#: server_binlog.php:170 server_binlog.php:172 tbl_printview.php:421
#: tbl_structure.php:934
msgid "Next"
msgstr "Siguiente"

#. l10n: Display text for current month link in calendar
#: js/messages.php:192
msgid "Today"
msgstr "Hoy"

#: js/messages.php:195
msgid "January"
msgstr "Enero"

#: js/messages.php:196
msgid "February"
msgstr "Febrero"

#: js/messages.php:197
msgid "March"
msgstr "Marzo"

#: js/messages.php:198
msgid "April"
msgstr "Abril"

#: js/messages.php:199
msgid "May"
msgstr "Mayo"

#: js/messages.php:200
msgid "June"
msgstr "Junio"

#: js/messages.php:201
msgid "July"
msgstr "Julio"

#: js/messages.php:202
msgid "August"
msgstr "Agosto"

#: js/messages.php:203
msgid "September"
msgstr "Septiembre"

#: js/messages.php:204
msgid "October"
msgstr "Octubre"

#: js/messages.php:205
msgid "November"
msgstr "Noviembre"

#: js/messages.php:206
msgid "December"
msgstr "Diciembre"

#. l10n: Short month name
#: js/messages.php:210 libraries/common.lib.php:1450
msgid "Jan"
msgstr "Ene"

#. l10n: Short month name
#: js/messages.php:212 libraries/common.lib.php:1452
msgid "Feb"
msgstr "Feb"

#. l10n: Short month name
#: js/messages.php:214 libraries/common.lib.php:1454
msgid "Mar"
msgstr "Mar"

#. l10n: Short month name
#: js/messages.php:216 libraries/common.lib.php:1456
msgid "Apr"
msgstr "Abr"

#. l10n: Short month name
#: js/messages.php:218 libraries/common.lib.php:1458
msgctxt "Short month name"
msgid "May"
msgstr "May"

#. l10n: Short month name
#: js/messages.php:220 libraries/common.lib.php:1460
msgid "Jun"
msgstr "Jun"

#. l10n: Short month name
#: js/messages.php:222 libraries/common.lib.php:1462
msgid "Jul"
msgstr "Jul"

#. l10n: Short month name
#: js/messages.php:224 libraries/common.lib.php:1464
msgid "Aug"
msgstr "Ago"

#. l10n: Short month name
#: js/messages.php:226 libraries/common.lib.php:1466
msgid "Sep"
msgstr "Sep"

#. l10n: Short month name
#: js/messages.php:228 libraries/common.lib.php:1468
msgid "Oct"
msgstr "Oct"

#. l10n: Short month name
#: js/messages.php:230 libraries/common.lib.php:1470
msgid "Nov"
msgstr "Nov"

#. l10n: Short month name
#: js/messages.php:232 libraries/common.lib.php:1472
msgid "Dec"
msgstr "Dic"

#: js/messages.php:235
msgid "Sunday"
msgstr "Domingo"

#: js/messages.php:236
msgid "Monday"
msgstr "Lunes"

#: js/messages.php:237
msgid "Tuesday"
msgstr "Martes"

#: js/messages.php:238
msgid "Wednesday"
msgstr "Miércoles"

#: js/messages.php:239
msgid "Thursday"
msgstr "Jueves"

#: js/messages.php:240
msgid "Friday"
msgstr "Viernes"

#: js/messages.php:241
msgid "Saturday"
msgstr "Sábado"

#. l10n: Short week day name
#: js/messages.php:245 libraries/common.lib.php:1475
msgid "Sun"
msgstr "Dom"

#. l10n: Short week day name
#: js/messages.php:247 libraries/common.lib.php:1477
msgid "Mon"
msgstr "Lun"

#. l10n: Short week day name
#: js/messages.php:249 libraries/common.lib.php:1479
msgid "Tue"
msgstr "Mar"

#. l10n: Short week day name
#: js/messages.php:251 libraries/common.lib.php:1481
msgid "Wed"
msgstr "Mie"

#. l10n: Short week day name
#: js/messages.php:253 libraries/common.lib.php:1483
msgid "Thu"
msgstr "Jue"

#. l10n: Short week day name
#: js/messages.php:255 libraries/common.lib.php:1485
msgid "Fri"
msgstr "Vie"

#. l10n: Short week day name
#: js/messages.php:257 libraries/common.lib.php:1487
msgid "Sat"
msgstr "Sab"

#. l10n: Minimal week day name
#: js/messages.php:261
msgid "Su"
msgstr "Do"

#. l10n: Minimal week day name
#: js/messages.php:263
msgid "Mo"
msgstr "Lu"

#. l10n: Minimal week day name
#: js/messages.php:265
msgid "Tu"
msgstr "Ma"

#. l10n: Minimal week day name
#: js/messages.php:267
msgid "We"
msgstr "Mi"

#. l10n: Minimal week day name
#: js/messages.php:269
msgid "Th"
msgstr "Ju"

#. l10n: Minimal week day name
#: js/messages.php:271
msgid "Fr"
msgstr "Vi"

#. l10n: Minimal week day name
#: js/messages.php:273
msgid "Sa"
msgstr "Sa"

#. l10n: Column header for week of the year in calendar
#: js/messages.php:275
msgid "Wk"
msgstr "Sem"

#: js/messages.php:277
msgid "Hour"
msgstr "Hora"

#: js/messages.php:278
msgid "Minute"
msgstr "Minuto"

#: js/messages.php:279
msgid "Second"
msgstr "Segundo"

#: libraries/Config.class.php:1158
msgid "Font size"
msgstr "Tamaño de fuente"

#: libraries/File.class.php:279
msgid "The uploaded file exceeds the upload_max_filesize directive in php.ini."
msgstr ""
"El archivo que intentó subir excede la directiva upload_max_filesize en php."
"ini."

#: libraries/File.class.php:282
msgid ""
"The uploaded file exceeds the MAX_FILE_SIZE directive that was specified in "
"the HTML form."
msgstr ""
"El archivo que intentó subir excede la directiva MAX_FILE_SIZE especificada "
"en el formulario HTML."

#: libraries/File.class.php:285
msgid "The uploaded file was only partially uploaded."
msgstr "El archivo que intentó subir no alcanzó el 100%."

#: libraries/File.class.php:288
msgid "Missing a temporary folder."
msgstr "Falta una carpeta temporal."

#: libraries/File.class.php:291
msgid "Failed to write file to disk."
msgstr "No fue posible grabar el archivo a disco."

#: libraries/File.class.php:294
msgid "File upload stopped by extension."
msgstr "La subida del archivo fue detenida por extensión."

#: libraries/File.class.php:297
msgid "Unknown error in file upload."
msgstr "Error desconocido al subir el archivo."

#: libraries/File.class.php:499
msgid ""
"Error moving the uploaded file, see [a@./Documentation."
"html#faq1_11@Documentation]FAQ 1.11[/a]"
msgstr ""
"Se detectó un error al mover el archivo subido, ver [a@./Documentation."
"html#faq1_11@Documentation]FAQ 1.11[/a]"

#: libraries/Index.class.php:418 tbl_relation.php:526
msgid "No index defined!"
msgstr "¡No se ha definido ningún índice!"

#: libraries/Index.class.php:423 libraries/build_html_for_db.lib.php:40
#: tbl_tracking.php:309
msgid "Indexes"
msgstr "Índices"

#: libraries/Index.class.php:434 libraries/tbl_properties.inc.php:506
#: tbl_structure.php:157 tbl_structure.php:162 tbl_structure.php:606
#: tbl_tracking.php:315
msgid "Unique"
msgstr "Único"

#: libraries/Index.class.php:435 tbl_tracking.php:316
msgid "Packed"
msgstr "Empaquetado"

#: libraries/Index.class.php:437 tbl_tracking.php:318
msgid "Cardinality"
msgstr "Cardinalidad"

#: libraries/Index.class.php:440 libraries/rte/rte_events.lib.php:504
#: libraries/rte/rte_routines.lib.php:1006 tbl_tracking.php:272
#: tbl_tracking.php:321
msgid "Comment"
msgstr "Comentario"

#: libraries/Index.class.php:466
msgid "The primary key has been dropped"
msgstr "La clave primaria ha sido eliminada"

#: libraries/Index.class.php:470
#, php-format
msgid "Index %s has been dropped"
msgstr "El índice %s ha sido eliminado"

#: libraries/Index.class.php:568
#, php-format
msgid ""
"The indexes %1$s and %2$s seem to be equal and one of them could possibly be "
"removed."
msgstr ""
"Los índices %1$s y %2$s parecen ser iguales y posiblemente se puede eliminar "
"uno."

#: libraries/List_Database.class.php:381 libraries/config/messages.inc.php:177
#: libraries/server_links.inc.php:43 server_databases.php:100
#: server_privileges.php:1740
msgid "Databases"
msgstr "Bases de datos"

#: libraries/Message.class.php:193 libraries/blobstreaming.lib.php:303
#: libraries/blobstreaming.lib.php:309 libraries/common.lib.php:533
#: libraries/core.lib.php:210 libraries/import.lib.php:135 tbl_change.php:886
#: tbl_operations.php:228 tbl_relation.php:287 view_operations.php:60
msgid "Error"
msgstr "Error"

#: libraries/Message.class.php:241
#, php-format
msgid "%1$d row affected."
msgid_plural "%1$d rows affected."
msgstr[0] "%1$d fila afectada."
msgstr[1] "%1$d filas afectadas."

#: libraries/Message.class.php:257
#, php-format
msgid "%1$d row deleted."
msgid_plural "%1$d rows deleted."
msgstr[0] "%1$d fila eliminada."
msgstr[1] "%1$d filas eliminadas."

#: libraries/Message.class.php:273
#, php-format
msgid "%1$d row inserted."
msgid_plural "%1$d rows inserted."
msgstr[0] "%1$d fila insertada."
msgstr[1] "%1$d filas insertadas."

#: libraries/RecentTable.class.php:107
msgid "Could not save recent table"
msgstr "No se pudo guardar la tabla reciente"

#: libraries/RecentTable.class.php:142
msgid "Recent tables"
msgstr "Tablas recientes"

#: libraries/RecentTable.class.php:148
msgid "There are no recent tables"
msgstr "No existen tablas recientes"

#: libraries/StorageEngine.class.php:180
msgid ""
"There is no detailed status information available for this storage engine."
msgstr ""
"No existe información detallada acerca de las condiciones en que se "
"encuentra este motor de almacenamiento."

#: libraries/StorageEngine.class.php:316
#, php-format
msgid "%s is available on this MySQL server."
msgstr "%s está disponible en este servidor MySQL."

#: libraries/StorageEngine.class.php:319
#, php-format
msgid "%s has been disabled for this MySQL server."
msgstr "%s ha sido deshabilitado para este motor de almacenamiento."

#: libraries/StorageEngine.class.php:323
#, php-format
msgid "This MySQL server does not support the %s storage engine."
msgstr ""
"Este servidor MySQL no es compatible con el motor de almacenamiento %s."

#: libraries/Table.class.php:1034
msgid "Invalid database"
msgstr "La base de datos no es válida"

#: libraries/Table.class.php:1048 tbl_get_field.php:25
msgid "Invalid table name"
msgstr "El nombre de la tabla no es válido"

#: libraries/Table.class.php:1063
#, php-format
msgid "Error renaming table %1$s to %2$s"
msgstr "Error al cambiar el nombre de la tabla %1$s a %2$s"

#: libraries/Table.class.php:1146
#, php-format
msgid "Table %s has been renamed to %s"
msgstr "Tabla %s ahora se llama %s"

#: libraries/Table.class.php:1274
msgid "Could not save table UI preferences"
msgstr "No se pudieron guardar las preferencias de interfaz"

#: libraries/Theme.class.php:143
#, php-format
msgid "No valid image path for theme %s found!"
msgstr "¡No se halló la ruta de imágenes para el tema %s!"

#: libraries/Theme.class.php:336
msgid "No preview available."
msgstr "No existe una previsualización disponible."

#: libraries/Theme.class.php:339
msgid "take it"
msgstr "tómelo"

#: libraries/Theme_Manager.class.php:109
#, php-format
msgid "Default theme %s not found!"
msgstr "¡No se halló el tema predeterminado %s!"

#: libraries/Theme_Manager.class.php:147
#, php-format
msgid "Theme %s not found!"
msgstr "¡No se halló el tema %s!"

#: libraries/Theme_Manager.class.php:210
#, php-format
msgid "Theme path not found for theme %s!"
msgstr "¡No se halló la ruta del tema %s!"

#: libraries/Theme_Manager.class.php:286 themes.php:20 themes.php:40
msgid "Theme"
msgstr "Tema"

#: libraries/auth/config.auth.lib.php:76
msgid "Cannot connect: invalid settings."
msgstr "No se estableció la conexión: los parámetros están incorrectos."

#: libraries/auth/config.auth.lib.php:91
#: libraries/auth/cookie.auth.lib.php:172 libraries/auth/http.auth.lib.php:64
#, php-format
msgid "Welcome to %s"
msgstr "Bienvenido a %s"

#: libraries/auth/config.auth.lib.php:106
#, php-format
msgid ""
"You probably did not create a configuration file. You might want to use the %"
"1$ssetup script%2$s to create one."
msgstr ""
"La razón más probable es que usted no haya creado un archivo de "
"configuración. Utilice el %1$sscript de configuración%2$s para crear uno."

#: libraries/auth/config.auth.lib.php:115
msgid ""
"phpMyAdmin tried to connect to the MySQL server, and the server rejected the "
"connection. You should check the host, username and password in your "
"configuration and make sure that they correspond to the information given by "
"the administrator of the MySQL server."
msgstr ""
"phpMyAdmin intentó conectarse con el servidor MySQL, y el servidor rechazó "
"esta conexión. Deberá revisar el host, nombre de usuario y contraseña en "
"config.inc.php y asegurarse que corresponden con la información provista por "
"el administrador del servidor MySQL."

#: libraries/auth/cookie.auth.lib.php:197
msgid "Log in"
msgstr "Iniciar sesión"

#: libraries/auth/cookie.auth.lib.php:199
#: libraries/auth/cookie.auth.lib.php:201
#: libraries/navigation_header.inc.php:95
#: libraries/navigation_header.inc.php:99
msgid "phpMyAdmin documentation"
msgstr "Documentación de phpMyAdmin"

#: libraries/auth/cookie.auth.lib.php:211
#: libraries/auth/cookie.auth.lib.php:212
msgid "You can enter hostname/IP address and port separated by space."
msgstr ""
"Puede escribir el nombre del proveedor de servicios/dirección IP y el "
"puerto, separado por un espacio."

#: libraries/auth/cookie.auth.lib.php:211
msgid "Server:"
msgstr "Servidor:"

#: libraries/auth/cookie.auth.lib.php:216
msgid "Username:"
msgstr "Usuario:"

#: libraries/auth/cookie.auth.lib.php:220
msgid "Password:"
msgstr "Contraseña:"

#: libraries/auth/cookie.auth.lib.php:227
msgid "Server Choice"
msgstr "Elección del servidor"

#: libraries/auth/cookie.auth.lib.php:273 libraries/header.inc.php:86
msgid "Cookies must be enabled past this point."
msgstr "Las cookies deben estar activadas."

#: libraries/auth/cookie.auth.lib.php:564
#: libraries/auth/signon.auth.lib.php:234
msgid ""
"Login without a password is forbidden by configuration (see AllowNoPassword)"
msgstr ""
"El inicio de sesión sin contraseña está prohibido por la configuración (ver "
"AllowNoPassword)"

#: libraries/auth/cookie.auth.lib.php:568
#: libraries/auth/signon.auth.lib.php:238
#, php-format
msgid "No activity within %s seconds; please log in again"
msgstr ""
"No ha habido actividad desde hace %s o más segundos, por favor reingrese al "
"sitio"

#: libraries/auth/cookie.auth.lib.php:578
#: libraries/auth/cookie.auth.lib.php:580
#: libraries/auth/signon.auth.lib.php:244
msgid "Cannot log in to the MySQL server"
msgstr "El servidor MySQL no autorizó su ingreso"

#: libraries/auth/http.auth.lib.php:69
msgid "Wrong username/password. Access denied."
msgstr ""
"El nombre de usuario o la contraseña es incorrecto. El acceso fue denegado."

#: libraries/auth/signon.auth.lib.php:87
msgid "Can not find signon authentication script:"
msgstr "No se pudo encontrar el script de autenticación «signon»"

#: libraries/auth/swekey/swekey.auth.lib.php:118
#, php-format
msgid "File %s does not contain any key id"
msgstr "El archivo %s no contiene ningún id de clave"

#: libraries/auth/swekey/swekey.auth.lib.php:157
#: libraries/auth/swekey/swekey.auth.lib.php:180
msgid "Hardware authentication failed"
msgstr "La autenticación de hardware fracasó"

#: libraries/auth/swekey/swekey.auth.lib.php:166
msgid "No valid authentication key plugged"
msgstr "No se ha conectado una clave de autenticación válida"

#: libraries/auth/swekey/swekey.auth.lib.php:202
msgid "Authenticating..."
msgstr "Autenticando..."

#: libraries/blobstreaming.lib.php:236
msgid "PBMS error"
msgstr "error PBMS"

#: libraries/blobstreaming.lib.php:262
msgid "PBMS connection failed:"
msgstr "Falló la conexión PBMS:"

#: libraries/blobstreaming.lib.php:307
msgid "PBMS get BLOB info failed:"
msgstr "Fallo al obtener la información del BLOB PBMS:"

#: libraries/blobstreaming.lib.php:315
msgid "get BLOB Content-Type failed"
msgstr "Fallo en get BLOB Content-Type"

#: libraries/blobstreaming.lib.php:341
msgid "View image"
msgstr "Ver imagen"

#: libraries/blobstreaming.lib.php:345
msgid "Play audio"
msgstr "Tocar audio"

#: libraries/blobstreaming.lib.php:350
msgid "View video"
msgstr "Ver vídeo"

#: libraries/blobstreaming.lib.php:354
msgid "Download file"
msgstr "Descargar archivo"

#: libraries/blobstreaming.lib.php:415
#, php-format
msgid "Could not open file: %s"
msgstr "No se pudo abrir el archivo: %s"

#: libraries/bookmark.lib.php:73
msgid "shared"
msgstr "compartido"

#: libraries/build_html_for_db.lib.php:25
#: libraries/config/messages.inc.php:183 libraries/export/xml.php:36
#: server_status.php:273
msgid "Tables"
msgstr "Tablas"

#: libraries/build_html_for_db.lib.php:35 libraries/config/setup.forms.php:305
#: libraries/config/setup.forms.php:341 libraries/config/setup.forms.php:372
#: libraries/config/setup.forms.php:377
#: libraries/config/user_preferences.forms.php:205
#: libraries/config/user_preferences.forms.php:241
#: libraries/config/user_preferences.forms.php:272
#: libraries/config/user_preferences.forms.php:277
#: libraries/export/latex.php:201 libraries/export/sql.php:1039
#: server_privileges.php:513 server_replication.php:314 tbl_printview.php:314
#: tbl_structure.php:798
msgid "Data"
msgstr "Datos"

#: libraries/build_html_for_db.lib.php:50 libraries/db_structure.lib.php:55
#: tbl_printview.php:333 tbl_structure.php:815
msgid "Overhead"
msgstr "Residuo a depurar"

#: libraries/build_html_for_db.lib.php:93
msgid "Jump to database"
msgstr "Saltar a la base de datos"

#: libraries/build_html_for_db.lib.php:130
msgid "Not replicated"
msgstr "Sin replicar"

#: libraries/build_html_for_db.lib.php:136
msgid "Replicated"
msgstr "Replicado/a"

#: libraries/build_html_for_db.lib.php:150
#, php-format
msgid "Check privileges for database &quot;%s&quot;."
msgstr "Comprobar los privilegios para la base de datos &quot;%s&quot;."

#: libraries/build_html_for_db.lib.php:153
msgid "Check Privileges"
msgstr "Comprobar los privilegios"

#: libraries/common.inc.php:588
msgid "Failed to read configuration file"
msgstr "No se pudo leer el archivo de configuración"

#: libraries/common.inc.php:589
msgid ""
"This usually means there is a syntax error in it, please check any errors "
"shown below."
msgstr ""
"Esto generalmente significa que tiene un error de sintáxis, por favor revisa "
"los errores que se muestran a continuación."

#: libraries/common.inc.php:596
#, php-format
msgid "Could not load default configuration from: %1$s"
msgstr "No se pudo cargar la configuración predeterminada desde: %1$s"

#: libraries/common.inc.php:601
msgid ""
"The <tt>$cfg['PmaAbsoluteUri']</tt> directive MUST be set in your "
"configuration file!"
msgstr ""
"¡El contenido de <tt>$cfg['PmaAbsoluteUri']</tt> DEBE estar definido en el "
"archivo de configuración config.inc.php!"

#: libraries/common.inc.php:631
#, php-format
msgid "Invalid server index: %s"
msgstr "Índice de servidor inválido: %s"

#: libraries/common.inc.php:638
#, php-format
msgid "Invalid hostname for server %1$s. Please review your configuration."
msgstr ""
"El nombre del host no es válido para el servidor %1$s. Por favor revise su "
"configuración."

#: libraries/common.inc.php:647 libraries/config/messages.inc.php:497
#: libraries/header.inc.php:129 main.php:161 server_synchronize.php:1170
msgid "Server"
msgstr "Servidor"

#: libraries/common.inc.php:826
msgid "Invalid authentication method set in configuration:"
msgstr "Método de autenticación no válido definido en la configuración:"

#: libraries/common.inc.php:929
#, php-format
msgid "You should upgrade to %s %s or later."
msgstr "Usted debería actualizar su %s a la versión %s o más reciente."

#: libraries/common.lib.php:131
#, php-format
msgid "Max: %s%s"
msgstr "Máximo: %s%s"

#. l10n: Language to use for MySQL 5.5 documentation, please use only languages which do exist in official documentation.
#: libraries/common.lib.php:375
msgctxt "MySQL 5.5 documentation language"
msgid "en"
msgstr "en"

#. l10n: Language to use for MySQL 5.1 documentation, please use only languages which do exist in official documentation.
#: libraries/common.lib.php:379
msgctxt "MySQL 5.1 documentation language"
msgid "en"
msgstr "en"

#. l10n: Language to use for MySQL 5.0 documentation, please use only languages which do exist in official documentation.
#: libraries/common.lib.php:383
msgctxt "MySQL 5.0 documentation language"
msgid "en"
msgstr "es"

#: libraries/common.lib.php:396 libraries/common.lib.php:398
#: libraries/common.lib.php:400 libraries/common.lib.php:415
#: libraries/common.lib.php:417 libraries/common.lib.php:433
#: libraries/common.lib.php:435 libraries/config/FormDisplay.tpl.php:162
#: libraries/display_export.lib.php:232 libraries/engines/pbms.lib.php:71
#: libraries/engines/pbxt.lib.php:106 libraries/relation.lib.php:74
#: libraries/sql_query_form.lib.php:388 libraries/sql_query_form.lib.php:391
#: main.php:212 server_variables.php:114
msgid "Documentation"
msgstr "Documentación"

#: libraries/common.lib.php:545 libraries/header_printview.inc.php:60
#: server_status.php:260 server_status.php:803
msgid "SQL query"
msgstr "consulta SQL"

#: libraries/common.lib.php:581 libraries/rte/rte_events.lib.php:127
#: libraries/rte/rte_events.lib.php:132 libraries/rte/rte_events.lib.php:142
#: libraries/rte/rte_events.lib.php:155 libraries/rte/rte_routines.lib.php:280
#: libraries/rte/rte_routines.lib.php:285
#: libraries/rte/rte_routines.lib.php:295
#: libraries/rte/rte_routines.lib.php:309
#: libraries/rte/rte_routines.lib.php:1310
#: libraries/rte/rte_triggers.lib.php:100
#: libraries/rte/rte_triggers.lib.php:105
#: libraries/rte/rte_triggers.lib.php:115
#: libraries/rte/rte_triggers.lib.php:128
msgid "MySQL said: "
msgstr "MySQL ha dicho: "

#: libraries/common.lib.php:1026
msgid "Failed to connect to SQL validator!"
msgstr "No pudo conectarse a un validador de SQL!"

#: libraries/common.lib.php:1067 libraries/config/messages.inc.php:474
msgid "Explain SQL"
msgstr "Explicar SQL"

#: libraries/common.lib.php:1071
msgid "Skip Explain SQL"
msgstr "Omitir la explicación del SQL"

#: libraries/common.lib.php:1105
msgid "Without PHP Code"
msgstr "Sin código PHP"

#: libraries/common.lib.php:1108 libraries/config/messages.inc.php:476
msgid "Create PHP Code"
msgstr "Crear código PHP"

#: libraries/common.lib.php:1126 libraries/config/messages.inc.php:475
#: server_status.php:410 server_status.php:436 server_status.php:457
msgid "Refresh"
msgstr "Actualizar"

#: libraries/common.lib.php:1135
msgid "Skip Validate SQL"
msgstr "Saltar la validación de SQL"

#: libraries/common.lib.php:1138 libraries/config/messages.inc.php:478
msgid "Validate SQL"
msgstr "Validar SQL"

#: libraries/common.lib.php:1193
msgid "Inline edit of this query"
msgstr "Edición en linea de esta consulta"

#: libraries/common.lib.php:1195
msgid "Inline"
msgstr "En línea"

#: libraries/common.lib.php:1256 sql.php:938
msgid "Profiling"
msgstr "Perfilando"

#. l10n: shortcuts for Byte, Kilo, Mega, Giga, Tera, Peta, Exa+
#: libraries/common.lib.php:1276
msgid "B"
msgstr "B"

#: libraries/common.lib.php:1276
msgid "KiB"
msgstr "KB"

#: libraries/common.lib.php:1276
msgid "MiB"
msgstr "MB"

#: libraries/common.lib.php:1276
msgid "GiB"
msgstr "GB"

#: libraries/common.lib.php:1276
msgid "TiB"
msgstr "TB"

#: libraries/common.lib.php:1276
msgid "PiB"
msgstr "PB"

#: libraries/common.lib.php:1276
msgid "EiB"
msgstr "EB"

#. l10n: See http://www.php.net/manual/en/function.strftime.php to define the format string
#: libraries/common.lib.php:1491
#: libraries/transformations/text_plain__dateformat.inc.php:33
msgid "%B %d, %Y at %I:%M %p"
msgstr "%d-%m-%Y a las %H:%M:%S"

#: libraries/common.lib.php:1789
#, php-format
msgid "%s days, %s hours, %s minutes and %s seconds"
msgstr "%s días, %s horas, %s minutos y %s segundos"

#: libraries/common.lib.php:2182 libraries/common.lib.php:2185
#: libraries/display_tbl.lib.php:302
msgid "Begin"
msgstr "Empezar"

#: libraries/common.lib.php:2183 libraries/common.lib.php:2186
#: libraries/display_tbl.lib.php:303 server_binlog.php:135
#: server_binlog.php:137
msgid "Previous"
msgstr "Previo"

#: libraries/common.lib.php:2213 libraries/common.lib.php:2216
#: libraries/display_tbl.lib.php:381 libraries/rte/rte_events.lib.php:481
msgid "End"
msgstr "Fin"

#: libraries/common.lib.php:2278
#, php-format
msgid "Jump to database &quot;%s&quot;."
msgstr "Saltar a la base de datos &quot;%s&quot;."

#: libraries/common.lib.php:2294
#, php-format
msgid "The %s functionality is affected by a known bug, see %s"
msgstr "La funcionalidad %s está afectada por un fallo conocido, vea %s"

<<<<<<< HEAD
#: libraries/common.lib.php:2447
#, fuzzy
=======
#: libraries/common.lib.php:2456
>>>>>>> 8754b9d2
#| msgid "Click to select"
msgid "Click to toggle"
msgstr "Pulse para conmutar"

#: libraries/common.lib.php:2718 libraries/common.lib.php:2725
#: libraries/common.lib.php:2912 libraries/config/setup.forms.php:296
#: libraries/config/setup.forms.php:333 libraries/config/setup.forms.php:367
#: libraries/config/user_preferences.forms.php:196
#: libraries/config/user_preferences.forms.php:233
#: libraries/config/user_preferences.forms.php:267
#: libraries/db_links.inc.php:48 libraries/export/latex.php:341
#: libraries/import.lib.php:1102 libraries/tbl_links.inc.php:61
#: libraries/tbl_properties.inc.php:626 pmd_general.php:151
#: server_privileges.php:513 server_replication.php:313 tbl_tracking.php:262
msgid "Structure"
msgstr "Estructura"

#: libraries/common.lib.php:2719 libraries/common.lib.php:2726
#: libraries/config/messages.inc.php:214 libraries/db_links.inc.php:53
#: libraries/export/sql.php:25 libraries/import/sql.php:18
#: libraries/server_links.inc.php:47 libraries/tbl_links.inc.php:65
#: querywindow.php:64
msgid "SQL"
msgstr "SQL"

#: libraries/common.lib.php:2721 libraries/common.lib.php:2910
#: libraries/common.lib.php:2911 libraries/sql_query_form.lib.php:284
#: libraries/sql_query_form.lib.php:287 libraries/tbl_links.inc.php:74
msgid "Insert"
msgstr "Insertar"

#: libraries/common.lib.php:2728 libraries/db_links.inc.php:86
#: libraries/tbl_links.inc.php:93 libraries/tbl_links.inc.php:114
#: view_operations.php:87
msgid "Operations"
msgstr "Operaciones"

#: libraries/common.lib.php:2858
msgid "Browse your computer:"
msgstr "Buscar en su ordenador:"

#: libraries/common.lib.php:2874
#, php-format
msgid "Select from the web server upload directory <b>%s</b>:"
msgstr ""
"Seleccionar directorio en el servidor web para subir los archivos <b>%s</b>:"

#: libraries/common.lib.php:2886 libraries/sql_query_form.lib.php:447
#: tbl_change.php:887
msgid "The directory you set for upload work cannot be reached"
msgstr ""
"No se puede acceder al directorio que seleccionó para subir los archivos"

#: libraries/common.lib.php:2894
msgid "There are no files to upload"
msgstr "No hay archivos para subir"

#: libraries/common.lib.php:2921 libraries/common.lib.php:2922
msgid "Execute"
msgstr "Ejecutar"

# Used for
# http://www.phpmyadmin.net/documentation/Documentation.html#cfg_NavigationBarIconic
#: libraries/config.values.php:45 libraries/config.values.php:47
#: libraries/config.values.php:51
msgid "Both"
msgstr "Ambos"

#: libraries/config.values.php:47
msgid "Nowhere"
msgstr "Ninguno"

#: libraries/config.values.php:47
msgid "Left"
msgstr "Izquierda"

#: libraries/config.values.php:47
msgid "Right"
msgstr "Derecha"

# Used for
# http://www.phpmyadmin.net/documentation/Documentation.html#cfg_InitialSlidersState
#: libraries/config.values.php:75
msgid "Open"
msgstr "Desplegados"

# http://www.phpmyadmin.net/documentation/Documentation.html#cfg_InitialSlidersState
#: libraries/config.values.php:75
msgid "Closed"
msgstr "Ocultos"

#: libraries/config.values.php:96 libraries/export/htmlword.php:25
#: libraries/export/latex.php:42 libraries/export/odt.php:34
#: libraries/export/sql.php:122 libraries/export/texytext.php:24
#: libraries/import.lib.php:1107
msgid "structure"
msgstr "estructura"

#: libraries/config.values.php:97 libraries/export/htmlword.php:25
#: libraries/export/latex.php:42 libraries/export/odt.php:34
#: libraries/export/sql.php:123 libraries/export/texytext.php:24
msgid "data"
msgstr "datos"

#: libraries/config.values.php:98 libraries/export/htmlword.php:25
#: libraries/export/latex.php:42 libraries/export/odt.php:34
#: libraries/export/sql.php:124 libraries/export/texytext.php:24
msgid "structure and data"
msgstr "estructura y datos"

#: libraries/config.values.php:100
msgid "Quick - display only the minimal options to configure"
msgstr "Rápido - mostrar solo el mínimo de opciones de configuración"

#: libraries/config.values.php:101
msgid "Custom - display all possible options to configure"
msgstr "Personalizado - mostrar todas las opciones de configuración posibles"

#: libraries/config.values.php:102
msgid "Custom - like above, but without the quick/custom choice"
msgstr "Personalizado - como el anterior, pero sin elegir rápido/personalizado"

#: libraries/config.values.php:120
msgid "complete inserts"
msgstr "INSERTs completos"

#: libraries/config.values.php:121
msgid "extended inserts"
msgstr "INSERTs extensos"

#: libraries/config.values.php:122
msgid "both of the above"
msgstr "todo lo anterior"

#: libraries/config.values.php:123
msgid "neither of the above"
msgstr "ninguno de los anteriores"

#: libraries/config/FormDisplay.class.php:83
#: libraries/config/validate.lib.php:412
msgid "Not a positive number"
msgstr "No es un número positivo"

#: libraries/config/FormDisplay.class.php:84
#: libraries/config/validate.lib.php:424
msgid "Not a non-negative number"
msgstr "No es un número no-negativo"

#: libraries/config/FormDisplay.class.php:85
#: libraries/config/validate.lib.php:400
msgid "Not a valid port number"
msgstr "No es un número de puerto válido"

#: libraries/config/FormDisplay.class.php:86
#: libraries/config/FormDisplay.class.php:535
#: libraries/config/validate.lib.php:352 libraries/config/validate.lib.php:439
msgid "Incorrect value"
msgstr "Valor incorrecto"

#: libraries/config/FormDisplay.class.php:87
#: libraries/config/validate.lib.php:453
#, php-format
msgid "Value must be equal or lower than %s"
msgstr "El valor debe ser igual o menor que %s"

#: libraries/config/FormDisplay.class.php:499
#, php-format
msgid "Missing data for %s"
msgstr "Faltan datos para %s"

#: libraries/config/FormDisplay.class.php:696
#: libraries/config/FormDisplay.class.php:700
msgid "unavailable"
msgstr "no disponible"

#: libraries/config/FormDisplay.class.php:697
#: libraries/config/FormDisplay.class.php:701
#, php-format
msgid "\"%s\" requires %s extension"
msgstr "\"%s\" requiere la extensión %s"

#: libraries/config/FormDisplay.class.php:715
#, php-format
msgid "import will not work, missing function (%s)"
msgstr "la importación no funcionará, falta una función (%s)"

#: libraries/config/FormDisplay.class.php:719
#, php-format
msgid "export will not work, missing function (%s)"
msgstr "la exportación no funcionará, falta una función (%s)"

#: libraries/config/FormDisplay.class.php:726
msgid "SQL Validator is disabled"
msgstr "El validador de SQL está desactivado"

#: libraries/config/FormDisplay.class.php:733
msgid "SOAP extension not found"
msgstr "extensión SOAP no encontrada"

#: libraries/config/FormDisplay.class.php:741
#, php-format
msgid "maximum %s"
msgstr "máximo %s"

#: libraries/config/FormDisplay.tpl.php:167
msgid "This setting is disabled, it will not be applied to your configuration"
msgstr "Esta opción está deshabilitada, no se aplicará a su configuración"

#: libraries/config/FormDisplay.tpl.php:167 libraries/relation.lib.php:78
#: libraries/relation.lib.php:85 pmd_relation_new.php:68
msgid "Disabled"
msgstr "Deshabilitado"

#: libraries/config/FormDisplay.tpl.php:242
#, php-format
msgid "Set value: %s"
msgstr "Valor establecido: %s"

#: libraries/config/FormDisplay.tpl.php:247
#: libraries/config/messages.inc.php:356
msgid "Restore default value"
msgstr "Restaurar valor predeterminado"

#: libraries/config/FormDisplay.tpl.php:263
msgid "Allow users to customize this value"
msgstr "Permitir a los usuarios personalizar este valor"

#: libraries/config/FormDisplay.tpl.php:324
#: libraries/schema/User_Schema.class.php:466 prefs_manage.php:320
#: prefs_manage.php:325 tbl_change.php:1028
msgid "Reset"
msgstr "Reiniciar"

# Description of
# http://www.phpmyadmin.net/documentation/Documentation.html#cfg_AjaxEnable
#: libraries/config/messages.inc.php:17
msgid "Improves efficiency of screen refresh"
msgstr "Mejora la eficiencia de las actualizaciones de pantalla"

# Name of
# http://www.phpmyadmin.net/documentation/Documentation.html#cfg_AjaxEnable
#: libraries/config/messages.inc.php:18
msgid "Enable Ajax"
msgstr "Habilitar AJAX"

#: libraries/config/messages.inc.php:19
msgid ""
"If enabled user can enter any MySQL server in login form for cookie auth"
msgstr ""
"Si el usuario habilitado puede elegir cualquier servidor MySQL en el "
"formulario de inicio de sesión para la autenticación con cookies"

#: libraries/config/messages.inc.php:20
msgid "Allow login to any MySQL server"
msgstr "Permitir el inicio de sesión en cualquier servidor MySQL"

#: libraries/config/messages.inc.php:21
msgid ""
"Enabling this allows a page located on a different domain to call phpMyAdmin "
"inside a frame, and is a potential [strong]security hole[/strong] allowing "
"cross-frame scripting attacks"
msgstr ""
"Habilitar esto permite que una página en un dominio distinto llame a "
"phpMyAdmin dentro de un frame, y es un potencial [strong]agujero de seguridad"
"[strong] que permite ataques de cross-frame scripting"

#: libraries/config/messages.inc.php:22
msgid "Allow third party framing"
msgstr "Permitir framing de terceros"

#: libraries/config/messages.inc.php:23
msgid "Show &quot;Drop database&quot; link to normal users"
msgstr ""
"Mostrar el enlace &quot;Eliminar base de datos&quot; a usuarios normales"

#: libraries/config/messages.inc.php:24
msgid ""
"Secret passphrase used for encrypting cookies in [kbd]cookie[/kbd] "
"authentication"
msgstr ""
"Passphrase secreta que se usa para encriptar las cookies en la autenticación "
"con [kbd]cookie[/kbd]"

#: libraries/config/messages.inc.php:25
msgid "Blowfish secret"
msgstr "Secreto Blowfish"

#: libraries/config/messages.inc.php:26
msgid "Highlight selected rows"
msgstr "Resaltar las filas seleccionadas"

#: libraries/config/messages.inc.php:27
msgid "Row marker"
msgstr "Marcador de fila"

#: libraries/config/messages.inc.php:28
msgid "Highlight row pointed by the mouse cursor"
msgstr "Resaltar las filas señaladas por el cursor del ratón"

#: libraries/config/messages.inc.php:29
msgid "Highlight pointer"
msgstr "Resaltar puntero"

#: libraries/config/messages.inc.php:30
msgid ""
"Enable [a@http://en.wikipedia.org/wiki/Bzip2]bzip2[/a] compression for "
"import and export operations"
msgstr ""
"Habilitar la compresión [a@http://en.wikipedia.org/wiki/Bzip2]bzip2[/a] para "
"las operaciones de importación y exportación"

#: libraries/config/messages.inc.php:31
msgid "Bzip2"
msgstr "Bzip2"

#: libraries/config/messages.inc.php:32
msgid ""
"Defines which type of editing controls should be used for CHAR and VARCHAR "
"columns; [kbd]input[/kbd] - allows limiting of input length, [kbd]textarea[/"
"kbd] - allows newlines in columns"
msgstr ""
"Define qué tipo de control de edición se debe usar para los campos CHAR y "
"VARCHAR; [kbd]input[/kbd] - permite limitar la longitud del input, [kbd]"
"textarea[/kbd] - permite líneas nuevas en los campos"

#: libraries/config/messages.inc.php:33
msgid "CHAR columns editing"
msgstr "Edición de columnas CHAR"

#: libraries/config/messages.inc.php:34
msgid "Number of columns for CHAR/VARCHAR textareas"
msgstr "Número de columnas para las áreas de texto CHAR/VARCHAR"

#: libraries/config/messages.inc.php:35
msgid "CHAR textarea columns"
msgstr "Columnas para las áreas de texto CHAR"

#: libraries/config/messages.inc.php:36
msgid "Number of rows for CHAR/VARCHAR textareas"
msgstr "Número de filas para las áreas de texto CHAR/VARCHAR"

#: libraries/config/messages.inc.php:37
msgid "CHAR textarea rows"
msgstr "Filas para las áreas de texto CHAR"

#: libraries/config/messages.inc.php:38
msgid "Check config file permissions"
msgstr "Revise los permisos en el archivo de configuración"

#: libraries/config/messages.inc.php:39
msgid ""
"Compress gzip/bzip2 exports on the fly without the need for much memory; if "
"you encounter problems with created gzip/bzip2 files disable this feature"
msgstr ""
"Comprima archivos exportados con gzip/bzip2 sobre la marcha sin necesidad de "
"mucha memoria; si halla problemas con archivos comprimidos con gzip/bzip2 "
"deshabilite esta opción"

#: libraries/config/messages.inc.php:40
msgid "Compress on the fly"
msgstr "Comprimir sobre la marcha"

#: libraries/config/messages.inc.php:41 setup/frames/config.inc.php:25
#: setup/frames/index.inc.php:165
msgid "Configuration file"
msgstr "Archivo de configuración"

#: libraries/config/messages.inc.php:42
msgid ""
"Whether a warning (&quot;Are your really sure...&quot;) should be displayed "
"when you're about to lose data"
msgstr ""
"Si se debe mostrar o no una advertencia (&quot;Está absolutamente seguro..."
"&quot;) cuando está a punto de perder datos"

#: libraries/config/messages.inc.php:43
msgid "Confirm DROP queries"
msgstr "Confirmar las consultas DROP"

#: libraries/config/messages.inc.php:44
msgid "Debug SQL"
msgstr "Depuración SQL"

#: libraries/config/messages.inc.php:45
msgid "Default display direction"
msgstr "Dirección por defecto de la visualización"

#: libraries/config/messages.inc.php:46
msgid ""
"[kbd]horizontal[/kbd], [kbd]vertical[/kbd] or a number that indicates "
"maximum number for which vertical model is used"
msgstr ""
"[kbd]horizontal[/kbd], [kbd]vertical[/kbd] o un número indicando las "
"columnas como máximo para las que se usará el modo vertical"

#: libraries/config/messages.inc.php:47
msgid "Display direction for altering/creating columns"
msgstr "Dirección de visualización para creación/edición de columnas"

#: libraries/config/messages.inc.php:48
msgid "Tab that is displayed when entering a database"
msgstr "Ceja que se muestra cuando ingresa una base de datos"

#: libraries/config/messages.inc.php:49
msgid "Default database tab"
msgstr "Ceja predeterminada de la base de datos"

#: libraries/config/messages.inc.php:50
msgid "Tab that is displayed when entering a server"
msgstr "Ceja que se muestra cuando ingresa un servidor"

#: libraries/config/messages.inc.php:51
msgid "Default server tab"
msgstr "Ceja predeterminada para el servidor"

#: libraries/config/messages.inc.php:52
msgid "Tab that is displayed when entering a table"
msgstr "Ceja que se muestra cuando ingresa una tabla"

#: libraries/config/messages.inc.php:53
msgid "Default table tab"
msgstr "Ceja predeterminada de la tabla"

#: libraries/config/messages.inc.php:54
msgid "Show binary contents as HEX by default"
msgstr "Mostrar el contenido binario en HEXadecimal por defecto"

#: libraries/config/messages.inc.php:55 libraries/display_tbl.lib.php:637
msgid "Show binary contents as HEX"
msgstr "Mostrar contenido binario como HEXadecimal"

#: libraries/config/messages.inc.php:56
msgid "Show database listing as a list instead of a drop down"
msgstr "Muestra las bases de datos en una lista en lugar de un desplegable"

#: libraries/config/messages.inc.php:57
msgid "Display databases as a list"
msgstr "Mostrar las bases de datos como una lista"

#: libraries/config/messages.inc.php:58
msgid "Show server listing as a list instead of a drop down"
msgstr "Muestra los servidores en una lista en lugar de un drop down"

#: libraries/config/messages.inc.php:59
msgid "Display servers as a list"
msgstr "Muestra los servidores en una lista"

#: libraries/config/messages.inc.php:60
msgid ""
"Disable the table maintenance mass operations, like optimizing or repairing "
"the selected tables of a database."
msgstr ""
"Desactivar las operaciones masivas de mantenimiento en tablas como "
"optimización y reparación de las tablas seleccionadas de una base de datos."

#: libraries/config/messages.inc.php:61
msgid "Disable multi table maintenance"
msgstr "Dsactivar mantenimiento de muchas tabla"

#: libraries/config/messages.inc.php:62
msgid "Edit SQL queries in popup window"
msgstr "Editar las consultas SQL en una ventana emergente"

#: libraries/config/messages.inc.php:63
msgid "Edit in window"
msgstr "Editar en ventana"

#: libraries/config/messages.inc.php:64
msgid "Display errors"
msgstr "Mostrar errores"

#: libraries/config/messages.inc.php:65
msgid "Gather errors"
msgstr "Agrupar los errores"

#: libraries/config/messages.inc.php:66
msgid "Show icons for warning, error and information messages"
msgstr "Mostrar iconos para los mensajes de información, error y advertencia"

#: libraries/config/messages.inc.php:67
msgid "Iconic errors"
msgstr "Iconos en los errores"

#: libraries/config/messages.inc.php:68
msgid ""
"Set the number of seconds a script is allowed to run ([kbd]0[/kbd] for no "
"limit)"
msgstr ""
"Definir el tiempo máximo permitido (en segundos) para la ejecución de un "
"script ([kbd]0[/kbd] para ilimitado)"

#: libraries/config/messages.inc.php:69
msgid "Maximum execution time"
msgstr "Tiempo máximo de ejecución"

#: libraries/config/messages.inc.php:70 prefs_manage.php:299
msgid "Save as file"
msgstr "Guardar como archivo"

#: libraries/config/messages.inc.php:71 libraries/config/messages.inc.php:239
msgid "Character set of the file"
msgstr "Conjunto de caracteres del archivo"

#: libraries/config/messages.inc.php:72 libraries/config/messages.inc.php:88
#: tbl_gis_visualization.php:210 tbl_printview.php:373 tbl_structure.php:870
msgid "Format"
msgstr "Formato"

#: libraries/config/messages.inc.php:73
msgid "Compression"
msgstr "Compresión"

#: libraries/config/messages.inc.php:74 libraries/config/messages.inc.php:81
#: libraries/config/messages.inc.php:89 libraries/config/messages.inc.php:93
#: libraries/config/messages.inc.php:106 libraries/config/messages.inc.php:108
#: libraries/config/messages.inc.php:141 libraries/config/messages.inc.php:144
#: libraries/config/messages.inc.php:146 libraries/export/csv.php:30
#: libraries/export/excel.php:25 libraries/export/htmlword.php:30
#: libraries/export/latex.php:72 libraries/export/ods.php:25
#: libraries/export/odt.php:58 libraries/export/texytext.php:28
#: libraries/export/xls.php:25 libraries/export/xlsx.php:25
msgid "Put columns names in the first row"
msgstr "Poner los nombres de campo en la primera fila"

#: libraries/config/messages.inc.php:75 libraries/config/messages.inc.php:241
#: libraries/config/messages.inc.php:248 libraries/import/csv.php:76
#: libraries/import/ldi.php:42
msgid "Columns enclosed by"
msgstr "Columnas encerradas por"

#: libraries/config/messages.inc.php:76 libraries/config/messages.inc.php:242
#: libraries/config/messages.inc.php:249 libraries/import/csv.php:81
#: libraries/import/ldi.php:43
msgid "Columns escaped by"
msgstr "Caracter de escape de columnas"

#: libraries/config/messages.inc.php:77 libraries/config/messages.inc.php:83
#: libraries/config/messages.inc.php:90 libraries/config/messages.inc.php:99
#: libraries/config/messages.inc.php:107 libraries/config/messages.inc.php:111
#: libraries/config/messages.inc.php:142 libraries/config/messages.inc.php:145
#: libraries/config/messages.inc.php:147 libraries/export/texytext.php:27
msgid "Replace NULL by"
msgstr "Reemplazar NULL por"

#: libraries/config/messages.inc.php:78 libraries/config/messages.inc.php:84
msgid "Remove CRLF characters within columns"
msgstr "Eliminar los caracteres CRLF en las columnas"

#: libraries/config/messages.inc.php:79 libraries/config/messages.inc.php:245
#: libraries/config/messages.inc.php:253 libraries/import/csv.php:63
#: libraries/import/ldi.php:41
msgid "Columns terminated by"
msgstr "Columnas terminadas en"

#: libraries/config/messages.inc.php:80 libraries/config/messages.inc.php:240
#: libraries/import/csv.php:86 libraries/import/ldi.php:44
msgid "Lines terminated by"
msgstr "Líneas terminadas en"

# Used on libraries/export/csv.php to decide what level of compatibility needs
# due to excel version
#: libraries/config/messages.inc.php:82
msgid "Excel edition"
msgstr "Versión de Excel"

#: libraries/config/messages.inc.php:85
msgid "Database name template"
msgstr "Nombre de la plantilla de la base de datos"

#: libraries/config/messages.inc.php:86
msgid "Server name template"
msgstr "Nombre de la plantilla del servidor"

#: libraries/config/messages.inc.php:87
msgid "Table name template"
msgstr "Nombre de la plantilla de la tabla"

#: libraries/config/messages.inc.php:91 libraries/config/messages.inc.php:104
#: libraries/config/messages.inc.php:113 libraries/config/messages.inc.php:137
#: libraries/config/messages.inc.php:143 libraries/export/htmlword.php:24
#: libraries/export/latex.php:40 libraries/export/odt.php:32
#: libraries/export/sql.php:116 libraries/export/texytext.php:23
msgid "Dump table"
msgstr "Volcar tabla"

#: libraries/config/messages.inc.php:92 libraries/export/latex.php:32
msgid "Include table caption"
msgstr "Incluir el subtitulado de la tabla"

#: libraries/config/messages.inc.php:95 libraries/config/messages.inc.php:101
#: libraries/export/latex.php:50 libraries/export/latex.php:74
msgid "Table caption"
msgstr "Subtitulado de la tabla"

#: libraries/config/messages.inc.php:96 libraries/config/messages.inc.php:102
msgid "Continued table caption"
msgstr "Continuación del subtitulado de la tabla"

#: libraries/config/messages.inc.php:97 libraries/config/messages.inc.php:103
#: libraries/export/latex.php:54 libraries/export/latex.php:78
msgid "Label key"
msgstr "Clave de la etiqueta"

#: libraries/config/messages.inc.php:98 libraries/config/messages.inc.php:110
#: libraries/config/messages.inc.php:134 libraries/export/odt.php:315
#: libraries/tbl_properties.inc.php:145
msgid "MIME type"
msgstr "MIME-type"

#: libraries/config/messages.inc.php:100 libraries/config/messages.inc.php:112
#: libraries/config/messages.inc.php:136 tbl_relation.php:396
msgid "Relations"
msgstr "Relaciones"

#: libraries/config/messages.inc.php:105
msgid "Export method"
msgstr "Método de exportación"

#: libraries/config/messages.inc.php:114 libraries/config/messages.inc.php:116
msgid "Save on server"
msgstr "Guardar en el servidor"

#: libraries/config/messages.inc.php:115 libraries/config/messages.inc.php:117
#: libraries/display_export.lib.php:188 libraries/display_export.lib.php:214
msgid "Overwrite existing file(s)"
msgstr "Sobreescribir el(los) archivo(s) existente(s)"

#: libraries/config/messages.inc.php:118
msgid "Remember file name template"
msgstr "Recordar el nombre de la plantilla del archivo"

#: libraries/config/messages.inc.php:120
msgid "Enclose table and column names with backquotes"
msgstr "Encerrar nombres de tabla y columna con comillas invertidas"

#: libraries/config/messages.inc.php:121 libraries/config/messages.inc.php:260
#: libraries/display_export.lib.php:346
msgid "SQL compatibility mode"
msgstr "Modo compatible con SQL"

#: libraries/config/messages.inc.php:122 libraries/export/sql.php:176
msgid "<code>CREATE TABLE</code> options:"
msgstr "Opciones <code>CREATE TABLE</code>:"

#: libraries/config/messages.inc.php:123
msgid "Creation/Update/Check dates"
msgstr "Fechas de creación/actualización/revisión"

#: libraries/config/messages.inc.php:124
msgid "Use delayed inserts"
msgstr "Utilizar inserciones con retraso"

#: libraries/config/messages.inc.php:125 libraries/export/sql.php:79
msgid "Disable foreign key checks"
msgstr "Deshabilitar la revisión de las claves foráneas"

#: libraries/config/messages.inc.php:128
msgid "Use hexadecimal for BLOB"
msgstr "Use hexadecimal para BLOB"

#: libraries/config/messages.inc.php:130
msgid "Use ignore inserts"
msgstr "Usar la opción ignore inserts"

#: libraries/config/messages.inc.php:132
msgid "Syntax to use when inserting data"
msgstr "Sintaxis a utilizar para insertar datos"

#: libraries/config/messages.inc.php:133 libraries/export/sql.php:268
msgid "Maximal length of created query"
msgstr "Longitud máxima de la consulta creada"

# Used as description for SQL syntax Export Type (options are INSERT, UPDATE
# and REPLACE)
#: libraries/config/messages.inc.php:138
msgid "Export type"
msgstr "Tipo de exportación"

#: libraries/config/messages.inc.php:139 libraries/export/sql.php:71
msgid "Enclose export in a transaction"
msgstr "Incluir lo exportado en una transacción"

#: libraries/config/messages.inc.php:140
msgid "Export time in UTC"
msgstr "Exportar hora en UTC"

#: libraries/config/messages.inc.php:148
msgid "Force secured connection while using phpMyAdmin"
msgstr "Forzar conexión segura mientras usa phpMyAdmin"

#: libraries/config/messages.inc.php:149
msgid "Force SSL connection"
msgstr "Forzar la conexión SSL"

#: libraries/config/messages.inc.php:150
msgid ""
"Sort order for items in a foreign-key dropdown box; [kbd]content[/kbd] is "
"the referenced data, [kbd]id[/kbd] is the key value"
msgstr ""
"Orden en el que se agrupa el contenido de una caja desplegable de claves "
"foráneas; [kbd]content[/kbd] son los datos referidos, [kbd]id[/kbd] es el "
"valor clave"

#: libraries/config/messages.inc.php:151
msgid "Foreign key dropdown order"
msgstr "Orden de despliegue de las claves foráneas"

#: libraries/config/messages.inc.php:152
msgid "A dropdown will be used if fewer items are present"
msgstr "Se usará un menú dropdown si hay menos ítems presentes"

#: libraries/config/messages.inc.php:153
msgid "Foreign key limit"
msgstr "Límite de las claves foráneas"

#: libraries/config/messages.inc.php:154
msgid "Browse mode"
msgstr "Modalidad de navegación"

#: libraries/config/messages.inc.php:155
msgid "Customize browse mode"
msgstr "Cambiar las opciones de la modalidad de visualización"

#: libraries/config/messages.inc.php:157 libraries/config/messages.inc.php:159
#: libraries/config/messages.inc.php:176 libraries/config/messages.inc.php:187
#: libraries/config/messages.inc.php:189 libraries/config/messages.inc.php:217
#: libraries/config/messages.inc.php:229
msgid "Customize default options"
msgstr "Personalizar las opciones predeteminadas"

#: libraries/config/messages.inc.php:158 libraries/config/setup.forms.php:237
#: libraries/config/setup.forms.php:316
#: libraries/config/user_preferences.forms.php:139
#: libraries/config/user_preferences.forms.php:216 libraries/export/csv.php:19
#: libraries/import/csv.php:22
msgid "CSV"
msgstr "CSV"

#: libraries/config/messages.inc.php:160
msgid "Developer"
msgstr "Desarrolladores"

#: libraries/config/messages.inc.php:161
msgid "Settings for phpMyAdmin developers"
msgstr "Configuración para desarrolladores de phpMyAdmin"

#: libraries/config/messages.inc.php:162
msgid "Edit mode"
msgstr "Modalidad de edición"

#: libraries/config/messages.inc.php:163
msgid "Customize edit mode"
msgstr "Cambiar las opciones de la modalidad de edición"

#: libraries/config/messages.inc.php:165
msgid "Export defaults"
msgstr "Exportar las opciones predeterminadas"

#: libraries/config/messages.inc.php:166
msgid "Customize default export options"
msgstr "Personalizar las opciones comunes de exportación predeteminadas"

#: libraries/config/messages.inc.php:167 libraries/config/messages.inc.php:209
#: setup/frames/menu.inc.php:16
msgid "Features"
msgstr "Características"

#: libraries/config/messages.inc.php:168
msgid "General"
msgstr "General"

#: libraries/config/messages.inc.php:169
msgid "Set some commonly used options"
msgstr "Definir algunas opciones usadas normalmente"

#: libraries/config/messages.inc.php:170 libraries/db_links.inc.php:83
#: libraries/server_links.inc.php:69 libraries/tbl_links.inc.php:89
#: prefs_manage.php:231 setup/frames/menu.inc.php:20
msgid "Import"
msgstr "Importar"

#: libraries/config/messages.inc.php:171
msgid "Import defaults"
msgstr "Importar las opciones predeterminadas"

#: libraries/config/messages.inc.php:172
msgid "Customize default common import options"
msgstr "Personalizar las opciones comunes de importación predeteminadas"

#: libraries/config/messages.inc.php:173
msgid "Import / export"
msgstr "Importar / exportar"

#: libraries/config/messages.inc.php:174
msgid "Set import and export directories and compression options"
msgstr ""
"Seleccione los directorios para importar y exportar así como las opciones de "
"compresión"

#: libraries/config/messages.inc.php:175 libraries/export/latex.php:27
msgid "LaTeX"
msgstr "LaTeX"

#: libraries/config/messages.inc.php:178
msgid "Databases display options"
msgstr "Opciones para visualizar las bases de datos"

#: libraries/config/messages.inc.php:179 setup/frames/menu.inc.php:18
msgid "Navigation frame"
msgstr "Página con los elementos de navegación"

#: libraries/config/messages.inc.php:180
msgid "Customize appearance of the navigation frame"
msgstr ""
"Cambiar la apariencia predefinida de la página que contiene los elementos de "
"navegación"

#: libraries/config/messages.inc.php:181 libraries/select_server.lib.php:36
#: setup/frames/index.inc.php:110
msgid "Servers"
msgstr "Servidores"

#: libraries/config/messages.inc.php:182
msgid "Servers display options"
msgstr "Opciones para visualizar los servidores"

#: libraries/config/messages.inc.php:184
msgid "Tables display options"
msgstr "Opciones para visualizar las tablas"

#: libraries/config/messages.inc.php:185 setup/frames/menu.inc.php:19
msgid "Main frame"
msgstr "Página principal"

#: libraries/config/messages.inc.php:186
msgid "Microsoft Office"
msgstr "Microsoft Office"

#: libraries/config/messages.inc.php:188
msgid "Open Document"
msgstr "Open Document"

#: libraries/config/messages.inc.php:190
msgid "Other core settings"
msgstr "Otros parámetros cruciales"

#: libraries/config/messages.inc.php:191
msgid "Settings that didn't fit enywhere else"
msgstr "Parámetros que no encajaban en otra parte"

#: libraries/config/messages.inc.php:192
msgid "Page titles"
msgstr "Títulos de página"

#: libraries/config/messages.inc.php:193
msgid ""
"Specify browser's title bar text. Refer to [a@Documentation."
"html#cfg_TitleTable]documentation[/a] for magic strings that can be used to "
"get special values."
msgstr ""
"Especificar el texto de la barra de título del navegador. Consulte la "
"[a@Documentation.html#cfg_TitleTable]documentación[/a] para ver las palabras "
"mágicas que podrán ser usadas para obtener valores especiales."

#: libraries/config/messages.inc.php:194
#: libraries/navigation_header.inc.php:83
#: libraries/navigation_header.inc.php:86
#: libraries/navigation_header.inc.php:89
msgid "Query window"
msgstr "Ventana de consulta"

#: libraries/config/messages.inc.php:195
msgid "Customize query window options"
msgstr "Personalizar las opciones de la ventana de consulta"

#: libraries/config/messages.inc.php:196
msgid "Security"
msgstr "Seguridad"

#: libraries/config/messages.inc.php:197
msgid ""
"Please note that phpMyAdmin is just a user interface and its features do not "
"limit MySQL"
msgstr ""
"Por favor tome en cuenta que phpMyAdmin es solamente una interfaz y sus "
"opciones no limitan a MySQL"

#: libraries/config/messages.inc.php:198
msgid "Basic settings"
msgstr "Ajustes básicos"

#: libraries/config/messages.inc.php:199
msgid "Authentication"
msgstr "Autentificación"

#: libraries/config/messages.inc.php:200
msgid "Authentication settings"
msgstr "Configuración de autentificación"

#: libraries/config/messages.inc.php:201
msgid "Server configuration"
msgstr "Configuración del servidor"

#: libraries/config/messages.inc.php:202
msgid ""
"Advanced server configuration, do not change these options unless you know "
"what they are for"
msgstr ""
"Configuración avanzada del servidor, no cambie estas opciones a menos que "
"usted conozca como funcionan"

#: libraries/config/messages.inc.php:203
msgid "Enter server connection parameters"
msgstr "Escriba los ajustes básicos del servidor"

#: libraries/config/messages.inc.php:204
msgid "Configuration storage"
msgstr "Almacenamiento de configuración"

#: libraries/config/messages.inc.php:205
msgid ""
"Configure phpMyAdmin configuration storage to gain access to additional "
"features, see [a@Documentation.html#linked-tables]phpMyAdmin configuration "
"storage[/a] in documentation"
msgstr ""
"Configure la base de datos de phpMyAdmin para obtener acceso a funciones "
"adicionales, mire [a@../Documentation.html#linked-tables]linked-tables "
"infrastructure[/a] en la documentación"

#: libraries/config/messages.inc.php:206
msgid "Changes tracking"
msgstr "Seguimiento de cambios"

#: libraries/config/messages.inc.php:207
msgid ""
"Tracking of changes made in database. Requires the phpMyAdmin configuration "
"storage."
msgstr ""
"Seguimiento de cambios hechos en la base de datos. Requiere almacenamiento "
"de configuración phpMyAdmin."

#: libraries/config/messages.inc.php:208
msgid "Customize export options"
msgstr "Personalizar las opciones para la exportación"

#: libraries/config/messages.inc.php:210
msgid "Customize import defaults"
msgstr "Personalizar los parámetros de importación predeterminados"

#: libraries/config/messages.inc.php:211
msgid "Customize navigation frame"
msgstr "Personalizar el marco de navegación"

#: libraries/config/messages.inc.php:212
msgid "Customize main frame"
msgstr "Personalizar el marco principal"

#: libraries/config/messages.inc.php:213 libraries/config/messages.inc.php:218
#: setup/frames/menu.inc.php:17
msgid "SQL queries"
msgstr "Consultas SQL"

#: libraries/config/messages.inc.php:215
msgid "SQL Query box"
msgstr "Ventana de consultas SQL"

#: libraries/config/messages.inc.php:216
msgid "Customize links shown in SQL Query boxes"
msgstr "Cambiar los enlaces mostrados en las ventanas de consulta SQL"

#: libraries/config/messages.inc.php:219
msgid "SQL queries settings"
msgstr "Configuración de las consultas SQL"

#: libraries/config/messages.inc.php:220
msgid "SQL Validator"
msgstr "Validador SQL"

#: libraries/config/messages.inc.php:221
msgid ""
"If you wish to use the SQL Validator service, you should be aware that "
"[strong]all SQL statements are stored anonymously for statistical purposes[/"
"strong].[br][em][a@http://sqlvalidator.mimer.com/]Mimer SQL Validator[/a], "
"Copyright 2002 Upright Database Technology. All rights reserved.[/em]"
msgstr ""
"Si quiere usar el servicio de Validación de SQL, debería saber que [stong]"
"todas las sentencias SQL son almacenadas de forma anónima para uso "
"estadístico[/strong].[br][em][a@http://sqlvalidator.mimer.com/]Mimer SQL "
"Validator[/a], Copyright 2002 Upright Database Technology.Todos los derechos "
"reservados.[/em]"

#: libraries/config/messages.inc.php:222
msgid "Startup"
msgstr "Inicio"

#: libraries/config/messages.inc.php:223
msgid "Customize startup page"
msgstr "Cambiar las opciones de la página de arranque"

#: libraries/config/messages.inc.php:224
msgid "Tabs"
msgstr "Tabulaciones"

#: libraries/config/messages.inc.php:225
msgid "Choose how you want tabs to work"
msgstr "Seleccione como quiere que funcionen las tabulaciones"

#: libraries/config/messages.inc.php:226
msgid "Text fields"
msgstr "Campos de texto"

#: libraries/config/messages.inc.php:227
msgid "Customize text input fields"
msgstr "Personalizar los campos de entrada de texto"

#: libraries/config/messages.inc.php:228 libraries/export/texytext.php:18
msgid "Texy! text"
msgstr "Texto Texy!"

#: libraries/config/messages.inc.php:230
msgid "Warnings"
msgstr "Advertencias"

#: libraries/config/messages.inc.php:231
msgid "Disable some of the warnings shown by phpMyAdmin"
msgstr "Desactivar algunas de las advertencias mostradas por phpMyAdmin"

#: libraries/config/messages.inc.php:232
msgid ""
"Enable [a@http://en.wikipedia.org/wiki/Gzip]gzip[/a] compression for import "
"and export operations"
msgstr ""
"Habilite la compresión [a@http://en.wikipedia.org/wiki/Gzip]gzip[/a] para "
"las operaciones de importación y exportación"

#: libraries/config/messages.inc.php:233
msgid "GZip"
msgstr "GZip"

#: libraries/config/messages.inc.php:234
msgid "Extra parameters for iconv"
msgstr "Parámetros adicionales para iconv"

#: libraries/config/messages.inc.php:235
msgid ""
"If enabled, phpMyAdmin continues computing multiple-statement queries even "
"if one of the queries failed"
msgstr ""
"De estar activado, phpMyAdmin continúa computando consultas con múltiples "
"sentencias incluso si falló una de las consultas"

#: libraries/config/messages.inc.php:236
msgid "Ignore multiple statement errors"
msgstr "Ignorar errores en sentencias múltiples"

#: libraries/config/messages.inc.php:237
msgid ""
"Allow interrupt of import in case script detects it is close to time limit. "
"This might be good way to import large files, however it can break "
"transactions."
msgstr ""
"Permitir la interrupción de la importación si el script detecta que se está "
"acercando al límite de tiempo. Esta puede ser una buena forma para importar "
"archivos grandes, sin embargo, puede romper las transacciones."

#: libraries/config/messages.inc.php:238
msgid "Partial import: allow interrupt"
msgstr "Importación parcial: permitir interrupciones"

#: libraries/config/messages.inc.php:243 libraries/config/messages.inc.php:250
#: libraries/import/csv.php:27 libraries/import/ldi.php:40
msgid "Do not abort on INSERT error"
msgstr "No abortar si ocurre un error con INSERT"

#: libraries/config/messages.inc.php:244 libraries/config/messages.inc.php:252
#: libraries/import/csv.php:26 libraries/import/ldi.php:39
msgid "Replace table data with file"
msgstr "Reemplazar los datos de la tabla con los del archivo"

#: libraries/config/messages.inc.php:246
msgid ""
"Default format; be aware that this list depends on location (database, "
"table) and only SQL is always available"
msgstr ""
"Formato predeterminado; tenga presente que esta lista depende de la "
"localización (base de datos, tabla) y solamente SQL está disponible siempre"

#: libraries/config/messages.inc.php:247
msgid "Format of imported file"
msgstr "Formato del archivo importado"

#: libraries/config/messages.inc.php:251 libraries/import/ldi.php:46
msgid "Use LOCAL keyword"
msgstr "Use la palabra clave LOCAL"

#: libraries/config/messages.inc.php:254 libraries/config/messages.inc.php:262
#: libraries/config/messages.inc.php:263
msgid "Column names in first row"
msgstr "Nombres de columna en la primera fila"

#: libraries/config/messages.inc.php:255 libraries/import/ods.php:27
msgid "Do not import empty rows"
msgstr "No importar filas vacías"

#: libraries/config/messages.inc.php:256
msgid "Import currencies ($5.00 to 5.00)"
msgstr "Importar monedas (€5.00 como 5.00)"

#: libraries/config/messages.inc.php:257
msgid "Import percentages as proper decimals (12.00% to .12)"
msgstr "Importar porcentajes como números decimales (12.00% como .12)"

#: libraries/config/messages.inc.php:258
msgid "Number of queries to skip from start"
msgstr "Número de consultas a saltarse desde el inicio"

#: libraries/config/messages.inc.php:259
msgid "Partial import: skip queries"
msgstr "Importación parcial: saltarse las consultas"

#: libraries/config/messages.inc.php:261
msgid "Do not use AUTO_INCREMENT for zero values"
msgstr "No utilizar AUTO_INCREMENT para los valores iguales a cero"

#: libraries/config/messages.inc.php:264
msgid "Initial state for sliders"
msgstr "Estado inicial de los deslizadores"

#: libraries/config/messages.inc.php:265
msgid "How many rows can be inserted at one time"
msgstr "Cuántas filas se pueden insertar de una vez"

#: libraries/config/messages.inc.php:266
msgid "Number of inserted rows"
msgstr "Número de filas insertadas"

#: libraries/config/messages.inc.php:267
msgid "Target for quick access icon"
msgstr "Destino para el icono de acceso rápido"

#: libraries/config/messages.inc.php:268
msgid "Show logo in left frame"
msgstr "Mostrar el logo en la columna izquierda"

#: libraries/config/messages.inc.php:269
msgid "Display logo"
msgstr "Mostrar el logo"

#: libraries/config/messages.inc.php:270
msgid "Display server choice at the top of the left frame"
msgstr ""
"Mostrar la elección de servidor en la parte superior de la columna izquierda"

#: libraries/config/messages.inc.php:271
msgid "Display servers selection"
msgstr "Mostrar la selección de servidores"

#: libraries/config/messages.inc.php:272
msgid "Minimum number of tables to display the table filter box"
msgstr "Número mínimo de tablas a mostrar en la ventana de filtro de tabla"

#: libraries/config/messages.inc.php:273
msgid "String that separates databases into different tree levels"
msgstr "Cadena que separa bases de datos en diferentes niveles de árbol"

#: libraries/config/messages.inc.php:274
msgid "Database tree separator"
msgstr "Separador de árbol de base de datos"

#: libraries/config/messages.inc.php:275
msgid ""
"Only light version; display databases in a tree (determined by the separator "
"defined below)"
msgstr ""
"Solamente la versión ligera; mostrar las bases de datos en un árbol "
"(determinado por el separador definido abajo)"

#: libraries/config/messages.inc.php:276
msgid "Display databases in a tree"
msgstr "Mostrar las bases de datos en un árbol"

#: libraries/config/messages.inc.php:277
msgid "Disable this if you want to see all databases at once"
msgstr "Deshabilite esto si quiere ver todas las bases de datos a la vez"

#: libraries/config/messages.inc.php:278
msgid "Use light version"
msgstr "Use la versión clara"

#: libraries/config/messages.inc.php:279
msgid "Maximum table tree depth"
msgstr "Profundidad máxima del árbol de tablas"

#: libraries/config/messages.inc.php:280
msgid "String that separates tables into different tree levels"
msgstr "Cadena que separa tablas en diferentes niveles de árbol"

#: libraries/config/messages.inc.php:281
msgid "Table tree separator"
msgstr "Separador de árbol de tablas"

#: libraries/config/messages.inc.php:282
msgid "URL where logo in the navigation frame will point to"
msgstr "URL a la que apuntará el logotipo del cuadro de navegación"

#: libraries/config/messages.inc.php:283
msgid "Logo link URL"
msgstr "URL para enlace del logo"

#: libraries/config/messages.inc.php:284
msgid ""
"Open the linked page in the main window ([kbd]main[/kbd]) or in a new one "
"([kbd]new[/kbd])"
msgstr ""
"Abrir la página enlazada en la ventana principal ([kbd]principal[/kbd]) o en "
"una nueva ([kbd]nueva[/kbd])"

#: libraries/config/messages.inc.php:285
msgid "Logo link target"
msgstr "Objetivo para enlace del logo"

#: libraries/config/messages.inc.php:286
msgid "Highlight server under the mouse cursor"
msgstr "Resaltar servidor bajo el cursor"

#: libraries/config/messages.inc.php:287
msgid "Enable highlighting"
msgstr "Permitir destacar"

#: libraries/config/messages.inc.php:288
msgid "Maximum number of recently used tables; set 0 to disable"
msgstr "Número máximo de tablas recientemente utilizadas; 0 para desactivar"

#: libraries/config/messages.inc.php:289
msgid "Recently used tables"
msgstr "Tablas recientemente utilizadas"

#: libraries/config/messages.inc.php:290
msgid "Use less graphically intense tabs"
msgstr "Use cejas con menor intensidad gráfica"

#: libraries/config/messages.inc.php:291
msgid "Light tabs"
msgstr "Cejas claras"

#: libraries/config/messages.inc.php:292
msgid ""
"Maximum number of characters shown in any non-numeric column on browse view"
msgstr ""
"Cantidad máxima de caracteres a mostrar en un campo no-numérico en vista de "
"navegación"

#: libraries/config/messages.inc.php:293
msgid "Limit column characters"
msgstr "Límite de caracteres de la columna"

#: libraries/config/messages.inc.php:294
msgid ""
"If TRUE, logout deletes cookies for all servers; when set to FALSE, logout "
"only occurs for the current server. Setting this to FALSE makes it easy to "
"forget to log out from other servers when connected to multiple servers."
msgstr ""
"Si está en TRUE, el final de la sesión elimina las cookies en todos los "
"servidores; cuando se deja en FALSE, el final de la sesión ocurre solamente "
"para el sevidor actual. Colocar este parámetro en FALSE hace fácil olvidar "
"que debe finalizar sesión de otros servidores cuando se conecta a múltiples "
"servidores."

#: libraries/config/messages.inc.php:295
msgid "Delete all cookies on logout"
msgstr "Eliminar todas las cookies al finalizar sesión"

#: libraries/config/messages.inc.php:296
msgid ""
"Define whether the previous login should be recalled or not in cookie "
"authentication mode"
msgstr ""
"Define si el inicio de sesión anterior se debe recordar o no en la modalidad "
"autenticación mediante cookie"

#: libraries/config/messages.inc.php:297
msgid "Recall user name"
msgstr "Recordar el nombre del usuario"

#: libraries/config/messages.inc.php:298
msgid ""
"Defines how long (in seconds) a login cookie should be stored in browser. "
"The default of 0 means that it will be kept for the existing session only, "
"and will be deleted as soon as you close the browser window. This is "
"recommended for non-trusted environments."
msgstr ""
"Defina cuán largo (en segundos) una cookie de inicio de sesión es almacenada "
"en el navegador. El predeterminado de 0 significa que se mantendrá solamente "
"para la sesión actual y se borrará tan pronto cierre la ventana del "
"navegador. Esto es recomendable para entornos no confiables."

#: libraries/config/messages.inc.php:299
msgid "Login cookie store"
msgstr "Almacenamiento de cookies de inicio de sesión"

#: libraries/config/messages.inc.php:300
msgid "Define how long (in seconds) a login cookie is valid"
msgstr ""
"Define por cuánto tiempo (en segundos) es válido un cookie de inicio de "
"sesión"

#: libraries/config/messages.inc.php:301
msgid "Login cookie validity"
msgstr "Validez del cookie usado para el inicio de sesión"

#: libraries/config/messages.inc.php:302
msgid "Double size of textarea for LONGTEXT columns"
msgstr "Doble tamaño del textarea para las columnas LONGTEXT"

#: libraries/config/messages.inc.php:303
msgid "Bigger textarea for LONGTEXT"
msgstr "textarea más grande para LONGTEXT"

#: libraries/config/messages.inc.php:304
msgid "Use icons on main page"
msgstr "Usar iconos en la página principal"

#: libraries/config/messages.inc.php:305
msgid "Maximum number of characters used when a SQL query is displayed"
msgstr "Número máximo de caracteres usados al mostrar una consulta SQL"

#: libraries/config/messages.inc.php:306
msgid "Maximum displayed SQL length"
msgstr "Máxima longitud al mostrar consulta SQL"

#: libraries/config/messages.inc.php:307 libraries/config/messages.inc.php:312
#: libraries/config/messages.inc.php:339
msgid "Users cannot set a higher value"
msgstr "Los usuarios no pueden definir un valor más alto"

#: libraries/config/messages.inc.php:308
msgid "Maximum number of databases displayed in left frame and database list"
msgstr ""
"Número máximo de bases de datos visibles en la columna izquierda y en el "
"listado de bases de datos"

#: libraries/config/messages.inc.php:309
msgid "Maximum databases"
msgstr "Número máximo de bases de datos"

#: libraries/config/messages.inc.php:310
msgid ""
"Number of rows displayed when browsing a result set. If the result set "
"contains more rows, &quot;Previous&quot; and &quot;Next&quot; links will be "
"shown."
msgstr ""
"Número de filas mostradas cuando se visualiza un juego de resultados. Si el "
"juego de resultados contiene más filas, aparecerán enlaces &quot;"
"Anterior&quot; y &quot;Siguiente&quot;."

#: libraries/config/messages.inc.php:311
msgid "Maximum number of rows to display"
msgstr "Máximo número de filas a mostrar"

#: libraries/config/messages.inc.php:313
msgid "Maximum number of tables displayed in table list"
msgstr "Número máximo de tablas mostradas en una lista de tablas"

#: libraries/config/messages.inc.php:314
msgid "Maximum tables"
msgstr "Número máximo de tablas"

#: libraries/config/messages.inc.php:315
msgid ""
"Disable the default warning that is displayed if mcrypt is missing for "
"cookie authentication"
msgstr ""
"Desactivar advertencia predeterminada que se muestra si no se encuentra "
"mcrypt para la cookie de autenticación"

#: libraries/config/messages.inc.php:316
msgid "mcrypt warning"
msgstr "advertencia mcrypt"

#: libraries/config/messages.inc.php:317
msgid ""
"The number of bytes a script is allowed to allocate, eg. [kbd]32M[/kbd] "
"([kbd]0[/kbd] for no limit)"
msgstr ""
"El número de bytes que un script puede reservar. ej. [kbd]32M[/kbd] ([kbd]0[/"
"kbd] para ilimitado)"

#: libraries/config/messages.inc.php:318
msgid "Memory limit"
msgstr "Límite de la memoria"

#: libraries/config/messages.inc.php:319
msgid "These are Edit, Inline edit, Copy and Delete links"
msgstr "Estos son los enlaces para Editar, Editar en el lugar, Copiar y Borrar"

#: libraries/config/messages.inc.php:320
msgid "Where to show the table row links"
msgstr "Donde mostrar los enlaces de filas de tabla"

#: libraries/config/messages.inc.php:321
msgid "Use natural order for sorting table and database names"
msgstr "Utilizar orden natural para ordenar nombres de tablas y bases de datos"

#: libraries/config/messages.inc.php:322
msgid "Natural order"
msgstr "Orden natural"

#: libraries/config/messages.inc.php:323 libraries/config/messages.inc.php:333
msgid "Use only icons, only text or both"
msgstr "Use solamente íconos, solamente texto o ambos"

#: libraries/config/messages.inc.php:324
msgid "Iconic navigation bar"
msgstr "Barra de navegación mediante íconos"

#: libraries/config/messages.inc.php:325
msgid "use GZip output buffering for increased speed in HTTP transfers"
msgstr ""
"Utilizar búfer en salida de GZip para mayor velocidad en transferencias HTTP"

#: libraries/config/messages.inc.php:326
msgid "GZip output buffering"
msgstr "Buffer de salida de GZip"

#: libraries/config/messages.inc.php:327
msgid ""
"[kbd]SMART[/kbd] - i.e. descending order for columns of type TIME, DATE, "
"DATETIME and TIMESTAMP, ascending order otherwise"
msgstr ""
"[kbd]SMART[/kbd] - es decir: orden descendente para columnas de tipo TIME, "
"DATE, DATETIME y TIMESTAMP, ascendente en los demás casos"

#: libraries/config/messages.inc.php:328
msgid "Default sorting order"
msgstr "Orden de despliegue predeterminado"

#: libraries/config/messages.inc.php:329
msgid "Use persistent connections to MySQL databases"
msgstr "Use conexiones persistentes para las bases de datos MySQL"

#: libraries/config/messages.inc.php:330
msgid "Persistent connections"
msgstr "Conexiones persistentes"

#: libraries/config/messages.inc.php:331
msgid ""
"Disable the default warning that is displayed on the database details "
"Structure page if any of the required tables for the phpMyAdmin "
"configuration storage could not be found"
msgstr ""
"Desactivar advertencia por defecto que se muestra en la página de Estructura "
"de los detalles de la base de datos si alguna de las tablas requeridas por "
"phpMyAdmin no pudo ser encontrada en el almacenamiento de configuración"

#: libraries/config/messages.inc.php:332
msgid "Missing phpMyAdmin configuration storage tables"
msgstr "Faltan las tablas de almacenaje de configuración de phpMyAdmin"

#: libraries/config/messages.inc.php:334
msgid "Iconic table operations"
msgstr "Operaciones de las tablas mediante íconos"

#: libraries/config/messages.inc.php:335
msgid "Disallow BLOB and BINARY columns from editing"
msgstr "No permitir la edición de columnas BLOB y BINARIAS"

#: libraries/config/messages.inc.php:336
msgid "Protect binary columns"
msgstr "Proteger los campos binarios"

#: libraries/config/messages.inc.php:337
msgid ""
"Enable if you want DB-based query history (requires phpMyAdmin configuration "
"storage). If disabled, this utilizes JS-routines to display query history "
"(lost by window close)."
msgstr ""
"Activar si se desea histórico de consultas basado en base de datos (necesita "
"de almacenamiento de configuración phpMyAdmin). Cuando desactivado, utiliza "
"rutinas JavaScript para mostrar el histórico de consultas (olvidado al "
"cerrar la ventana)."

#: libraries/config/messages.inc.php:338
msgid "Permanent query history"
msgstr "Histórico permanente de consultas"

#: libraries/config/messages.inc.php:340
msgid "How many queries are kept in history"
msgstr "Cuántas consultas se guardan en el histórico"

#: libraries/config/messages.inc.php:341
msgid "Query history length"
msgstr "Longitud del histórico de consultas"

#: libraries/config/messages.inc.php:342
msgid "Tab displayed when opening a new query window"
msgstr "La ceja se muestra cuando abre una nueva ventana de consulta"

#: libraries/config/messages.inc.php:343
msgid "Default query window tab"
msgstr "Ceja predetermnada para la ventana de consulta"

#: libraries/config/messages.inc.php:344
msgid "Query window height (in pixels)"
msgstr "Altura (en pixels) de la ventana de consultas"

#: libraries/config/messages.inc.php:345
msgid "Query window height"
msgstr "Altura de ventana de consulta"

#: libraries/config/messages.inc.php:346
msgid "Query window width (in pixels)"
msgstr "Anchura de ventana de consulta (en píxeles)"

#: libraries/config/messages.inc.php:347
msgid "Query window width"
msgstr "Anchura de ventana de consulta"

#: libraries/config/messages.inc.php:348
msgid "Select which functions will be used for character set conversion"
msgstr ""
"Seleccione cuáles funciones se usarán para la conversión del conjunto de "
"caracteres"

#: libraries/config/messages.inc.php:349
msgid "Recoding engine"
msgstr "Motor de recodificación"

#: libraries/config/messages.inc.php:350
msgid "When browsing tables, the sorting of each table is remembered"
msgstr "Al explorar tablas, se recordará el ordenamiento de cada tabla"

#: libraries/config/messages.inc.php:351
msgid "Remember table's sorting"
msgstr "Recordar ordenamiento de la tabla"

#: libraries/config/messages.inc.php:352
msgid "Repeat the headers every X cells, [kbd]0[/kbd] deactivates this feature"
msgstr ""
"Repetir cabecera cada X celdas, [kbd]0[/kbd] desactiva esta funcionalidad"

#: libraries/config/messages.inc.php:353
msgid "Repeat headers"
msgstr "Repetir cabeceras"

#: libraries/config/messages.inc.php:354
msgid "Show help button instead of Documentation text"
msgstr "Mostrar botón de ayuda en lugar de texto de documentación"

#: libraries/config/messages.inc.php:355
msgid "Show help button"
msgstr "Mostrar el botón de ayuda"

#: libraries/config/messages.inc.php:357
msgid "Directory where exports can be saved on server"
msgstr ""
"Directorio donde los archivos exportados se pueden guardar en el servidor"

#: libraries/config/messages.inc.php:358
msgid "Save directory"
msgstr "Directorio de almacenamiento"

#: libraries/config/messages.inc.php:359
msgid "Leave blank if not used"
msgstr "Deje en blanco si no necesita usarlo"

#: libraries/config/messages.inc.php:360
msgid "Host authorization order"
msgstr "Orden en que se autentica el Host"

#: libraries/config/messages.inc.php:361
msgid "Leave blank for defaults"
msgstr "Deje en blanco para usar los valores predeterminados"

#: libraries/config/messages.inc.php:362
msgid "Host authorization rules"
msgstr "Reglas de autorización del Host"

#: libraries/config/messages.inc.php:363
msgid "Allow logins without a password"
msgstr "Permitir inicio de sesión sin contraseña"

#: libraries/config/messages.inc.php:364
msgid "Allow root login"
msgstr "Permitir el inicio de sesión como root"

#: libraries/config/messages.inc.php:365
msgid "HTTP Basic Auth Realm name to display when doing HTTP Auth"
msgstr ""
"Nombre a mostrar como dominio (HTTP Basic Auth Realm) durante la "
"autenticación HTTP"

#: libraries/config/messages.inc.php:366
msgid "HTTP Realm"
msgstr "Dominio HTTP (Realm)"

#: libraries/config/messages.inc.php:367
msgid ""
"The path for the config file for [a@http://swekey.com]SweKey hardware "
"authentication[/a] (not located in your document root; suggested: /etc/"
"swekey.conf)"
msgstr ""
"La ruta para el archivo para [a@http://swekey.com]autenticación con el "
"dispositivo SweKey[/a] (no localizado en su raíz de documentos; valor "
"sugerido: /etc/swekey.conf)"

#: libraries/config/messages.inc.php:368
msgid "SweKey config file"
msgstr "Archivo de configuración SweKey"

#: libraries/config/messages.inc.php:369
msgid "Authentication method to use"
msgstr "Método de autenticación a usar"

#: libraries/config/messages.inc.php:370 setup/frames/index.inc.php:126
msgid "Authentication type"
msgstr "Tipo de autenticación"

#: libraries/config/messages.inc.php:371
msgid ""
"Leave blank for no [a@http://wiki.phpmyadmin.net/pma/bookmark]bookmark[/a] "
"support, suggested: [kbd]pma_bookmark[/kbd]"
msgstr ""
"Deje en blanco para no dar soporte [a@http://wiki.cihar.com/pma/bookmark]"
"bookmark[/a], de manera predeterminada: [kbd]pma_bookmark[/kbd]"

#: libraries/config/messages.inc.php:372
msgid "Bookmark table"
msgstr "Agregar tabla a favoritos"

#: libraries/config/messages.inc.php:373
msgid ""
"Leave blank for no column comments/mime types, suggested: [kbd]"
"pma_column_info[/kbd]"
msgstr ""
"Dejar en blanco para evitar comentarios/tipos MIME en celdas, sugerido: [kbd]"
"pma_column_info[/kbd]"

#: libraries/config/messages.inc.php:374
msgid "Column information table"
msgstr "Tabla con información de la columna"

#: libraries/config/messages.inc.php:375
msgid "Compress connection to MySQL server"
msgstr "Conexión de compresión con el servidor SQL"

#: libraries/config/messages.inc.php:376
msgid "Compress connection"
msgstr "Conexión de compresión"

#: libraries/config/messages.inc.php:377
msgid "How to connect to server, keep [kbd]tcp[/kbd] if unsure"
msgstr ""
"Cómo conectar con el servidor, mantenga el valor [kbd]tcp[/kbd] en caso de "
"no estar seguro"

#: libraries/config/messages.inc.php:378
msgid "Connection type"
msgstr "Tipo de conexión"

#: libraries/config/messages.inc.php:379
msgid "Control user password"
msgstr "Controlar la contraseña del usuario"

#: libraries/config/messages.inc.php:380
msgid ""
"A special MySQL user configured with limited permissions, more information "
"available on [a@http://wiki.phpmyadmin.net/pma/controluser]wiki[/a]"
msgstr ""
"Un usuario MySQL especial configurado con permisos limitados, más "
"información disponible en [a@http://wiki.cihar.com/pma/controluser]wiki[/a]"

#: libraries/config/messages.inc.php:381
msgid "Control user"
msgstr "Controlar al usuario"

#: libraries/config/messages.inc.php:382
msgid "Count tables when showing database list"
msgstr "Contar las tablas cuando muestra el listado de las bases de datos"

#: libraries/config/messages.inc.php:383
msgid "Count tables"
msgstr "Contar las tablas"

#: libraries/config/messages.inc.php:384
msgid ""
"Leave blank for no Designer support, suggested: [kbd]pma_designer_coords[/"
"kbd]"
msgstr ""
"Dejar en blanco para evitar el soporte de diseñador, sugerido: [kbd]"
"pma_designer_coords[/kbd]"

#: libraries/config/messages.inc.php:385
msgid "Designer table"
msgstr "Tabla del diseñador"

#: libraries/config/messages.inc.php:386
msgid ""
"More information on [a@http://sf.net/support/tracker.php?aid=1849494]PMA bug "
"tracker[/a] and [a@http://bugs.mysql.com/19588]MySQL Bugs[/a]"
msgstr ""
"Más información en [a@http://sf.net/support/tracker.php?aid=1849494]PMA bug "
"tracker[/a] y [a@http://bugs.mysql.com/19588]MySQL Bugs[/a]"

#: libraries/config/messages.inc.php:387
msgid "Disable use of INFORMATION_SCHEMA"
msgstr "Deshabilitar el uso de INFORMATION_SCHEMA"

#: libraries/config/messages.inc.php:388
msgid "What PHP extension to use; you should use mysqli if supported"
msgstr ""
"Cuál extensión PHP debe usar; usted debe usar mysqli si su sistema lo permite"

#: libraries/config/messages.inc.php:389
msgid "PHP extension to use"
msgstr "extensión PHP para usar"

#: libraries/config/messages.inc.php:390
msgid "Hide databases matching regular expression (PCRE)"
msgstr ""
"Ocultar las bases de datos que cumplen con los criterios de las expresiones "
"regulares (PCRE)"

#: libraries/config/messages.inc.php:391
msgid "Hide databases"
msgstr "Ocultar las bases de datos"

#: libraries/config/messages.inc.php:392
msgid ""
"Leave blank for no SQL query history support, suggested: [kbd]pma_history[/"
"kbd]"
msgstr ""
"Dejar en blanco para evitar soporte de histórico de consultas SQL, sugerido: "
"[kbd]pma_history[/kbd]"

#: libraries/config/messages.inc.php:393
msgid "SQL query history table"
msgstr "Tabla de histórico de consultas SQL"

#: libraries/config/messages.inc.php:394
msgid "Hostname where MySQL server is running"
msgstr "Descripción del servidor"

#: libraries/config/messages.inc.php:395
msgid "Server hostname"
msgstr "Nombre del servidor"

#: libraries/config/messages.inc.php:396
msgid "Logout URL"
msgstr "URL de fin de sesión"

#: libraries/config/messages.inc.php:397
msgid "Try to connect without password"
msgstr "Intente conectar sin contraseña"

#: libraries/config/messages.inc.php:398
msgid "Connect without password"
msgstr "Conecte sin contraseña"

#: libraries/config/messages.inc.php:399
msgid ""
"You can use MySQL wildcard characters (% and _), escape them if you want to "
"use their literal instances, i.e. use [kbd]'my\\_db'[/kbd] and not "
"[kbd]'my_db'[/kbd]. Using this option you can sort database list, just enter "
"their names in order and use [kbd]*[/kbd] at the end to show the rest in "
"alphabetical order."
msgstr ""
"Usted puede usar caracteres comodín MySQL (% y _), y usar caracteres de "
"escape si desea usar sus instancias literales, es decir, use [kbd]'my\\_db'[/"
"kbd] y no [kbd]'my_db'[/kbd]. Usando esta opción se puede ordenar listas de "
"bases de datos, sólo ingrese sus nombres en orden y utilice [kbd]*[/kbd] al "
"final para mostrar las restantes en orden alfabético."

#: libraries/config/messages.inc.php:400
msgid "Show only listed databases"
msgstr "Muestre solamente las bases de datos listadas"

#: libraries/config/messages.inc.php:401 libraries/config/messages.inc.php:442
msgid "Leave empty if not using config auth"
msgstr "Deje vacío si no está usando config auth"

#: libraries/config/messages.inc.php:402
msgid "Password for config auth"
msgstr "Contraseña para config auth"

#: libraries/config/messages.inc.php:403
msgid ""
"Leave blank for no PDF schema support, suggested: [kbd]pma_pdf_pages[/kbd]"
msgstr ""
"Dejar en blanco para evitar soporte para esquema en PDF, sugerido: [kbd]"
"pma_pdf_pages[/kbd]"

#: libraries/config/messages.inc.php:404
msgid "PDF schema: pages table"
msgstr "Esquema de PDF: tabla de páginas"

#: libraries/config/messages.inc.php:405
msgid ""
"Database used for relations, bookmarks, and PDF features. See [a@http://wiki."
"phpmyadmin.net/pma/pmadb]pmadb[/a] for complete information. Leave blank for "
"no support. Suggested: [kbd]phpmyadmin[/kbd]"
msgstr ""
"Base de datos usada para relaciones, favoritos, y características de los "
"PDF. Ver [a@http://wiki.cihar.com/pma/pmadb]pmadb[/a] para información "
"completa. Deje en blanco para que no exita soporte. Predeterminado: [kbd]"
"phpmyadmin[/kbd]"

#: libraries/config/messages.inc.php:406
msgid "Database name"
msgstr "Nombre de la base de datos"

#: libraries/config/messages.inc.php:407
msgid "Port on which MySQL server is listening, leave empty for default"
msgstr ""
"El puerto al cual ha sido asociado el servidor MySQL, deje vacío para usar "
"el predeterminado"

#: libraries/config/messages.inc.php:408
msgid "Server port"
msgstr "Puerto del servidor"

#: libraries/config/messages.inc.php:409
msgid ""
"Leave blank for no \"persistent\" recently used tables across sessions, "
"suggested: [kbd]pma_recent[/kbd]"
msgstr ""
"Deje en blanco para eliminar la \"persistencia\" de las tablas recientemente "
"utilizadas entre sesiones, valor sugerido: [kbd]pma_recent[/kbd]"

#: libraries/config/messages.inc.php:410
msgid "Recently used table"
msgstr "Tabla recientemente utilizada"

#: libraries/config/messages.inc.php:411
msgid ""
"Leave blank for no [a@http://wiki.phpmyadmin.net/pma/relation]relation-links"
"[/a] support, suggested: [kbd]pma_relation[/kbd]"
msgstr ""
"Deje en blanco para no dar soporte [a@http://wiki.cihar.com/pma/relation]"
"relation-links[/a], de manera predeterminada: [kbd]pma_relation[/kbd]"

#: libraries/config/messages.inc.php:412
msgid "Relation table"
msgstr "Tabla de relaciones"

#: libraries/config/messages.inc.php:413
msgid "SQL command to fetch available databases"
msgstr "Comando SQL para llamar las bases de datos disponibles"

#: libraries/config/messages.inc.php:414
msgid "SHOW DATABASES command"
msgstr "Comando SHOW DATABASES"

#: libraries/config/messages.inc.php:415
msgid ""
"See [a@http://wiki.phpmyadmin.net/pma/auth_types#signon]authentication types"
"[/a] for an example"
msgstr ""
"Ver [a@http://wiki.cihar.com/pma/auth_types#signon]tipos de autenticación[/"
"a] para conocer un ejemplo"

#: libraries/config/messages.inc.php:416
msgid "Signon session name"
msgstr "Nombre de la sesión al signon"

#: libraries/config/messages.inc.php:417
msgid "Signon URL"
msgstr "URL de signon"

#: libraries/config/messages.inc.php:418
msgid "Socket on which MySQL server is listening, leave empty for default"
msgstr ""
"El puerto escuchado por el servidor MySQL, deje vacío para usar los valores "
"predeterminados"

#: libraries/config/messages.inc.php:419
msgid "Server socket"
msgstr "Puerto del servidor"

#: libraries/config/messages.inc.php:420
msgid "Enable SSL for connection to MySQL server"
msgstr "Habilitar SSL para conexión con el servidor SQL"

#: libraries/config/messages.inc.php:421
msgid "Use SSL"
msgstr "Usar SSL"

#: libraries/config/messages.inc.php:422
msgid ""
"Leave blank for no PDF schema support, suggested: [kbd]pma_table_coords[/kbd]"
msgstr ""
"Dejar en blanco para evitar soporte de esquema en PDF, sugerido: [kbd]"
"pma_table_coords[/kbd]"

#: libraries/config/messages.inc.php:423
msgid "PDF schema: table coordinates"
msgstr "Esquema en PDF: tabla de coordenadas"

#: libraries/config/messages.inc.php:424
msgid ""
"Table to describe the display columns, leave blank for no support; "
"suggested: [kbd]pma_table_info[/kbd]"
msgstr ""
"Tabla para describir la presentación de las celdas, deje en blanco para "
"quitar soporte, sugerido: [kbd]pma_table_info[/kbd]"

#: libraries/config/messages.inc.php:425
msgid "Display columns table"
msgstr "Mostrar tabla de columnas"

#: libraries/config/messages.inc.php:426
msgid ""
"Leave blank for no \"persistent\" tables'UI preferences across sessions, "
"suggested: [kbd]pma_table_uiprefs[/kbd]"
msgstr ""
"Deje en blanco para eliminar la \"persistencia\" de las preferencias de "
"interfaz de tablas entre sesiones, valor sugerido : [kbd]pma_table_uiprefs[/"
"kbd]"

#: libraries/config/messages.inc.php:427
msgid "UI preferences table"
msgstr "Preferencias de interfaz de tablas"

#: libraries/config/messages.inc.php:428
msgid ""
"Whether a DROP DATABASE IF EXISTS statement will be added as first line to "
"the log when creating a database."
msgstr ""
"Si se incluye la sentencia DROP DATABASE IF EXISTS como primera línea del "
"registro al crear una base de datos o no."

#: libraries/config/messages.inc.php:429
msgid "Add DROP DATABASE"
msgstr "Agregar DROP DATABASE"

#: libraries/config/messages.inc.php:430
msgid ""
"Whether a DROP TABLE IF EXISTS statement will be added as first line to the "
"log when creating a table."
msgstr ""
"Si se incluye la sentencia DROP TABLE IF EXISTS como primera línea del "
"registro al crear una tabla."

#: libraries/config/messages.inc.php:431
msgid "Add DROP TABLE"
msgstr "Agregar DROP TABLE"

#: libraries/config/messages.inc.php:432
msgid ""
"Whether a DROP VIEW IF EXISTS statement will be added as first line to the "
"log when creating a view."
msgstr ""
"Si se incluye la sentencia DROP VIEW IF EXISTS como primera línea del "
"registro al crear una vista."

#: libraries/config/messages.inc.php:433
msgid "Add DROP VIEW"
msgstr "Agregar DROP VIEW"

#: libraries/config/messages.inc.php:434
msgid "Defines the list of statements the auto-creation uses for new versions."
msgstr ""
"Definir la lista de sentencias que la creación automática usa para nuevas "
"versiones."

#: libraries/config/messages.inc.php:435
msgid "Statements to track"
msgstr "Sentencias a hacer seguimiento"

#: libraries/config/messages.inc.php:436
msgid ""
"Leave blank for no SQL query tracking support, suggested: [kbd]pma_tracking[/"
"kbd]"
msgstr ""
"Deje en blanco para eliminar soporte de seguimiento de consultas SQL, valor "
"sugerido: [kbd]pma_tracking[/kbd]"

#: libraries/config/messages.inc.php:437
msgid "SQL query tracking table"
msgstr "Tabla de seguimiento de consultas SQL"

#: libraries/config/messages.inc.php:438
msgid ""
"Whether the tracking mechanism creates versions for tables and views "
"automatically."
msgstr ""
"Si el mecanismo de seguimiento crea versiones para tablas y vistas "
"automáticamente o no."

#: libraries/config/messages.inc.php:439
msgid "Automatically create versions"
msgstr "Crear versiones automáticamente"

#: libraries/config/messages.inc.php:440
msgid ""
"Leave blank for no user preferences storage in database, suggested: [kbd]"
"pma_config[/kbd]"
msgstr ""
"Deje en blanco para eliminar soporte de almacenamiento de preferencias en "
"base de datos, valor sugerido : [kbd]pma_config[/kbd]"

#: libraries/config/messages.inc.php:441
msgid "User preferences storage table"
msgstr "Tabla de almacenamiento de preferencias de usuario"

#: libraries/config/messages.inc.php:443
msgid "User for config auth"
msgstr "Usuario para config auth"

#: libraries/config/messages.inc.php:444
msgid ""
"Disable if you know that your pma_* tables are up to date. This prevents "
"compatibility checks and thereby increases performance"
msgstr ""
"Deshabilite si conoce que sus tablas pma_* se encuentran actualizadas. Esto "
"previene chequeos de compatibilidad e incrementa por tanto el rendimiento"

#: libraries/config/messages.inc.php:445
msgid "Verbose check"
msgstr "Revisión detallada"

#: libraries/config/messages.inc.php:446
msgid ""
"A user-friendly description of this server. Leave blank to display the "
"hostname instead."
msgstr "Nombre del servidor donde el servidor SQL se está ejecutando."

#: libraries/config/messages.inc.php:447
msgid "Verbose name of this server"
msgstr "Nombre del servidor, forma extendida"

#: libraries/config/messages.inc.php:448
msgid "Whether a user should be displayed a &quot;show all (rows)&quot; button"
msgstr ""
"Si el usuario puede ver un botón &quot;mostrar todos (los registros)&quot; o "
"no"

#: libraries/config/messages.inc.php:449
msgid "Allow to display all the rows"
msgstr "Permitir que se muestren todas las filas"

#: libraries/config/messages.inc.php:450
msgid ""
"Please note that enabling this has no effect with [kbd]config[/kbd] "
"authentication mode because the password is hard coded in the configuration "
"file; this does not limit the ability to execute the same command directly"
msgstr ""
"Note que no tiene efecto en el modo de autenticación [kbd]config[/kbd] "
"debido a que la contraseña está incluída en el archivo de configuración; "
"esto no limita la capacidad de ejecutar la misma orden directamente"

#: libraries/config/messages.inc.php:451
msgid "Show password change form"
msgstr "Mostrar el formulario para cambio de contraseña"

#: libraries/config/messages.inc.php:452
msgid "Show create database form"
msgstr "Mostrar el formulario para crear una base de datos"

#: libraries/config/messages.inc.php:453
msgid ""
"Defines whether or not type display direction option is shown when browsing "
"a table"
msgstr ""
"Define si se muestra la opción sobre el tipo de dirección de la "
"visualización al examinar una tabla"

#: libraries/config/messages.inc.php:454
msgid "Show display direction"
msgstr "Mostrar dirección de visualización"

#: libraries/config/messages.inc.php:455
msgid ""
"Defines whether or not type fields should be initially displayed in edit/"
"insert mode"
msgstr ""
"Si inicialmente se muestran los campos de tipo en el modo de edición/"
"inserción o no"

#: libraries/config/messages.inc.php:456
msgid "Show field types"
msgstr "Mostrar tipo de campos"

#: libraries/config/messages.inc.php:457
msgid "Display the function fields in edit/insert mode"
msgstr "Mostrar campos de función en el modo de edición/inserción"

#: libraries/config/messages.inc.php:458
msgid "Show function fields"
msgstr "Mostrar los campos de función"

#: libraries/config/messages.inc.php:459
msgid ""
"Shows link to [a@http://php.net/manual/function.phpinfo.php]phpinfo()[/a] "
"output"
msgstr ""
"Mostrar enlace a salida de [a@http://php.net/manual/function.phpinfo.php]"
"phpinfo()[/a]"

#: libraries/config/messages.inc.php:460
msgid "Show phpinfo() link"
msgstr "Mostrar el enlace phpinfo()"

#: libraries/config/messages.inc.php:461
msgid "Show detailed MySQL server information"
msgstr "Mostrar información detallada acerca del servidor SQL"

#: libraries/config/messages.inc.php:462
msgid "Defines whether SQL queries generated by phpMyAdmin should be displayed"
msgstr "Define si los enunciados SQL generados por phpMyAdmin se deben mostrar"

#: libraries/config/messages.inc.php:463
msgid "Show SQL queries"
msgstr "Mostrar las consultas SQL"

#: libraries/config/messages.inc.php:464
msgid "Allow to display database and table statistics (eg. space usage)"
msgstr ""
"Permitir mostrar estadísiticas de base de datos y tablas (por ejemplo uso de "
"espacio)"

#: libraries/config/messages.inc.php:465
msgid "Show statistics"
msgstr "Mostrar estadísticas"

#: libraries/config/messages.inc.php:466
msgid ""
"If tooltips are enabled and a database comment is set, this will flip the "
"comment and the real name"
msgstr ""
"Si los consejos están habilitados y hay un comentario de base de datos "
"definido, esto intercambiará el comentario y nombre real"

#: libraries/config/messages.inc.php:467
msgid "Display database comment instead of its name"
msgstr "Mostrar el comentario de la tabla en lugar de su nombre"

#: libraries/config/messages.inc.php:468
msgid ""
"When setting this to [kbd]nested[/kbd], the alias of the table name is only "
"used to split/nest the tables according to the $cfg"
"['LeftFrameTableSeparator'] directive, so only the folder is called like the "
"alias, the table name itself stays unchanged"
msgstr ""
"Definido como [kdb]nested[/kdb], el alias de nombre de tabla es sólo "
"utilizado para separar/anidar las tablase según la configuración $cfg"
"['LeftFrameTableSeparator'], de forma que sólo la carpeta sea llamada como "
"el alias, el nombre de la tabla en sí mismo permanece intacto"

#: libraries/config/messages.inc.php:469
msgid "Display table comment instead of its name"
msgstr "Mostrar el comentario de la tabla en lugar de su nombre"

#: libraries/config/messages.inc.php:470
msgid "Display table comments in tooltips"
msgstr "Mostrar los comentarios de las tablas en los tooltips"

#: libraries/config/messages.inc.php:471
msgid ""
"Mark used tables and make it possible to show databases with locked tables"
msgstr ""
"Marcar tablas usadas y hacer posible el mostrar bases de datos con tablas "
"bloqueadas"

#: libraries/config/messages.inc.php:472
msgid "Skip locked tables"
msgstr "Saltarse las tablas bloqueadas"

#: libraries/config/messages.inc.php:477
msgid "Requires SQL Validator to be enabled"
msgstr "Requiere que el Validador SQL esté habilitado"

#: libraries/config/messages.inc.php:479
#: libraries/display_change_password.lib.php:40
#: libraries/replication_gui.lib.php:61 libraries/replication_gui.lib.php:62
#: libraries/replication_gui.lib.php:336 libraries/replication_gui.lib.php:340
#: libraries/replication_gui.lib.php:350 server_privileges.php:778
#: server_privileges.php:782 server_privileges.php:793
#: server_privileges.php:1608 server_synchronize.php:1186
msgid "Password"
msgstr "Contraseña"

#: libraries/config/messages.inc.php:480
msgid ""
"[strong]Warning:[/strong] requires PHP SOAP extension or PEAR SOAP to be "
"installed"
msgstr ""
"[strong]Advertencia:[/strong] necesita extensión PHP SOAP o PEAR SOAP "
"instalada"

#: libraries/config/messages.inc.php:481
msgid "Enable SQL Validator"
msgstr "Habilitar Validador SQL"

#: libraries/config/messages.inc.php:482
msgid ""
"If you have a custom username, specify it here (defaults to [kbd]anonymous[/"
"kbd])"
msgstr ""
"Si se posee un nombre de usuario propio, especifícalo aquí (valor por "
"defecto: [kbd]anonymous[/kbd])"

#: libraries/config/messages.inc.php:483 tbl_tracking.php:454
#: tbl_tracking.php:511
msgid "Username"
msgstr "Nombre de usuario"

#: libraries/config/messages.inc.php:484
msgid ""
"Suggest a database name on the &quot;Create Database&quot; form (if "
"possible) or keep the text field empty"
msgstr ""
"Sugerir nombre de base de datos en el formulario de &quot;Crear base de "
"datos&quot; (si es posible) o dejar vacío el campo de texto"

#: libraries/config/messages.inc.php:485
msgid "Suggest new database name"
msgstr "Sugerir un nuevo nombre para la base de datos"

#: libraries/config/messages.inc.php:486
msgid "A warning is displayed on the main page if Suhosin is detected"
msgstr "Mostrar advertencia en la página principal si se detecta Suhosin"

#: libraries/config/messages.inc.php:487
msgid "Suhosin warning"
msgstr "Advertencia Suhosin"

#: libraries/config/messages.inc.php:488
msgid ""
"Textarea size (columns) in edit mode, this value will be emphasized for SQL "
"query textareas (*2) and for query window (*1.25)"
msgstr ""
"Tamaño (en columnas) del área de texto en el modo de edición, este valor "
"será aumentado en áreas de texto para consultas SQL (x2) y en la venta de "
"consultas (x1,25)"

#: libraries/config/messages.inc.php:489
msgid "Textarea columns"
msgstr "Columnas para las áreas de texto"

# See translation string 813
#: libraries/config/messages.inc.php:490
msgid ""
"Textarea size (rows) in edit mode, this value will be emphasized for SQL "
"query textareas (*2) and for query window (*1.25)"
msgstr ""
"Tamaño (en filas) del área de texto en el modo de edición, este valor será "
"aumentado en áreas de texto para consultas SQL (x2) y en la venta de "
"consultas (x1,25)"

#: libraries/config/messages.inc.php:491
msgid "Textarea rows"
msgstr "Filas para áreas de texto"

#: libraries/config/messages.inc.php:492
msgid "Title of browser window when a database is selected"
msgstr "Título de la ventana al seleccionar una base de datos"

#: libraries/config/messages.inc.php:494
msgid "Title of browser window when nothing is selected"
msgstr "Título de la ventana cuando no hay nada seleccionado"

#: libraries/config/messages.inc.php:495
msgid "Default title"
msgstr "Título predeterminado"

#: libraries/config/messages.inc.php:496
msgid "Title of browser window when a server is selected"
msgstr "Título de la ventana cuando se ha seleccionado un servidor"

#: libraries/config/messages.inc.php:498
msgid "Title of browser window when a table is selected"
msgstr "Título de la ventana cuando se ha seleccionado un tabla"

#: libraries/config/messages.inc.php:500
msgid ""
"Input proxies as [kbd]IP: trusted HTTP header[/kbd]. The following example "
"specifies that phpMyAdmin should trust a HTTP_X_FORWARDED_FOR (X-Forwarded-"
"For) header coming from the proxy 1.2.3.4:[br][kbd]1.2.3.4: "
"HTTP_X_FORWARDED_FOR[/kbd]"
msgstr ""
"Ingresar proxies como [kbd]IP: cabecera HTTP confiable[/kbd]. El siguiente "
"ejemplo especifica que phpMyAdmin debe confiar una cabecera "
"HTTP_X_FORWARDED_FOR (X-Forwarded-For) proveniente del proxy 1.2.3.4:[br]"
"[kbd]1.2.3.4: HTTP_X_FORWARDED_FOR[/kbd]"

#: libraries/config/messages.inc.php:501
msgid "List of trusted proxies for IP allow/deny"
msgstr "Listado de proxies de confianza para autorización/bloqueo de IP"

#: libraries/config/messages.inc.php:502
msgid "Directory on server where you can upload files for import"
msgstr "Directorio en el servidor donde puede subir archivos para importar"

#: libraries/config/messages.inc.php:503
msgid "Upload directory"
msgstr "Directorio desde donde se cargarán los archivos"

#: libraries/config/messages.inc.php:504
msgid "Allow for searching inside the entire database"
msgstr "Permite hacer una búsqueda dentro de toda la base de datos"

#: libraries/config/messages.inc.php:505
msgid "Use database search"
msgstr "Use búsquedas en la base de datos"

#: libraries/config/messages.inc.php:506
msgid ""
"When disabled, users cannot set any of the options below, regardless of the "
"checkbox on the right"
msgstr ""
"Cuando esta desactivado, los usuarios no pueden establecer ninguna de las "
"opciones situadas más abajo, sin importar la casilla de la derecha"

# see translation string 529
#: libraries/config/messages.inc.php:507
msgid "Enable the Developer tab in settings"
msgstr "Habilitar la pestaña Desarrolladores en la configuración"

#: libraries/config/messages.inc.php:508
msgid ""
"Show affected rows of each statement on multiple-statement queries. See "
"libraries/import.lib.php for defaults on how many queries a statement may "
"contain."
msgstr ""
"Mostrar filas afectadas por cada sentencia en consultas con múltiples "
"sentencias. Ver libraries/import.lib.php para saber el valor predeterminado "
"de la cantidad de sentencias que puede tener una consulta."

#: libraries/config/messages.inc.php:509
msgid "Verbose multiple statements"
msgstr "Opción detallada para múltiples sentencias"

#: libraries/config/messages.inc.php:510 setup/frames/index.inc.php:241
msgid "Check for latest version"
msgstr "Buscar si existe una versión más reciente"

#: libraries/config/messages.inc.php:511
msgid "Enables check for latest version on main phpMyAdmin page"
msgstr ""
"Habilita la verificación de la última versión en la página principal de "
"phpMyAdmin"

#: libraries/config/messages.inc.php:512 setup/lib/index.lib.php:118
#: setup/lib/index.lib.php:125 setup/lib/index.lib.php:142
#: setup/lib/index.lib.php:149 setup/lib/index.lib.php:157
#: setup/lib/index.lib.php:161 setup/lib/index.lib.php:164
#: setup/lib/index.lib.php:200
msgid "Version check"
msgstr "Revise la versión"

#: libraries/config/messages.inc.php:513
msgid ""
"Enable [a@http://en.wikipedia.org/wiki/ZIP_(file_format)]ZIP[/a] compression "
"for import and export operations"
msgstr ""
"Habilite la compresión [a@http://en.wikipedia.org/wiki/ZIP_(file_format)]ZIP"
"[/a] para las operaciones de importación y exportación"

#: libraries/config/messages.inc.php:514
msgid "ZIP"
msgstr "ZIP"

#: libraries/config/setup.forms.php:41
msgid "Config authentication"
msgstr "Autenticación por configuración"

#: libraries/config/setup.forms.php:45
msgid "Cookie authentication"
msgstr "Autenticación por cookie"

#: libraries/config/setup.forms.php:48
msgid "HTTP authentication"
msgstr "Autenticación por HTTP"

# Description of signon value for configuration described at
# http://www.phpmyadmin.net/documentation/Documentation.html#cfg_Servers_auth_type
#: libraries/config/setup.forms.php:51
msgid "Signon authentication"
msgstr "Autenticación por sesión"

#: libraries/config/setup.forms.php:245
#: libraries/config/user_preferences.forms.php:147 libraries/import/ldi.php:35
msgid "CSV using LOAD DATA"
msgstr "CSV usando LOAD DATA"

#: libraries/config/setup.forms.php:254 libraries/config/setup.forms.php:348
#: libraries/config/user_preferences.forms.php:155
#: libraries/config/user_preferences.forms.php:248 libraries/export/xls.php:18
#: libraries/import/xls.php:21
msgid "Excel 97-2003 XLS Workbook"
msgstr "Cuaderno XLS Excel 97-2003"

#: libraries/config/setup.forms.php:257 libraries/config/setup.forms.php:352
#: libraries/config/user_preferences.forms.php:158
#: libraries/config/user_preferences.forms.php:252
#: libraries/export/xlsx.php:18 libraries/import/xlsx.php:21
msgid "Excel 2007 XLSX Workbook"
msgstr "Cuaderno XLSX Excel 2007"

#: libraries/config/setup.forms.php:260 libraries/config/setup.forms.php:361
#: libraries/config/user_preferences.forms.php:161
#: libraries/config/user_preferences.forms.php:261 libraries/export/ods.php:18
#: libraries/import/ods.php:22
msgid "Open Document Spreadsheet"
msgstr "Hoja de cálculo Open Document"

#: libraries/config/setup.forms.php:267
#: libraries/config/user_preferences.forms.php:168
msgid "Quick"
msgstr "Rápido"

#: libraries/config/setup.forms.php:271
#: libraries/config/user_preferences.forms.php:172
msgid "Custom"
msgstr "Personalizado"

#: libraries/config/setup.forms.php:292
#: libraries/config/user_preferences.forms.php:192
msgid "Database export options"
msgstr "Opciones de exportación de la base de datos"

#: libraries/config/setup.forms.php:325
#: libraries/config/user_preferences.forms.php:225
#: libraries/export/excel.php:18
msgid "CSV for MS Excel"
msgstr "CSV para datos de MS Excel"

#: libraries/config/setup.forms.php:356
#: libraries/config/user_preferences.forms.php:256
#: libraries/export/htmlword.php:18
msgid "Microsoft Word 2000"
msgstr "Microsoft Word 2000"

#: libraries/config/setup.forms.php:365
#: libraries/config/user_preferences.forms.php:265 libraries/export/odt.php:22
msgid "Open Document Text"
msgstr "Texto Open Document"

#: libraries/config/validate.lib.php:197 libraries/config/validate.lib.php:204
msgid "Could not connect to MySQL server"
msgstr "No pudo conectarse con un servidor MySQL"

#: libraries/config/validate.lib.php:228
msgid "Empty username while using config authentication method"
msgstr ""
"El nombre de usuario está vacío e intentó usar el método de autenticación "
"config"

#: libraries/config/validate.lib.php:232
msgid "Empty signon session name while using signon authentication method"
msgstr ""
"El nombre de sesión al signon está vacío mientras usó el método de "
"autenticación signon"

#: libraries/config/validate.lib.php:236
msgid "Empty signon URL while using signon authentication method"
msgstr ""
"El URL de sesión al signon está vacío mientras usó el método de "
"autenticación signon"

#: libraries/config/validate.lib.php:269
msgid "Empty phpMyAdmin control user while using pmadb"
msgstr "El usuario control phpMyAdmin está vacío mientras usó pmadb"

#: libraries/config/validate.lib.php:273
msgid "Empty phpMyAdmin control user password while using pmadb"
msgstr ""
"La contraseña para usuario control phpMyAdmin está vacía mientras usó pmadb"

#: libraries/config/validate.lib.php:359
#, php-format
msgid "Incorrect IP address: %s"
msgstr "La dirección IP es incorrecta: %s"

#. l10n: Language to use for PHP documentation, please use only languages which do exist in official documentation.
#: libraries/core.lib.php:242
msgctxt "PHP documentation language"
msgid "en"
msgstr "es"

#: libraries/core.lib.php:258
#, php-format
msgid "The %s extension is missing. Please check your PHP configuration."
msgstr "No se encontró la extensión %s. Por favor revisa la configuración PHP."

#: libraries/db_links.inc.php:42 libraries/db_links.inc.php:43
#: libraries/db_links.inc.php:44
msgid "Database seems to be empty!"
msgstr "La base de datos, ¡parece estar vacía!"

#: libraries/db_links.inc.php:66 libraries/relation.lib.php:140
#: libraries/tbl_links.inc.php:97
msgid "Tracking"
msgstr "Seguimiento"

#: libraries/db_links.inc.php:71
msgid "Query"
msgstr "Generar una consulta"

#: libraries/db_links.inc.php:76 libraries/relation.lib.php:128
msgid "Designer"
msgstr "Diseñador"

#: libraries/db_links.inc.php:93 libraries/server_links.inc.php:60
#: server_privileges.php:119 server_privileges.php:1802
#: server_privileges.php:2152
msgid "Privileges"
msgstr "Privilegios"

#: libraries/db_links.inc.php:97 libraries/rte/rte_routines.lib.php:50
msgid "Routines"
msgstr "Rutinas"

#: libraries/db_links.inc.php:101 libraries/export/sql.php:609
#: libraries/rte/rte_events.lib.php:65
msgid "Events"
msgstr "Eventos"

#: libraries/db_links.inc.php:105 libraries/export/sql.php:978
#: libraries/export/xml.php:38 libraries/rte/rte_triggers.lib.php:46
#: libraries/tbl_links.inc.php:103
msgid "Triggers"
msgstr "Disparadores"

#: libraries/db_structure.lib.php:43 libraries/display_tbl.lib.php:2084
msgid ""
"May be approximate. See [a@./Documentation.html#faq3_11@Documentation]FAQ "
"3.11[/a]"
msgstr ""
"Podría ser aproximado. Ver [a@./Documentation.html#faq3_11@Documentation]FAQ "
"3.11[/a]"

#: libraries/dbi/mysql.dbi.lib.php:111 libraries/dbi/mysqli.dbi.lib.php:112
msgid "Connection for controluser as defined in your configuration failed."
msgstr ""
"La conexión para controluser, como está definida en su configuración, "
"fracasó."

#: libraries/dbi/mysql.dbi.lib.php:324 libraries/dbi/mysql.dbi.lib.php:326
#: libraries/dbi/mysqli.dbi.lib.php:351
msgid "The server is not responding"
msgstr "El servidor no está respondiendo"

#: libraries/dbi/mysql.dbi.lib.php:324 libraries/dbi/mysqli.dbi.lib.php:351
msgid "(or the local MySQL server's socket is not correctly configured)"
msgstr ""
"(o el socket del servidor MySQL local no está configurado correctamente)"

#: libraries/dbi/mysql.dbi.lib.php:333
msgid "Details..."
msgstr "Detalles..."

#: libraries/display_change_password.lib.php:29 main.php:94
#: user_password.php:105 user_password.php:123
msgid "Change password"
msgstr "Cambio de contraseña"

#: libraries/display_change_password.lib.php:34
#: libraries/replication_gui.lib.php:346 server_privileges.php:789
msgid "No Password"
msgstr "Sin contraseña"

#: libraries/display_change_password.lib.php:45
#: libraries/replication_gui.lib.php:354 libraries/replication_gui.lib.php:357
#: server_privileges.php:797 server_privileges.php:800
msgid "Re-type"
msgstr "Debe volver a escribir"

#: libraries/display_change_password.lib.php:51
msgid "Password Hashing"
msgstr "Hashing de la contraseña"

#: libraries/display_change_password.lib.php:65
msgid "MySQL 4.0 compatible"
msgstr "Compatible con MySQL 4.0"

#: libraries/display_create_database.lib.php:21
#: libraries/display_create_database.lib.php:39
msgid "Create database"
msgstr "Crear base de datos"

#: libraries/display_create_database.lib.php:33
msgid "Create"
msgstr "Crear"

#: libraries/display_create_database.lib.php:43 server_privileges.php:121
#: server_privileges.php:1493 server_replication.php:33
msgid "No Privileges"
msgstr "Sin privilegios"

#: libraries/display_create_table.lib.php:46
#, php-format
msgid "Create table on database %s"
msgstr "Crear nueva tabla en la base de datos %s"

#: libraries/display_create_table.lib.php:51 libraries/rte/rte_list.lib.php:49
#: libraries/rte/rte_list.lib.php:55 libraries/rte/rte_list.lib.php:62
#: libraries/rte/rte_routines.lib.php:909
#: libraries/rte/rte_routines.lib.php:1419
#: libraries/tbl_properties.inc.php:102 setup/frames/index.inc.php:125
#: tbl_structure.php:204
msgid "Name"
msgstr "Nombre"

#: libraries/display_create_table.lib.php:55
msgid "Number of columns"
msgstr "Número de columnas"

#: libraries/display_export.lib.php:35
msgid "Could not load export plugins, please check your installation!"
msgstr ""
"No se cargaron los plugins de exportación. Por favor revise su instalación."

#: libraries/display_export.lib.php:80
msgid "Exporting databases from the current server"
msgstr "Exportar bases de datos del servidor actual"

#: libraries/display_export.lib.php:82
#, php-format
msgid "Exporting tables from \"%s\" database"
msgstr "Exportando tablas de la base de datos \"%s\""

#: libraries/display_export.lib.php:84
#, php-format
msgid "Exporting rows from \"%s\" table"
msgstr "Exportando filas de la tabla \"%s\""

#: libraries/display_export.lib.php:90
msgid "Export Method:"
msgstr "Método de exportación:"

#: libraries/display_export.lib.php:106
msgid "Quick - display only the minimal options"
msgstr "Rápido - mostrar sólo el mínimo de opciones de configuración"

#: libraries/display_export.lib.php:122
msgid "Custom - display all possible options"
msgstr "Personalizado - mostrar todas las opciones de configuración posibles"

#: libraries/display_export.lib.php:130
msgid "Database(s):"
msgstr "Base(s) de datos:"

#: libraries/display_export.lib.php:132
msgid "Table(s):"
msgstr "Tabla(s):"

#: libraries/display_export.lib.php:142
msgid "Rows:"
msgstr "Filas:"

#: libraries/display_export.lib.php:150
msgid "Dump some row(s)"
msgstr "Volcar algunas filas"

#: libraries/display_export.lib.php:152
msgid "Number of rows:"
msgstr "Número de filas:"

#: libraries/display_export.lib.php:155
msgid "Row to begin at:"
msgstr "Fila con la que comenzar:"

#: libraries/display_export.lib.php:166
msgid "Dump all rows"
msgstr "Volcar todas las filas"

#: libraries/display_export.lib.php:174 libraries/display_export.lib.php:195
msgid "Output:"
msgstr "Salida:"

#: libraries/display_export.lib.php:181 libraries/display_export.lib.php:207
#, php-format
msgid "Save on server in the directory <b>%s</b>"
msgstr "Guardar en el servidor en el directorio <b>%s</b>"

#: libraries/display_export.lib.php:199
msgid "Save output to a file"
msgstr "Guardar salida a un archivo"

#: libraries/display_export.lib.php:220
msgid "File name template:"
msgstr "Plantilla del nombre del archivo:"

#: libraries/display_export.lib.php:222
msgid "@SERVER@ will become the server name"
msgstr "@SERVER@ se convertirá en el nombre del servidor"

#: libraries/display_export.lib.php:224
msgid ", @DATABASE@ will become the database name"
msgstr ", @DATABASE@ se convertirá en el nombre de la base de datos"

#: libraries/display_export.lib.php:226
msgid ", @TABLE@ will become the table name"
msgstr ", @TABLE@ se convertirá en el nombre de la tabla"

#: libraries/display_export.lib.php:230
#, php-format
msgid ""
"This value is interpreted using %1$sstrftime%2$s, so you can use time "
"formatting strings. Additionally the following transformations will happen: %"
"3$s. Other text will be kept as is. See the %4$sFAQ%5$s for details."
msgstr ""
"Este valor es interpretado usando %1$sstrftime%2$s por lo que se pueden usar "
"cadenas para formatear el tiempo. Además sucederán las siguientes "
"transformaciones: %3$s. El texto restante se mantendrá como está. Referirse "
"a la %4$sFAQ%5$s para más detalles."

#: libraries/display_export.lib.php:268
msgid "use this for future exports"
msgstr "usar esto para exportaciones futuras"

#: libraries/display_export.lib.php:274 libraries/display_import.lib.php:188
#: libraries/display_import.lib.php:201 libraries/sql_query_form.lib.php:463
msgid "Character set of the file:"
msgstr "Conjunto de caracteres del archivo:"

#: libraries/display_export.lib.php:304
msgid "Compression:"
msgstr "Compresión:"

#: libraries/display_export.lib.php:306 libraries/display_tbl.lib.php:564
#: libraries/export/sql.php:1039 libraries/tbl_properties.inc.php:562
#: pmd_general.php:510 server_privileges.php:1955 server_status.php:835
msgid "None"
msgstr "Ninguna"

#: libraries/display_export.lib.php:308
msgid "zipped"
msgstr "comprimido con zip"

#: libraries/display_export.lib.php:310
msgid "gzipped"
msgstr "comprimido con gzip"

#: libraries/display_export.lib.php:312
msgid "bzipped"
msgstr "comprimido con bzip"

#: libraries/display_export.lib.php:321
msgid "View output as text"
msgstr "Ver salida como texto"

#: libraries/display_export.lib.php:326 libraries/display_import.lib.php:244
#: libraries/export/codegen.php:38
msgid "Format:"
msgstr "Formato:"

#: libraries/display_export.lib.php:331
msgid "Format-specific options:"
msgstr "Opciones específicas al formato:"

#: libraries/display_export.lib.php:332
msgid ""
"Scroll down to fill in the options for the selected format and ignore the "
"options for other formats."
msgstr ""
"Desplácese hacia abajo para rellenar las opciones del formato elegido e "
"ignore las opciones de los demás formatos."

#: libraries/display_export.lib.php:340 libraries/display_import.lib.php:260
msgid "Encoding Conversion:"
msgstr "Conversión de codificación:"

#: libraries/display_import.lib.php:66
msgid ""
"The file being uploaded is probably larger than the maximum allowed size or "
"this is a known bug in webkit based (Safari, Google Chrome, Arora etc.) "
"browsers."
msgstr ""
"El archivo que está siendo importado probablemente es más grande que el "
"tamaño máximo permitido o este es un fallo conocido en los navegadores "
"basados en WebKit (Safari, Google Chrome, Arora etc.)."

#: libraries/display_import.lib.php:76
msgid "The file is being processed, please be patient."
msgstr "El archivo está siendo procesado, por favor sea paciente."

#: libraries/display_import.lib.php:98
msgid ""
"Please be patient, the file is being uploaded. Details about the upload are "
"not available."
msgstr ""
"Por favor sea paciente, el archivo está siendo cargado. Los detalles de la "
"carga no están disponibles."

#: libraries/display_import.lib.php:129
msgid "Importing into the current server"
msgstr "Importando al servidor actual"

#: libraries/display_import.lib.php:131
#, php-format
msgid "Importing into the database \"%s\""
msgstr "Importando en la base de datos \"%s\""

#: libraries/display_import.lib.php:133
#, php-format
msgid "Importing into the table \"%s\""
msgstr "Importando en la tabla \"%s\""

#: libraries/display_import.lib.php:139
msgid "File to Import:"
msgstr "Archivo a importar:"

#: libraries/display_import.lib.php:156
#, php-format
msgid "File may be compressed (%s) or uncompressed."
msgstr "El archivo puede ser comprimido (%s) o descomprimido."

#: libraries/display_import.lib.php:158
msgid ""
"A compressed file's name must end in <b>.[format].[compression]</b>. "
"Example: <b>.sql.zip</b>"
msgstr ""
"Un archivo comprimido tiene que terminar en <b>.[formato].[compresión]</b>. "
"Por ejemplo: <b>.sql.zip</b>"

#: libraries/display_import.lib.php:178
msgid "File uploads are not allowed on this server."
msgstr "No está permitido subir archivos a este servidor."

#: libraries/display_import.lib.php:208
msgid "Partial Import:"
msgstr "Importación parcial:"

#: libraries/display_import.lib.php:214
#, php-format
msgid ""
"Previous import timed out, after resubmitting will continue from position %d."
msgstr ""
"Se agotó el tiempo de ejecución en la importación previa; si lo reenvía "
"continuará desde la posición %d."

# not too fond of "script" and "break transactions"
#: libraries/display_import.lib.php:221
msgid ""
"Allow the interruption of an import in case the script detects it is close "
"to the PHP timeout limit. <i>(This might be good way to import large files, "
"however it can break transactions.)</i>"
msgstr ""
"Permitir la interrupción de una importación en caso que el script detecte "
"que se ha acercado al límite de tiempo PHP. <i>(Esto podría ser un buen "
"método para importar archivos grandes; sin embargo, puede dañar las "
"transacciones.)</i>"

#: libraries/display_import.lib.php:228
msgid "Number of rows to skip, starting from the first row:"
msgstr "Número de filas a omitir, iniciando de la primer fila:"

#: libraries/display_import.lib.php:250
msgid "Format-Specific Options:"
msgstr "Opciones específicas al formato:"

#: libraries/display_select_lang.lib.php:44
#: libraries/display_select_lang.lib.php:45 setup/frames/index.inc.php:71
msgid "Language"
msgstr "Idioma"

#: libraries/display_tbl.lib.php:397
msgid "Restore column order"
msgstr "Restaurar orden de las columnas"

#: libraries/display_tbl.lib.php:417
msgid "Drag to reorder"
msgstr "Arrastrar para reordenar"

#: libraries/display_tbl.lib.php:418
msgid "Click to sort"
msgstr "Pulsar para ordenar"

#: libraries/display_tbl.lib.php:419
msgid "Click to mark/unmark"
msgstr "Pulsar para marcar/desmarcar"

#: libraries/display_tbl.lib.php:420
msgid "Click the drop-down arrow<br />to toggle column's visibility"
msgstr ""
"Pulsa la flecha de la lista desplegable <br />para conmutar la visibilidad "
"de la columna"

#: libraries/display_tbl.lib.php:431
#, php-format
msgid "%d is not valid row number."
msgstr "%d no es un número de fila válido."

#: libraries/display_tbl.lib.php:436
msgid "Start row"
msgstr "Fila de inicio"

#: libraries/display_tbl.lib.php:438
msgid "Number of rows"
msgstr "Número de filas"

#: libraries/display_tbl.lib.php:443
msgid "Mode"
msgstr "Modo"

#: libraries/display_tbl.lib.php:445
msgid "horizontal"
msgstr "horizontal"

#: libraries/display_tbl.lib.php:446
msgid "horizontal (rotated headers)"
msgstr "horizontal (encabezados rotados)"

#: libraries/display_tbl.lib.php:447
msgid "vertical"
msgstr "vertical"

#: libraries/display_tbl.lib.php:452
#, php-format
msgid "Headers every %s rows"
msgstr "Cabeceras cada %s filas"

#: libraries/display_tbl.lib.php:546
msgid "Sort by key"
msgstr "Ordenar según la clave"

#: libraries/display_tbl.lib.php:593 libraries/export/codegen.php:41
#: libraries/export/csv.php:34 libraries/export/excel.php:37
#: libraries/export/htmlword.php:33 libraries/export/json.php:29
#: libraries/export/latex.php:35 libraries/export/mediawiki.php:23
#: libraries/export/ods.php:29 libraries/export/odt.php:27
#: libraries/export/pdf.php:29 libraries/export/php_array.php:29
#: libraries/export/sql.php:83 libraries/export/texytext.php:31
#: libraries/export/xls.php:29 libraries/export/xlsx.php:29
#: libraries/export/xml.php:25 libraries/export/yaml.php:30
#: libraries/import.lib.php:1080 libraries/import.lib.php:1102
#: libraries/import/csv.php:33 libraries/import/docsql.php:35
#: libraries/import/ldi.php:49 libraries/import/ods.php:32
#: libraries/import/sql.php:20 libraries/import/xls.php:28
#: libraries/import/xlsx.php:28 libraries/import/xml.php:25
#: libraries/rte/rte_routines.lib.php:912 tbl_select.php:257
#: tbl_structure.php:886
msgid "Options"
msgstr "Opciones"

#: libraries/display_tbl.lib.php:598 libraries/display_tbl.lib.php:608
msgid "Partial texts"
msgstr "Textos parciales"

#: libraries/display_tbl.lib.php:599 libraries/display_tbl.lib.php:612
msgid "Full texts"
msgstr "Textos completos"

#: libraries/display_tbl.lib.php:625
msgid "Relational key"
msgstr "Clave relacional"

# Display option apparently related to
# http://www.phpmyadmin.net/documentation/#relation
#: libraries/display_tbl.lib.php:626
msgid "Relational display column"
msgstr "Mostrar columna de relación"

#: libraries/display_tbl.lib.php:633
msgid "Show binary contents"
msgstr "Mostrar contenido binario"

#: libraries/display_tbl.lib.php:635
msgid "Show BLOB contents"
msgstr "Mostrar contenido BLOB"

#: libraries/display_tbl.lib.php:645 libraries/relation.lib.php:112
#: libraries/tbl_properties.inc.php:146 transformation_overview.php:46
msgid "Browser transformation"
msgstr "Transformación del navegador"

#: libraries/display_tbl.lib.php:650
msgid "Geometry"
msgstr "Geometría"

#: libraries/display_tbl.lib.php:651
msgid "Well Known Text"
msgstr "Texto muy conocido"

#: libraries/display_tbl.lib.php:652
msgid "Well Known Binary"
msgstr "Binario muy conocido"

#: libraries/display_tbl.lib.php:1303
msgid "Copy"
msgstr "Copiar"

#: libraries/display_tbl.lib.php:1318 libraries/display_tbl.lib.php:1330
msgid "The row has been deleted"
msgstr "La fila se ha borrado"

#: libraries/display_tbl.lib.php:1357 libraries/display_tbl.lib.php:2314
#: server_status.php:831
msgid "Kill"
msgstr "Matar el proceso"

#: libraries/display_tbl.lib.php:2188
msgid "in query"
msgstr "en la consulta"

#: libraries/display_tbl.lib.php:2206
msgid "Showing rows"
msgstr "Mostrando registros"

#: libraries/display_tbl.lib.php:2216
msgid "total"
msgstr "total"

#: libraries/display_tbl.lib.php:2224 sql.php:689
#, php-format
msgid "Query took %01.4f sec"
msgstr "La consulta tardó %01.4f seg"

#: libraries/display_tbl.lib.php:2418
msgid "Query results operations"
msgstr "Operaciones sobre los resultados de la consulta"

#: libraries/display_tbl.lib.php:2446
msgid "Print view (with full texts)"
msgstr "Previsualización para imprimir (documento completo)"

#: libraries/display_tbl.lib.php:2494 tbl_chart.php:83
msgid "Display chart"
msgstr "Mostrar gráfico"

#: libraries/display_tbl.lib.php:2509
msgid "Visualize GIS data"
msgstr "Visualizar datos GIS"

#: libraries/display_tbl.lib.php:2529
msgid "Create view"
msgstr "Crear vista"

#: libraries/display_tbl.lib.php:2629
msgid "Link not found"
msgstr "No se encontró el enlace"

#: libraries/engines/bdb.lib.php:20 main.php:211
msgid "Version information"
msgstr "Acerca de esta versión"

#: libraries/engines/innodb.lib.php:20
msgid "Data home directory"
msgstr "Directorio raíz de los datos"

#: libraries/engines/innodb.lib.php:21
msgid "The common part of the directory path for all InnoDB data files."
msgstr ""
"La parte constante de la ruta del directorio para todos los archivos de "
"datos InnoDB."

#: libraries/engines/innodb.lib.php:24
msgid "Data files"
msgstr "Archivos de datos"

#: libraries/engines/innodb.lib.php:27
msgid "Autoextend increment"
msgstr "Incremente el valor AUTOEXTEND"

#: libraries/engines/innodb.lib.php:28
msgid ""
" The increment size for extending the size of an autoextending tablespace "
"when it becomes full."
msgstr ""
"El tamaño a incrementar para que se extienda el ancho de una tabla capaz de "
"autoextenderse cuando se llena."

#: libraries/engines/innodb.lib.php:32
msgid "Buffer pool size"
msgstr "Tamaño de la reserva de búfers"

#: libraries/engines/innodb.lib.php:33
msgid ""
"The size of the memory buffer InnoDB uses to cache data and indexes of its "
"tables."
msgstr ""
"El tamaño del búfer de memoria usado por InnoDB para almacenar, en el cache, "
"los datos e índices de sus tablas."

#: libraries/engines/innodb.lib.php:130
msgid "Buffer Pool"
msgstr "Reserva de búfers"

#: libraries/engines/innodb.lib.php:131 server_status.php:320
msgid "InnoDB Status"
msgstr "Estado del InnoDB"

#: libraries/engines/innodb.lib.php:153
msgid "Buffer Pool Usage"
msgstr "Uso de la reserva de búfers"

#: libraries/engines/innodb.lib.php:161
msgid "pages"
msgstr "páginas"

#: libraries/engines/innodb.lib.php:170
msgid "Free pages"
msgstr "Páginas libres"

#: libraries/engines/innodb.lib.php:176
msgid "Dirty pages"
msgstr "Páginas que requieren ser depuradas"

#: libraries/engines/innodb.lib.php:182
msgid "Pages containing data"
msgstr "Páginas que contienen datos"

#: libraries/engines/innodb.lib.php:188
msgid "Pages to be flushed"
msgstr "Páginas que serán eliminadas"

#: libraries/engines/innodb.lib.php:194
msgid "Busy pages"
msgstr "Páginas activas"

#: libraries/engines/innodb.lib.php:203
msgid "Latched pages"
msgstr "Páginas vinculadas"

#: libraries/engines/innodb.lib.php:214
msgid "Buffer Pool Activity"
msgstr "Actividad de la reserva de búfers"

#: libraries/engines/innodb.lib.php:218
msgid "Read requests"
msgstr "Lea las solicitudes"

#: libraries/engines/innodb.lib.php:224
msgid "Write requests"
msgstr "Escribir las solicitudes"

#: libraries/engines/innodb.lib.php:230
msgid "Read misses"
msgstr "Leer los fallos"

#: libraries/engines/innodb.lib.php:236
msgid "Write waits"
msgstr "Escribir las esperas"

#: libraries/engines/innodb.lib.php:242
msgid "Read misses in %"
msgstr "Leer los fallos en %"

#: libraries/engines/innodb.lib.php:250
msgid "Write waits in %"
msgstr "Escribir las esperas en %"

#: libraries/engines/myisam.lib.php:22
msgid "Data pointer size"
msgstr "Tamaño del puntero de datos"

#: libraries/engines/myisam.lib.php:23
msgid ""
"The default pointer size in bytes, to be used by CREATE TABLE for MyISAM "
"tables when no MAX_ROWS option is specified."
msgstr ""
"El tamaño predeterminado del puntero de datos en bytes, para su uso en "
"CREATE TABLE para las tablas MyISAM cuando no se ha especificado la opción "
"MAX_ROWS."

#: libraries/engines/myisam.lib.php:27
msgid "Automatic recovery mode"
msgstr "Modalidad de recuperación automática"

#: libraries/engines/myisam.lib.php:28
msgid ""
"The mode for automatic recovery of crashed MyISAM tables, as set via the --"
"myisam-recover server startup option."
msgstr ""
"La modalidad para la recuperación automática de tablas MyISAM caídas "
"catastróficamente, como fuera determinado mediante la opción al arranque del "
"servidor --myisam-recover."

#: libraries/engines/myisam.lib.php:31
msgid "Maximum size for temporary sort files"
msgstr ""
"Tamaño máximo para los archivos temporales generados durante la organización"

#: libraries/engines/myisam.lib.php:32
msgid ""
"The maximum size of the temporary file MySQL is allowed to use while re-"
"creating a MyISAM index (during REPAIR TABLE, ALTER TABLE, or LOAD DATA "
"INFILE)."
msgstr ""
"El tamaño máximo del archivo temporal que MySQL puede generar mientras "
"genera un nuevo índice MyISAM del archivo temporal (durante REPAIR TABLE, "
"ALTER TABLE, o LOAD DATA INFILE)."

#: libraries/engines/myisam.lib.php:36
msgid "Maximum size for temporary files on index creation"
msgstr ""
"Tamaño máximo de los archivos temporales durante la generación del índice"

#: libraries/engines/myisam.lib.php:37
msgid ""
"If the temporary file used for fast MyISAM index creation would be larger "
"than using the key cache by the amount specified here, prefer the key cache "
"method."
msgstr ""
"Si el archivo temporal usado para la generación rápida de índices MyISAM "
"fuese mayor que el uso del caché de claves por la cantidad especificada "
"aquí, preferir el método de caché de claves."

#: libraries/engines/myisam.lib.php:41
msgid "Repair threads"
msgstr "Reparar los procesos"

#: libraries/engines/myisam.lib.php:42
msgid ""
"If this value is greater than 1, MyISAM table indexes are created in "
"parallel (each index in its own thread) during the repair by sorting process."
msgstr ""
"Si este valor es superior a 1, se generan en paralelo los índices de las "
"tablas MyISAM (cada índice con su propio proceso) durante el proceso de "
"reparación mediante ordenado."

#: libraries/engines/myisam.lib.php:46
msgid "Sort buffer size"
msgstr "Organizar el tamaño del búfer de memoria"

#: libraries/engines/myisam.lib.php:47
msgid ""
"The buffer that is allocated when sorting MyISAM indexes during a REPAIR "
"TABLE or when creating indexes with CREATE INDEX or ALTER TABLE."
msgstr ""
"La cantidad de memoria que se asigna para organizar los índices MyISAM "
"durante la operación REPAIR TABLE o cuando se generan índices con CREATE "
"INDEX o ALTER TABLE."

#: libraries/engines/pbms.lib.php:30
msgid "Garbage Threshold"
msgstr "Umbral de chatarra"

#: libraries/engines/pbms.lib.php:31
msgid "The percentage of garbage in a repository file before it is compacted."
msgstr ""
"El porcentaje de chatarra en un archivo del repositorio antes de que sea "
"compactado."

#: libraries/engines/pbms.lib.php:35 libraries/replication_gui.lib.php:69
#: server_synchronize.php:1174
msgid "Port"
msgstr "Puerto"

#: libraries/engines/pbms.lib.php:36
msgid ""
"The port for the PBMS stream-based communications. Setting this value to 0 "
"will disable HTTP communication with the daemon."
msgstr ""
"El puerto para los flujo de comunicación PBMS. Configurar este valor en 0 "
"desactivará la comunicación HTTP con el demonio."

#: libraries/engines/pbms.lib.php:40
msgid "Repository Threshold"
msgstr "Umbral de repositorio"

#: libraries/engines/pbms.lib.php:41
msgid ""
"The maximum size of a BLOB repository file. You may use Kb, MB or GB to "
"indicate the unit of the value. A value in bytes is assumed when no unit is "
"specified."
msgstr ""
"Tamaño máximo de un archivo BLOB en el repositorio. Puedes usar Kb, MB o GB "
"para indicar la unidad del valor. Se asume un valor en bytes si no se "
"especifica unidad."

#: libraries/engines/pbms.lib.php:45
msgid "Temp Blob Timeout"
msgstr "Tiempo de espera para BLOBs temporales"

#: libraries/engines/pbms.lib.php:46
msgid ""
"The timeout, in seconds, for temporary BLOBs. Uploaded BLOB data is removed "
"after this time, unless they are referenced by a record in the database."
msgstr ""
"Tiempo de espera, en segundos, para BLOBs temporales. Los datos BLOB subidos "
"son eliminados pasado ese tiempo a menos que sean referenciados por un "
"registro en la base de datos."

#: libraries/engines/pbms.lib.php:50
msgid "Temp Log Threshold"
msgstr "Umbral de registro temporal"

# See translation string 1004
#: libraries/engines/pbms.lib.php:51
msgid ""
"The maximum size of a temporary BLOB log file. You may use Kb, MB or GB to "
"indicate the unit of the value. A value in bytes is assumed when no unit is "
"specified."
msgstr ""
"Tamaño máximo de un archivo de registro BLOB temporal. Puedes usar Kb, MB o "
"GB para indicar la unidad del valor. Se asume un valor en bytes si no se "
"especifica unidad."

# Any other suggestion for "keep-alive"?
#: libraries/engines/pbms.lib.php:55
msgid "Max Keep Alive"
msgstr "Máxima señal de actvidad"

# translation of "flag"? translation of "keep-alive"?
#: libraries/engines/pbms.lib.php:56
msgid ""
"The timeout for inactive connection with the keep-alive flag set. After this "
"time the connection will be closed. The time-out is in milliseconds (1/1000)."
msgstr ""
"Tiempo de espera para conexiones inactivas configuradas con señal de "
"actividad (keep-alive). Pasado este tiempo se cerrará la conexión. El tiempo "
"de espera es en milisegundos (1/1000)."

#: libraries/engines/pbms.lib.php:60
msgid "Metadata Headers"
msgstr "Cabecera de metadatos"

#: libraries/engines/pbms.lib.php:61
msgid ""
"A \":\" delimited list of metadata headers to be used to initialize the "
"pbms_metadata_header table when a database is created."
msgstr ""
"Una lista de cabeceras de metadatos separada por \":\" para ser utilizada al "
"iniciar la tabla pbms_metadata_header cuando se crea una base de datos."

#: libraries/engines/pbms.lib.php:94
#, php-format
msgid ""
"Documentation and further information about PBMS can be found on %sThe "
"PrimeBase Media Streaming home page%s."
msgstr ""
"La documentación y más información sobre PBMS puede encontrarse la %spaǵina "
"inicial de The PrimeBase Media Streaming%s."

#: libraries/engines/pbms.lib.php:96 libraries/engines/pbxt.lib.php:127
msgid "Related Links"
msgstr "Enlaces relacionados"

#: libraries/engines/pbms.lib.php:98
msgid "The PrimeBase Media Streaming Blog by Barry Leslie"
msgstr "Blog de The PrimeBase Media Streaming por Barry Leslie"

#: libraries/engines/pbms.lib.php:99
msgid "PrimeBase XT Home Page"
msgstr "Página inicial de PrimeBase XT"

#: libraries/engines/pbxt.lib.php:22
msgid "Index cache size"
msgstr "Tamaño del caché del índice"

#: libraries/engines/pbxt.lib.php:23
msgid ""
"This is the amount of memory allocated to the index cache. Default value is "
"32MB. The memory allocated here is used only for caching index pages."
msgstr ""
"Esta es la cantidad de memoria asignada al index cache. El valor "
"predeterminado es 32MB. La memoria asignada aquí se usa solamente para el "
"caché de las páginas índice."

#: libraries/engines/pbxt.lib.php:27
msgid "Record cache size"
msgstr "Tamaño del caché del registro"

#: libraries/engines/pbxt.lib.php:28
msgid ""
"This is the amount of memory allocated to the record cache used to cache "
"table data. The default value is 32MB. This memory is used to cache changes "
"to the handle data (.xtd) and row pointer (.xtr) files."
msgstr ""
"Esta es la cantidad de memoria asignada al caché de registros utilizado para "
"el caché de los datos de la tabla. El valor predeterminado es 32MB. Esta "
"memoria se utiliza para el caché de cambios a los archivos de datos handle (."
"xtd) y apuntador de la fila (.xtr)."

#: libraries/engines/pbxt.lib.php:32
msgid "Log cache size"
msgstr "Tamaño del caché de registro"

#: libraries/engines/pbxt.lib.php:33
msgid ""
"The amount of memory allocated to the transaction log cache used to cache on "
"transaction log data. The default is 16MB."
msgstr ""
"La cantidad de memoria asignada al caché de registro de transacciones "
"utilizado para hacer el caché de los datos de los registros de "
"transacciones. El valor predeterminado es 16MB."

#: libraries/engines/pbxt.lib.php:37
msgid "Log file threshold"
msgstr "Umbral del archivo de registro"

#: libraries/engines/pbxt.lib.php:38
msgid ""
"The size of a transaction log before rollover, and a new log is created. The "
"default value is 16MB."
msgstr ""
"El tamaño del registro de transacciones antes del cambio y creación de un "
"nuevo registro. El valor predeterminado es 16MB."

#: libraries/engines/pbxt.lib.php:42
msgid "Transaction buffer size"
msgstr "Tamaño del búfer de la transacción"

#: libraries/engines/pbxt.lib.php:43
msgid ""
"The size of the global transaction log buffer (the engine allocates 2 "
"buffers of this size). The default is 1MB."
msgstr ""
"El tamaño de búfer global de registrode transacciones (el motor asigna 2 "
"búfers de este tamaño). El valor predeterminado es 1MB."

#: libraries/engines/pbxt.lib.php:47
msgid "Checkpoint frequency"
msgstr "Frecuencia del punto de revisión"

#: libraries/engines/pbxt.lib.php:48
msgid ""
"The amount of data written to the transaction log before a checkpoint is "
"performed. The default value is 24MB."
msgstr ""
"La cantidad de datos escritos al registro de transacciones antes de hacer un "
"punto de revisión. El valor predeterminado es 24MB."

#: libraries/engines/pbxt.lib.php:52
msgid "Data log threshold"
msgstr "Umbral del registro de datos"

#: libraries/engines/pbxt.lib.php:53
msgid ""
"The maximum size of a data log file. The default value is 64MB. PBXT can "
"create a maximum of 32000 data logs, which are used by all tables. So the "
"value of this variable can be increased to increase the total amount of data "
"that can be stored in the database."
msgstr ""
"El tamaño máximo de un archivo de registro de datos. El predeterminado es "
"64MB. PBXT puede crear un máximo de 32000 registros de datos, que son "
"utilizados por todas las tablas. Por lo tanto, esta variable se puede "
"incrementar para aumentar la cantidad total de datos que se pueden almacenar "
"en la base de datos."

#: libraries/engines/pbxt.lib.php:57
msgid "Garbage threshold"
msgstr "Umbral de chatarra"

#: libraries/engines/pbxt.lib.php:58
msgid ""
"The percentage of garbage in a data log file before it is compacted. This is "
"a value between 1 and 99. The default is 50."
msgstr ""
"El porcentaje de chatarra en un archivo de registro de datos antes de ser "
"compactado. Este es un valor entre 1 y 99. El valor predeterminado es 50."

#: libraries/engines/pbxt.lib.php:62
msgid "Log buffer size"
msgstr "Tamaño del búfer de registro"

#: libraries/engines/pbxt.lib.php:63
msgid ""
"The size of the buffer used when writing a data log. The default is 256MB. "
"The engine allocates one buffer per thread, but only if the thread is "
"required to write a data log."
msgstr ""
"El tamaño del búfer utilizado cuando se escribe un registro de datos. El "
"valor predeterminado es 256MB. El motor asigna un búfer por hilo, pero "
"sólamente si el hilo es requerido para escribir un registro de datos."

#: libraries/engines/pbxt.lib.php:67
msgid "Data file grow size"
msgstr "Tamaño que puede crecer el archivo de datos"

#: libraries/engines/pbxt.lib.php:68
msgid "The grow size of the handle data (.xtd) files."
msgstr "Tamaño que puede crecer el archivo de gestión de datos (.xtd)."

#: libraries/engines/pbxt.lib.php:72
msgid "Row file grow size"
msgstr "Tamaño que puede crecer el archivo de filas"

#: libraries/engines/pbxt.lib.php:73
msgid "The grow size of the row pointer (.xtr) files."
msgstr "Tamaño que puede crecer el archivo del apuntador de filas (.xtr)."

#: libraries/engines/pbxt.lib.php:77
msgid "Log file count"
msgstr "Cantidad de archivos de registro"

#: libraries/engines/pbxt.lib.php:78
msgid ""
"This is the number of transaction log files (pbxt/system/xlog*.xt) the "
"system will maintain. If the number of logs exceeds this value then old logs "
"will be deleted, otherwise they are renamed and given the next highest "
"number."
msgstr ""
"Este es el número de archivos de registro de transacción (pbxt/system/xlog*."
"xt) que mantendrá el sistema. Si el número de archivos excede este valor los "
"registros antiguos se eliminarán; si no, su nombre cambia y recibe el "
"siguiente número más alto."

#: libraries/engines/pbxt.lib.php:125
#, php-format
msgid ""
"Documentation and further information about PBXT can be found on the %"
"sPrimeBase XT Home Page%s."
msgstr ""
"Se puede encontrar documentación y más información sobre PBXT en la %spágina "
"inicial de PrimeBase XT%s."

#: libraries/engines/pbxt.lib.php:129
msgid "The PrimeBase XT Blog by Paul McCullagh"
msgstr "Blog de PrimeBase por Paul McCullagh"

#: libraries/engines/pbxt.lib.php:130
msgid "The PrimeBase Media Streaming (PBMS) home page"
msgstr "Página inicial de PrimeBase Media Streaming (PBMS)"

#: libraries/export/csv.php:24 libraries/import/csv.php:28
msgid "Columns separated with:"
msgstr "Columnas separadas por:"

#: libraries/export/csv.php:25 libraries/import/csv.php:29
msgid "Columns enclosed with:"
msgstr "Columnas encerradas entre:"

#: libraries/export/csv.php:26 libraries/import/csv.php:30
msgid "Columns escaped with:"
msgstr "Caracter de escape de columnas:"

#: libraries/export/csv.php:27 libraries/import/csv.php:31
msgid "Lines terminated with:"
msgstr "Líneas terminadas en:"

#: libraries/export/csv.php:28 libraries/export/excel.php:23
#: libraries/export/htmlword.php:29 libraries/export/latex.php:80
#: libraries/export/ods.php:24 libraries/export/odt.php:60
#: libraries/export/xls.php:24 libraries/export/xlsx.php:24
msgid "Replace NULL with:"
msgstr "Reemplazar NULL con:"

# "CR/LF" translation?
#: libraries/export/csv.php:29 libraries/export/excel.php:24
msgid "Remove carriage return/line feed characters within columns"
msgstr "Eliminar retornos de carro/saltos de línea en las columnas"

#: libraries/export/excel.php:33
msgid "Excel edition:"
msgstr "Edición Excel:"

#: libraries/export/htmlword.php:28 libraries/export/latex.php:70
#: libraries/export/odt.php:56 libraries/export/sql.php:208
#: libraries/export/texytext.php:26 libraries/export/xml.php:45
msgid "Data dump options"
msgstr "Opciones para volcado de datos"

#: libraries/export/htmlword.php:121 libraries/export/odt.php:161
#: libraries/export/sql.php:1134 libraries/export/texytext.php:109
msgid "Dumping data for table"
msgstr "Volcado de datos para la tabla"

#: libraries/export/htmlword.php:195 libraries/export/odt.php:235
#: libraries/export/sql.php:967 libraries/export/texytext.php:177
msgid "Table structure for table"
msgstr "Estructura de tabla para la tabla"

#: libraries/export/latex.php:14
msgid "Content of table @TABLE@"
msgstr "Contenido de la tabla @TABLE@"

#: libraries/export/latex.php:15
msgid "(continued)"
msgstr "(continúa)"

#: libraries/export/latex.php:16
msgid "Structure of table @TABLE@"
msgstr "Estructura de la tabla @TABLE@"

#: libraries/export/latex.php:48 libraries/export/odt.php:40
#: libraries/export/sql.php:135
msgid "Object creation options"
msgstr "Opciones de creación de objetos"

#: libraries/export/latex.php:52 libraries/export/latex.php:76
msgid "Table caption (continued)"
msgstr "Descripción de la tabla (continúa)"

#: libraries/export/latex.php:57 libraries/export/odt.php:43
#: libraries/export/sql.php:54
msgid "Display foreign key relationships"
msgstr "Mostrar relaciones de clave foránea"

#: libraries/export/latex.php:60 libraries/export/odt.php:46
msgid "Display comments"
msgstr "Mostrar comentarios"

#: libraries/export/latex.php:63 libraries/export/odt.php:49
#: libraries/export/sql.php:61
msgid "Display MIME types"
msgstr "Tipos MIME disponibles"

#: libraries/export/latex.php:129 libraries/export/sql.php:456
#: libraries/export/xml.php:95 libraries/header_printview.inc.php:56
#: libraries/replication_gui.lib.php:65 libraries/replication_gui.lib.php:176
#: libraries/replication_gui.lib.php:270 libraries/replication_gui.lib.php:273
#: libraries/replication_gui.lib.php:330 server_privileges.php:713
#: server_privileges.php:716 server_privileges.php:772
#: server_privileges.php:1607 server_privileges.php:2150 server_status.php:797
msgid "Host"
msgstr "Servidor"

#: libraries/export/latex.php:134 libraries/export/sql.php:461
#: libraries/export/xml.php:100 libraries/header_printview.inc.php:58
msgid "Generation Time"
msgstr "Tiempo de generación"

#: libraries/export/latex.php:135 libraries/export/sql.php:463
#: libraries/export/xml.php:101 main.php:162
msgid "Server version"
msgstr "Versión del servidor"

#: libraries/export/latex.php:136 libraries/export/sql.php:464
#: libraries/export/xml.php:102
msgid "PHP Version"
msgstr "Versión de PHP"

#: libraries/export/mediawiki.php:15
msgid "MediaWiki Table"
msgstr "Tabla MediaWiki"

#: libraries/export/pdf.php:18
msgid "PDF"
msgstr "PDF"

#: libraries/export/pdf.php:24
msgid "(Generates a report containing the data of a single table)"
msgstr "(Genera un reporte conteniendo los datos de una sola tabla)"

#: libraries/export/pdf.php:25
msgid "Report title:"
msgstr "Título del reporte:"

#: libraries/export/php_array.php:18
msgid "PHP array"
msgstr "Array PHP"

#: libraries/export/sql.php:38
msgid ""
"Display comments <i>(includes info such as export timestamp, PHP version, "
"and server version)</i>"
msgstr ""
"Mostrar comentarios <i>(incluye información como marca temporal de "
"exportación, versión PHP y versión de servidor)</i>"

#: libraries/export/sql.php:43
msgid "Additional custom header comment (\\n splits lines):"
msgstr ""
"Comentario de cabecera personalizado adicional (\n"
" divide líneas):"

#: libraries/export/sql.php:48
msgid ""
"Include a timestamp of when databases were created, last updated, and last "
"checked"
msgstr ""
"Incluye una marca temporal de cuando la base de datos fue creada, modificada "
"por última vez y revisada por última vez"

#: libraries/export/sql.php:95
msgid ""
"Database system or older MySQL server to maximize output compatibility with:"
msgstr ""
"Sistema de base de datos o versión antigua de servidor MySQL con la que "
"maximizar la compatibilidad de la salida:"

#: libraries/export/sql.php:107 libraries/export/sql.php:162
#: libraries/export/sql.php:167
#, php-format
msgid "Add %s statement"
msgstr "Agregar sentencia %s"

#: libraries/export/sql.php:145
msgid "Add statements:"
msgstr "Agregar sentencias:"

#: libraries/export/sql.php:197
msgid ""
"Enclose table and field names with backquotes <i>(Protects field and table "
"names formed with special characters or keywords)</i>"
msgstr ""
"Encerrar tabla y nombres de campo con comillas invertidas <i>(protege los "
"nombre de tabla y campo compuestos con caracteres especiales o palabras "
"clave)</i>"

#: libraries/export/sql.php:217
msgid "Instead of <code>INSERT</code> statements, use:"
msgstr "En lugar de sentencias <code>INSERT</code>, utilizar:"

#: libraries/export/sql.php:222
msgid "<code>INSERT DELAYED</code> statements"
msgstr "Sentencias <code>INSERT DELAYED</code>"

#: libraries/export/sql.php:228
msgid "<code>INSERT IGNORE</code> statements"
msgstr "Sentencias <code>INSERT IGNORE</code>"

#: libraries/export/sql.php:238
msgid "Function to use when dumping data:"
msgstr "Función a utilizar al volcar datos:"

#: libraries/export/sql.php:251
msgid "Syntax to use when inserting data:"
msgstr "Sintáxis a utilizar al insertar datos:"

#: libraries/export/sql.php:257
msgid ""
"include column names in every <code>INSERT</code> statement <br /> &nbsp; "
"&nbsp; &nbsp; Example: <code>INSERT INTO tbl_name (col_A,col_B,col_C) VALUES "
"(1,2,3)</code>"
msgstr ""
"incluir nombres de columna en toda sentencia <code>INSERT</code> <br /> "
"&nbsp; &nbsp; &nbsp; Ejemplo: <code>INSERT INTO nombre_tabla (columna_A,"
"columna_B,columna_C) VALUES (1,2,3)</code>"

#: libraries/export/sql.php:258
msgid ""
"insert multiple rows in every <code>INSERT</code> statement<br /> &nbsp; "
"&nbsp; &nbsp; Example: <code>INSERT INTO tbl_name VALUES (1,2,3), (4,5,6), "
"(7,8,9)</code>"
msgstr ""
"incluir múltiples filas en cada sentencia <code>INSERT</code> <br /> &nbsp; "
"&nbsp; &nbsp; Ejemplo: <code>INSERT INTO nombre_tabla VALUES (1,2,3), "
"(4,5,6), (7,8,9)</code>"

#: libraries/export/sql.php:259
msgid ""
"both of the above<br /> &nbsp; &nbsp; &nbsp; Example: <code>INSERT INTO "
"tbl_name (col_A,col_B) VALUES (1,2,3), (4,5,6), (7,8,9)</code>"
msgstr ""
"los dos anteriores<br /> &nbsp; &nbsp; &nbsp; Ejemplo: <code>INSERT INTO "
"nombre_tabla (columna_A,columna_B) VALUES (1,2,3), (4,5,6), (7,8,9)</code>"

#: libraries/export/sql.php:260
msgid ""
"neither of the above<br /> &nbsp; &nbsp; &nbsp; Example: <code>INSERT INTO "
"tbl_name VALUES (1,2,3)</code>"
msgstr ""
"ninguno de los anteriores<br /> &nbsp; &nbsp; &nbsp; Ejemplo: <code>INSERT "
"INTO nombre_tabla VALUES (1,2,3)</code>"

#: libraries/export/sql.php:275
msgid ""
"Dump binary columns in hexadecimal notation <i>(for example, \"abc\" becomes "
"0x616263)</i>"
msgstr ""
"Volcar columnas binarias en notación hexadecimal <i>(por ejemplo \"abc\" "
"sería 0x616263)</i>"

#: libraries/export/sql.php:282
msgid ""
"Dump TIMESTAMP columns in UTC <i>(enables TIMESTAMP columns to be dumped and "
"reloaded between servers in different time zones)</i>"
msgstr ""
"Volcar columnas TIMESTAMP en UTC <i>(habilita que las columnas TIMESTAMP "
"sean volcadas y cargadas por servidores en diferentes zonas horarias)</i>"

#: libraries/export/sql.php:322 libraries/export/xml.php:34
msgid "Procedures"
msgstr "Procedimientos"

#: libraries/export/sql.php:336 libraries/export/xml.php:32
msgid "Functions"
msgstr "Funciones"

#: libraries/export/sql.php:802
msgid "Constraints for dumped tables"
msgstr "Restricciones para tablas volcadas"

#: libraries/export/sql.php:811
msgid "Constraints for table"
msgstr "Filtros para la tabla"

#: libraries/export/sql.php:909
msgid "MIME TYPES FOR TABLE"
msgstr "TIPOS MIME PARA LA TABLA"

#: libraries/export/sql.php:921
msgid "RELATIONS FOR TABLE"
msgstr "RELACIONES PARA LA TABLA"

#: libraries/export/sql.php:990
msgid "Structure for view"
msgstr "Estructura para la vista"

#: libraries/export/sql.php:999
msgid "Stand-in structure for view"
msgstr "Estructura Stand-in para la vista"

#: libraries/export/xml.php:17 libraries/import/xml.php:21
msgid "XML"
msgstr "XML"

#: libraries/export/xml.php:30
msgid "Object creation options (all are recommended)"
msgstr "Opciones de creación de objetos (todas son recomendadas)"

#: libraries/export/xml.php:40
msgid "Views"
msgstr "Vistas"

#: libraries/export/xml.php:47
msgid "Export contents"
msgstr "Exportar contenidos"

#: libraries/footer.inc.php:163 libraries/footer.inc.php:166
#: libraries/footer.inc.php:169
msgid "Open new phpMyAdmin window"
msgstr "Abrir nueva ventana de phpMyAdmin"

#: libraries/gis_visualization.lib.php:129
msgid "No data found for GIS visualization."
msgstr "No se encontraron datos para la visualización GIS."

#: libraries/header_printview.inc.php:49 libraries/header_printview.inc.php:54
msgid "SQL result"
msgstr "Resultado SQL"

#: libraries/header_printview.inc.php:59
msgid "Generated by"
msgstr "Generado por"

#: libraries/import.lib.php:152 libraries/rte/rte_routines.lib.php:1304
#: sql.php:685 tbl_change.php:183 tbl_get_field.php:34
msgid "MySQL returned an empty result set (i.e. zero rows)."
msgstr ""
"MySQL ha devuelto un conjunto de valores vacío (es decir: cero columnas)."

#: libraries/import.lib.php:1076
msgid ""
"The following structures have either been created or altered. Here you can:"
msgstr "Las siguientes estructureas fueron creadas o alteradas. Puedes:"

#: libraries/import.lib.php:1077
msgid "View a structure`s contents by clicking on its name"
msgstr "Ver los contenidos de una estructura pulsando en su nombre"

#: libraries/import.lib.php:1078
msgid ""
"Change any of its settings by clicking the corresponding \"Options\" link"
msgstr ""
"Cambie cualquiera de sus opciones pulsando el enlace \"Opciones\" "
"correspondiente"

#: libraries/import.lib.php:1079
msgid "Edit its structure by following the \"Structure\" link"
msgstr "Edite su estructura siguiendo el enlace \"Estructura\""

#: libraries/import.lib.php:1082
msgid "Go to database"
msgstr "Ir a la base de datos"

# This needs a bug opened due to way of building string not translation-
# friendly
#: libraries/import.lib.php:1085 libraries/import.lib.php:1109
msgid "settings"
msgstr "configuración"

#: libraries/import.lib.php:1104
msgid "Go to table"
msgstr "Ir a la tabla"

#: libraries/import.lib.php:1113
msgid "Go to view"
msgstr "Ir a la vista"

#: libraries/import/csv.php:38 libraries/import/ods.php:26
#: libraries/import/xls.php:25 libraries/import/xlsx.php:25
msgid ""
"The first line of the file contains the table column names <i>(if this is "
"unchecked, the first line will become part of the data)</i>"
msgstr ""
"La primer línea del archivo contiene los nombres de columna de la tabla <i>"
"(si no está activado la primera línea será parte de los datos)</i>"

#: libraries/import/csv.php:40
msgid ""
"If the data in each row of the file is not in the same order as in the "
"database, list the corresponding column names here. Column names must be "
"separated by commas and not enclosed in quotations."
msgstr ""
"Si los datos en cada fila del archivo no están en el mismo orden que en la "
"base de datos, agregar aquí los nombres de columna correspondientes. Los "
"nombre de columnas tiene que estar separados por comas y no estar encerrados "
"entre comillas."

#: libraries/import/csv.php:42
msgid "Column names: "
msgstr "Nombre de las columnas:"

#: libraries/import/csv.php:62 libraries/import/csv.php:75
#: libraries/import/csv.php:80 libraries/import/csv.php:85
#, php-format
msgid "Invalid parameter for CSV import: %s"
msgstr "Parámetro no válido para importar CSV: %s"

#: libraries/import/csv.php:132
#, php-format
msgid ""
"Invalid column (%s) specified! Ensure that columns names are spelled "
"correctly, separated by commas, and not enclosed in quotes."
msgstr ""
"Columna inválida (%s) especificada. Verifica que los nombres de las columnas "
"están escritos correctamente, separados por comas y no encerrados entre "
"comillas."

#: libraries/import/csv.php:190 libraries/import/csv.php:437
#, php-format
msgid "Invalid format of CSV input on line %d."
msgstr "El formato de los datos CSV en la línea %d no es válido."

#: libraries/import/csv.php:325
#, php-format
msgid "Invalid column count in CSV input on line %d."
msgstr "El número de columnas de los datos CSV en la línea %d no es válido."

#: libraries/import/docsql.php:28
msgid "DocSQL"
msgstr "DocSQL"

#: libraries/import/docsql.php:32 libraries/tbl_properties.inc.php:601
#: server_synchronize.php:423 server_synchronize.php:866
msgid "Table name"
msgstr "Nombre de la tabla"

#: libraries/import/ldi.php:45 libraries/schema/User_Schema.class.php:312
#: view_create.php:147
msgid "Column names"
msgstr "Nombre de las columnas"

#: libraries/import/ldi.php:57
msgid "This plugin does not support compressed imports!"
msgstr "¡Este plugin no tiene soporte para importaciones comprimidas!"

#: libraries/import/ods.php:28
msgid "Import percentages as proper decimals <i>(ex. 12.00% to .12)</i>"
msgstr ""
"Importar porcentakes como decimales propios <i>(por ejemplo: 12.00% como .12)"
"</i>"

#: libraries/import/ods.php:29
msgid "Import currencies <i>(ex. $5.00 to 5.00)</i>"
msgstr "Importar monedas <i>(por ejemplo: $5.00 como 5.00)</i>"

#: libraries/import/sql.php:33
msgid "SQL compatibility mode:"
msgstr "Modalidad SQL compatible:"

# Activates use of compatibility mode http://dev.mysql.com/doc/refman/5.0/en
# /server-sql-mode.html#sqlmode_no_auto_value_on_zero
#: libraries/import/sql.php:43
msgid "Do not use <code>AUTO_INCREMENT</code> for zero values"
msgstr "No utilizar <code>AUTO_INCREMENT</code> con el valor 0"

#: libraries/import/xml.php:74 libraries/import/xml.php:130
msgid ""
"The XML file specified was either malformed or incomplete. Please correct "
"the issue and try again."
msgstr ""
"El archivo XML especificado estaba incompleto o mal formado. Por favor "
"corrija el problema e intente nuevamente."

# male gender due to referring to encoding modes
#: libraries/kanji-encoding.lib.php:142
msgctxt "None encoding conversion"
msgid "None"
msgstr "Ninguno"

#. l10n: This is currently used only in Japanese locales
#: libraries/kanji-encoding.lib.php:148
msgid "Convert to Kana"
msgstr "Convertir a Kana"

#: libraries/mult_submits.inc.php:254
msgid "From"
msgstr "De"

#: libraries/mult_submits.inc.php:257
msgid "To"
msgstr "A"

#: libraries/mult_submits.inc.php:262 libraries/mult_submits.inc.php:276
#: libraries/sql_query_form.lib.php:399
msgid "Submit"
msgstr "Enviar"

#: libraries/mult_submits.inc.php:268
msgid "Add table prefix"
msgstr "Agregar prefijo a la tabla"

#: libraries/mult_submits.inc.php:271
msgid "Add prefix"
msgstr "Agregar prefijo"

#: libraries/mult_submits.inc.php:488 tbl_replace.php:313
msgid "No change"
msgstr "Sin cambios"

#: libraries/mysql_charsets.lib.php:110
msgid "Charset"
msgstr "Juego de caracteres"

#: libraries/mysql_charsets.lib.php:198 libraries/mysql_charsets.lib.php:399
#: tbl_change.php:556
msgid "Binary"
msgstr " Binario"

#: libraries/mysql_charsets.lib.php:210
msgid "Bulgarian"
msgstr "Búlgaro"

#: libraries/mysql_charsets.lib.php:214 libraries/mysql_charsets.lib.php:339
msgid "Simplified Chinese"
msgstr "Chino simplificado"

#: libraries/mysql_charsets.lib.php:216 libraries/mysql_charsets.lib.php:359
msgid "Traditional Chinese"
msgstr "Chino tradicional"

#: libraries/mysql_charsets.lib.php:220 libraries/mysql_charsets.lib.php:406
msgid "case-insensitive"
msgstr "independiente de mayúsculas y minúsculas"

#: libraries/mysql_charsets.lib.php:223 libraries/mysql_charsets.lib.php:408
msgid "case-sensitive"
msgstr "dependiente de mayúsculas y minúsculas"

#: libraries/mysql_charsets.lib.php:226
msgid "Croatian"
msgstr "Croata"

#: libraries/mysql_charsets.lib.php:229
msgid "Czech"
msgstr "Checo"

#: libraries/mysql_charsets.lib.php:232
msgid "Danish"
msgstr "Danés"

#: libraries/mysql_charsets.lib.php:235
msgid "English"
msgstr "Inglés"

#: libraries/mysql_charsets.lib.php:238
msgid "Esperanto"
msgstr "Esperanto"

#: libraries/mysql_charsets.lib.php:241
msgid "Estonian"
msgstr "Estonio"

#: libraries/mysql_charsets.lib.php:244 libraries/mysql_charsets.lib.php:247
msgid "German"
msgstr "Alemán"

#: libraries/mysql_charsets.lib.php:244
msgid "dictionary"
msgstr "diccionario"

#: libraries/mysql_charsets.lib.php:247
msgid "phone book"
msgstr "directorio telefónico"

#: libraries/mysql_charsets.lib.php:250
msgid "Hungarian"
msgstr "Húngaro"

#: libraries/mysql_charsets.lib.php:253
msgid "Icelandic"
msgstr "Islandés"

#: libraries/mysql_charsets.lib.php:256 libraries/mysql_charsets.lib.php:346
msgid "Japanese"
msgstr "Japonés"

#: libraries/mysql_charsets.lib.php:259
msgid "Latvian"
msgstr "Letón"

#: libraries/mysql_charsets.lib.php:262
msgid "Lithuanian"
msgstr "Lituano"

#: libraries/mysql_charsets.lib.php:265 libraries/mysql_charsets.lib.php:368
msgid "Korean"
msgstr "Coreano"

#: libraries/mysql_charsets.lib.php:268
msgid "Persian"
msgstr "Persa"

#: libraries/mysql_charsets.lib.php:271
msgid "Polish"
msgstr "Polaco"

#: libraries/mysql_charsets.lib.php:274 libraries/mysql_charsets.lib.php:322
msgid "West European"
msgstr "Europea occidental"

#: libraries/mysql_charsets.lib.php:277
msgid "Romanian"
msgstr "Rumano"

#: libraries/mysql_charsets.lib.php:280
msgid "Slovak"
msgstr "Eslovaco"

#: libraries/mysql_charsets.lib.php:283
msgid "Slovenian"
msgstr "Esloveno"

#: libraries/mysql_charsets.lib.php:286
msgid "Spanish"
msgstr "Español"

#: libraries/mysql_charsets.lib.php:289
msgid "Traditional Spanish"
msgstr "Español tradicional"

#: libraries/mysql_charsets.lib.php:292 libraries/mysql_charsets.lib.php:389
msgid "Swedish"
msgstr "Sueco"

#: libraries/mysql_charsets.lib.php:295 libraries/mysql_charsets.lib.php:392
msgid "Thai"
msgstr "Tailandés"

#: libraries/mysql_charsets.lib.php:298 libraries/mysql_charsets.lib.php:386
msgid "Turkish"
msgstr "Turco"

#: libraries/mysql_charsets.lib.php:301 libraries/mysql_charsets.lib.php:383
msgid "Ukrainian"
msgstr "Ucraniano"

#: libraries/mysql_charsets.lib.php:304 libraries/mysql_charsets.lib.php:313
msgid "Unicode"
msgstr "Unicode"

#: libraries/mysql_charsets.lib.php:304 libraries/mysql_charsets.lib.php:313
#: libraries/mysql_charsets.lib.php:322 libraries/mysql_charsets.lib.php:329
#: libraries/mysql_charsets.lib.php:351 libraries/mysql_charsets.lib.php:362
msgid "multilingual"
msgstr "multilingüe"

#: libraries/mysql_charsets.lib.php:329
msgid "Central European"
msgstr "Europeo central"

#: libraries/mysql_charsets.lib.php:334
msgid "Russian"
msgstr "Ruso"

#: libraries/mysql_charsets.lib.php:351
msgid "Baltic"
msgstr "Báltico"

#: libraries/mysql_charsets.lib.php:356
msgid "Armenian"
msgstr "Armenio"

#: libraries/mysql_charsets.lib.php:362
msgid "Cyrillic"
msgstr "Cirílico"

#: libraries/mysql_charsets.lib.php:365
msgid "Arabic"
msgstr "Árabe"

#: libraries/mysql_charsets.lib.php:371
msgid "Hebrew"
msgstr "Hebreo"

#: libraries/mysql_charsets.lib.php:374
msgid "Georgian"
msgstr "Georgiano"

#: libraries/mysql_charsets.lib.php:377
msgid "Greek"
msgstr "Griego"

#: libraries/mysql_charsets.lib.php:380
msgid "Czech-Slovak"
msgstr "Checo-Eslovaco"

#: libraries/mysql_charsets.lib.php:395 libraries/mysql_charsets.lib.php:402
msgid "unknown"
msgstr "desconocido"

#: libraries/navigation_header.inc.php:57
#: libraries/navigation_header.inc.php:60
#: libraries/navigation_header.inc.php:61
msgid "Home"
msgstr "Página de inicio"

#: libraries/navigation_header.inc.php:70
#: libraries/navigation_header.inc.php:73
#: libraries/navigation_header.inc.php:74
msgid "Log out"
msgstr "Finalizar sesión"

#: libraries/navigation_header.inc.php:111
#: libraries/navigation_header.inc.php:112
#: libraries/navigation_header.inc.php:114
msgid "Reload navigation frame"
msgstr "Recargar el marco de navegación"

#: libraries/plugin_interface.lib.php:310
msgid "This format has no options"
msgstr "Este formato no tiene opciones"

#: libraries/relation.lib.php:72
msgid "not OK"
msgstr "no recibió el OK"

#: libraries/relation.lib.php:77
msgid "Enabled"
msgstr "Habilitado"

#: libraries/relation.lib.php:84 libraries/relation.lib.php:96
#: pmd_relation_new.php:68
msgid "General relation features"
msgstr "Opciones de relación general"

#: libraries/relation.lib.php:100
msgid "Display Features"
msgstr "Mostrar las opciones"

#: libraries/relation.lib.php:106
msgid "Creation of PDFs"
msgstr "Creación de los PDF"

#: libraries/relation.lib.php:110
msgid "Displaying Column Comments"
msgstr "Mostrando los comentarios de la columna"

#: libraries/relation.lib.php:115
msgid ""
"Please see the documentation on how to update your column_comments table"
msgstr ""
"Para actualizar su tabla column_comments, por favor revise la documentación"

#: libraries/relation.lib.php:120 libraries/sql_query_form.lib.php:370
msgid "Bookmarked SQL query"
msgstr "Consulta guardada en favoritos"

#: libraries/relation.lib.php:124 querywindow.php:74 querywindow.php:181
msgid "SQL history"
msgstr "Historial-SQL"

#: libraries/relation.lib.php:132
msgid "Persistent recently used tables"
msgstr "Tablas persistentes utilizadas recientemente"

#: libraries/relation.lib.php:136
msgid "Persistent tables' UI preferences"
msgstr "Preferencias de interfaz de tablas persistentes"

#: libraries/relation.lib.php:144
msgid "User preferences"
msgstr "Preferencias de usuario"

#: libraries/relation.lib.php:148
msgid "Quick steps to setup advanced features:"
msgstr "Pasos rápidos para configurar funcionalidades avanzadas:"

#: libraries/relation.lib.php:150
msgid ""
"Create the needed tables with the <code>script/create_tables.sql</code>."
msgstr "Crear las tablas necesarias con <code>script/create_tables.sql</code>."

#: libraries/relation.lib.php:151
msgid "Create a pma user and give access to these tables."
msgstr "Crear un usuario pma y permitir acceso a estas tablas."

#: libraries/relation.lib.php:152
msgid ""
"Enable advanced features in configuration file (<code>config.inc.php</"
"code>), for example by starting from <code>config.sample.inc.php</code>."
msgstr ""
"Habilitar funcionalidades avanzadas en el archivo de configuración "
"(<code>config.inc.php</code>), por ejemplo comenzando desde <code>config."
"sample.inc.php</code>."

#: libraries/relation.lib.php:153
msgid "Re-login to phpMyAdmin to load the updated configuration file."
msgstr ""
"Inicie sesión en phpMyAdmin nuevamente para cargar el archivo de "
"configuración actualizado."

#: libraries/relation.lib.php:1076
msgid "no description"
msgstr "Sin descripción"

#: libraries/replication_gui.lib.php:53
msgid "Slave configuration"
msgstr "Configuración de esclavo"

#: libraries/replication_gui.lib.php:53 server_replication.php:353
msgid "Change or reconfigure master server"
msgstr "Cambiar o reconfigurar el servidor maestro"

#: libraries/replication_gui.lib.php:54
msgid ""
"Make sure, you have unique server-id in your configuration file (my.cnf). If "
"not, please add the following line into [mysqld] section:"
msgstr ""
"Asegúrese de tener un ID de servidor único en el archivo de configuración "
"(my.cnf). Si no, agregue la siguiente línea en la sección [mysqld]:"

#: libraries/replication_gui.lib.php:57 libraries/replication_gui.lib.php:58
#: libraries/replication_gui.lib.php:250 libraries/replication_gui.lib.php:253
#: libraries/replication_gui.lib.php:260 server_privileges.php:693
#: server_privileges.php:696 server_privileges.php:703
#: server_synchronize.php:1182
msgid "User name"
msgstr "Nombre de usuario"

#: libraries/replication_gui.lib.php:105
msgid "Master status"
msgstr "Estado del maestro"

#: libraries/replication_gui.lib.php:107
msgid "Slave status"
msgstr "Estado del esclavo"

#: libraries/replication_gui.lib.php:116 libraries/sql_query_form.lib.php:382
#: server_status.php:1028 server_variables.php:108
msgid "Variable"
msgstr "Variable"

#: libraries/replication_gui.lib.php:117
#: libraries/rte/rte_routines.lib.php:1424 pmd_general.php:476
#: pmd_general.php:535 pmd_general.php:658 pmd_general.php:775
#: server_status.php:1029 tbl_change.php:329 tbl_printview.php:367
#: tbl_select.php:117 tbl_structure.php:862
msgid "Value"
msgstr "Valor"

#: libraries/replication_gui.lib.php:175 server_binlog.php:183
msgid "Server ID"
msgstr "ID del servidor"

#: libraries/replication_gui.lib.php:194
msgid ""
"Only slaves started with the --report-host=host_name option are visible in "
"this list."
msgstr ""
"Sólo los esclavos iniciados con la opción --report-host=host_name son "
"visibles en esta lista."

#: libraries/replication_gui.lib.php:241 server_replication.php:192
msgid "Add slave replication user"
msgstr "Agregar un usuario de replicación esclavo"

#: libraries/replication_gui.lib.php:255 server_privileges.php:698
msgid "Any user"
msgstr "Cualquier usuario"

#: libraries/replication_gui.lib.php:256 libraries/replication_gui.lib.php:324
#: libraries/replication_gui.lib.php:347 server_privileges.php:699
#: server_privileges.php:766 server_privileges.php:790
#: server_privileges.php:2008 server_privileges.php:2038
msgid "Use text field"
msgstr "Use el campo de texto"

#: libraries/replication_gui.lib.php:303 server_privileges.php:746
msgid "Any host"
msgstr "Cualquier servidor"

#: libraries/replication_gui.lib.php:307 server_privileges.php:750
msgid "Local"
msgstr "Local"

#: libraries/replication_gui.lib.php:313 server_privileges.php:755
msgid "This Host"
msgstr "Este Host"

#: libraries/replication_gui.lib.php:319 server_privileges.php:761
msgid "Use Host Table"
msgstr "Usar la tabla Anfitrión (Host)"

#: libraries/replication_gui.lib.php:332 server_privileges.php:774
msgid ""
"When Host table is used, this field is ignored and values stored in Host "
"table are used instead."
msgstr ""
"Cuando la tabla Host es usada, este campo es ignorado y se utilizan los "
"valores almacenados en la tabla Host en su lugar."

#: libraries/replication_gui.lib.php:361
msgid "Generate Password"
msgstr "Generar la contraseña"

<<<<<<< HEAD
#: libraries/rte/rte_events.lib.php:58
#, fuzzy
=======
#: libraries/rte/rte_events.lib.php:24
>>>>>>> 8754b9d2
#| msgid "Add an event"
msgid "Add event"
msgstr "Añadir evento"

#: libraries/rte/rte_events.lib.php:60
#, php-format
msgid "Export of event %s"
msgstr "Exportar evento %s"

<<<<<<< HEAD
#: libraries/rte/rte_events.lib.php:61
#, fuzzy
=======
#: libraries/rte/rte_events.lib.php:27
>>>>>>> 8754b9d2
#| msgid "Event"
msgid "event"
msgstr "evento"

<<<<<<< HEAD
#: libraries/rte/rte_events.lib.php:62
#, fuzzy
#| msgid "You do not have the necessary privileges to create a new routine"
msgid "You do not have the necessary privileges to create an event"
msgstr "No posee los privilegios necesarios para crear una nueva rutina"

#: libraries/rte/rte_events.lib.php:63
#, fuzzy, php-format
=======
#: libraries/rte/rte_events.lib.php:28
#| msgid "You do not have the necessary privileges to create a new routine"
msgid "You do not have the necessary privileges to create a new event"
msgstr "No posee los privilegios necesarios para crear un nuevo evento"

#: libraries/rte/rte_events.lib.php:29
#, php-format
>>>>>>> 8754b9d2
#| msgid "No event with name %s found in database %s"
msgid "No event with name %1$s found in database %2$s"
msgstr "No se encontró evento con nombre %1$s en la base de datos %2$s"

#: libraries/rte/rte_events.lib.php:64
msgid "There are no events to display."
msgstr "No existen eventos para mostrar."

#: libraries/rte/rte_events.lib.php:126 libraries/rte/rte_events.lib.php:131
#: libraries/rte/rte_events.lib.php:154 libraries/rte/rte_routines.lib.php:279
#: libraries/rte/rte_routines.lib.php:284
#: libraries/rte/rte_routines.lib.php:308
#: libraries/rte/rte_routines.lib.php:1309
#: libraries/rte/rte_triggers.lib.php:99
#: libraries/rte/rte_triggers.lib.php:104
#: libraries/rte/rte_triggers.lib.php:127
#, php-format
msgid "The following query has failed: \"%s\""
msgstr "Falló la siguiente consulta: \"%s\""

<<<<<<< HEAD
#: libraries/rte/rte_events.lib.php:140
#, fuzzy
=======
#: libraries/rte/rte_events.lib.php:105
>>>>>>> 8754b9d2
#| msgid "Sorry, we failed to restore the dropped routine."
msgid "Sorry, we failed to restore the dropped event."
msgstr "Pedimos disculpas por no haber podido recuperar el evento eliminado."

#: libraries/rte/rte_events.lib.php:141 libraries/rte/rte_routines.lib.php:294
#: libraries/rte/rte_triggers.lib.php:114
msgid "The backed up query was:"
msgstr "La consulta respaldada era:"

<<<<<<< HEAD
#: libraries/rte/rte_events.lib.php:145
#, fuzzy, php-format
=======
#: libraries/rte/rte_events.lib.php:110
#, php-format
>>>>>>> 8754b9d2
#| msgid "Routine %1$s has been modified."
msgid "Event %1$s has been modified."
msgstr "Se modificó el evento %1$s."

<<<<<<< HEAD
#: libraries/rte/rte_events.lib.php:157
#, fuzzy, php-format
=======
#: libraries/rte/rte_events.lib.php:122
#, php-format
>>>>>>> 8754b9d2
#| msgid "Table %1$s has been created."
msgid "Event %1$s has been created."
msgstr "Se creó el evento %1$s."

#: libraries/rte/rte_events.lib.php:165 libraries/rte/rte_routines.lib.php:319
#: libraries/rte/rte_triggers.lib.php:138
msgid "<b>One or more errors have occured while processing your request:</b>"
msgstr "<b>Ocurrieron uno o más errores al procesar el pedido:</n>"

<<<<<<< HEAD
#: libraries/rte/rte_events.lib.php:205
#, fuzzy
=======
#: libraries/rte/rte_events.lib.php:170
>>>>>>> 8754b9d2
#| msgid "Create view"
msgid "Create event"
msgstr "Crear evento"

<<<<<<< HEAD
#: libraries/rte/rte_events.lib.php:209
#, fuzzy
=======
#: libraries/rte/rte_events.lib.php:174
>>>>>>> 8754b9d2
#| msgid "Edit server"
msgid "Edit event"
msgstr "Editar evento"

#: libraries/rte/rte_events.lib.php:236 libraries/rte/rte_routines.lib.php:395
#: libraries/rte/rte_routines.lib.php:1331
#: libraries/rte/rte_routines.lib.php:1367
#: libraries/rte/rte_triggers.lib.php:211
msgid "Error in processing request"
msgstr "Error al procesar la petición"

#: libraries/rte/rte_events.lib.php:395 libraries/rte/rte_routines.lib.php:877
#: libraries/rte/rte_triggers.lib.php:322
msgid "Details"
msgstr "Detalles"

<<<<<<< HEAD
#: libraries/rte/rte_events.lib.php:398
#, fuzzy
=======
#: libraries/rte/rte_events.lib.php:363
>>>>>>> 8754b9d2
#| msgid "Event type"
msgid "Event name"
msgstr "Nombre del evento"

#: libraries/rte/rte_events.lib.php:419 server_binlog.php:182
msgid "Event type"
msgstr "Tipo de evento"

#: libraries/rte/rte_events.lib.php:440 libraries/rte/rte_routines.lib.php:898
#, php-format
msgid "Change to %s"
msgstr "Cambiar a %s"

<<<<<<< HEAD
#: libraries/rte/rte_events.lib.php:446
#, fuzzy
=======
#: libraries/rte/rte_events.lib.php:411
>>>>>>> 8754b9d2
#| msgid "Execute"
msgid "Execute at"
msgstr "Ejecutar en"

<<<<<<< HEAD
#: libraries/rte/rte_events.lib.php:454
#, fuzzy
=======
#: libraries/rte/rte_events.lib.php:419
>>>>>>> 8754b9d2
#| msgid "Execute"
msgid "Execute every"
msgstr "Ejecutar cada"

<<<<<<< HEAD
#: libraries/rte/rte_events.lib.php:473
#, fuzzy
=======
#: libraries/rte/rte_events.lib.php:438
>>>>>>> 8754b9d2
#| msgid "Startup"
msgid "Start"
msgstr "Iniciar"

#: libraries/rte/rte_events.lib.php:489 libraries/rte/rte_routines.lib.php:972
#: libraries/rte/rte_triggers.lib.php:372
msgid "Definition"
msgstr "Definición"

<<<<<<< HEAD
#: libraries/rte/rte_events.lib.php:495
#, fuzzy
=======
#: libraries/rte/rte_events.lib.php:460
>>>>>>> 8754b9d2
#| msgid "complete inserts"
msgid "On completion preserve"
msgstr "Preservar al completar"

#: libraries/rte/rte_events.lib.php:499 libraries/rte/rte_routines.lib.php:982
#: libraries/rte/rte_triggers.lib.php:378
msgid "Definer"
msgstr "Definidor"

#: libraries/rte/rte_events.lib.php:542
#: libraries/rte/rte_routines.lib.php:1044
#: libraries/rte/rte_triggers.lib.php:416
msgid "The definer must be in the \"username@hostname\" format"
msgstr "El definidor tiene que ser en el formato \"usuario@sistema\""

<<<<<<< HEAD
#: libraries/rte/rte_events.lib.php:549
#, fuzzy
=======
#: libraries/rte/rte_events.lib.php:514
>>>>>>> 8754b9d2
#| msgid "You must provide a routine name"
msgid "You must provide an event name"
msgstr "Debe proveer un nombre de evento"

<<<<<<< HEAD
#: libraries/rte/rte_events.lib.php:561
#, fuzzy
=======
#: libraries/rte/rte_events.lib.php:526
>>>>>>> 8754b9d2
#| msgid "You must provide a name and a type for each routine parameter."
msgid "You must provide a valid interval value for the event."
msgstr "Debe proveer un valor de intervalo válido para el evento."

<<<<<<< HEAD
#: libraries/rte/rte_events.lib.php:573
#, fuzzy
=======
#: libraries/rte/rte_events.lib.php:538
>>>>>>> 8754b9d2
#| msgid "You must provide a routine definition."
msgid "You must provide a valid execution time for the event."
msgstr "Debe proveer un tiempo de ejecución válido para el evento."

<<<<<<< HEAD
#: libraries/rte/rte_events.lib.php:577
#, fuzzy
=======
#: libraries/rte/rte_events.lib.php:542
>>>>>>> 8754b9d2
#| msgid "You must provide a name and a type for each routine parameter."
msgid "You must provide a valid type for the event."
msgstr "Debe proveer un tipo válido para el evento."

<<<<<<< HEAD
#: libraries/rte/rte_events.lib.php:596
#, fuzzy
=======
#: libraries/rte/rte_events.lib.php:561
>>>>>>> 8754b9d2
#| msgid "You must provide a routine definition."
msgid "You must provide an event definition."
msgstr "Debe proveer una definición de evento."

#: libraries/rte/rte_footer.lib.php:29
msgid "New"
msgstr "Nuevo"

#: libraries/rte/rte_footer.lib.php:91
msgid "OFF"
msgstr "Apagado"

#: libraries/rte/rte_footer.lib.php:96
msgid "ON"
msgstr "Encendido"

#: libraries/rte/rte_footer.lib.php:108
#| msgid "The event scheduler is enabled"
msgid "Event scheduler status"
msgstr "Estado del planificador de eventos"

#: libraries/rte/rte_list.lib.php:52
#| msgid "Return type"
msgid "Returns"
msgstr "Retorna"

#: libraries/rte/rte_list.lib.php:58 libraries/rte/rte_triggers.lib.php:344
#: server_status.php:800 sql.php:943
msgid "Time"
msgstr "Tiempo"

#: libraries/rte/rte_list.lib.php:59 libraries/rte/rte_triggers.lib.php:358
msgid "Event"
msgstr "Evento"

#: libraries/rte/rte_routines.lib.php:43
msgid "Add routine"
msgstr "Agregar rutina"

#: libraries/rte/rte_routines.lib.php:45
#, php-format
msgid "Export of routine %s"
msgstr "Exportar la rutina %s"

<<<<<<< HEAD
#: libraries/rte/rte_routines.lib.php:46
#, fuzzy
=======
#: libraries/rte/rte_routines.lib.php:27
>>>>>>> 8754b9d2
#| msgid "Routines"
msgid "routine"
msgstr "rutina"

#: libraries/rte/rte_routines.lib.php:47
#, fuzzy
#| msgid "You do not have the necessary privileges to create a new routine"
msgid "You do not have the necessary privileges to create a routine"
msgstr "No posee los privilegios necesarios para crear una nueva rutina"

#: libraries/rte/rte_routines.lib.php:48
#, php-format
msgid "No routine with name %1$s found in database %2$s"
msgstr "No se encontró rutina con nombre %1$s en la base de datos %2$s"

#: libraries/rte/rte_routines.lib.php:49
msgid "There are no routines to display."
msgstr "No hay rutinas para mostrar."

#: libraries/rte/rte_routines.lib.php:88
msgid ""
"You are using PHP's deprecated 'mysql' extension, which is not capable of "
"handling multi queries. <b>The execution of some stored routines may fail!</"
"b> Please use the improved 'mysqli' extension to avoid any problems."
msgstr ""
"Está utilizando la extensión de PHP obsoleta 'mysql', que no es capaz de "
"manejar consultas múltiples. <b>La ejecución de algunas rutinas guardadas "
"puede fallar</b>. Por favor utilice la extensión mejorada 'mysqli' para "
"evitar problemas."

#: libraries/rte/rte_routines.lib.php:272
#: libraries/rte/rte_routines.lib.php:1052
#, php-format
msgid "Invalid routine type: \"%s\""
msgstr "Tipo de rutina inválido: \"%s\""

#: libraries/rte/rte_routines.lib.php:293
msgid "Sorry, we failed to restore the dropped routine."
msgstr "Pedimos disculpas por no haber podido recuperar la rutina eliminada."

#: libraries/rte/rte_routines.lib.php:298
#, php-format
msgid "Routine %1$s has been modified."
msgstr "Se modificó la rutina %1$s."

#: libraries/rte/rte_routines.lib.php:311
#, php-format
msgid "Routine %1$s has been created."
msgstr "Se creó la rutina %1$s."

#: libraries/rte/rte_routines.lib.php:365
msgid "Create routine"
msgstr "Crear rutina"

#: libraries/rte/rte_routines.lib.php:369
msgid "Edit routine"
msgstr "Editar rutina"

#: libraries/rte/rte_routines.lib.php:880
msgid "Routine name"
msgstr "Nombre de rutina"

#: libraries/rte/rte_routines.lib.php:903
msgid "Parameters"
msgstr "Parámetros"

#: libraries/rte/rte_routines.lib.php:908
msgid "Direction"
msgstr "Dirección"

#: libraries/rte/rte_routines.lib.php:911 libraries/tbl_properties.inc.php:108
msgid "Length/Values"
msgstr "Longitud/Valores"

#: libraries/rte/rte_routines.lib.php:926
msgid "Add parameter"
msgstr "Agregar parámetro"

#: libraries/rte/rte_routines.lib.php:930
msgid "Remove last parameter"
msgstr "Eliminar último parámetro"

#: libraries/rte/rte_routines.lib.php:935
msgid "Return type"
msgstr "Retornar el tipo"

#: libraries/rte/rte_routines.lib.php:941
msgid "Return length/values"
msgstr "Retornar longitud/valores"

#: libraries/rte/rte_routines.lib.php:947
msgid "Return options"
msgstr "Retornar opciones"

#: libraries/rte/rte_routines.lib.php:978
msgid "Is deterministic"
msgstr "Es determinístico"

#: libraries/rte/rte_routines.lib.php:987
msgid "Security type"
msgstr "Tipo de seguridad"

#: libraries/rte/rte_routines.lib.php:994
msgid "SQL data access"
msgstr "Acceso de datos SQL"

#: libraries/rte/rte_routines.lib.php:1057
msgid "You must provide a routine name"
msgstr "Debe proveer un nombre de rutina"

#: libraries/rte/rte_routines.lib.php:1080
#, php-format
msgid "Invalid direction \"%s\" given for parameter."
msgstr "Dirección \"%s\" inválida provista para el parámetro."

#: libraries/rte/rte_routines.lib.php:1092
#: libraries/rte/rte_routines.lib.php:1136
msgid ""
"You must provide length/values for routine parameters of type ENUM, SET, "
"VARCHAR and VARBINARY."
msgstr ""
"Debe proveer longitud/valores para los parámetros de tipo ENUM, SET, VARCHAR "
"y VARBINARY."

#: libraries/rte/rte_routines.lib.php:1116
msgid "You must provide a name and a type for each routine parameter."
msgstr "Debe proveer un nombre y tipo para cada parámetro de rutina."

<<<<<<< HEAD
#: libraries/rte/rte_routines.lib.php:1126
#, fuzzy
=======
#: libraries/rte/rte_routines.lib.php:1121
>>>>>>> 8754b9d2
#| msgid "You must provide a name and a type for each routine parameter."
msgid "You must provide a valid return type for the routine."
msgstr "Debe proveer un tipo de retorno válido para la rutina."

#: libraries/rte/rte_routines.lib.php:1176
msgid "You must provide a routine definition."
msgstr "Debe proveer una definición de rutina."

#: libraries/rte/rte_routines.lib.php:1265
#, php-format
msgid "%d row affected by the last statement inside the procedure"
msgid_plural "%d rows affected by the last statement inside the procedure"
msgstr[0] "%d fila afectada por la última sentencia del procedimiento"
msgstr[1] "%d filas afectadas por la última sentencia del procedimiento"

#: libraries/rte/rte_routines.lib.php:1281
#, php-format
msgid "Execution results of routine %s"
msgstr "Resultados de la ejecución de la rutina %s"

#: libraries/rte/rte_routines.lib.php:1355
#: libraries/rte/rte_routines.lib.php:1361
msgid "Execute routine"
msgstr "Ejecutar rutina"

#: libraries/rte/rte_routines.lib.php:1412
#: libraries/rte/rte_routines.lib.php:1415
msgid "Routine parameters"
msgstr "Parámetros de rutina"

#: libraries/rte/rte_routines.lib.php:1422 tbl_change.php:287
#: tbl_change.php:325
msgid "Function"
msgstr "Función"

<<<<<<< HEAD
#: libraries/rte/rte_triggers.lib.php:39
#, fuzzy
=======
#: libraries/rte/rte_triggers.lib.php:24
>>>>>>> 8754b9d2
#| msgid "Add a trigger"
msgid "Add trigger"
msgstr "Agregar disparador"

#: libraries/rte/rte_triggers.lib.php:41
#, php-format
msgid "Export of trigger %s"
msgstr "Exportar disparador %s"

<<<<<<< HEAD
#: libraries/rte/rte_triggers.lib.php:42
#, fuzzy
=======
#: libraries/rte/rte_triggers.lib.php:27
>>>>>>> 8754b9d2
#| msgid "Triggers"
msgid "trigger"
msgstr "disparador"

<<<<<<< HEAD
#: libraries/rte/rte_triggers.lib.php:43
#, fuzzy
#| msgid "You do not have the necessary privileges to create a new routine"
msgid "You do not have the necessary privileges to create a trigger"
msgstr "No posee los privilegios necesarios para crear una nueva rutina"

#: libraries/rte/rte_triggers.lib.php:44
#, fuzzy, php-format
=======
#: libraries/rte/rte_triggers.lib.php:28
#| msgid "You do not have the necessary privileges to create a new routine"
msgid "You do not have the necessary privileges to create a new trigger"
msgstr "No posee los privilegios necesarios para crear un nuevo disparador"

#: libraries/rte/rte_triggers.lib.php:29
#, php-format
>>>>>>> 8754b9d2
#| msgid "No routine with name %1$s found in database %2$s"
msgid "No trigger with name %1$s found in database %2$s"
msgstr "No se encontró disparador con nombre %1$s en la base de datos %2$s"

#: libraries/rte/rte_triggers.lib.php:45
msgid "There are no triggers to display."
msgstr "No hay disparadores para mostrar."

<<<<<<< HEAD
#: libraries/rte/rte_triggers.lib.php:113
#, fuzzy
=======
#: libraries/rte/rte_triggers.lib.php:97
>>>>>>> 8754b9d2
#| msgid "Sorry, we failed to restore the dropped routine."
msgid "Sorry, we failed to restore the dropped trigger."
msgstr ""
"Pedimos disculpas por no haber podido recuperar el disparador eliminado."

<<<<<<< HEAD
#: libraries/rte/rte_triggers.lib.php:118
#, fuzzy, php-format
=======
#: libraries/rte/rte_triggers.lib.php:102
#, php-format
>>>>>>> 8754b9d2
#| msgid "Routine %1$s has been modified."
msgid "Trigger %1$s has been modified."
msgstr "Se modificó el disparador %1$s."

<<<<<<< HEAD
#: libraries/rte/rte_triggers.lib.php:130
#, fuzzy, php-format
=======
#: libraries/rte/rte_triggers.lib.php:114
#, php-format
>>>>>>> 8754b9d2
#| msgid "Table %1$s has been created."
msgid "Trigger %1$s has been created."
msgstr "Disparador %1$s creado."

<<<<<<< HEAD
#: libraries/rte/rte_triggers.lib.php:181
#, fuzzy
=======
#: libraries/rte/rte_triggers.lib.php:165
>>>>>>> 8754b9d2
#| msgid "Create view"
msgid "Create trigger"
msgstr "Crear disparador"

<<<<<<< HEAD
#: libraries/rte/rte_triggers.lib.php:185
#, fuzzy
=======
#: libraries/rte/rte_triggers.lib.php:169
>>>>>>> 8754b9d2
#| msgid "Add a trigger"
msgid "Edit trigger"
msgstr "Editar disparador"

<<<<<<< HEAD
#: libraries/rte/rte_triggers.lib.php:325
#, fuzzy
=======
#: libraries/rte/rte_triggers.lib.php:309
>>>>>>> 8754b9d2
#| msgid "Triggers"
msgid "Trigger name"
msgstr "Nombre del disparador"

<<<<<<< HEAD
#: libraries/rte/rte_triggers.lib.php:423
#, fuzzy
=======
#: libraries/rte/rte_triggers.lib.php:407
>>>>>>> 8754b9d2
#| msgid "You must provide a routine name"
msgid "You must provide a trigger name"
msgstr "Debe proveer un nombre de disparador"

<<<<<<< HEAD
#: libraries/rte/rte_triggers.lib.php:428
#, fuzzy
=======
#: libraries/rte/rte_triggers.lib.php:412
>>>>>>> 8754b9d2
#| msgid "You must provide a routine name"
msgid "You must provide a valid timing for the trigger"
msgstr "Debe proveer una sincronización válida para el disparador"

<<<<<<< HEAD
#: libraries/rte/rte_triggers.lib.php:433
#, fuzzy
=======
#: libraries/rte/rte_triggers.lib.php:417
>>>>>>> 8754b9d2
#| msgid "You must provide a name and a type for each routine parameter."
msgid "You must provide a valid event for the trigger"
msgstr "Debe proveer un evento válido para el disparador"

<<<<<<< HEAD
#: libraries/rte/rte_triggers.lib.php:439
#, fuzzy
=======
#: libraries/rte/rte_triggers.lib.php:423
>>>>>>> 8754b9d2
#| msgid "You must provide a routine name"
msgid "You must provide a valid table name"
msgstr "Debe proveer un nombre de tabla válido"

<<<<<<< HEAD
#: libraries/rte/rte_triggers.lib.php:445
#, fuzzy
=======
#: libraries/rte/rte_triggers.lib.php:429
>>>>>>> 8754b9d2
#| msgid "You must provide a routine definition."
msgid "You must provide a trigger definition."
msgstr "Debe proveer una definición del disparador."

#: libraries/schema/Dia_Relation_Schema.class.php:222
#: libraries/schema/Eps_Relation_Schema.class.php:395
#: libraries/schema/Pdf_Relation_Schema.class.php:484
#: libraries/schema/Svg_Relation_Schema.class.php:364
#: libraries/schema/Visio_Relation_Schema.class.php:210
#, php-format
msgid "The %s table doesn't exist!"
msgstr "La tabla %s no existe"

#: libraries/schema/Dia_Relation_Schema.class.php:248
#: libraries/schema/Eps_Relation_Schema.class.php:436
#: libraries/schema/Pdf_Relation_Schema.class.php:518
#: libraries/schema/Svg_Relation_Schema.class.php:406
#: libraries/schema/Visio_Relation_Schema.class.php:252
#, php-format
msgid "Please configure the coordinates for table %s"
msgstr "Configure las coordenadas para la tabla %s"

#: libraries/schema/Eps_Relation_Schema.class.php:742
#: libraries/schema/Pdf_Relation_Schema.class.php:842
#: libraries/schema/Svg_Relation_Schema.class.php:728
#: libraries/schema/Visio_Relation_Schema.class.php:497
#, php-format
msgid "Schema of the %s database - Page %s"
msgstr "Esquema de la base de datos %s - Página %s"

#: libraries/schema/Export_Relation_Schema.class.php:170
msgid "This page does not contain any tables!"
msgstr "Esta página no contiene ninguna tabla"

#: libraries/schema/Export_Relation_Schema.class.php:195
msgid "SCHEMA ERROR: "
msgstr "ERROR DE ESQUEMA:"

#: libraries/schema/Pdf_Relation_Schema.class.php:868
#: libraries/schema/Pdf_Relation_Schema.class.php:1107
msgid "Relational schema"
msgstr "Esquema relacionado"

#: libraries/schema/Pdf_Relation_Schema.class.php:1082
msgid "Table of contents"
msgstr "Tabla de contenidos"

#: libraries/schema/Pdf_Relation_Schema.class.php:1232
#: libraries/schema/Pdf_Relation_Schema.class.php:1253
#: libraries/tbl_properties.inc.php:111 tbl_printview.php:141
#: tbl_structure.php:207
msgid "Attributes"
msgstr "Atributos"

#: libraries/schema/Pdf_Relation_Schema.class.php:1235
#: libraries/schema/Pdf_Relation_Schema.class.php:1256 tbl_printview.php:144
#: tbl_structure.php:210 tbl_tracking.php:271
msgid "Extra"
msgstr "Extra"

#: libraries/schema/User_Schema.class.php:89
msgid "Create a page"
msgstr "Crear una nueva página"

#: libraries/schema/User_Schema.class.php:95
msgid "Page name"
msgstr "Nombre de página"

#: libraries/schema/User_Schema.class.php:99
msgid "Automatic layout based on"
msgstr "Diseño automático basado en"

#: libraries/schema/User_Schema.class.php:102
msgid "Internal relations"
msgstr "Relaciones internas"

#: libraries/schema/User_Schema.class.php:112
msgid "FOREIGN KEY"
msgstr "CLAVE FORÁNEA"

#: libraries/schema/User_Schema.class.php:144
msgid "Please choose a page to edit"
msgstr "Elegir la página a editar"

#: libraries/schema/User_Schema.class.php:149
msgid "Select page"
msgstr "Seleccionar página"

#: libraries/schema/User_Schema.class.php:207
msgid "Select Tables"
msgstr "Seleccionar tablas"

#: libraries/schema/User_Schema.class.php:342
msgid "Display relational schema"
msgstr "Mostrar esquema relacional"

#: libraries/schema/User_Schema.class.php:352
msgid "Select Export Relational Type"
msgstr "Seleccionar tipo de exportación relacional"

#: libraries/schema/User_Schema.class.php:373
msgid "Show grid"
msgstr "Mostrar la cuadrícula"

#: libraries/schema/User_Schema.class.php:375
msgid "Show color"
msgstr "Mostrar color"

#: libraries/schema/User_Schema.class.php:377
msgid "Show dimension of tables"
msgstr "Mostrar la dimensión de las tablas"

#: libraries/schema/User_Schema.class.php:380
msgid "Display all tables with the same width"
msgstr "Mostrar todas las tablas que tienen el mismo ancho"

#: libraries/schema/User_Schema.class.php:385
msgid "Only show keys"
msgstr "Mostrar las llaves solamente"

#: libraries/schema/User_Schema.class.php:387
msgid "Landscape"
msgstr "Orientación horizontal"

#: libraries/schema/User_Schema.class.php:388
msgid "Portrait"
msgstr "Orientación vertical"

#: libraries/schema/User_Schema.class.php:390
msgid "Orientation"
msgstr "Orientación"

#: libraries/schema/User_Schema.class.php:403
msgid "Paper size"
msgstr "Tamaño del papel"

#: libraries/schema/User_Schema.class.php:440
msgid ""
"The current page has references to tables that no longer exist. Would you "
"like to delete those references?"
msgstr ""
"La página actual tiene referencias a tablas que ya no existen. ¿Desea "
"eliminar esas referencias?"

#: libraries/schema/User_Schema.class.php:465
msgid "Toggle scratchboard"
msgstr "cambiar el estado del scratchboard"

#. l10n: Text direction, use either ltr or rtl
#: libraries/select_lang.lib.php:469
msgid "ltr"
msgstr "ltr"

#: libraries/select_lang.lib.php:474 libraries/select_lang.lib.php:480
#: libraries/select_lang.lib.php:486
#, php-format
msgid "Unknown language: %1$s."
msgstr "Idioma desconocido: %1$s."

#: libraries/select_server.lib.php:32 libraries/select_server.lib.php:38
msgid "Current Server"
msgstr "Servidor actual"

# This is the text showed in the tab
#: libraries/server_links.inc.php:73
msgid "Settings"
msgstr "Configuración"

#: libraries/server_links.inc.php:79 server_synchronize.php:1087
#: server_synchronize.php:1095
msgid "Synchronize"
msgstr "Sincronizar"

#: libraries/server_links.inc.php:84 server_binlog.php:77
#: server_status.php:266
msgid "Binary log"
msgstr "Registro binario"

#: libraries/server_links.inc.php:95 server_engines.php:125
#: server_engines.php:129 server_status.php:318
msgid "Variables"
msgstr "Variables"

#: libraries/server_links.inc.php:99
msgid "Charsets"
msgstr "Juegos de caracteres"

#: libraries/server_links.inc.php:103
msgid "Engines"
msgstr "Motores"

#: libraries/server_synchronize.lib.php:1279 server_synchronize.php:1111
msgid "Source database"
msgstr "Base de datos de origen"

#: libraries/server_synchronize.lib.php:1281
#: libraries/server_synchronize.lib.php:1302
msgid "Current server"
msgstr "Servidor actual"

#: libraries/server_synchronize.lib.php:1283
#: libraries/server_synchronize.lib.php:1304
msgid "Remote server"
msgstr "Servidor remoto"

#: libraries/server_synchronize.lib.php:1286
msgid "Difference"
msgstr "Diferencia"

#: libraries/server_synchronize.lib.php:1300 server_synchronize.php:1113
msgid "Target database"
msgstr "Base de datos objetivo"

#: libraries/sql_query_form.lib.php:189
#, php-format
msgid "Run SQL query/queries on server %s"
msgstr "Ejecute la o las consultas SQL en el servidor %s"

#: libraries/sql_query_form.lib.php:206 libraries/sql_query_form.lib.php:230
#, php-format
msgid "Run SQL query/queries on database %s"
msgstr "Ejecutar la(s) consulta(s) SQL en la base de datos %s"

#: libraries/sql_query_form.lib.php:262 navigation.php:272
#: setup/frames/index.inc.php:231
msgid "Clear"
msgstr "Limpiar"

#: libraries/sql_query_form.lib.php:267
msgid "Columns"
msgstr "Columnas"

#: libraries/sql_query_form.lib.php:302 sql.php:1016 sql.php:1017 sql.php:1034
msgid "Bookmark this SQL query"
msgstr "Guardar esta consulta en favoritos"

#: libraries/sql_query_form.lib.php:309 sql.php:1028
msgid "Let every user access this bookmark"
msgstr "Permitir que todo usuario pueda acceder a este favorito"

#: libraries/sql_query_form.lib.php:315
msgid "Replace existing bookmark of same name"
msgstr "Reemplazar el favorito existente que tenga el mismo nombre"

#: libraries/sql_query_form.lib.php:331
msgid "Do not overwrite this query from outside the window"
msgstr "No sobreescribir esta consulta desde fuera de la ventana"

#: libraries/sql_query_form.lib.php:338
msgid "Delimiter"
msgstr "Delimitador"

#: libraries/sql_query_form.lib.php:346
msgid " Show this query here again "
msgstr " Mostrar esta consulta otra vez "

#: libraries/sql_query_form.lib.php:403
msgid "View only"
msgstr "Solamente ver"

#: libraries/sql_query_form.lib.php:438 prefs_manage.php:241
msgid "Location of the text file"
msgstr "Localización del archivo de texto"

#: libraries/sql_query_form.lib.php:450 tbl_change.php:890
msgid "web server upload directory"
msgstr "directorio en el servidor web para subir los archivos"

#: libraries/sqlparser.lib.php:132
msgid ""
"There seems to be an error in your SQL query. The MySQL server error output "
"below, if there is any, may also help you in diagnosing the problem"
msgstr ""
"Parece haber un error en su consulta de SQL. La salida generada por el "
"servidor de MySQL, de existir, aparece abajo, en cuyo caso puede ayudar a "
"diagnosticar el problema"

#: libraries/sqlparser.lib.php:167
msgid ""
"There is a chance that you may have found a bug in the SQL parser. Please "
"examine your query closely, and check that the quotes are correct and not "
"mis-matched. Other possible failure causes may be that you are uploading a "
"file with binary outside of a quoted text area. You can also try your query "
"on the MySQL command line interface. The MySQL server error output below, if "
"there is any, may also help you in diagnosing the problem. If you still have "
"problems or if the parser fails where the command line interface succeeds, "
"please reduce your SQL query input to the single query that causes problems, "
"and submit a bug report with the data chunk in the CUT section below:"
msgstr ""
"Existe la posibilidad que usted haya encontrado un error en el intérprete de "
"SQL. Por favor examine cuidadosamente su consulta y verifique que las "
"comillas están siendo usadas adecuadamente y hacen juego. Otra posible causa "
"del fallo es que esté subiendo un archivo con datos binarios por fuera del "
"área de texto delimitado con comillas. Intente su consulta en la interfaz de "
"comandos de MySQL. La salida generada por el servidor de MySQL, de existir, "
"aparece abajo y puede ayudar a diagnosticar el problema. Si aún tiene "
"problemas o el intérprete falla en tanto que en la interfaz de comandos "
"funciona, por favor reduzca la salida de su consulta de SQL a la consulta "
"que genera el problema y envíe un reporte de error con la cadena de datos en "
"la sección de CORTE indicada abajo:"

#: libraries/sqlparser.lib.php:169
msgid "BEGIN CUT"
msgstr "INICIO DEL CORTE"

#: libraries/sqlparser.lib.php:171
msgid "END CUT"
msgstr "FIN DEL CORTE"

#: libraries/sqlparser.lib.php:173
msgid "BEGIN RAW"
msgstr "INICIO DEL VOLCADO"

#: libraries/sqlparser.lib.php:177
msgid "END RAW"
msgstr "FIN DEL VOLCADO"

#: libraries/sqlparser.lib.php:363
msgid "Automatically appended backtick to the end of query!"
msgstr "Agregar comilla invertida al final de la consulta automáticamente"

#: libraries/sqlparser.lib.php:366
msgid "Unclosed quote"
msgstr "Comillas sin cerrar"

#: libraries/sqlparser.lib.php:518
msgid "Invalid Identifer"
msgstr "El identificador no es válido"

#: libraries/sqlparser.lib.php:635
msgid "Unknown Punctuation String"
msgstr "Signo de puntuación desconocido"

#: libraries/sqlvalidator.lib.php:67
#, php-format
msgid ""
"The SQL validator could not be initialized. Please check if you have "
"installed the necessary PHP extensions as described in the %sdocumentation%s."
msgstr ""
"El validador de SQL no pudo inicializarse. Por favor revise si ha instalado "
"las extensiones php necesarias, como están descritas en la %sdocumentación%s."

#: libraries/tbl_links.inc.php:118 libraries/tbl_links.inc.php:119
msgid "Table seems to be empty!"
msgstr "La tabla, ¡parece estar vacía!"

#: libraries/tbl_links.inc.php:127
#, php-format
msgid "Tracking of %s.%s is activated."
msgstr "Seguimiento de %s.%s activado."

#: libraries/tbl_properties.inc.php:108
msgid ""
"If column type is \"enum\" or \"set\", please enter the values using this "
"format: 'a','b','c'...<br />If you ever need to put a backslash (\"\\\") or "
"a single quote (\"'\") amongst those values, precede it with a backslash "
"(for example '\\\\xyz' or 'a\\'b')."
msgstr ""
"Si el tipo de campo es \"enum\" o \"set\", introduzca los valores usando "
"este formato: 'a','b','c'...<br />Si alguna vez necesita poner una barra "
"invertida (\"\\\") o una comilla simple (\"'\") entre esos valores, añada "
"una barra invertida (por ejemplo '\\\\xyz' o 'a\\'b')."

#: libraries/tbl_properties.inc.php:109
msgid ""
"For default values, please enter just a single value, without backslash "
"escaping or quotes, using this format: a"
msgstr ""
"Para valores predeterminados, introduzca sólamente un valor sin caracteres "
"de escape ni comillas, usando este formato: a"

#: libraries/tbl_properties.inc.php:119 libraries/tbl_properties.inc.php:512
#: tbl_printview.php:323 tbl_structure.php:156 tbl_structure.php:161
#: tbl_structure.php:607 tbl_structure.php:806
msgid "Index"
msgstr "Índice"

#: libraries/tbl_properties.inc.php:139
#, php-format
msgid ""
"For a list of available transformation options and their MIME type "
"transformations, click on %stransformation descriptions%s"
msgstr ""
"Para una lista de opciones de transformación disponibles y sus "
"transformaciones MIME-type transformations, dé clic en %stransformation "
"descriptions%s"

#: libraries/tbl_properties.inc.php:147
msgid "Transformation options"
msgstr "Opciones de transformación"

#: libraries/tbl_properties.inc.php:148
msgid ""
"Please enter the values for transformation options using this format: 'a', "
"100, b,'c'...<br />If you ever need to put a backslash (\"\\\") or a single "
"quote (\"'\") amongst those values, precede it with a backslash (for example "
"'\\\\xyz' or 'a\\'b')."
msgstr ""
"Introduzca los valores para las opciones de transformación usando este "
"formato: 'a',100,b,'c'...<br />Si alguna vez requiere insertar una barra "
"invertida (\"\\\") o comilla sencilla (\"'\") entre esos valores, añada una "
"barra invertida (por ejemplo '\\\\xyz' o 'a\\'b')."

#: libraries/tbl_properties.inc.php:355
msgid "ENUM or SET data too long?"
msgstr "¿Datos ENUM o SET demasiado largos?"

#: libraries/tbl_properties.inc.php:357
msgid "Get more editing space"
msgstr "Obtener más espacio de edición"

# Corresponds to NONE option for default value of a TIMESTAMP field
#: libraries/tbl_properties.inc.php:380
msgctxt "for default"
msgid "None"
msgstr "Ninguno"

# Corresponds to user-defined option for default value of a TIMESTAMP field
#: libraries/tbl_properties.inc.php:381
msgid "As defined:"
msgstr "Personalizado:"

#: libraries/tbl_properties.inc.php:500 tbl_structure.php:155
#: tbl_structure.php:160 tbl_structure.php:605
msgid "Primary"
msgstr "Primaria"

#: libraries/tbl_properties.inc.php:518 tbl_structure.php:159
#: tbl_structure.php:164 tbl_structure.php:614
msgid "Fulltext"
msgstr "Texto completo"

#: libraries/tbl_properties.inc.php:567 transformation_overview.php:57
#, php-format
msgid ""
"No description is available for this transformation.<br />Please ask the "
"author what %s does."
msgstr ""
"No hay una descripción disponible para esta transformación.<br />Por favor "
"pregunte al autor lo que %s hace."

#: libraries/tbl_properties.inc.php:609 tbl_structure.php:678
#, php-format
msgid "Add %s column(s)"
msgstr "Agregar %s columna(s)"

#: libraries/tbl_properties.inc.php:611 tbl_structure.php:672
msgid "You have to add at least one column."
msgstr "Debe agregar al menos una columna."

#: libraries/tbl_properties.inc.php:719 server_engines.php:56
#: tbl_operations.php:370
msgid "Storage Engine"
msgstr "Motor de almacenamiento"

#: libraries/tbl_properties.inc.php:748
msgid "PARTITION definition"
msgstr "definición de la PARTICIÓN"

#: libraries/tbl_properties.inc.php:779
msgid "+ Add a value"
msgstr "+ Agregar un valor"

#: libraries/transformations/application_octetstream__download.inc.php:9
msgid ""
"Displays a link to download the binary data of the column. You can use the "
"first option to specify the filename, or use the second option as the name "
"of a column which contains the filename. If you use the second option, you "
"need to set the first option to the empty string."
msgstr ""
"Mostrar un enlace para descargar los datos binarios de la columna. Se pude "
"utilizar la primera opción para el nombre del archivo o utilizar la segunda "
"opción como el nombre de la columna que contiene el nombre de archivo. Si se "
"usa esta última, la primer opción tiene que ser una cadena vacía."

#: libraries/transformations/application_octetstream__hex.inc.php:9
msgid ""
"Displays hexadecimal representation of data. Optional first parameter "
"specifies how often space will be added (defaults to 2 nibbles)."
msgstr ""
"Muestra los datos en representación hexadecimal. El primer parámetro es "
"opcional y especifica cuán a menudo se añadirá espacio (2 nibbles, es decir, "
"1 byte de manera predeterminada)."

#: libraries/transformations/image_jpeg__inline.inc.php:9
#: libraries/transformations/image_png__inline.inc.php:9
msgid ""
"Displays a clickable thumbnail. The options are the maximum width and height "
"in pixels. The original aspect ratio is preserved."
msgstr ""
"Muestra una miniatura que puede abrirse mediante un clic. Las opciones son "
"la altura y anchura máxima en píxeles. La proporción original es mantenida."

#: libraries/transformations/image_jpeg__link.inc.php:9
msgid "Displays a link to download this image."
msgstr "Muestra un enlace para descargar esta imagen."

#: libraries/transformations/text_plain__dateformat.inc.php:9
msgid ""
"Displays a TIME, TIMESTAMP, DATETIME or numeric unix timestamp column as "
"formatted date. The first option is the offset (in hours) which will be "
"added to the timestamp (Default: 0). Use second option to specify a "
"different date/time format string. Third option determines whether you want "
"to see local date or UTC one (use \"local\" or \"utc\" strings) for that. "
"According to that, date format has different value - for \"local\" see the "
"documentation for PHP's strftime() function and for \"utc\" it is done using "
"gmdate() function."
msgstr ""
"Muestra una columna TIME, TIMESTAMP, DATETIME o marca temporal numérica unix "
"como una fecha con formato. La primera opción es la diferencia (en horas) "
"que se añadirá a la marca temporal (Valor predeterminado: 0). La segunda "
"opción es para especificar un formato de fecha/hora diferente. La tercera "
"opción determina si usted quiere ver la fecha local o la UTC (use las "
"cadenas \"local\" o \"utc\"). Según eso, el formato de la fecha tendrá un "
"valor diferente - para \"local\" mire la documentación de la función strftime"
"() de PHP y para \"utc\" se hace usando la función gmdate()."

#: libraries/transformations/text_plain__external.inc.php:9
msgid ""
"LINUX ONLY: Launches an external application and feeds it the column data "
"via standard input. Returns the standard output of the application. The "
"default is Tidy, to pretty-print HTML code. For security reasons, you have "
"to manually edit the file libraries/transformations/text_plain__external.inc."
"php and list the tools you want to make available. The first option is then "
"the number of the program you want to use and the second option is the "
"parameters for the program. The third option, if set to 1, will convert the "
"output using htmlspecialchars() (Default 1). The fourth option, if set to 1, "
"will prevent wrapping and ensure that the output appears all on one line "
"(Default 1)."
msgstr ""
"SÓLAMENTE LINUX: Ejecuta una aplicación externa y le provee los datos de la "
"columna mediante entrada estándar. Devuelve la salidad de la aplicación. El "
"valor predeterminado es Tidy para mostrar código HTML agradable para la "
"impresión. Por razones de seguridad, debe editar manualmente el archivo "
"libraries/transformations/text_plain__external.inc.php y agregar las "
"herramientas que permitirá ejecutar. La primera opción será el número del "
"programa que querrá utilizar y la segunda opción son los parámetros para el "
"programa. Si el tercer parámetro es 1 (el valor predeterminado), se "
"convertirá la salida utilizando htmlspecialchars(). La cuarta opción, de ser "
"1 (el valor predeterminado), evitará separar la salida en varias líneas "
"asegurando que aparezca completa en una sola línea."

#: libraries/transformations/text_plain__formatted.inc.php:9
msgid ""
"Displays the contents of the column as-is, without running it through "
"htmlspecialchars(). That is, the column is assumed to contain valid HTML."
msgstr ""
"Miestra el contenido de la columna como es, sin pasarlo por htmlspecialchars"
"(). Esto quiere decir que se asume que la columna contiene HTML válido."

# Per IANA's regulations example domains MUST be example.com
#: libraries/transformations/text_plain__imagelink.inc.php:9
msgid ""
"Displays an image and a link; the column contains the filename. The first "
"option is a URL prefix like \"http://www.example.com/\". The second and "
"third options are the width and the height in pixels."
msgstr ""
"Muestra una imagen y un enlace, la columna contiene el nombre del archivo. "
"La primera opción es una URL prefijo como \"http://www.example.com/\". La "
"segunda y tercera opción son el ancho y alto en píxeles respectivamente."

# Per IANA's regulations example domains MUST be example.com
#: libraries/transformations/text_plain__link.inc.php:9
msgid ""
"Displays a link; the column contains the filename. The first option is a URL "
"prefix like \"http://www.example.com/\". The second option is a title for "
"the link."
msgstr ""
"Muestra un enlace, la columna contiene el nombre del archivo. La primera "
"opción es una URL prefijo como \"http://www.example.com/\". La segunda "
"opción es el título para el enlace."

#: libraries/transformations/text_plain__longToIpv4.inc.php:9
msgid ""
"Converts an (IPv4) Internet network address into a string in Internet "
"standard dotted format."
msgstr ""
"Convierte una dirección de red internet (IPv4) en una cadena en formato "
"estándar de Internet con puntos."

#: libraries/transformations/text_plain__sql.inc.php:9
msgid "Formats text as SQL query with syntax highlighting."
msgstr "Formatea el texto como una consulta SQL y resalta la sintaxis."

#: libraries/transformations/text_plain__substr.inc.php:9
msgid ""
"Displays a part of a string. The first option is the number of characters to "
"skip from the beginning of the string (Default 0). The second option is the "
"number of characters to return (Default: until end of string). The third "
"option is the string to append and/or prepend when truncation occurs "
"(Default: \"...\")."
msgstr ""
"Muestra una parte de una cadena de caracteres. La primera opción es el "
"número de caracteres a pasar por alto desde el principio de la cadena de "
"caracteres (Predeterminado: 0). La segunda opción es el número de caracteres "
"a mostrar (Predeterminado: hasta el final de la cadena de caracteres). La "
"tercera opción es la cadena de caracteres a adjuntar y/o anteponer cuando "
"haya truncamiento (Predeterminado: \"...\")."

#: libraries/user_preferences.inc.php:32
msgid "Manage your settings"
msgstr "Administrar tu configuración"

#: libraries/user_preferences.inc.php:47 prefs_manage.php:291
msgid "Configuration has been saved"
msgstr "Se guardó la configuración"

#: libraries/user_preferences.inc.php:68
#, php-format
msgid ""
"Your preferences will be saved for current session only. Storing them "
"permanently requires %sphpMyAdmin configuration storage%s."
msgstr ""
"Las preferencias serán guardadas sólo para la sesión actual. Almacenarlas "
"permanentemente necesita de %salmacenamiento de configuración phpMyAdmin%s."

#: libraries/user_preferences.lib.php:112
msgid "Could not save configuration"
msgstr "No se pudo guardar la configuración"

#: libraries/user_preferences.lib.php:268
msgid ""
"Your browser has phpMyAdmin configuration for this domain. Would you like to "
"import it for current session?"
msgstr ""
"El navegador tiene una configuración phpMyAdmin para este dominio. ¿Quieres "
"importarlo a la sesión actual?"

#: libraries/zip_extension.lib.php:25
msgid "No files found inside ZIP archive!"
msgstr "¡No se hallaron archivos dentro del archivo ZIP!"

#: libraries/zip_extension.lib.php:48 libraries/zip_extension.lib.php:50
#: libraries/zip_extension.lib.php:65
msgid "Error in ZIP archive:"
msgstr "Error en el archivo ZIP:"

#: main.php:65
msgid "General Settings"
msgstr "Configuraciones generales"

#: main.php:103
msgid "MySQL connection collation"
msgstr "Cotejamiento de las conexiones MySQL"

#: main.php:119
msgid "Appearance Settings"
msgstr "Configuraciones de apariencia"

#: main.php:146 prefs_manage.php:274
msgid "More settings"
msgstr "Más configuraciones"

#: main.php:163
msgid "Protocol version"
msgstr "Versión del protocolo"

#: main.php:165 server_privileges.php:1452 server_privileges.php:1606
#: server_privileges.php:1730 server_privileges.php:2149 server_status.php:796
msgid "User"
msgstr "Usuario"

#: main.php:169
msgid "MySQL charset"
msgstr "Juegos de caracteres de MySQL"

#: main.php:181
msgid "Web server"
msgstr "Servidor web"

#: main.php:187
msgid "MySQL client version"
msgstr "Versión del cliente"

#: main.php:189
msgid "PHP extension"
msgstr "extensión PHP"

#: main.php:195
msgid "Show PHP information"
msgstr "Mostrar la información de PHP"

#: main.php:213
msgid "Wiki"
msgstr "Wiki"

#: main.php:216
msgid "Official Homepage"
msgstr "Página oficial de phpMyAdmin"

#: main.php:217
msgid "Contribute"
msgstr "Contribuir"

#: main.php:218
msgid "Get support"
msgstr "Obtener soporte"

#: main.php:219
msgid "List of changes"
msgstr "Lista de cambios"

#: main.php:243
msgid ""
"Your configuration file contains settings (root with no password) that "
"correspond to the default MySQL privileged account. Your MySQL server is "
"running with this default, is open to intrusion, and you really should fix "
"this security hole by setting a password for user 'root'."
msgstr ""
"Su archivo de configuración contiene parámetros (root sin contraseña) que "
"corresponden a la cuenta privilegiada predeterminada de MySQL. Su servidor "
"de MySQL está usando estos valores, lo que constituye una vulnerabilidad. Se "
"le recomienda corregir esta brecha de seguridad. Por ejemplo, desde la "
"página de inicio de phpMyAdmin seleccione Privilegios y agregue la "
"contraseña a root@localhost. Deberá escribir la misma contraseña en config."
"inc.php de phpMyAdmin."

#: main.php:251
msgid ""
"You have enabled mbstring.func_overload in your PHP configuration. This "
"option is incompatible with phpMyAdmin and might cause some data to be "
"corrupted!"
msgstr ""
"Usted ha activado mbstring.func_overload en su configuración PHP. ¡Esta "
"opción es incompatible con phpMyAdmin y podría causar la pérdida de algunos "
"datos!"

#: main.php:259
msgid ""
"The mbstring PHP extension was not found and you seem to be using a "
"multibyte charset. Without the mbstring extension phpMyAdmin is unable to "
"split strings correctly and it may result in unexpected results."
msgstr ""
"No se halló la extensión PHP mbstring y al parecer usted está usando "
"tipografía multibyte. phpMyAdmin no puede cortar correctamente las cadenas "
"de caracteres sin la extensión mbstring y podría dar resultados inesperados."

#: main.php:267
msgid ""
"Your PHP parameter [a@http://php.net/manual/en/session.configuration.php#ini."
"session.gc-maxlifetime@]session.gc_maxlifetime[/a] is lower that cookie "
"validity configured in phpMyAdmin, because of this, your login will expire "
"sooner than configured in phpMyAdmin."
msgstr ""
"El parámetro [a@http://php.net/manual/en/session.configuration.php#ini."
"session.gc-maxlifetime@]session.gc_maxlifetime[/a] es menor que la validez "
"de la cookie configurada en phpMyAdmin. Por ello, la sesión expirará antes "
"de lo configurado en phpMyAdmin."

#: main.php:274
msgid ""
"Login cookie store is lower than cookie validity configured in phpMyAdmin, "
"because of this, your login will expire sooner than configured in phpMyAdmin."
msgstr ""
"El almacenamiento de la cookie de inicio de sesión es menor que la validez "
"de la cookie configurada en phpMyAdmin. Por ello, la sesión expirará antes "
"de lo configurado en phpMyAdmin."

#: main.php:282
msgid "The configuration file now needs a secret passphrase (blowfish_secret)."
msgstr ""
"El archivo de configuración ahora necesita una frase secreta "
"(blowfish_secret)."

#: main.php:290
msgid ""
"Directory [code]config[/code], which is used by the setup script, still "
"exists in your phpMyAdmin directory. You should remove it once phpMyAdmin "
"has been configured."
msgstr ""
"El directorio [code]config[/code], utilizado por el script de configuración, "
"aún existe en el directorio phpMyAdmin. Deberías eliminarlo una vez que "
"phpMyAdmin fue configurado."

#: main.php:299
#, php-format
msgid ""
"The phpMyAdmin configuration storage is not completely configured, some "
"extended features have been deactivated. To find out why click %shere%s."
msgstr ""
"El almacenamiento de configuración phpMyAdmin no está completamente "
"configurado, algunas funcionalidades extendidas fueron deshabilitadas. %"
"sPulsa aquí para averiguar por qué%s."

#: main.php:314
msgid ""
"Javascript support is missing or disabled in your browser, some phpMyAdmin "
"functionality will be missing. For example navigation frame will not refresh "
"automatically."
msgstr ""
"El soporte Javascript está deshabilitado en el navegador o no existe soporte "
"en el mismo. Faltará alguna funcionalidad phpMyAdmin; por ejemplo, el marco "
"de navegación no actualizará automáticamente."

#: main.php:329
#, php-format
msgid ""
"Your PHP MySQL library version %s differs from your MySQL server version %s. "
"This may cause unpredictable behavior."
msgstr ""
"Su versión de librería PHP MySQL %s es distinta de aquella de su versión de "
"servidor MySQL %s. Esto puede ocasionar un comportamiento impredecible."

#: main.php:341
#, php-format
msgid ""
"Server running with Suhosin. Please refer to %sdocumentation%s for possible "
"issues."
msgstr ""
"El servidor está utilizando Suhosin. Por favor refiérase a la %sdocumentación"
"%s para posibles ajustes."

#: navigation.php:183 server_databases.php:281 server_synchronize.php:1202
msgid "No databases"
msgstr "No hay bases de datos"

#: navigation.php:273
msgid "Filter"
msgstr "Filtrar"

#: navigation.php:273
msgid "filter tables by name"
msgstr "filtar tablas por nombre"

#: navigation.php:306 navigation.php:307
msgctxt "short form"
msgid "Create table"
msgstr "Crear tabla"

#: navigation.php:312 navigation.php:475
msgid "Please select a database"
msgstr "Seleccionar una base de datos"

#: pmd_general.php:74
msgid "Show/Hide left menu"
msgstr "Ocultar/mostrar menú izquierdo"

#: pmd_general.php:78
msgid "Save position"
msgstr "Guardar posición"

#: pmd_general.php:81 server_synchronize.php:424 server_synchronize.php:867
msgid "Create table"
msgstr "Crear tabla"

#: pmd_general.php:84 pmd_general.php:352
msgid "Create relation"
msgstr "Crear relación"

#: pmd_general.php:90
msgid "Reload"
msgstr "Cargar nuevamente"

#: pmd_general.php:93
msgid "Help"
msgstr "Ayuda"

#: pmd_general.php:97
msgid "Angular links"
msgstr "Enlaces angulares"

#: pmd_general.php:97
msgid "Direct links"
msgstr "Enlaces directos"

#: pmd_general.php:101
msgid "Snap to grid"
msgstr "Cuadrícula magnética"

#: pmd_general.php:105
msgid "Small/Big All"
msgstr "Pequeño/grande todos"

#: pmd_general.php:109
msgid "Toggle small/big"
msgstr "Alterne entre pequeño y grande"

#: pmd_general.php:114 pmd_pdf.php:80
msgid "Import/Export coordinates for PDF schema"
msgstr "Importar/Exportar coordenadas para el esquema PDF"

#: pmd_general.php:120
msgid "Build Query"
msgstr "Crear consulta"

#: pmd_general.php:125
msgid "Move Menu"
msgstr "Mover el Menú"

#: pmd_general.php:137
msgid "Hide/Show all"
msgstr "Ocultar/mostrar todo"

#: pmd_general.php:141
msgid "Hide/Show Tables with no relation"
msgstr "Ocultar/mostrar Tablas que no tengan relación"

#: pmd_general.php:181
msgid "Number of tables"
msgstr "Número de tablas"

#: pmd_general.php:418
msgid "Delete relation"
msgstr "Eliminar la relación"

# Relation refers to actual mathematical operations not the DB-related term
#: pmd_general.php:460 pmd_general.php:519
msgid "Relation operator"
msgstr "Operador de relación"

#: pmd_general.php:470 pmd_general.php:529 pmd_general.php:652
#: pmd_general.php:769
msgid "Except"
msgstr "Excepto"

#: pmd_general.php:476 pmd_general.php:535 pmd_general.php:658
#: pmd_general.php:775
msgid "subquery"
msgstr "sub-consulta"

#: pmd_general.php:480 pmd_general.php:576
msgid "Rename to"
msgstr "Cambiar el nombre a"

#: pmd_general.php:482 pmd_general.php:581
msgid "New name"
msgstr "Nuevo nombre"

#: pmd_general.php:485 pmd_general.php:700
msgid "Aggregate"
msgstr "Agregar"

#: pmd_general.php:487 pmd_general.php:507 pmd_general.php:629
#: pmd_general.php:642 pmd_general.php:705 pmd_general.php:759
#: tbl_select.php:116
msgid "Operator"
msgstr "Operador"

#: pmd_general.php:810
msgid "Active options"
msgstr "Opciones activas"

#: pmd_help.php:22
msgid "To select relation, click :"
msgstr "Para seleccionar la relación, pulse en:"

# See translation string 202
#: pmd_help.php:24
msgid ""
"The display column is shown in pink. To set/unset a column as the display "
"column, click the \"Choose column to display\" icon, then click on the "
"appropriate column name."
msgstr ""
"La columna mostrada se halla en color rosado. Para activar o desactivar una "
"columna para mostrar, pulse en el ícono \"Elegir la columna a mostrar\" y "
"luego pulse en el nombre de columna apropiado."

#: pmd_pdf.php:34
msgid "Page has been created"
msgstr "Se creó la página"

#: pmd_pdf.php:37
msgid "Page creation failed"
msgstr "Falló la creación de la página"

#: pmd_pdf.php:89
msgid "Page"
msgstr "Página"

#: pmd_pdf.php:99
msgid "Import from selected page"
msgstr "Importar de la página seleccionada"

#: pmd_pdf.php:100
msgid "Export to selected page"
msgstr "Exportar a la página seleccionada"

#: pmd_pdf.php:102
msgid "Create a page and export to it"
msgstr "Crear una página y exportar a ella"

#: pmd_pdf.php:111
msgid "New page name: "
msgstr "Nuevo nombre de página:"

#: pmd_pdf.php:114
msgid "Export/Import to scale"
msgstr "Exporte/Importe a escala"

#: pmd_pdf.php:119
msgid "recommended"
msgstr "recomendado"

#: pmd_relation_new.php:29
msgid "Error: relation already exists."
msgstr "Error: la relación ya existe."

#: pmd_relation_new.php:61 pmd_relation_new.php:86
msgid "Error: Relation not added."
msgstr "Error: no se añadió la relación."

#: pmd_relation_new.php:62
msgid "FOREIGN KEY relation added"
msgstr "Se añadió una relación CLAVE FORÁNEA"

#: pmd_relation_new.php:84
msgid "Internal relation added"
msgstr "Se añadió la relación interna"

#: pmd_relation_upd.php:55
msgid "Relation deleted"
msgstr "La relación fue eliminada"

#: pmd_save_pos.php:44
msgid "Error saving coordinates for Designer."
msgstr "Error guardando las coordenadas para el Diseñador."

#: pmd_save_pos.php:52
msgid "Modifications have been saved"
msgstr "Se han guardado las modificaciones"

#: prefs_forms.php:78
msgid "Cannot save settings, submitted form contains errors"
msgstr ""
"No se pudo guardar la configuración, el formulario enviado contiene errores"

#: prefs_manage.php:80
msgid "Could not import configuration"
msgstr "No se pudo importar la configuración"

#: prefs_manage.php:112
msgid "Configuration contains incorrect data for some fields."
msgstr "La configuración contiene datos incorrectos para algunos campos."

#: prefs_manage.php:128
msgid "Do you want to import remaining settings?"
msgstr "¿Desea importar las configuraciones restantes?"

#: prefs_manage.php:225 prefs_manage.php:251
msgid "Saved on: @DATE@"
msgstr "Guradado el: @DATE@"

#: prefs_manage.php:239
msgid "Import from file"
msgstr "Importar de un archivo"

#: prefs_manage.php:245
msgid "Import from browser's storage"
msgstr "Importar del almacenamiento del navegador"

#: prefs_manage.php:248
msgid "Settings will be imported from your browser's local storage."
msgstr ""
"Se importarán las configuraciones del almacenamiento local del navegador."

#: prefs_manage.php:254
msgid "You have no saved settings!"
msgstr "No se encontraron configuraciones guardadas."

#: prefs_manage.php:258 prefs_manage.php:312
msgid "This feature is not supported by your web browser"
msgstr "Esta funcionalidad no está soportada por tu navegador"

#: prefs_manage.php:263
msgid "Merge with current configuration"
msgstr "Combinar con la configuración actual"

# I still don't like translating "script"
#: prefs_manage.php:277
#, php-format
msgid ""
"You can set more settings by modifying config.inc.php, eg. by using %sSetup "
"script%s."
msgstr ""
"Se pueden definir más configuraciones modificando config.inc.php. Por "
"ejemplo, utilizado %sscripts de configuración%s."

#: prefs_manage.php:302
msgid "Save to browser's storage"
msgstr "Guardar en almacenamiento del navegador"

#: prefs_manage.php:306
msgid "Settings will be saved in your browser's local storage."
msgstr ""
"La configuración será guardada en el almacenamiento local del navegador."

#: prefs_manage.php:308
msgid "Existing settings will be overwritten!"
msgstr "Se reemplazarán las configuraciones existentes."

#: prefs_manage.php:323
msgid "You can reset all your settings and restore them to default values."
msgstr ""
"Se pueden reiniciar todas las configuraciones y devolverlas a sus valores "
"predeterminados."

#: querywindow.php:69
msgid "Import files"
msgstr "Importar archivos"

#: querywindow.php:80
msgid "All"
msgstr "Todos/as"

#: schema_edit.php:45 schema_edit.php:51 schema_edit.php:57 schema_edit.php:62
#, php-format
msgid "<b>%s</b> table not found or not set in %s"
msgstr "La tabla <b>%s</b> no fue hallada o no fue definida en %s"

#: schema_export.php:45
msgid "File doesn't exist"
msgstr "El archivo no existe"

#: server_binlog.php:87
msgid "Select binary log to view"
msgstr "Seleccionar el registro binario que desea examinar"

#: server_binlog.php:103 server_status.php:275
msgid "Files"
msgstr "Archivos"

#: server_binlog.php:150 server_binlog.php:152 server_status.php:806
#: server_status.php:808
msgid "Truncate Shown Queries"
msgstr "Truncar las consultas que ya se han mostrado"

#: server_binlog.php:158 server_binlog.php:160 server_status.php:806
#: server_status.php:808
msgid "Show Full Queries"
msgstr "Mostrar las consultas enteras"

# It is about binary logs, not about login names
#: server_binlog.php:180
msgid "Log name"
msgstr "Nombre del registro"

#: server_binlog.php:181
msgid "Position"
msgstr "Posición"

#: server_binlog.php:184
msgid "Original position"
msgstr "Posición original"

#: server_binlog.php:185
msgid "Information"
msgstr "Información"

#: server_collations.php:39
msgid "Character Sets and Collations"
msgstr "Conjunto de caracteres y sus cotejamientos"

#: server_databases.php:64
msgid "No databases selected."
msgstr "No se seleccionaron bases de datos."

#: server_databases.php:75
#, php-format
msgid "%s databases have been dropped successfully."
msgstr "%s bases de datos han sido eliminadas exitosamente."

#: server_databases.php:100
msgid "Databases statistics"
msgstr "Estadísticas de la base"

#: server_databases.php:183 server_replication.php:179
#: server_replication.php:207
msgid "Master replication"
msgstr "Replicación maestra"

#: server_databases.php:185 server_replication.php:246
msgid "Slave replication"
msgstr "Replicación esclava"

#: server_databases.php:272 server_databases.php:273
msgid "Enable Statistics"
msgstr "Activar las estadísticas"

#: server_databases.php:275
msgid ""
"Note: Enabling the database statistics here might cause heavy traffic "
"between the web server and the MySQL server."
msgstr ""
"Nota: Activar aquí las estadísticas de la base de datos podría causar "
"tráfico pesado entre el servidor web y el servidor MySQL."

#: server_engines.php:47
msgid "Storage Engines"
msgstr "Motores de almacenamiento"

#: server_export.php:20
msgid "View dump (schema) of databases"
msgstr "Ver el volcado (schema) de la base de datos"

#: server_privileges.php:32 server_privileges.php:276
msgid "Includes all privileges except GRANT."
msgstr "Incluye todos los privilegios excepto GRANT."

#: server_privileges.php:33 server_privileges.php:202
#: server_privileges.php:529
msgid "Allows altering the structure of existing tables."
msgstr "Permite alterar la estructura de las tablas existentes."

#: server_privileges.php:34 server_privileges.php:218
#: server_privileges.php:535
msgid "Allows altering and dropping stored routines."
msgstr "Permite alterar y eliminar las rutinas almacenadas."

#: server_privileges.php:35 server_privileges.php:194
#: server_privileges.php:528
msgid "Allows creating new databases and tables."
msgstr "Permite crear nuevas bases de datos y tablas."

#: server_privileges.php:36 server_privileges.php:217
#: server_privileges.php:534
msgid "Allows creating stored routines."
msgstr "Permite crear el almacenamiento de rutinas."

#: server_privileges.php:37 server_privileges.php:528
msgid "Allows creating new tables."
msgstr "Permite la creación de tablas nuevas."

#: server_privileges.php:38 server_privileges.php:205
#: server_privileges.php:532
msgid "Allows creating temporary tables."
msgstr "Permite la creación de tablas temporales."

#: server_privileges.php:39 server_privileges.php:219
#: server_privileges.php:568
msgid "Allows creating, dropping and renaming user accounts."
msgstr "Permite crear, eliminar y cambiar el nombre de las cuentas de usuario."

#: server_privileges.php:40 server_privileges.php:209
#: server_privileges.php:213 server_privileges.php:540
#: server_privileges.php:544
msgid "Allows creating new views."
msgstr "Permite crear nuevas vistas."

#: server_privileges.php:41 server_privileges.php:193
#: server_privileges.php:520
msgid "Allows deleting data."
msgstr "Permite borrar datos."

#: server_privileges.php:42 server_privileges.php:195
#: server_privileges.php:531
msgid "Allows dropping databases and tables."
msgstr "Permite eliminar bases de datos y tablas."

#: server_privileges.php:43 server_privileges.php:531
msgid "Allows dropping tables."
msgstr "Permite eliminar tablas."

#: server_privileges.php:44 server_privileges.php:210
#: server_privileges.php:548
msgid "Allows to set up events for the event scheduler"
msgstr "Permite organizar los eventos para el gestor de eventos"

#: server_privileges.php:45 server_privileges.php:220
#: server_privileges.php:536
msgid "Allows executing stored routines."
msgstr "Permite ejecutar las rutinas almacenadas."

#: server_privileges.php:46 server_privileges.php:199
#: server_privileges.php:523
msgid "Allows importing data from and exporting data into files."
msgstr "Permite importar y exportar datos de y hacia archivos."

#: server_privileges.php:47 server_privileges.php:554
msgid ""
"Allows adding users and privileges without reloading the privilege tables."
msgstr ""
"Permite añadir usuarios y privilegios sin conectarse nuevamente a la tabla "
"de privilegios."

#: server_privileges.php:48 server_privileges.php:201
#: server_privileges.php:530
msgid "Allows creating and dropping indexes."
msgstr "Permite crear y eliminar índices."

#: server_privileges.php:49 server_privileges.php:191
#: server_privileges.php:454 server_privileges.php:518
msgid "Allows inserting and replacing data."
msgstr "Permite insertar y reemplazar datos."

#: server_privileges.php:50 server_privileges.php:206
#: server_privileges.php:563
msgid "Allows locking tables for the current thread."
msgstr "Permite poner candados a las tablas para el proceso actual."

#: server_privileges.php:51 server_privileges.php:628
#: server_privileges.php:630
msgid "Limits the number of new connections the user may open per hour."
msgstr ""
"Limita el número de conexiones nuevas que el usuario puede abrir por hora."

#: server_privileges.php:52 server_privileges.php:616
#: server_privileges.php:618
msgid "Limits the number of queries the user may send to the server per hour."
msgstr ""
"Limita el número de consultas que el usuario puede enviar al servidor por "
"hora."

#: server_privileges.php:53 server_privileges.php:622
#: server_privileges.php:624
msgid ""
"Limits the number of commands that change any table or database the user may "
"execute per hour."
msgstr ""
"Limita el número de comandos que cambian cualquier tabla o base de datos que "
"el usuario puede ejecutar por hora."

#: server_privileges.php:54 server_privileges.php:634
#: server_privileges.php:636
msgid "Limits the number of simultaneous connections the user may have."
msgstr "Limita el número de conexiones simultáneas que el usuario pueda tener."

#: server_privileges.php:55 server_privileges.php:198
#: server_privileges.php:558
msgid "Allows viewing processes of all users"
msgstr "Permite ver los procesos de todos los usuarios"

#: server_privileges.php:56 server_privileges.php:200
#: server_privileges.php:460 server_privileges.php:564
msgid "Has no effect in this MySQL version."
msgstr "No tiene efecto en esta versión de MySQL."

#: server_privileges.php:57 server_privileges.php:196
#: server_privileges.php:559
msgid "Allows reloading server settings and flushing the server's caches."
msgstr ""
"Permite volver a cargar los parámetros del servidor y depurar los cachés del "
"servidor."

#: server_privileges.php:58 server_privileges.php:208
#: server_privileges.php:566
msgid "Allows the user to ask where the slaves / masters are."
msgstr ""
"Da el derecho al usuario para preguntar dónde están los esclavos / maestros."

#: server_privileges.php:59 server_privileges.php:207
#: server_privileges.php:567
msgid "Needed for the replication slaves."
msgstr "Necesario para los esclavos de replicación."

#: server_privileges.php:60 server_privileges.php:190
#: server_privileges.php:451 server_privileges.php:517
msgid "Allows reading data."
msgstr "Permite leer los datos."

#: server_privileges.php:61 server_privileges.php:203
#: server_privileges.php:561
msgid "Gives access to the complete list of databases."
msgstr "Concede acceso a la lista completa de bases de datos."

#: server_privileges.php:62 server_privileges.php:214
#: server_privileges.php:216 server_privileges.php:533
msgid "Allows performing SHOW CREATE VIEW queries."
msgstr "Permite llevar a cabo las consultas SHOW CREATE VIEW."

#: server_privileges.php:63 server_privileges.php:197
#: server_privileges.php:560
msgid "Allows shutting down the server."
msgstr "Permite desconectar el servidor."

#: server_privileges.php:64 server_privileges.php:204
#: server_privileges.php:557
msgid ""
"Allows connecting, even if maximum number of connections is reached; "
"required for most administrative operations like setting global variables or "
"killing threads of other users."
msgstr ""
"Permite la conexión, incluso si el número máximo de conexiones ha sido "
"alcanzado; Necesario para la mayor parte de operaciones administrativas "
"tales como montar parámetros de variables globales o matar procesos de otros "
"usuarios."

#: server_privileges.php:65 server_privileges.php:211
#: server_privileges.php:549
msgid "Allows creating and dropping triggers"
msgstr "Permite crear y eliminar un disparador"

#: server_privileges.php:66 server_privileges.php:192
#: server_privileges.php:457 server_privileges.php:519
msgid "Allows changing data."
msgstr "Permite cambiar los datos."

#: server_privileges.php:67 server_privileges.php:270
msgid "No privileges."
msgstr "Sin privilegios."

#: server_privileges.php:312 server_privileges.php:313
msgctxt "None privileges"
msgid "None"
msgstr "Ninguno"

#: server_privileges.php:443 server_privileges.php:580
#: server_privileges.php:1798 server_privileges.php:1804
msgid "Table-specific privileges"
msgstr "Privilegios específicos para la tabla"

#: server_privileges.php:444 server_privileges.php:588
#: server_privileges.php:1610
msgid " Note: MySQL privilege names are expressed in English "
msgstr ""
" Nota: Los nombres de los privilegios de MySQL están expresados en inglés "

#: server_privileges.php:513
msgid "Administration"
msgstr "Administración"

#: server_privileges.php:577 server_privileges.php:1609
msgid "Global privileges"
msgstr "Privilegios globales"

#: server_privileges.php:579 server_privileges.php:1798
msgid "Database-specific privileges"
msgstr "Privilegios específicos para la base de datos"

#: server_privileges.php:612
msgid "Resource limits"
msgstr "Límites de recursos"

#: server_privileges.php:613
msgid "Note: Setting these options to 0 (zero) removes the limit."
msgstr ""
"Nota: si cambia los parámetros de estas opciones a 0 (cero), remueve el "
"límite."

# It is talking about the user account not the act of logging in
#: server_privileges.php:690
msgid "Login Information"
msgstr "Información de la cuenta"

#: server_privileges.php:784
msgid "Do not change the password"
msgstr "No cambiar la contraseña"

#: server_privileges.php:817 server_privileges.php:2286
msgid "No user found."
msgstr "Usuario(s) no encontrado(s)."

#: server_privileges.php:861
#, php-format
msgid "The user %s already exists!"
msgstr "¡El usuario %s ya existe!"

#: server_privileges.php:945
msgid "You have added a new user."
msgstr "Ha agregado un nuevo usuario."

#: server_privileges.php:1176
#, php-format
msgid "You have updated the privileges for %s."
msgstr "Ha actualizado los privilegios para %s."

#: server_privileges.php:1200
#, php-format
msgid "You have revoked the privileges for %s"
msgstr "Ha revocado los privilegios para %s"

#: server_privileges.php:1236
#, php-format
msgid "The password for %s was changed successfully."
msgstr "La contraseña para %s se cambió exitosamente."

#: server_privileges.php:1256
#, php-format
msgid "Deleting %s"
msgstr "Borrando %s"

#: server_privileges.php:1270
msgid "No users selected for deleting!"
msgstr "¡No se han seleccionado usuarios para eliminar!"

#: server_privileges.php:1273
msgid "Reloading the privileges"
msgstr "Cargando los privilegios nuevamente"

#: server_privileges.php:1291
msgid "The selected users have been deleted successfully."
msgstr "Los usuarios seleccionados fueron borrados exitosamente."

#: server_privileges.php:1326
msgid "The privileges were reloaded successfully."
msgstr "Los privilegios fueron cargados nuevamente de manera exitosa."

#: server_privileges.php:1337 server_privileges.php:1729
msgid "Edit Privileges"
msgstr "Editar los privilegios"

#: server_privileges.php:1346
msgid "Revoke"
msgstr "Revocar"

#: server_privileges.php:1373 server_privileges.php:1630
#: server_privileges.php:2243
msgid "Any"
msgstr "cualquiera"

#: server_privileges.php:1470
msgid "User overview"
msgstr "Vista global de usuarios"

#: server_privileges.php:1611 server_privileges.php:1803
#: server_privileges.php:2153
msgid "Grant"
msgstr "Conceder"

#: server_privileges.php:1684
msgid "Remove selected users"
msgstr "Eliminar a los usuarios seleccionados"

#: server_privileges.php:1687
msgid "Revoke all active privileges from the users and delete them afterwards."
msgstr ""
"Revocar todos los privilegios activos de los usuarios y borrarlos después."

#: server_privileges.php:1688 server_privileges.php:1689
#: server_privileges.php:1690
msgid "Drop the databases that have the same names as the users."
msgstr ""
"Eliminar las bases de datos que tienen los mismos nombres que los usuarios."

#: server_privileges.php:1711
#, php-format
msgid ""
"Note: phpMyAdmin gets the users' privileges directly from MySQL's privilege "
"tables. The content of these tables may differ from the privileges the "
"server uses, if they have been changed manually. In this case, you should %"
"sreload the privileges%s before you continue."
msgstr ""
"Nota: phpMyAdmin obtiene los privilegios de los usuarios 'directamente de "
"las tablas de privilegios MySQL'. El contenido de estas tablas puede diferir "
"de los privilegios que usa el servidor si es que se han realizado cambios "
"manuales en él. En este caso, nuevamente deberá %scargar la página de "
"privilegios%s antes de continuar."

#: server_privileges.php:1764
msgid "The selected user was not found in the privilege table."
msgstr "El usuario que seleccionó no se halló en la tabla de privilegios."

#: server_privileges.php:1804
msgid "Column-specific privileges"
msgstr "Privilegios específicos para la columna"

#: server_privileges.php:2005
msgid "Add privileges on the following database"
msgstr "Añadir privilegios a esta base de datos"

#: server_privileges.php:2023
msgid "Wildcards % and _ should be escaped with a \\ to use them literally"
msgstr ""
"Los comodines _ y % deben acompañarse del caracter de escape \\ para usarlos "
"de manera literal"

#: server_privileges.php:2026
msgid "Add privileges on the following table"
msgstr "Añadir privilegios a esta tabla"

# Login refers to the user account not the act of logging in
#: server_privileges.php:2083
msgid "Change Login Information / Copy User"
msgstr "Cambiar la información de la cuenta / Copiar el usuario"

#: server_privileges.php:2086
msgid "Create a new user with the same privileges and ..."
msgstr "Crear un nuevo usuario con los mismos privilegios y..."

#: server_privileges.php:2088
msgid "... keep the old one."
msgstr "...mantener el anterior."

#: server_privileges.php:2089
msgid " ... delete the old one from the user tables."
msgstr " ...borrar el viejo de las tablas de usuario."

#: server_privileges.php:2090
msgid ""
" ... revoke all active privileges from the old one and delete it afterwards."
msgstr ""
" ...revocar todos los privilegios activos del viejo y eliminarlo después."

#: server_privileges.php:2091
msgid ""
" ... delete the old one from the user tables and reload the privileges "
"afterwards."
msgstr ""
" ...borrar el viejo de las tablas de usuario y luego volver a cargar los "
"privilegios."

#: server_privileges.php:2114
msgid "Database for user"
msgstr "Base de datos para el usuario"

#: server_privileges.php:2118
msgctxt "Create none database for user"
msgid "None"
msgstr "Ninguna"

#: server_privileges.php:2119
msgid "Create database with same name and grant all privileges"
msgstr ""
"Crear base de datos con el mismo nombre y otorgar todos los privilegios"

#: server_privileges.php:2120
msgid "Grant all privileges on wildcard name (username\\_%)"
msgstr ""
"Otorgar todos los privilegios al nombre que contiene comodín (username\\_%)"

#: server_privileges.php:2123
#, php-format
msgid "Grant all privileges on database &quot;%s&quot;"
msgstr "Otorgar todos los privilegios para la base de datos &quot;%s&quot;"

#: server_privileges.php:2146
#, php-format
msgid "Users having access to &quot;%s&quot;"
msgstr "Usuarios con acceso a &quot;%s&quot;"

#: server_privileges.php:2254
msgid "global"
msgstr "global"

#: server_privileges.php:2256
msgid "database-specific"
msgstr "específico para la base de datos"

#: server_privileges.php:2258
msgid "wildcard"
msgstr "comodín"

#: server_privileges.php:2295
msgid "User has been added."
msgstr "Se agregó el usuario."

#: server_replication.php:49
msgid "Unknown error"
msgstr "Error desconocido"

#: server_replication.php:56
#, php-format
msgid "Unable to connect to master %s."
msgstr "No se pudo conectar al maestro %s."

#: server_replication.php:63
msgid ""
"Unable to read master log position. Possible privilege problem on master."
msgstr ""
"No se pudo leer la posición de registro del maestro. Posible problema de "
"privilegios en el maestro."

#: server_replication.php:69
msgid "Unable to change master"
msgstr "No se pudo cambiar maestro"

#: server_replication.php:72
#, php-format
msgid "Master server changed successfully to %s"
msgstr "El servidor maestro fue cambiado exitosamente a %s"

#: server_replication.php:180
msgid "This server is configured as master in a replication process."
msgstr ""
"Este servidor está configurado como maestro en un proceso de replicación."

#: server_replication.php:182 server_status.php:295
msgid "Show master status"
msgstr "Mostrar el estado del maestro"

#: server_replication.php:185
msgid "Show connected slaves"
msgstr "Mostrar esclavos conectados"

#: server_replication.php:208
#, php-format
msgid ""
"This server is not configured as master in a replication process. Would you "
"like to <a href=\"%s\">configure</a> it?"
msgstr ""
"Este servidor no está configurado como maestro en un proceso de replicación. "
"¿Desea <a href=\"%s\">configurarlo</a>?"

#: server_replication.php:215
msgid "Master configuration"
msgstr "Configuración del maestro"

#: server_replication.php:216
msgid ""
"This server is not configured as master server in a replication process. You "
"can choose from either replicating all databases and ignoring certain "
"(useful if you want to replicate majority of databases) or you can choose to "
"ignore all databases by default and allow only certain databases to be "
"replicated. Please select the mode:"
msgstr ""
"Este servidor no está configurado como maestro en un proceso de replicación. "
"Se pede seleccionar replicar todas las bases de datos e ignorar algunas "
"(útil cuando se quiere replicar la mayoría de las bases de datos) o bien "
"ignorar todas las bases de datos y sólo permitir que ciertas bases de datos "
"sean replicadas. Por favor elija el modo:"

#: server_replication.php:219
msgid "Replicate all databases; Ignore:"
msgstr "Replicar todas las bases de datos; ignorar:"

#: server_replication.php:220
msgid "Ignore all databases; Replicate:"
msgstr "Ignorar todas las bases de datos; replicar:"

#: server_replication.php:223
msgid "Please select databases:"
msgstr "Seleccionar bases de datos:"

#: server_replication.php:226
msgid ""
"Now, add the following lines at the end of [mysqld] section in your my.cnf "
"and please restart the MySQL server afterwards."
msgstr ""
"Ahora agregue las siguientes líneas al final de la sección [mysqld] del "
"archivo my.cnf y luego reinicie el servidor MySQL."

# See translation string 4
#: server_replication.php:228
msgid ""
"Once you restarted MySQL server, please click on Go button. Afterwards, you "
"should see a message informing you, that this server <b>is</b> configured as "
"master"
msgstr ""
"Una vez reiniciado el servidor MySQL, pulse el botón Continuar. A "
"continuación deberás ver un mensaje informando que el servidor <b>está</b> "
"configurado como maestro"

#: server_replication.php:291
msgid "Slave SQL Thread not running!"
msgstr "¡El hilo SQL esclavo no está ejecutando!"

#: server_replication.php:294
msgid "Slave IO Thread not running!"
msgstr "¡El hilo IO escalvo no está ejecutando!"

#: server_replication.php:303
msgid ""
"Server is configured as slave in a replication process. Would you like to:"
msgstr ""
"El servidor está configurado como esclavo en un proceso de replicación. "
"Deseas:"

#: server_replication.php:306
msgid "See slave status table"
msgstr "Ver la tabla de estado del esclavo"

#: server_replication.php:309
msgid "Synchronize databases with master"
msgstr "Sincronizar bases de datos con el maestro"

#: server_replication.php:320
msgid "Control slave:"
msgstr "Controlar esclavo:"

#: server_replication.php:323
msgid "Full start"
msgstr "Inicio completo"

#: server_replication.php:323
msgid "Full stop"
msgstr "Parada completa"

#: server_replication.php:324
msgid "Reset slave"
msgstr "Reiniciar esclavo"

#: server_replication.php:326
msgid "Start SQL Thread only"
msgstr "Iniciar hilo SQL sólamente"

#: server_replication.php:328
msgid "Stop SQL Thread only"
msgstr "Parar hilo SQL sólamente"

#: server_replication.php:331
msgid "Start IO Thread only"
msgstr "Iniciar hilo IO sólamente"

#: server_replication.php:333
msgid "Stop IO Thread only"
msgstr "Parar hilo IO sólamente"

#: server_replication.php:338
msgid "Error management:"
msgstr "Manejo de errores:"

#: server_replication.php:340
msgid "Skipping errors might lead into unsynchronized master and slave!"
msgstr ""
"¡Omitir errores podría llevar a que el esclavo y maestro no estén "
"sincronizados!"

#: server_replication.php:342
msgid "Skip current error"
msgstr "Omitir error actual"

#: server_replication.php:343
msgid "Skip next"
msgstr "Omitir siguiente"

#: server_replication.php:346
msgid "errors."
msgstr "errores."

#: server_replication.php:361
#, php-format
msgid ""
"This server is not configured as slave in a replication process. Would you "
"like to <a href=\"%s\">configure</a> it?"
msgstr ""
"Este servidor no está configurado como esclavo en un proceso de replicación. "
"¿Desea <a href=\"%s\">configurarlo</a>?"

#: server_status.php:27
msgid "Refresh rate"
msgstr "Velocidad de actualización"

#: server_status.php:31
#, php-format
msgid "%d minute"
msgid_plural "%d minutes"
msgstr[0] "%d minuto"
msgstr[1] "%d minutes"

#: server_status.php:33
#, php-format
msgid "%d second"
msgid_plural "%d seconds"
msgstr[0] "%d segundo"
msgstr[1] "%d segundos"

#: server_status.php:134
#, php-format
msgid "Thread %s was successfully killed."
msgstr "El proceso %s fue destruido exitosamente."

#: server_status.php:136
#, php-format
msgid ""
"phpMyAdmin was unable to kill thread %s. It probably has already been closed."
msgstr ""
"phpMyAdmin no fue capaz de destruir el proceso %s. Probablemente ya ha sido "
"cerrado."

#: server_status.php:263
msgid "Handler"
msgstr "Gestor"

#: server_status.php:264
msgid "Query cache"
msgstr "Cache de consultas"

#: server_status.php:265
msgid "Threads"
msgstr "Procesos"

#: server_status.php:267
msgid "Temporary data"
msgstr "Datos temporales"

#: server_status.php:268
msgid "Delayed inserts"
msgstr "Delayed inserts"

#: server_status.php:269
msgid "Key cache"
msgstr "Caché de claves"

#: server_status.php:270
msgid "Joins"
msgstr "Vínculos (Joins)"

#: server_status.php:272
msgid "Sorting"
msgstr "Ordenación"

#: server_status.php:274
msgid "Transaction coordinator"
msgstr "Coordinador de transacción"

#: server_status.php:285
msgid "Flush (close) all tables"
msgstr "Vaciar el cache de todas las tablas"

#: server_status.php:287
msgid "Show open tables"
msgstr "Mostrar las tablas que están abiertas"

#: server_status.php:292
msgid "Show slave hosts"
msgstr "Mostrar los hosts esclavos"

#: server_status.php:298
msgid "Show slave status"
msgstr "Mostrar el estado del esclavo"

#: server_status.php:303
msgid "Flush query cache"
msgstr "Vaciar el cache de consultas"

#: server_status.php:396
msgid "Runtime Information"
msgstr "Información acerca del tiempo de ejecución del proceso principal"

#: server_status.php:401
msgid "Server traffic"
msgstr "Tráfico del servidor"

#: server_status.php:403
msgid "All status variables"
msgstr "Todas las variables de estado"

#: server_status.php:413 server_status.php:439
msgid "Refresh rate:"
msgstr "Velocidad de actualización:"

#: server_status.php:462
msgid "Containing the word:"
msgstr "Que contengan la palabra:"

#: server_status.php:467
msgid "Show only alert values"
msgstr "Mostrar sólo valores de alerta"

#: server_status.php:471
msgid "Filter by category..."
msgstr "Filtrar por categoría..."

#: server_status.php:484
msgid "Related links:"
msgstr "Enlaces relacionados:"

#: server_status.php:528 server_status.php:563 server_status.php:676
#: server_status.php:721
msgid "per hour"
msgstr "por hora"

#: server_status.php:532
msgid "per minute"
msgstr "por minuto"

#: server_status.php:537
msgid "per second"
msgstr "por segundo"

#: server_status.php:558
msgid "Query type"
msgstr "Tipo de consulta"

#. l10n: # = Amount of queries
#: server_status.php:561
msgid "#"
msgstr "#"

#: server_status.php:625
#, php-format
msgid "Network traffic since startup: %s"
msgstr "Tráfico de red desde el inicio: %s"

#: server_status.php:633
#, php-format
msgid "This MySQL server has been running for %s. It started up on %s."
msgstr "Este servidor MySQL ha estado activo durante %s. Se inició en %s."

#: server_status.php:643
msgid ""
"This MySQL server works as <b>master</b> and <b>slave</b> in <b>replication</"
"b> process."
msgstr ""
"Este servidor MySQL trabaja como <b>maestro</b> y <b>esclavo</b> en un "
"proceso de <b>replicación</b>."

#: server_status.php:645
msgid "This MySQL server works as <b>master</b> in <b>replication</b> process."
msgstr ""
"Este servidor MySQL trabaja como <b>maestro</b> en un proceso de "
"<b>replicación</b>."

#: server_status.php:647
msgid "This MySQL server works as <b>slave</b> in <b>replication</b> process."
msgstr ""
"Este servidor MySQL trabaja como <b>esclavo</b> en un proceso de "
"<b>replicación</b>."

#: server_status.php:649
msgid ""
"For further information about replication status on the server, please visit "
"the <a href=\"#replication\">replication section</a>."
msgstr ""
"Para más información sobre el estado de replicación en el servidor, por "
"favor visita la <a href=\"#replication\">sección sobre replicación</a>."

#: server_status.php:659
msgid "Replication status"
msgstr "Estado de replicación"

#: server_status.php:675
msgid "Traffic"
msgstr "Tráfico"

#: server_status.php:675
msgid ""
"On a busy server, the byte counters may overrun, so those statistics as "
"reported by the MySQL server may be incorrect."
msgstr ""
"En un servidor que se encuentra ejecutando procesos, los contadores de bytes "
"pueden excederse. Por tanto, las estadísticas reportadas por el servidor "
"MySQL pueden ser incorrectas."

#: server_status.php:681
msgid "Received"
msgstr "Recibido"

#: server_status.php:691
msgid "Sent"
msgstr "Enviado"

#: server_status.php:720
msgid "Connections"
msgstr "Conexiones"

#: server_status.php:727
msgid "max. concurrent connections"
msgstr "Número máx. de conexiones concurrentes"

#: server_status.php:734
msgid "Failed attempts"
msgstr "Intentos fallidos"

#: server_status.php:748
msgid "Aborted"
msgstr "Abortado"

#: server_status.php:795
msgid "ID"
msgstr "Identificación"

#: server_status.php:856
msgid "The number of failed attempts to connect to the MySQL server."
msgstr "Cantidad de intentos de conexión al servidor MySQL fallidos."

#: server_status.php:857
msgid ""
"The number of transactions that used the temporary binary log cache but that "
"exceeded the value of binlog_cache_size and used a temporary file to store "
"statements from the transaction."
msgstr ""
"El número de transacciones que usaron el cache temporal de registros "
"binarios pero que excedieron el valor del binlog_cache_size y usaron un "
"archivo temporal para almacenar las sentencias de la transacción."

#: server_status.php:858
msgid "The number of transactions that used the temporary binary log cache."
msgstr ""
"El número de transacciones que usaron el cache temporal de registros "
"binarios."

#: server_status.php:859
msgid ""
"The number of connection attempts (successful or not) to the MySQL server."
msgstr ""
"Cantidad de intentos de conexión al servidor MySQL (fallidos o exitosos)."

#: server_status.php:860
msgid ""
"The number of temporary tables on disk created automatically by the server "
"while executing statements. If Created_tmp_disk_tables is big, you may want "
"to increase the tmp_table_size  value to cause temporary tables to be memory-"
"based instead of disk-based."
msgstr ""
"El número de tablas temporales en el disco que fueron creados "
"automáticamente por el servidor mientras ejecuta las sentencias. Si las "
"tablas Created_tmp_disk_tables es grande, puede incrementar el valor de "
"tmp_table_size para hacer que las tablas temporales se basen en memoria en "
"lugar de basarse en disco."

#: server_status.php:861
msgid "How many temporary files mysqld has created."
msgstr "El número de archivos temporales que fueron creados por mysqld."

#: server_status.php:862
msgid ""
"The number of in-memory temporary tables created automatically by the server "
"while executing statements."
msgstr ""
"El número de tablas temporales en memoria creadas automáticamente por el "
"servidor mientras se ejecutaban las sentencias."

#: server_status.php:863
msgid ""
"The number of rows written with INSERT DELAYED for which some error occurred "
"(probably duplicate key)."
msgstr ""
"El número de filas escritas con INSERT DELAYED en los cuales ocurrió algún "
"error (probablemente una clave duplicada)."

#: server_status.php:864
msgid ""
"The number of INSERT DELAYED handler threads in use. Every different table "
"on which one uses INSERT DELAYED gets its own thread."
msgstr ""
"El número de procesos gestores INSERT DELAYED en uso. Cada tabla diferente "
"en la cual uno usa INSERT DELAYED recibe su propio proceso."

#: server_status.php:865
msgid "The number of INSERT DELAYED rows written."
msgstr "El número de filas INSERT DELAYED escritas."

#: server_status.php:866
msgid "The number of executed FLUSH statements."
msgstr "El número de sentencias FLUSH ejecutadas."

#: server_status.php:867
msgid "The number of internal COMMIT statements."
msgstr "El número de sentencias COMMIT internas."

#: server_status.php:868
msgid "The number of times a row was deleted from a table."
msgstr "El número de veces que una fila fue eliminada de una tabla."

#: server_status.php:869
msgid ""
"The MySQL server can ask the NDB Cluster storage engine if it knows about a "
"table with a given name. This is called discovery. Handler_discover "
"indicates the number of time tables have been discovered."
msgstr ""
"El servidor MySQL puede solicitar al motor de almacenamiento NDB Cluster si "
"conoce acerca de una tabla con un nombre dado. Esto se llama descubrimiento. "
"Handler_discover indica el número ocasiones que las tablas han sido "
"descubiertas."

#: server_status.php:870
msgid ""
"The number of times the first entry was read from an index. If this is high, "
"it suggests that the server is doing a lot of full index scans; for example, "
"SELECT col1 FROM foo, assuming that col1 is indexed."
msgstr ""
"El número de veces en que el primer registro ha sido leído desde un índice. "
"Si este valor es alto, sugiere que el servidor está haciendo gran cantidad "
"de escaneos completos del índice; por ejemplo, SELECT col1 FROM foo, "
"asumiendo que col1 está indizado."

#: server_status.php:871
msgid ""
"The number of requests to read a row based on a key. If this is high, it is "
"a good indication that your queries and tables are properly indexed."
msgstr ""
"El número de solicitudes hechas para leer una fila basado en una clave. Si "
"este valor es alto, es una buena indicación de que sus consultas y tablas "
"están indexadas apropiadamente."

#: server_status.php:872
msgid ""
"The number of requests to read the next row in key order. This is "
"incremented if you are querying an index column with a range constraint or "
"if you are doing an index scan."
msgstr ""
"El número de solicitudes hechas para leer la siguiente fila en un orden de "
"clave. Este se incrementa si usted está consultando una columna índice con "
"un limitante de rango o si usted está haciendo un escaneo del índice."

#: server_status.php:873
msgid ""
"The number of requests to read the previous row in key order. This read "
"method is mainly used to optimize ORDER BY ... DESC."
msgstr ""
"El número de solicitudes hechas para leer la fila previa en un orden de "
"clave. Este método de lectura se usa principalmente para optimizar a ORDER "
"BY ... DESC."

#: server_status.php:874
msgid ""
"The number of requests to read a row based on a fixed position. This is high "
"if you are doing a lot of queries that require sorting of the result. You "
"probably have a lot of queries that require MySQL to scan whole tables or "
"you have joins that don't use keys properly."
msgstr ""
"El número de solicitudes hechas para leer una fila basado en una posición "
"fija. Este es alto si usted está haciendo muchas consultas que requieren el "
"reordenamiento del resultado. Usted probablemente tiene muchas consultas que "
"requieren que MySQL escanee tablas enteras o usted debe tener vínculos "
"(joins) que no usan las claves de manera apropiada."

#: server_status.php:875
msgid ""
"The number of requests to read the next row in the data file. This is high "
"if you are doing a lot of table scans. Generally this suggests that your "
"tables are not properly indexed or that your queries are not written to take "
"advantage of the indexes you have."
msgstr ""
"El número de solicitudes hechas para leer la siguiente fila en el archivo de "
"datos. Este es alto si usted está haciendo muchos escaneos de tablas. "
"Generalmente, esto sugiere que sus tablas no están indizadas apropiadamente "
"o que sus consultas no están escritas para tomar ventaja de los índices que "
"tiene."

#: server_status.php:876
msgid "The number of internal ROLLBACK statements."
msgstr "El número de sentencias ROLLBACK internas."

#: server_status.php:877
msgid "The number of requests to update a row in a table."
msgstr "El número de solicitudes hechas para actualizar una fila en una tabla."

#: server_status.php:878
msgid "The number of requests to insert a row in a table."
msgstr "El número de solicitudes hechas para insertar una fila en una tabla."

#: server_status.php:879
msgid "The number of pages containing data (dirty or clean)."
msgstr "El número de páginas conteniendo datos (sucias o limpias)."

#: server_status.php:880
msgid "The number of pages currently dirty."
msgstr "El número de páginas actualmente sucias."

#: server_status.php:881
msgid "The number of buffer pool pages that have been requested to be flushed."
msgstr ""
"El número de páginas de la reserva de búfers que se ha solicitado sean "
"vaciadas."

#: server_status.php:882
msgid "The number of free pages."
msgstr "El número de páginas libres."

#: server_status.php:883
msgid ""
"The number of latched pages in InnoDB buffer pool. These are pages currently "
"being read or written or that can't be flushed or removed for some other "
"reason."
msgstr ""
"El número de páginas aseguradas en la reserva de búfers InnoDB. Estas son "
"páginas en fase de lectura o escritura o que no pueden ser vaciadas o "
"removidas por alguna otra razón."

#: server_status.php:884
msgid ""
"The number of pages busy because they have been allocated for administrative "
"overhead such as row locks or the adaptive hash index. This value can also "
"be calculated as Innodb_buffer_pool_pages_total - "
"Innodb_buffer_pool_pages_free - Innodb_buffer_pool_pages_data."
msgstr ""
"El número de páginas ocupadas porque han sido asignadas para overhead "
"administrativo tales como row locks o el índice hash adaptativo. Este valor "
"también puede ser calculado como Innodb_buffer_pool_pages_total - "
"Innodb_buffer_pool_pages_free - Innodb_buffer_pool_pages_data."

#: server_status.php:885
msgid "Total size of buffer pool, in pages."
msgstr "Tamaño total de la reserva de búfers, en páginas."

#: server_status.php:886
msgid ""
"The number of \"random\" read-aheads InnoDB initiated. This happens when a "
"query is to scan a large portion of a table but in random order."
msgstr ""
"El número de read-aheads InnoDB \"aleatorias\" iniciadas. Esto sucede cuando "
"una consulta va a escanear una gran porción de una tabla pero en orden "
"aleatorio."

#: server_status.php:887
msgid ""
"The number of sequential read-aheads InnoDB initiated. This happens when "
"InnoDB does a sequential full table scan."
msgstr ""
"El número de read-aheads InnoDB secuenciales iniciadas. Esto sucede cuando "
"InnoDB hace un escaneo secuencial de la tabla completa."

#: server_status.php:888
msgid "The number of logical read requests InnoDB has done."
msgstr "El número de solicitudes de lectura lógica hechas por InnoDB."

#: server_status.php:889
msgid ""
"The number of logical reads that InnoDB could not satisfy from buffer pool "
"and had to do a single-page read."
msgstr ""
"El número de lecturas lógicas que InnoDB no pudo satisfacer la reserva de "
"búfers y donde fue necesario hacer lectura de página sencilla."

#: server_status.php:890
msgid ""
"Normally, writes to the InnoDB buffer pool happen in the background. "
"However, if it's necessary to read or create a page and no clean pages are "
"available, it's necessary to wait for pages to be flushed first. This "
"counter counts instances of these waits. If the buffer pool size was set "
"properly, this value should be small."
msgstr ""
"Normalmente, las escrituras a la reserva de búfers InnoDB suceden en segundo "
"plano. Sin embargo, de ser necesario leer o crear una página y existen "
"páginas limpias disponibles, es necesario esperar que las páginas sean "
"vaciadas previamente. Este contador cuenta las instancias de estas esperas. "
"Si los parámetros del tamaño de la reserva de búfers se fijaron "
"apropiadamente, este valor será pequeño."

#: server_status.php:891
msgid "The number writes done to the InnoDB buffer pool."
msgstr "El número de escrituras hechas a la reserva de búfers InnoDB."

#: server_status.php:892
msgid "The number of fsync() operations so far."
msgstr "El número de operaciones fsync() hechas hasta el momento."

#: server_status.php:893
msgid "The current number of pending fsync() operations."
msgstr "El número actual de operaciones fsync() pendientes."

#: server_status.php:894
msgid "The current number of pending reads."
msgstr "El número actual de lecturas pendientes."

#: server_status.php:895
msgid "The current number of pending writes."
msgstr "El número actual de escrituras pendientess."

#: server_status.php:896
msgid "The amount of data read so far, in bytes."
msgstr "El número de datos leídos hasta el momento, en bytes."

#: server_status.php:897
msgid "The total number of data reads."
msgstr "El número total de lectura de datos."

#: server_status.php:898
msgid "The total number of data writes."
msgstr "El número total de escritura de datos."

#: server_status.php:899
msgid "The amount of data written so far, in bytes."
msgstr "La cantidad de datos escritas hasta el momento, en bytes."

#: server_status.php:900
msgid "The number of pages that have been written for doublewrite operations."
msgstr ""
"El número de escrituras doublewrite que se han ejecutado y el número de "
"páginas escritas con este propósito."

#: server_status.php:901
msgid "The number of doublewrite operations that have been performed."
msgstr ""
"El número de escrituras doublewrite que se han ejecutado y el número de "
"páginas escritas con este propósito."

#: server_status.php:902
msgid ""
"The number of waits we had because log buffer was too small and we had to "
"wait for it to be flushed before continuing."
msgstr ""
"El número de esperas generadas porque el búfer de registro fue demasiado "
"pequeño y hubo que esperar a que fuera vaciado antes de continuar."

#: server_status.php:903
msgid "The number of log write requests."
msgstr "El número de solicitudes de escritura al registro."

#: server_status.php:904
msgid "The number of physical writes to the log file."
msgstr "El número de escrituras físicas al archivo de registro."

#: server_status.php:905
msgid "The number of fsync() writes done to the log file."
msgstr "El número de escrituras fsync() hechas al archivo de registro."

#: server_status.php:906
msgid "The number of pending log file fsyncs."
msgstr "El número de fsyncs pendientes al archivo de registro."

#: server_status.php:907
msgid "Pending log file writes."
msgstr "Escrituras pendientes al archivo de registro."

#: server_status.php:908
msgid "The number of bytes written to the log file."
msgstr "El número de bytes escritos al archivo de registro."

#: server_status.php:909
msgid "The number of pages created."
msgstr "El número de páginas creadas."

#: server_status.php:910
msgid ""
"The compiled-in InnoDB page size (default 16KB). Many values are counted in "
"pages; the page size allows them to be easily converted to bytes."
msgstr ""
"El tamaño de página InnDB precompilado (por omisión 16KB). Muchos valores "
"son contados por páginas; el tamaño de la página permite que pueda "
"convertirse fácilmente a bytes."

#: server_status.php:911
msgid "The number of pages read."
msgstr "El número de páginas leídas."

#: server_status.php:912
msgid "The number of pages written."
msgstr "El número de páginas escritas."

#: server_status.php:913
msgid "The number of row locks currently being waited for."
msgstr "El número de row locks que actualmente están en espera."

#: server_status.php:914
msgid "The average time to acquire a row lock, in milliseconds."
msgstr "El tiempo promedio para adquirir un row lock, en milisegundos."

#: server_status.php:915
msgid "The total time spent in acquiring row locks, in milliseconds."
msgstr ""
"El total de tiempo invertido para adquirir los row locks, en milisegundos."

#: server_status.php:916
msgid "The maximum time to acquire a row lock, in milliseconds."
msgstr "El tiempo máximo para adquirir un row lock, en milisegundos."

#: server_status.php:917
msgid "The number of times a row lock had to be waited for."
msgstr "El número de veces que un row lock tuvo que esperarse."

#: server_status.php:918
msgid "The number of rows deleted from InnoDB tables."
msgstr "El número de filas eliminadas de tablas InnoDB."

#: server_status.php:919
msgid "The number of rows inserted in InnoDB tables."
msgstr "El número de filas insertadas en tablas InnoDB."

#: server_status.php:920
msgid "The number of rows read from InnoDB tables."
msgstr "El número de filas leídas de las tablas InnoDB."

#: server_status.php:921
msgid "The number of rows updated in InnoDB tables."
msgstr "El número de filas actualizadas en tablas InnoDB."

#: server_status.php:922
msgid ""
"The number of key blocks in the key cache that have changed but haven't yet "
"been flushed to disk. It used to be known as Not_flushed_key_blocks."
msgstr ""
"El número de bloques clave en el caché de claves que han cambiado pero que "
"aún no han sido volcados al disco. Antes se conocía como "
"Not_flushed_key_blocks."

#: server_status.php:923
msgid ""
"The number of unused blocks in the key cache. You can use this value to "
"determine how much of the key cache is in use."
msgstr ""
"El número de bloques sin usar en el caché de claves. Puede usar este valor "
"para determinar cuánto del caché de claves está en uso."

#: server_status.php:924
msgid ""
"The number of used blocks in the key cache. This value is a high-water mark "
"that indicates the maximum number of blocks that have ever been in use at "
"one time."
msgstr ""
"El número de bloques usados en el caché de claves. Este valor es un marcador "
"de desbordamiento que indica el número máximo de bloques que algún momento "
"se llegaron a usar."

#: server_status.php:925
msgid "The number of requests to read a key block from the cache."
msgstr "El número de solicitudes para leer un bloque de clave desde el caché."

#: server_status.php:926
msgid ""
"The number of physical reads of a key block from disk. If Key_reads is big, "
"then your key_buffer_size value is probably too small. The cache miss rate "
"can be calculated as Key_reads/Key_read_requests."
msgstr ""
"El número de lecturas físicas del bloque de claves desde el disco. Si "
"Key_reads es grande, entonces el valor key_buffer_size probablemente sea "
"demasiado pequeño. La tasa de fallos en el caché puede calcularse como "
"Key_reads/Key_read_requests."

#: server_status.php:927
msgid "The number of requests to write a key block to the cache."
msgstr "El número de solicitudes para escribir un bloque de claves a la caché."

#: server_status.php:928
msgid "The number of physical writes of a key block to disk."
msgstr "El número de escrituras físicas de un bloque de claves al disco."

#: server_status.php:929
msgid ""
"The total cost of the last compiled query as computed by the query "
"optimizer. Useful for comparing the cost of different query plans for the "
"same query. The default value of 0 means that no query has been compiled yet."
msgstr ""
"El costo total de la última consulta compilada como fuera computada por el "
"optimizador de consultas. Es útil para comparar el costo de diferentes "
"planes de consulta para una misma consulta. El valor por omisión de 0 "
"significa que ninguna consulta ha sido compilada todavía."

#: server_status.php:930
msgid ""
"The maximum number of connections that have been in use simultaneously since "
"the server started."
msgstr ""
"El máximo número de conexiones que han sido utilizadas simultáneamente desde "
"que inició el servidor."

#: server_status.php:931
msgid "The number of rows waiting to be written in INSERT DELAYED queues."
msgstr "El número de filas esperando ser escritas en las colas INSERT DELAYED."

#: server_status.php:932
msgid ""
"The number of tables that have been opened. If opened tables is big, your "
"table cache value is probably too small."
msgstr ""
"El número de tablas que han sido abiertas. Si el número de tablas abiertas "
"es grande, su valor del cache de tabla probablemente es muy pequeño."

#: server_status.php:933
msgid "The number of files that are open."
msgstr "El número de archivos que están abiertos."

#: server_status.php:934
msgid "The number of streams that are open (used mainly for logging)."
msgstr ""
"El número de flujos de datos que están abiertos (usado principalmente para "
"registros)."

#: server_status.php:935
msgid "The number of tables that are open."
msgstr "El número de tablas que están abiertas."

#: server_status.php:936
msgid ""
"The number of free memory blocks in query cache. High numbers can indicate "
"fragmentation issues, which may be solved by issuing a FLUSH QUERY CACHE "
"statement."
msgstr ""
"Cantidad de bloques de memoria libre en la cache de consultas. Cantidades "
"altas pueden indicar problemas de fragmentación que pueden ser solucionados "
"ejecutando la consulta FLUSH QUERY CACHE."

#: server_status.php:937
msgid "The amount of free memory for query cache."
msgstr "La cantidad de memoria libre para el cache de consultas."

#: server_status.php:938
msgid "The number of cache hits."
msgstr "El número de hits al cache."

#: server_status.php:939
msgid "The number of queries added to the cache."
msgstr "El número de consultas añadidos al cache."

#: server_status.php:940
msgid ""
"The number of queries that have been removed from the cache to free up "
"memory for caching new queries. This information can help you tune the query "
"cache size. The query cache uses a least recently used (LRU) strategy to "
"decide which queries to remove from the cache."
msgstr ""
"El número de consultas que han sido removidos del cache para liberar la "
"memoria para poner nuevas consultas en el cache. Esta información puede "
"ayudar a afinar el tamaño del cache de consultas. El cache de consultas usa "
"la estrategia Least Recently Used (LRU) para decidir cuáles consultas deben "
"ser removidas del cache."

#: server_status.php:941
msgid ""
"The number of non-cached queries (not cachable, or not cached due to the "
"query_cache_type setting)."
msgstr ""
"El número de consultas que no ingresaron al cache (porque no es posible o "
"porque el parámetro no está activado en query_cache_type)."

#: server_status.php:942
msgid "The number of queries registered in the cache."
msgstr "El número de consultas registradas en el cache."

#: server_status.php:943
msgid "The total number of blocks in the query cache."
msgstr "El número total de bloques en el cache de consultas."

#: server_status.php:944
msgid "The status of failsafe replication (not yet implemented)."
msgstr ""
"El estado de la replicación a prueba de fallos (aún no ha sido implementada)."

#: server_status.php:945
msgid ""
"The number of joins that do not use indexes. If this value is not 0, you "
"should carefully check the indexes of your tables."
msgstr ""
"El número de vínculos (joins) que no usan índices. Si este valor no es 0, "
"deberá revisar los índices de sus tablas cuidadosamente."

#: server_status.php:946
msgid "The number of joins that used a range search on a reference table."
msgstr ""
"El número de vínculos (joins) que usaron búsqueda por rangos en una tabla de "
"referencias."

#: server_status.php:947
msgid ""
"The number of joins without keys that check for key usage after each row. "
"(If this is not 0, you should carefully check the indexes of your tables.)"
msgstr ""
"El número de vínculos (joins) sin claves que revisan el uso de claves luego "
"de cada fila. (Si no es 0, deberá revisar los índices de sus tablas "
"cuidadosamente.)"

#: server_status.php:948
msgid ""
"The number of joins that used ranges on the first table. (It's normally not "
"critical even if this is big.)"
msgstr ""
"El número de vínculos (joins) que usaron rangos en la primera tabla "
"(normalmente no es crítico aun cuando sea grande)."

#: server_status.php:949
msgid "The number of joins that did a full scan of the first table."
msgstr ""
"El número de vínculos (joins) que hicieron un escaneo completo de la primera "
"tabla."

#: server_status.php:950
msgid "The number of temporary tables currently open by the slave SQL thread."
msgstr ""
"El número de tablas temporales actualmente abiertas por el proceso SQL "
"esclavo."

#: server_status.php:951
msgid ""
"Total (since startup) number of times the replication slave SQL thread has "
"retried transactions."
msgstr ""
"Número total de veces (desde el arranque) que el proceso SQL esclavo de "
"replicación ha reintentado hacer transacciones."

#: server_status.php:952
msgid "This is ON if this server is a slave that is connected to a master."
msgstr ""
"Está ENCENDIDO si este servidor es un esclavo que está conectado a un master."

#: server_status.php:953
msgid ""
"The number of threads that have taken more than slow_launch_time seconds to "
"create."
msgstr ""
"El número de procesos que han tomado más de los segundos registrados en "
"slow_launch_time para crear."

#: server_status.php:954
msgid ""
"The number of queries that have taken more than long_query_time seconds."
msgstr ""
"El número de consultas que han tomado más segundos que los registrados en "
"long_query_time."

#: server_status.php:955
msgid ""
"The number of merge passes the sort algorithm has had to do. If this value "
"is large, you should consider increasing the value of the sort_buffer_size "
"system variable."
msgstr ""
"El número de pasadas de combinación que el algoritmo organizar ha debido "
"hacer. Si este valor es grande, debe considerar incrementar el valor de la "
"varible de sistema sort_buffer_size."

#: server_status.php:956
msgid "The number of sorts that were done with ranges."
msgstr "El número de consultas organizar que se ejecutaron con rangos."

#: server_status.php:957
msgid "The number of sorted rows."
msgstr "El número de filas sorted."

#: server_status.php:958
msgid "The number of sorts that were done by scanning the table."
msgstr "El número de consultas organizar que se hicieron escaneando la tabla."

#: server_status.php:959
msgid "The number of times that a table lock was acquired immediately."
msgstr "El número de veces que un table lock fue adquirido inmediatamente."

#: server_status.php:960
msgid ""
"The number of times that a table lock could not be acquired immediately and "
"a wait was needed. If this is high, and you have performance problems, you "
"should first optimize your queries, and then either split your table or "
"tables or use replication."
msgstr ""
"El número de veces que un table lock no pudo adquirirse inmediatamente y fue "
"necesaria una espera. Si este valor es alto, y hay problemas de rendimiento, "
"primero deberá optimizar sus consultas, y luego, ya sea partir sus tablas o "
"usar replicación."

#: server_status.php:961
msgid ""
"The number of threads in the thread cache. The cache hit rate can be "
"calculated as Threads_created/Connections. If this value is red you should "
"raise your thread_cache_size."
msgstr ""
"El número de procesos en el cache de procesos. La tasa de hits al cache "
"puede calcularse como Threads_created/Connections. Si este valor es rojo, "
"debe incrementar su thread_cache_size."

#: server_status.php:962
msgid "The number of currently open connections."
msgstr "El número de conexiones abiertas actualmente."

#: server_status.php:963
msgid ""
"The number of threads created to handle connections. If Threads_created is "
"big, you may want to increase the thread_cache_size value. (Normally this "
"doesn't give a notable performance improvement if you have a good thread "
"implementation.)"
msgstr ""
"El número de procesos creados para manejar las conexiones. Si "
"Threads_created es grande, querrá incrementar el valor thread_cache_size. "
"(Normalmente esto no aporta una mejoría notable en el rendimiento si usted "
"tiene una buena implementación de procesos.)"

#: server_status.php:964
msgid "The number of threads that are not sleeping."
msgstr "El número de procesos que no están en reposo."

#: server_synchronize.php:92
msgid "Could not connect to the source"
msgstr "No pudo conectarse a la fuente"

#: server_synchronize.php:95
msgid "Could not connect to the target"
msgstr "No pudo conectarse al objetivo"

#: server_synchronize.php:120 server_synchronize.php:123 tbl_create.php:50
#: tbl_get_field.php:19
#, php-format
msgid "'%s' database does not exist."
msgstr "la base de datos '%s' no existe."

#: server_synchronize.php:261
msgid "Structure Synchronization"
msgstr "Sincronización de estructura"

#: server_synchronize.php:266
msgid "Data Synchronization"
msgstr "Sincronización de datos"

#: server_synchronize.php:395 server_synchronize.php:834
msgid "not present"
msgstr "ausente"

#: server_synchronize.php:419 server_synchronize.php:862
msgid "Structure Difference"
msgstr "Diferencia de estructura"

#: server_synchronize.php:420 server_synchronize.php:863
msgid "Data Difference"
msgstr "Diferencia de datos"

#: server_synchronize.php:425 server_synchronize.php:868
msgid "Add column(s)"
msgstr "Agregar columna(s)"

#: server_synchronize.php:426 server_synchronize.php:869
msgid "Remove column(s)"
msgstr "Eliminar columna(s)"

#: server_synchronize.php:427 server_synchronize.php:870
msgid "Alter column(s)"
msgstr "Modificar columna(s)"

#: server_synchronize.php:428 server_synchronize.php:871
msgid "Remove index(s)"
msgstr "Eliminar índice(s)"

#: server_synchronize.php:429 server_synchronize.php:872
msgid "Apply index(s)"
msgstr "Aplicar índice(s)"

#: server_synchronize.php:430 server_synchronize.php:873
msgid "Update row(s)"
msgstr "Actualizar fila(s)"

#: server_synchronize.php:431 server_synchronize.php:874
msgid "Insert row(s)"
msgstr "Agregar fila(s)"

#: server_synchronize.php:441 server_synchronize.php:885
msgid "Would you like to delete all the previous rows from target tables?"
msgstr "¿Desea eliminar todas las filas existentes en las tablas objetivo?"

#: server_synchronize.php:444 server_synchronize.php:889
msgid "Apply Selected Changes"
msgstr "Aplicar los cambios seleccionados"

#: server_synchronize.php:446 server_synchronize.php:891
msgid "Synchronize Databases"
msgstr "Sincronizar bases de datos"

#: server_synchronize.php:459
msgid "Selected target tables have been synchronized with source tables."
msgstr ""
"Las tablas objetivo seleccionadas fueron sincronizadas con las tablas fuente."

#: server_synchronize.php:937
msgid "Target database has been synchronized with source database"
msgstr "La base de datos objetivo fue sincronizada con la base de datos fuente"

#: server_synchronize.php:998
msgid "The following queries have been executed:"
msgstr "Se ejecutaron las siguentes consultas:"

#: server_synchronize.php:1126
msgid "Enter manually"
msgstr "Ingresar manualmente"

#: server_synchronize.php:1134
msgid "Current connection"
msgstr "Conexión actual"

#: server_synchronize.php:1163
#, php-format
msgid "Configuration: %s"
msgstr "Configuración: %s"

#: server_synchronize.php:1178
msgid "Socket"
msgstr "Zócalo"

#: server_synchronize.php:1224
msgid ""
"Target database will be completely synchronized with source database. Source "
"database will remain unchanged."
msgstr ""
"La base de datos objetivo será completamente sincronizada con la base de "
"datos fuente. La base de datos fuente no sufrirá cambios."

#: server_variables.php:58
msgid "Setting variable failed"
msgstr "Falló la definición de la variable"

#: server_variables.php:77
msgid "Server variables and settings"
msgstr "Variables y parámetros del servidor"

#: server_variables.php:111 server_variables.php:134
msgid "Session value"
msgstr "Valor de la sesión"

#: server_variables.php:111
msgid "Global value"
msgstr "Valor global"

#: setup/frames/config.inc.php:38 setup/frames/index.inc.php:225
msgid "Download"
msgstr "Descargar"

#: setup/frames/index.inc.php:49
msgid "Cannot load or save configuration"
msgstr "No se puede cargar o guardar una configuración"

#: setup/frames/index.inc.php:50
msgid ""
"Please create web server writable folder [em]config[/em] in phpMyAdmin top "
"level directory as described in [a@Documentation.html#setup_script]"
"documentation[/a]. Otherwise you will be only able to download or display it."
msgstr ""
"Por favor cree una carpeta [em]config[/em] que pueda ser modificada por el "
"servidor web en el nivel más alto del directorio phpMyAdmin como se describe "
"en [a@Documentation.html#setup_script]la documentación[/a]. De lo contrario, "
"sólamente podrá descargar o mostrar la configuración."

#: setup/frames/index.inc.php:57
msgid ""
"You are not using a secure connection; all data (including potentially "
"sensitive information, like passwords) is transferred unencrypted!"
msgstr ""
"Usted no está usando una conexión segura; ¡todos los datos (incluyendo "
"información potencialmente sensible, como las contraseñas) se transfieren "
"sin encriptar!"

#: setup/frames/index.inc.php:60
#, php-format
msgid ""
"If your server is also configured to accept HTTPS requests follow [a@%s]this "
"link[/a] to use a secure connection."
msgstr ""
"Si su servidor también está configurado para acepta solicitudes HTTPS siga "
"[a@%s]este enlace[/a] para utilizar una conexión segura."

#: setup/frames/index.inc.php:64
msgid "Insecure connection"
msgstr "Conexión insegura"

#: setup/frames/index.inc.php:92
msgid "Configuration saved."
msgstr "Configuración guardada"

#: setup/frames/index.inc.php:93
msgid ""
"Configuration saved to file config/config.inc.php in phpMyAdmin top level "
"directory, copy it to top level one and delete directory config to use it."
msgstr ""
"Configuración guardada al archivo config/config.inc.php en el directorio "
"raíz de phpMyAdmin, copialo al directorio raíz y elimina el directorio "
"config para utilizarlo."

#: setup/frames/index.inc.php:100 setup/frames/menu.inc.php:15
msgid "Overview"
msgstr "Vista general"

#: setup/frames/index.inc.php:108
msgid "Show hidden messages (#MSG_COUNT)"
msgstr "Mostrar mensajes ocultos (#MSG_COUNT)"

#: setup/frames/index.inc.php:148
msgid "There are no configured servers"
msgstr "No existen servidores configurados"

#: setup/frames/index.inc.php:156
msgid "New server"
msgstr "Nuevo servidor"

#: setup/frames/index.inc.php:185
msgid "Default language"
msgstr "Idioma predeterminado"

#: setup/frames/index.inc.php:195
msgid "let the user choose"
msgstr "permita que el usuario pueda escoger"

#: setup/frames/index.inc.php:206
msgid "- none -"
msgstr "- ninguno -"

#: setup/frames/index.inc.php:209
msgid "Default server"
msgstr "Servidor predeterminado"

#: setup/frames/index.inc.php:219
msgid "End of line"
msgstr "Final de la línea"

#: setup/frames/index.inc.php:224
msgid "Display"
msgstr "Mostrar"

#: setup/frames/index.inc.php:228
msgid "Load"
msgstr "Cargar"

#: setup/frames/index.inc.php:239
msgid "phpMyAdmin homepage"
msgstr "Página de inicio de phpMyAdmin"

#: setup/frames/index.inc.php:240
msgid "Donate"
msgstr "Donación"

#: setup/frames/servers.inc.php:28
msgid "Edit server"
msgstr "Editar los parámetros del servidor"

#: setup/frames/servers.inc.php:37
msgid "Add a new server"
msgstr "Añadir un nuevo servidor"

#: setup/lib/form_processing.lib.php:42
msgid "Warning"
msgstr "Advertencia"

#: setup/lib/form_processing.lib.php:43
msgid "Submitted form contains errors"
msgstr "El formulario que se envió contiene errores"

#: setup/lib/form_processing.lib.php:44
msgid "Try to revert erroneous fields to their default values"
msgstr "Trate de revertir los campos erróneos a sus valores predeterminados"

#: setup/lib/form_processing.lib.php:47
msgid "Ignore errors"
msgstr "Ignorar los errores"

#: setup/lib/form_processing.lib.php:49
msgid "Show form"
msgstr "Mostrar el formulario"

#: setup/lib/index.lib.php:119
msgid ""
"Neither URL wrapper nor CURL is available. Version check is not possible."
msgstr ""
"No está disponible URL wrapper ni CURL. No es posible conocer la versión."

#: setup/lib/index.lib.php:126
msgid ""
"Reading of version failed. Maybe you're offline or the upgrade server does "
"not respond."
msgstr ""
"Fracasó la lectura de la versión. Quizá usted está desconectado o el "
"servidor de actualizaciones no está respondiendo."

#: setup/lib/index.lib.php:143
msgid "Got invalid version string from server"
msgstr "El servidor envió una cifra incorrecta para la versión"

#: setup/lib/index.lib.php:150
msgid "Unparsable version string"
msgstr "No se puede procesar la cifra de la versión"

#: setup/lib/index.lib.php:162
#, php-format
msgid ""
"You are using Git version, run [kbd]git pull[/kbd] :-)[br]The latest stable "
"version is %s, released on %s."
msgstr ""
"Usted está usando versionado Git, ejecute [kbd]git pull[/kbd] :-)[br]La "
"versión estable más reciente es %s, publicada el %s."

#: setup/lib/index.lib.php:165
msgid "No newer stable version is available"
msgstr "No existe una versión estable más reciente"

#: setup/lib/index.lib.php:250
#, php-format
msgid ""
"This %soption%s should be disabled as it allows attackers to bruteforce "
"login to any MySQL server. If you feel this is necessary, use %strusted "
"proxies list%s. However, IP-based protection may not be reliable if your IP "
"belongs to an ISP where thousands of users, including you, are connected to."
msgstr ""
"Esta %sopción%s debe estar desactivada porque permite a los atacantes "
"iniciar sesión por fuerza bruta a cualquier servidor MySQL. Si usted lo cree "
"necesario, utilice un %slistado de proxies de confianza%s. Sin embargo, la "
"protección basada en IP podría no ser confiable si su IP pertenece a un ISP "
"al que están conectados miles de usuarios, incluyendo usted."

#: setup/lib/index.lib.php:252
msgid ""
"You didn't have blowfish secret set and have enabled cookie authentication, "
"so a key was automatically generated for you. It is used to encrypt cookies; "
"you don't need to remember it."
msgstr ""
"Usted no tuvo un conjunto secreto blowfish y ha activado la autenticación "
"por cookie, así que una clave fue generada automáticamente. Se usa para "
"encriptar cookies; no necesita recordarla."

#: setup/lib/index.lib.php:253
#, php-format
msgid ""
"%sBzip2 compression and decompression%s requires functions (%s) which are "
"unavailable on this system."
msgstr ""
"%sLa compresión y descompresión Bzip2%s requiere funciones (%s) que no están "
"disponibles en este sistema."

#: setup/lib/index.lib.php:255
msgid ""
"This value should be double checked to ensure that this directory is neither "
"world accessible nor readable or writable by other users on your server."
msgstr ""
"Este valor debe verificarse dos veces para asegurarse que este directorio no "
"es público ni que se puede leer o escribir en él por parte de otros usuarios "
"en su servidor."

#: setup/lib/index.lib.php:256
#, php-format
msgid "This %soption%s should be enabled if your web server supports it."
msgstr ""
"Esta %sopción%s debería estar activada si es soportada por su servidor web."

#: setup/lib/index.lib.php:258
#, php-format
msgid ""
"%sGZip compression and decompression%s requires functions (%s) which are "
"unavailable on this system."
msgstr ""
"%sla compresión y descompresión GZip%s requiere funciones (%s) que no están "
"disponibles en este sistema."

#: setup/lib/index.lib.php:260
#, php-format
msgid ""
"%sLogin cookie validity%s greater than 1440 seconds may cause random session "
"invalidation if %ssession.gc_maxlifetime%s is lower than its value "
"(currently %d)."
msgstr ""
"%sLa validez de la cookie de inicio de sesión%s mayor a 1440 segundos puede "
"causar invalidaciones de sesión aleatorias si %ssession.gc_maxlifetime%s es "
"menor que su valor (actualmente %d)."

#: setup/lib/index.lib.php:262
#, php-format
msgid ""
"%sLogin cookie validity%s should be set to 1800 seconds (30 minutes) at "
"most. Values larger than 1800 may pose a security risk such as impersonation."
msgstr ""
"%sLa validez de la cookie de inicio de sesión%s debe definirse a 1800 "
"segundos (30 minutos) como máximo. Valores mayores a 1800 pueden representar "
"un riesgo a la seguridad tal como la suplantación."

#: setup/lib/index.lib.php:264
#, php-format
msgid ""
"If using cookie authentication and %sLogin cookie store%s is not 0, %sLogin "
"cookie validity%s must be set to a value less or equal to it."
msgstr ""
"Si se utiliza autenticación por cookie y el %salmacenamiento de cookie de "
"inicio de sesión%s no es 0, la %svalidez de la cookie de inicio de sesión%s "
"debe ser definida a un valor menor o igual al mismo."

#: setup/lib/index.lib.php:266
#, php-format
msgid ""
"If you feel this is necessary, use additional protection settings - %shost "
"authentication%s settings and %strusted proxies list%s. However, IP-based "
"protection may not be reliable if your IP belongs to an ISP where thousands "
"of users, including you, are connected to."
msgstr ""
"Si lo cree necesario, utilice configuraciones de protección adicionales - "
"configuración de %sautenticación de host%s y una %slista de proxies de "
"confianza%s. Sin embargo, la protección basada en IP podría no ser confiable "
"si su IP pertenece a un ISP al que están conectados miles de usuarios, "
"incluyendo usted."

#: setup/lib/index.lib.php:268
#, php-format
msgid ""
"You set the [kbd]config[/kbd] authentication type and included username and "
"password for auto-login, which is not a desirable option for live hosts. "
"Anyone who knows or guesses your phpMyAdmin URL can directly access your "
"phpMyAdmin panel. Set %sauthentication type%s to [kbd]cookie[/kbd] or [kbd]"
"http[/kbd]."
msgstr ""
"Usted definió el tipo de autenticación [kbd]config[/kbd] e incluyó nombre de "
"usuario y contraseña para iniciar sesión en forma automática, lo que no es "
"una opción deseable para servidores públicos. Cualquiera que conozca o "
"adivine su URL de phpMyAdmin puede acceder directamente a su consola de "
"phpMyAdmin. Cambie al %stipo de autenticación%s a [kbd]cookie[/kbd] o [kbd]"
"http[/kbd]."

#: setup/lib/index.lib.php:270
#, php-format
msgid ""
"%sZip compression%s requires functions (%s) which are unavailable on this "
"system."
msgstr ""
"%sLa compresión Zip%s requiere funciones (%s) que no están disponibles en "
"este sistema."

#: setup/lib/index.lib.php:272
#, php-format
msgid ""
"%sZip decompression%s requires functions (%s) which are unavailable on this "
"system."
msgstr ""
"%sLa descompresión Zip%s requiere funciones (%s) que no están disponibles en "
"este sistema."

#: setup/lib/index.lib.php:296
msgid "You should use SSL connections if your web server supports it."
msgstr "Debe utilizar conexiones SSL si su servidor web lo soporta."

#: setup/lib/index.lib.php:306
msgid "You should use mysqli for performance reasons."
msgstr "Debe utilizar mysqli por razones de rendimiento."

#: setup/lib/index.lib.php:331
msgid "You allow for connecting to the server without a password."
msgstr "Permite conectarse al servidor sin contraseña."

#: setup/lib/index.lib.php:351
msgid "Key is too short, it should have at least 8 characters."
msgstr "La clave es muy corta, debe tener al menos 8 caracteres."

#: setup/lib/index.lib.php:358
msgid "Key should contain letters, numbers [em]and[/em] special characters."
msgstr ""
"La clave debe contener letras, números [em]y[/em] caracteres especiales."

#: sql.php:95 tbl_change.php:257 tbl_select.php:27 tbl_select.php:28
#: tbl_select.php:31 tbl_select.php:34
msgid "Browse foreign values"
msgstr "Mostrar los valores foráneos"

#: sql.php:189
#, php-format
msgid "Using bookmark \"%s\" as default browse query."
msgstr ""
"Utilizando el favorito \"%s\" como consulta predeterminada para examinar."

#: sql.php:661 tbl_replace.php:369
#, php-format
msgid "Inserted row id: %1$d"
msgstr "La Id de la fila insertada es: %1$d"

#: sql.php:678
msgid "Showing as PHP code"
msgstr "Mostrar como código PHP"

#: sql.php:681 tbl_replace.php:343
msgid "Showing SQL query"
msgstr "Mostrando la consulta SQL"

#: sql.php:683
msgid "Validated SQL"
msgstr "SQL validado"

#: sql.php:990
#, php-format
msgid "Problems with indexes of table `%s`"
msgstr "Problemas con los índices de la tabla `%s`"

#: sql.php:1022
msgid "Label"
msgstr "Etiqueta"

#: tbl_addfield.php:185 tbl_alter.php:99 tbl_indexes.php:98
#, php-format
msgid "Table %1$s has been altered successfully"
msgstr "Los cambios en la Tabla %1$s se hicieron exitosamente"

#: tbl_change.php:683
msgid " Because of its length,<br /> this column might not be editable "
msgstr "Debido a su longitud,<br /> esta columna podría no ser editable"

#: tbl_change.php:800
msgid "Remove BLOB Repository Reference"
msgstr "Eliminar referencia al repositorio BLOB"

#: tbl_change.php:806
msgid "Binary - do not edit"
msgstr " Binario - no editar"

#: tbl_change.php:854
msgid "Upload to BLOB repository"
msgstr "Cargar al repositorio BLOB"

#: tbl_change.php:983
msgid "Insert as new row"
msgstr "Insertar como una nueva fila"

#: tbl_change.php:984
msgid "Insert as new row and ignore errors"
msgstr "Agregar como nueva fila e ignorar errores"

#: tbl_change.php:985
msgid "Show insert query"
msgstr "Mostrar consulta de inserción"

#: tbl_change.php:996
msgid "and then"
msgstr "y luego"

#: tbl_change.php:1000
msgid "Go back to previous page"
msgstr "Volver"

#: tbl_change.php:1001
msgid "Insert another new row"
msgstr "Insertar un nuevo registro"

#: tbl_change.php:1005
msgid "Go back to this page"
msgstr "Volver a esta página"

#: tbl_change.php:1013
msgid "Edit next row"
msgstr "Editar la siguiente fila"

#: tbl_change.php:1024
msgid ""
"Use TAB key to move from value to value, or CTRL+arrows to move anywhere"
msgstr ""
"Use la tecla TAB para saltar de un valor a otro, o CTRL+flechas para moverse "
"a cualquier parte"

#: tbl_change.php:1062
#, php-format
msgid "Continue insertion with %s rows"
msgstr "Continuar inserción con %s filas"

#: tbl_chart.php:85
msgid "Bar"
msgstr "Barra"

#: tbl_chart.php:87
msgid "Line"
msgstr "Línea"

#: tbl_chart.php:88
msgid "Spline"
msgstr "Ranuras"

#: tbl_chart.php:89
msgid "Pie"
msgstr "Torta"

#: tbl_chart.php:91
msgid "Stacked"
msgstr "Apiladas"

#: tbl_chart.php:94
msgid "Chart title"
msgstr "Título del gráfico"

#: tbl_chart.php:99
msgid "X-Axis:"
msgstr "Eje X:"

#: tbl_chart.php:113
msgid "Series:"
msgstr "Series:"

#: tbl_chart.php:115
msgid "The remaining columns"
msgstr "Columnas restantes"

#: tbl_chart.php:128
msgid "X-Axis label:"
msgstr "Etiqueta del eje X:"

#: tbl_chart.php:128
msgid "X Values"
msgstr "Valores X"

#: tbl_chart.php:129
msgid "Y-Axis label:"
msgstr "Etiqueta del eje Y:"

#: tbl_chart.php:129
msgid "Y Values"
msgstr "Valores Y"

#: tbl_create.php:30
#, php-format
msgid "Table %s already exists!"
msgstr "¡La tabla %s ya existe!"

#: tbl_create.php:216
#, php-format
msgid "Table %1$s has been created."
msgstr "La Tabla %1$s se creó."

#: tbl_export.php:24
msgid "View dump (schema) of table"
msgstr "Mostrar volcado (esquema) de la tabla"

#: tbl_gis_visualization.php:111
msgid "Display GIS Visualization"
msgstr "Mostrar visualización GIS"

#: tbl_gis_visualization.php:157
msgid "Width"
msgstr "Anchura"

#: tbl_gis_visualization.php:161
msgid "Height"
msgstr "Altura"

#: tbl_gis_visualization.php:165
msgid "Label column"
msgstr "Etiqueta de columna"

#: tbl_gis_visualization.php:167
msgid "-- None --"
msgstr "-- ninguno --"

#: tbl_gis_visualization.php:180
msgid "Spatial column"
msgstr "Columna espacial"

#: tbl_gis_visualization.php:201
msgid "Use OpenStreetMaps as Base Layer"
msgstr "Utilizar OpenStreetMaps como capa base"

#: tbl_gis_visualization.php:204
msgid "Redraw"
msgstr "Redibujar"

#: tbl_gis_visualization.php:206
msgid "Save to file"
msgstr "Guardar a un archivo"

#: tbl_gis_visualization.php:207
msgid "File name"
msgstr "Nombre del archivo"

#: tbl_indexes.php:66
msgid "The name of the primary key must be \"PRIMARY\"!"
msgstr "¡El nombre de la clave primaria debe ser \"PRIMARY\"!"

#: tbl_indexes.php:75
msgid "Can't rename index to PRIMARY!"
msgstr "No puede cambiar el nombre del índice a ¡PRIMARY!"

#: tbl_indexes.php:91
msgid "No index parts defined!"
msgstr "¡No se han definido las partes del índice!"

#: tbl_indexes.php:169
msgid "Create a new index"
msgstr "Crear un nuevo índice"

#: tbl_indexes.php:171
msgid "Modify an index"
msgstr "Modificar un índice"

#: tbl_indexes.php:176
msgid ""
"(\"PRIMARY\" <b>must</b> be the name of and <b>only of</b> a primary key!)"
msgstr ""
"(\"PRIMARY\" <b>debe</b> ser el nombre <b>exclusivamente</b> de una clave "
"primaria)"

#: tbl_indexes.php:179
msgid "Index name:"
msgstr "Nombre del índice&nbsp;:"

#: tbl_indexes.php:185
msgid "Index type:"
msgstr "Tipo de índice&nbsp;:"

#: tbl_indexes.php:265
#, php-format
msgid "Add to index &nbsp;%s&nbsp;column(s)"
msgstr "Añadir al índice &nbsp;%s&nbsp;columna(s)"

#: tbl_indexes.php:270 tbl_structure.php:727
msgid "Column count has to be larger than zero."
msgstr "El número de columnas debe ser superior a cero."

#: tbl_move_copy.php:44
msgid "Can't move table to same one!"
msgstr "¡No es posible mover la tabla a la misma!"

#: tbl_move_copy.php:46
msgid "Can't copy table to same one!"
msgstr "¡No es posible copiar la tabla a la misma!"

#: tbl_move_copy.php:54
#, php-format
msgid "Table %s has been moved to %s."
msgstr "La tabla %s ha sido movida a %s."

#: tbl_move_copy.php:56
#, php-format
msgid "Table %s has been copied to %s."
msgstr "La tabla %s se copió a %s."

#: tbl_move_copy.php:74
msgid "The table name is empty!"
msgstr "¡El nombre de la tabla está vacío!"

#: tbl_operations.php:264
msgid "Alter table order by"
msgstr "Modificar el ORDER BY de la tabla"

#: tbl_operations.php:273
msgid "(singly)"
msgstr "(solamente)"

#: tbl_operations.php:293
msgid "Move table to (database<b>.</b>table):"
msgstr "Mover tabla a (Base de datos<b>.</b>tabla):"

#: tbl_operations.php:351
msgid "Table options"
msgstr "Opciones de la tabla"

#: tbl_operations.php:355
msgid "Rename table to"
msgstr "Cambiar el nombre de la tabla a"

#: tbl_operations.php:531
msgid "Copy table to (database<b>.</b>table):"
msgstr "Copiar la tabla a (base de datos<b>.</b>tabla):"

#: tbl_operations.php:578
msgid "Switch to copied table"
msgstr "Cambiar a la tabla copiada"

#: tbl_operations.php:590
msgid "Table maintenance"
msgstr "Mantenimiento de la tabla"

#: tbl_operations.php:614
msgid "Defragment table"
msgstr "Defragmentar la tabla"

#: tbl_operations.php:662
#, php-format
msgid "Table %s has been flushed"
msgstr "Se ha vaciado el caché de la tabla %s"

#: tbl_operations.php:668
msgid "Flush the table (FLUSH)"
msgstr "Vaciar el caché de la tabla (FLUSH)"

#: tbl_operations.php:677
msgid "Delete data or table"
msgstr "Borrar datos o tabla"

#: tbl_operations.php:692
msgid "Empty the table (TRUNCATE)"
msgstr "Vaciar la tabla (TRUNCATE)"

#: tbl_operations.php:712
msgid "Delete the table (DROP)"
msgstr "Borrar la tabla (DROP)"

#: tbl_operations.php:733
msgid "Partition maintenance"
msgstr "Mantenimiento de la partición"

#: tbl_operations.php:741
#, php-format
msgid "Partition %s"
msgstr "Partición %s"

#: tbl_operations.php:744
msgid "Analyze"
msgstr "Analice"

#: tbl_operations.php:745
msgid "Check"
msgstr "Revise"

#: tbl_operations.php:746
msgid "Optimize"
msgstr "Optimice"

#: tbl_operations.php:747
msgid "Rebuild"
msgstr "Reconstruya"

#: tbl_operations.php:748
msgid "Repair"
msgstr "Repare"

#: tbl_operations.php:760
msgid "Remove partitioning"
msgstr "Remueva la partición"

#: tbl_operations.php:786
msgid "Check referential integrity:"
msgstr "Comprobar la integridad referencial:"

#: tbl_printview.php:72
msgid "Show tables"
msgstr "Mostrar las tablas"

#: tbl_printview.php:307 tbl_structure.php:789
msgid "Space usage"
msgstr "Espacio utilizado"

#: tbl_printview.php:311 tbl_structure.php:793
msgid "Usage"
msgstr "Uso"

#: tbl_printview.php:338 tbl_structure.php:820
msgid "Effective"
msgstr "Efectivo/a"

#: tbl_printview.php:363 tbl_structure.php:858
msgid "Row Statistics"
msgstr "Estadísticas de la fila"

#: tbl_printview.php:366 tbl_structure.php:861
msgid "Statements"
msgstr "Sentencias"

#: tbl_printview.php:377 tbl_structure.php:873
msgid "static"
msgstr "estático"

#: tbl_printview.php:379 tbl_structure.php:875
msgid "dynamic"
msgstr "dinámico/a"

#: tbl_printview.php:401 tbl_structure.php:918
msgid "Row length"
msgstr "Longitud de la fila"

#: tbl_printview.php:411 tbl_structure.php:926
msgid " Row size "
msgstr " Tamaño de la fila "

#: tbl_relation.php:276
#, php-format
msgid "Error creating foreign key on %1$s (check data types)"
msgstr ""
"Ocurrió un error al crear la clave foránea en %1$s (revise los tipos de dato)"

#: tbl_relation.php:402
msgid "Internal relation"
msgstr "Relación interna"

#: tbl_relation.php:404
msgid ""
"An internal relation is not necessary when a corresponding FOREIGN KEY "
"relation exists."
msgstr ""
"No es necesaria una relación interna cuando existe una relación CLAVE "
"FORÁNEA correspondiente."

#: tbl_relation.php:410
msgid "Foreign key constraint"
msgstr "Restricción de clave foránea"

#: tbl_select.php:110
msgid "Do a \"query by example\" (wildcard: \"%\")"
msgstr "Hacer una \"consulta basada en ejemplo\" (comodín: \"%\")"

#: tbl_select.php:260
msgid "Select columns (at least one):"
msgstr "Seleccionar campos (al menos uno):"

#: tbl_select.php:278
msgid "Add search conditions (body of the \"where\" clause):"
msgstr ""
"Insertar las condiciones de búsqueda (cuerpo de la cláusula \"where\"):"

#: tbl_select.php:285
msgid "Number of rows per page"
msgstr "registros por página"

#: tbl_select.php:291
msgid "Display order:"
msgstr "Mostrar en este orden:"

#: tbl_structure.php:158 tbl_structure.php:163 tbl_structure.php:611
msgid "Spatial"
msgstr "Espacial"

#: tbl_structure.php:165 tbl_structure.php:169
msgid "Browse distinct values"
msgstr "Navegar los valores distintivos"

#: tbl_structure.php:170 tbl_structure.php:171
msgid "Add primary key"
msgstr "Agregar clave primaria"

#: tbl_structure.php:172 tbl_structure.php:173
msgid "Add index"
msgstr "Agregar índice"

#: tbl_structure.php:174 tbl_structure.php:175
msgid "Add unique index"
msgstr "Agregar índice único"

#: tbl_structure.php:176 tbl_structure.php:177
msgid "Add SPATIAL index"
msgstr "Agregar índice espacial («SPATIAL»)"

#: tbl_structure.php:178 tbl_structure.php:179
msgid "Add FULLTEXT index"
msgstr "Agregar índice FULLTEXT"

#: tbl_structure.php:391
msgctxt "None for default"
msgid "None"
msgstr "Ninguna"

#: tbl_structure.php:404
#, php-format
msgid "Column %s has been dropped"
msgstr "Se ha eliminado la columna %s"

#: tbl_structure.php:415 tbl_structure.php:509
#, php-format
msgid "A primary key has been added on %s"
msgstr "Se agregó una clave primaria en %s"

#: tbl_structure.php:430 tbl_structure.php:445 tbl_structure.php:465
#: tbl_structure.php:480 tbl_structure.php:522 tbl_structure.php:535
#: tbl_structure.php:548 tbl_structure.php:561
#, php-format
msgid "An index has been added on %s"
msgstr "Se añadió un índice en %s"

#: tbl_structure.php:497
msgid "Show more actions"
msgstr "Mostrar más acciones"

#: tbl_structure.php:642 tbl_structure.php:644
msgid "Relation view"
msgstr "Vista de relaciones"

#: tbl_structure.php:651 tbl_structure.php:653
msgid "Propose table structure"
msgstr "Planteamiento de la estructura de tabla"

#: tbl_structure.php:676
msgid "Add column"
msgstr "Añadir columna"

#: tbl_structure.php:690
msgid "At End of Table"
msgstr "Al final de la tabla"

#: tbl_structure.php:691
msgid "At Beginning of Table"
msgstr "Al comienzo de la tabla"

#: tbl_structure.php:692
#, php-format
msgid "After %s"
msgstr "Después de %s"

#: tbl_structure.php:732
#, php-format
msgid "Create an index on &nbsp;%s&nbsp;columns"
msgstr "Crear un índice en &nbsp;%s&nbsp;columna(s)"

#: tbl_structure.php:889
msgid "partitioned"
msgstr "particionado"

#: tbl_tracking.php:109
#, php-format
msgid "Tracking report for table `%s`"
msgstr "Informe de seguimiento para la tabla `%s`"

#: tbl_tracking.php:182
#, php-format
msgid "Version %s is created, tracking for %s.%s is activated."
msgstr "Se ha creado la versión %s, se ha activado el seguimiento para %s.%s."

#: tbl_tracking.php:190
#, php-format
msgid "Tracking for %s.%s , version %s is deactivated."
msgstr "Se ha desactivado el seguimiento para %s.%s, versión %s."

#: tbl_tracking.php:198
#, php-format
msgid "Tracking for %s.%s , version %s is activated."
msgstr "Se ha activado el seguimiento para %s.%s, versión %s."

#: tbl_tracking.php:208
msgid "SQL statements executed."
msgstr "Sentencias SQL ejecutadas."

#: tbl_tracking.php:214
msgid ""
"You can execute the dump by creating and using a temporary database. Please "
"ensure that you have the privileges to do so."
msgstr ""
"Puedes ejecutar el volcado creando y utilizando una base de datos temporal. "
"Por favor asegúrate de tener los privilegios para poder hacerlo."

#: tbl_tracking.php:215
msgid "Comment out these two lines if you do not need them."
msgstr "Comenta estas dos líneas si no las necesitas."

#: tbl_tracking.php:224
msgid "SQL statements exported. Please copy the dump or execute it."
msgstr "Sentencias SQL exportadas. Por favor copia el volcado o ejecútalo."

#: tbl_tracking.php:255
#, php-format
msgid "Version %s snapshot (SQL code)"
msgstr "Captura de la versión %s (código SQL)"

#: tbl_tracking.php:382
msgid "Tracking data definition successfully deleted"
msgstr "Definición de seguimiento de datos eliminado exitosamente"

#: tbl_tracking.php:384 tbl_tracking.php:401
msgid "Query error"
msgstr "Errores de consulta"

#: tbl_tracking.php:399
msgid "Tracking data manipulation successfully deleted"
msgstr "Manipulación de seguimiento de datos eliminada exitosamente"

#: tbl_tracking.php:411
msgid "Tracking statements"
msgstr "Realizando el seguimiento de las sentencias"

#: tbl_tracking.php:427 tbl_tracking.php:555
#, php-format
msgid "Show %s with dates from %s to %s by user %s %s"
msgstr "Muestra %s con fechas de %s a %s por parte del usuario %s %s"

#: tbl_tracking.php:432
msgid "Delete tracking data row from report"
msgstr "Borrar fila de seguimiento de datos del reporte"

#: tbl_tracking.php:443
msgid "No data"
msgstr "No hay datos"

#: tbl_tracking.php:453 tbl_tracking.php:510
msgid "Date"
msgstr "Fecha"

#: tbl_tracking.php:455
msgid "Data definition statement"
msgstr "Sentencia de definición de datos"

#: tbl_tracking.php:512
msgid "Data manipulation statement"
msgstr "Sentencia de manipulación de datos"

#: tbl_tracking.php:558
msgid "SQL dump (file download)"
msgstr "Volcado SQL (descarga de archivo)"

#: tbl_tracking.php:559
msgid "SQL dump"
msgstr "Volcado SQL"

#: tbl_tracking.php:560
msgid "This option will replace your table and contained data."
msgstr "Esta opción sustituirá tu tabla y los datos que contiene."

#: tbl_tracking.php:560
msgid "SQL execution"
msgstr "Ejecución SQL"

#: tbl_tracking.php:572
#, php-format
msgid "Export as %s"
msgstr "Exportar como %s"

#: tbl_tracking.php:612
msgid "Show versions"
msgstr "Mostrar versiones"

#: tbl_tracking.php:644
msgid "Version"
msgstr "Versión"

#: tbl_tracking.php:692
#, php-format
msgid "Deactivate tracking for %s.%s"
msgstr "Desactivar el seguimiento para %s.%s"

#: tbl_tracking.php:694
msgid "Deactivate now"
msgstr "Desactivar ahora"

#: tbl_tracking.php:705
#, php-format
msgid "Activate tracking for %s.%s"
msgstr "Activar el seguimiento para %s.%s"

#: tbl_tracking.php:707
msgid "Activate now"
msgstr "Activar ahora"

#: tbl_tracking.php:720
#, php-format
msgid "Create version %s of %s.%s"
msgstr "Crear versión %s de %s.%s"

#: tbl_tracking.php:724
msgid "Track these data definition statements:"
msgstr "Hacer un seguimiento de estas sentencias de definición de datos:"

#: tbl_tracking.php:732
msgid "Track these data manipulation statements:"
msgstr "Hacer un seguimiento de estas sentencias de manipulación de datos:"

#: tbl_tracking.php:740
msgid "Create version"
msgstr "Crear versión"

#: themes.php:31
#, php-format
msgid ""
"No themes support; please check your configuration and/or your themes in "
"directory %s."
msgstr ""
"No existe soporte para temas; por favor revise su configuración y/o sus "
"temas en el directorio %s."

#: themes.php:41
msgid "Get more themes!"
msgstr "¡Obtener más temas!"

#: transformation_overview.php:24
msgid "Available MIME types"
msgstr "MIME-types disponibles"

#: transformation_overview.php:37
msgid ""
"MIME types printed in italics do not have a separate transformation function"
msgstr ""
"MIME-types impresos en itálicas no tienen una función de transformación "
"adicional"

#: transformation_overview.php:42
msgid "Available transformations"
msgstr "Transformaciones disponibles"

#: transformation_overview.php:47
msgctxt "for MIME transformation"
msgid "Description"
msgstr "Descripción"

#: user_password.php:34
msgid "You don't have sufficient privileges to be here right now!"
msgstr "¡Usted no tiene suficientes privilegios para estar aquí ahora!"

#: user_password.php:96
msgid "The profile has been updated."
msgstr "Se actualizó el perfil."

#: view_create.php:141
msgid "VIEW name"
msgstr "VER nombre"

#: view_operations.php:91
msgid "Rename view to"
msgstr "Cambiar el nombre de la vista a"

#~ msgid "Value too long in the form!"
#~ msgstr "¡Valor demasiado grande en el formulario!"

#~ msgid "Export of event \"%s\""
#~ msgstr "Exportar evento \"%s\""

#~ msgid "The event scheduler is disabled"
#~ msgstr "El planificador de eventos está desactivado"

#~ msgid "Turn it on"
#~ msgstr "Activarlo"

#~ msgid "Turn it off"
#~ msgstr "Desactivarlo"

#~ msgid "Export of trigger \"%s\""
#~ msgstr "Exportar disparador \"%s\""

#~ msgid "No trigger with name %s found"
#~ msgstr "No se encontró disparador con nombre %s"

#, fuzzy
#~| msgid "Browse"
#~ msgid "rows"
#~ msgstr "Examinar"

#~ msgid "row(s) starting from row #"
#~ msgstr "fila(s) iniciando en la fila #"

#~ msgid "in %s mode and repeat headers after %s cells"
#~ msgstr "en modo %s y repetir los encabezados cada %s celdas"

#~ msgid "Query \"%s\" failed"
#~ msgstr "Falló la consulta \"%s\""

#~ msgid ""
#~ "phpMyAdmin was unable to read your configuration file!<br />This might "
#~ "happen if PHP finds a parse error in it or PHP cannot find the file.<br /"
#~ ">Please call the configuration file directly using the link below and "
#~ "read the PHP error message(s) that you receive. In most cases a quote or "
#~ "a semicolon is missing somewhere.<br />If you receive a blank page, "
#~ "everything is fine."
#~ msgstr ""
#~ "¡phpMyAdmin no puede leer el archivo de configuración!<br />Esto puede "
#~ "suceder si php encuentra un error sintáctico en él o bien php no puede "
#~ "encontrar el archivo.<br />Intente acceder al archivo de configuración "
#~ "directamente mediante el siguiente enlace y compruebe el(los) mensaje(s) "
#~ "de error que reciba. En muchas ocasiones falta una coma o punto y coma en "
#~ "algún sitio.<br />Si recibe una página en blanco, todo está correcto."

#~ msgid "Dropping Event"
#~ msgstr "Eliminando el evento"

#~ msgid "Dropping Procedure"
#~ msgstr "Eliminando procedimiento"

#~ msgid "Theme / Style"
#~ msgstr "Tema / Estilo"

#~ msgid "seconds"
#~ msgstr "segundos"

#~ msgid "Query execution time comparison (in microseconds)"
#~ msgstr "Comparación del tiempo de ejecución de Consulta (en microsegundos)"

#~ msgid "Query results"
#~ msgstr "Resultados de la Consulta"

#~ msgid "GD extension is needed for charts."
#~ msgstr "Se necesita la extensión GD para las gráficas."

#~ msgid "JSON encoder is needed for chart tooltips."
#~ msgstr ""
#~ "Se necesita el encoder JSON para los globos de ayuda en las gráficas."

#~ msgid "The number of free memory blocks in query cache."
#~ msgstr "El número de bloques de memoria libre en el cache de consultas."

#~ msgctxt "$strShowStatusReset"
#~ msgid "Reset"
#~ msgstr "Resetear"

#~ msgid "Show processes"
#~ msgstr "Mostrar procesos"

#~ msgctxt "for Show status"
#~ msgid "Reset"
#~ msgstr "Reiniciar"

#~ msgid ""
#~ "<b>Server traffic</b>: These tables show the network traffic statistics "
#~ "of this MySQL server since its startup."
#~ msgstr ""
#~ "<b>Tráfico del servidor</b>: Estas tablas muestran las estadísticas de "
#~ "tráfico en la red de este servidor MySQL desde su inicio."

#~ msgid ""
#~ "<b>Query statistics</b>: Since its startup, %s queries have been sent to "
#~ "the server."
#~ msgstr ""
#~ "<b>Estadísticas de consulta</b>: Desde su inicio, %s consultas han sido "
#~ "enviadas al servidor."

#~ msgid "Note: Generating the query chart can take a long time."
#~ msgstr "Nota: generar el gráfico de consultas puede tomar un largo tiempo."

#~ msgid "Chart generated successfully."
#~ msgstr "Gráfico generado exitosamente."

#~ msgid ""
#~ "The result of this query can't be used for a chart. See [a@./"
#~ "Documentation.html#faq6_29@Documentation]FAQ 6.29[/a]"
#~ msgstr ""
#~ "El resultado de esta consulta no puede ser graficado. Ver [a@./"
#~ "Documentation.html#faq6_29@Documentation]FAQ 6.29[/a]"

#~ msgid "Title"
#~ msgstr "Título"

#~ msgid "Area margins"
#~ msgstr "Márgenes de área"

#~ msgid "Legend margins"
#~ msgstr "Márgenes de leyenda"

#~ msgid "Radar"
#~ msgstr "Radar"

#~ msgid "Bar type"
#~ msgstr "Tipo de barra"

#~ msgid "Multi"
#~ msgstr "Separadas"

#~ msgid "Continuous image"
#~ msgstr "Imagen continua"

#~ msgid ""
#~ "For compatibility reasons the chart image is segmented by default, select "
#~ "this to draw the whole chart in one image."
#~ msgstr ""
#~ "Por razones de compatibilidad la imagen del gráfico es segmentada, "
#~ "seleccione esto para dibujar el gráfico completo en una sola imagen."

#~ msgid ""
#~ "When drawing a radar chart all values are normalized to a range [0..10]."
#~ msgstr ""
#~ "Al dibujar un gráfico radar, todos los valores son normalizados a un "
#~ "rango [0..10]."

#~ msgid ""
#~ "Note that not every result table can be put to the chart. See <a href=\"./"
#~ "Documentation.html#faq6_29\" target=\"Documentation\">FAQ 6.29</a>"
#~ msgstr ""
#~ "Notar que no todas las tablas de resultados pueden ser graficadas. Ver <a "
#~ "href=\"./Documentation.html#faq6_29\" target=\"Documentation\">FAQ 6.29</"
#~ "a>"

#~ msgid "Add a New User"
#~ msgstr "Agregar un nuevo usuario"

#~ msgid "Create User"
#~ msgstr "Crear usuario"

#~ msgid "Add a new User"
#~ msgstr "Agregar un nuevo usuario"

#~ msgid "Show table row links on left side"
#~ msgstr "Mostrar enlaces a la izquierda de filas de tabla"

#~ msgid "Show table row links on right side"
#~ msgstr "Mostrar enlaces a la derecha de las filas de tabla"

#~ msgid "Background color"
#~ msgstr "Color de fondo"

#~ msgid "Choose..."
#~ msgstr "Elegir..."<|MERGE_RESOLUTION|>--- conflicted
+++ resolved
@@ -3,13 +3,8 @@
 msgstr ""
 "Project-Id-Version: phpMyAdmin 3.5.0-dev\n"
 "Report-Msgid-Bugs-To: phpmyadmin-devel@lists.sourceforge.net\n"
-<<<<<<< HEAD
 "POT-Creation-Date: 2011-07-14 09:21-0400\n"
-"PO-Revision-Date: 2011-07-07 16:22+0200\n"
-=======
-"POT-Creation-Date: 2011-07-13 14:48+0200\n"
 "PO-Revision-Date: 2011-07-14 02:15+0200\n"
->>>>>>> 8754b9d2
 "Last-Translator: Matías Bellone <matiasbellone@gmail.com>\n"
 "Language-Team: spanish <es@li.org>\n"
 "MIME-Version: 1.0\n"
@@ -2241,12 +2236,7 @@
 msgid "The %s functionality is affected by a known bug, see %s"
 msgstr "La funcionalidad %s está afectada por un fallo conocido, vea %s"
 
-<<<<<<< HEAD
 #: libraries/common.lib.php:2447
-#, fuzzy
-=======
-#: libraries/common.lib.php:2456
->>>>>>> 8754b9d2
 #| msgid "Click to select"
 msgid "Click to toggle"
 msgstr "Pulse para conmutar"
@@ -6640,12 +6630,7 @@
 msgid "Generate Password"
 msgstr "Generar la contraseña"
 
-<<<<<<< HEAD
 #: libraries/rte/rte_events.lib.php:58
-#, fuzzy
-=======
-#: libraries/rte/rte_events.lib.php:24
->>>>>>> 8754b9d2
 #| msgid "Add an event"
 msgid "Add event"
 msgstr "Añadir evento"
@@ -6655,34 +6640,19 @@
 msgid "Export of event %s"
 msgstr "Exportar evento %s"
 
-<<<<<<< HEAD
 #: libraries/rte/rte_events.lib.php:61
-#, fuzzy
-=======
-#: libraries/rte/rte_events.lib.php:27
->>>>>>> 8754b9d2
 #| msgid "Event"
 msgid "event"
 msgstr "evento"
 
-<<<<<<< HEAD
 #: libraries/rte/rte_events.lib.php:62
 #, fuzzy
 #| msgid "You do not have the necessary privileges to create a new routine"
 msgid "You do not have the necessary privileges to create an event"
-msgstr "No posee los privilegios necesarios para crear una nueva rutina"
-
-#: libraries/rte/rte_events.lib.php:63
-#, fuzzy, php-format
-=======
-#: libraries/rte/rte_events.lib.php:28
-#| msgid "You do not have the necessary privileges to create a new routine"
-msgid "You do not have the necessary privileges to create a new event"
 msgstr "No posee los privilegios necesarios para crear un nuevo evento"
 
 #: libraries/rte/rte_events.lib.php:29
 #, php-format
->>>>>>> 8754b9d2
 #| msgid "No event with name %s found in database %s"
 msgid "No event with name %1$s found in database %2$s"
 msgstr "No se encontró evento con nombre %1$s en la base de datos %2$s"
@@ -6703,12 +6673,7 @@
 msgid "The following query has failed: \"%s\""
 msgstr "Falló la siguiente consulta: \"%s\""
 
-<<<<<<< HEAD
 #: libraries/rte/rte_events.lib.php:140
-#, fuzzy
-=======
-#: libraries/rte/rte_events.lib.php:105
->>>>>>> 8754b9d2
 #| msgid "Sorry, we failed to restore the dropped routine."
 msgid "Sorry, we failed to restore the dropped event."
 msgstr "Pedimos disculpas por no haber podido recuperar el evento eliminado."
@@ -6718,24 +6683,14 @@
 msgid "The backed up query was:"
 msgstr "La consulta respaldada era:"
 
-<<<<<<< HEAD
 #: libraries/rte/rte_events.lib.php:145
-#, fuzzy, php-format
-=======
-#: libraries/rte/rte_events.lib.php:110
-#, php-format
->>>>>>> 8754b9d2
+#, php-format
 #| msgid "Routine %1$s has been modified."
 msgid "Event %1$s has been modified."
 msgstr "Se modificó el evento %1$s."
 
-<<<<<<< HEAD
 #: libraries/rte/rte_events.lib.php:157
-#, fuzzy, php-format
-=======
-#: libraries/rte/rte_events.lib.php:122
-#, php-format
->>>>>>> 8754b9d2
+#, php-format
 #| msgid "Table %1$s has been created."
 msgid "Event %1$s has been created."
 msgstr "Se creó el evento %1$s."
@@ -6745,22 +6700,12 @@
 msgid "<b>One or more errors have occured while processing your request:</b>"
 msgstr "<b>Ocurrieron uno o más errores al procesar el pedido:</n>"
 
-<<<<<<< HEAD
 #: libraries/rte/rte_events.lib.php:205
-#, fuzzy
-=======
-#: libraries/rte/rte_events.lib.php:170
->>>>>>> 8754b9d2
 #| msgid "Create view"
 msgid "Create event"
 msgstr "Crear evento"
 
-<<<<<<< HEAD
 #: libraries/rte/rte_events.lib.php:209
-#, fuzzy
-=======
-#: libraries/rte/rte_events.lib.php:174
->>>>>>> 8754b9d2
 #| msgid "Edit server"
 msgid "Edit event"
 msgstr "Editar evento"
@@ -6777,12 +6722,7 @@
 msgid "Details"
 msgstr "Detalles"
 
-<<<<<<< HEAD
 #: libraries/rte/rte_events.lib.php:398
-#, fuzzy
-=======
-#: libraries/rte/rte_events.lib.php:363
->>>>>>> 8754b9d2
 #| msgid "Event type"
 msgid "Event name"
 msgstr "Nombre del evento"
@@ -6796,32 +6736,17 @@
 msgid "Change to %s"
 msgstr "Cambiar a %s"
 
-<<<<<<< HEAD
 #: libraries/rte/rte_events.lib.php:446
-#, fuzzy
-=======
-#: libraries/rte/rte_events.lib.php:411
->>>>>>> 8754b9d2
 #| msgid "Execute"
 msgid "Execute at"
 msgstr "Ejecutar en"
 
-<<<<<<< HEAD
 #: libraries/rte/rte_events.lib.php:454
-#, fuzzy
-=======
-#: libraries/rte/rte_events.lib.php:419
->>>>>>> 8754b9d2
 #| msgid "Execute"
 msgid "Execute every"
 msgstr "Ejecutar cada"
 
-<<<<<<< HEAD
 #: libraries/rte/rte_events.lib.php:473
-#, fuzzy
-=======
-#: libraries/rte/rte_events.lib.php:438
->>>>>>> 8754b9d2
 #| msgid "Startup"
 msgid "Start"
 msgstr "Iniciar"
@@ -6831,12 +6756,7 @@
 msgid "Definition"
 msgstr "Definición"
 
-<<<<<<< HEAD
 #: libraries/rte/rte_events.lib.php:495
-#, fuzzy
-=======
-#: libraries/rte/rte_events.lib.php:460
->>>>>>> 8754b9d2
 #| msgid "complete inserts"
 msgid "On completion preserve"
 msgstr "Preservar al completar"
@@ -6852,52 +6772,27 @@
 msgid "The definer must be in the \"username@hostname\" format"
 msgstr "El definidor tiene que ser en el formato \"usuario@sistema\""
 
-<<<<<<< HEAD
 #: libraries/rte/rte_events.lib.php:549
-#, fuzzy
-=======
-#: libraries/rte/rte_events.lib.php:514
->>>>>>> 8754b9d2
 #| msgid "You must provide a routine name"
 msgid "You must provide an event name"
 msgstr "Debe proveer un nombre de evento"
 
-<<<<<<< HEAD
 #: libraries/rte/rte_events.lib.php:561
-#, fuzzy
-=======
-#: libraries/rte/rte_events.lib.php:526
->>>>>>> 8754b9d2
 #| msgid "You must provide a name and a type for each routine parameter."
 msgid "You must provide a valid interval value for the event."
 msgstr "Debe proveer un valor de intervalo válido para el evento."
 
-<<<<<<< HEAD
 #: libraries/rte/rte_events.lib.php:573
-#, fuzzy
-=======
-#: libraries/rte/rte_events.lib.php:538
->>>>>>> 8754b9d2
 #| msgid "You must provide a routine definition."
 msgid "You must provide a valid execution time for the event."
 msgstr "Debe proveer un tiempo de ejecución válido para el evento."
 
-<<<<<<< HEAD
 #: libraries/rte/rte_events.lib.php:577
-#, fuzzy
-=======
-#: libraries/rte/rte_events.lib.php:542
->>>>>>> 8754b9d2
 #| msgid "You must provide a name and a type for each routine parameter."
 msgid "You must provide a valid type for the event."
 msgstr "Debe proveer un tipo válido para el evento."
 
-<<<<<<< HEAD
 #: libraries/rte/rte_events.lib.php:596
-#, fuzzy
-=======
-#: libraries/rte/rte_events.lib.php:561
->>>>>>> 8754b9d2
 #| msgid "You must provide a routine definition."
 msgid "You must provide an event definition."
 msgstr "Debe proveer una definición de evento."
@@ -6942,12 +6837,7 @@
 msgid "Export of routine %s"
 msgstr "Exportar la rutina %s"
 
-<<<<<<< HEAD
 #: libraries/rte/rte_routines.lib.php:46
-#, fuzzy
-=======
-#: libraries/rte/rte_routines.lib.php:27
->>>>>>> 8754b9d2
 #| msgid "Routines"
 msgid "routine"
 msgstr "rutina"
@@ -7076,12 +6966,7 @@
 msgid "You must provide a name and a type for each routine parameter."
 msgstr "Debe proveer un nombre y tipo para cada parámetro de rutina."
 
-<<<<<<< HEAD
 #: libraries/rte/rte_routines.lib.php:1126
-#, fuzzy
-=======
-#: libraries/rte/rte_routines.lib.php:1121
->>>>>>> 8754b9d2
 #| msgid "You must provide a name and a type for each routine parameter."
 msgid "You must provide a valid return type for the routine."
 msgstr "Debe proveer un tipo de retorno válido para la rutina."
@@ -7117,12 +7002,7 @@
 msgid "Function"
 msgstr "Función"
 
-<<<<<<< HEAD
 #: libraries/rte/rte_triggers.lib.php:39
-#, fuzzy
-=======
-#: libraries/rte/rte_triggers.lib.php:24
->>>>>>> 8754b9d2
 #| msgid "Add a trigger"
 msgid "Add trigger"
 msgstr "Agregar disparador"
@@ -7132,34 +7012,19 @@
 msgid "Export of trigger %s"
 msgstr "Exportar disparador %s"
 
-<<<<<<< HEAD
 #: libraries/rte/rte_triggers.lib.php:42
-#, fuzzy
-=======
-#: libraries/rte/rte_triggers.lib.php:27
->>>>>>> 8754b9d2
 #| msgid "Triggers"
 msgid "trigger"
 msgstr "disparador"
 
-<<<<<<< HEAD
 #: libraries/rte/rte_triggers.lib.php:43
 #, fuzzy
 #| msgid "You do not have the necessary privileges to create a new routine"
 msgid "You do not have the necessary privileges to create a trigger"
-msgstr "No posee los privilegios necesarios para crear una nueva rutina"
-
-#: libraries/rte/rte_triggers.lib.php:44
-#, fuzzy, php-format
-=======
-#: libraries/rte/rte_triggers.lib.php:28
-#| msgid "You do not have the necessary privileges to create a new routine"
-msgid "You do not have the necessary privileges to create a new trigger"
 msgstr "No posee los privilegios necesarios para crear un nuevo disparador"
 
 #: libraries/rte/rte_triggers.lib.php:29
 #, php-format
->>>>>>> 8754b9d2
 #| msgid "No routine with name %1$s found in database %2$s"
 msgid "No trigger with name %1$s found in database %2$s"
 msgstr "No se encontró disparador con nombre %1$s en la base de datos %2$s"
@@ -7168,115 +7033,60 @@
 msgid "There are no triggers to display."
 msgstr "No hay disparadores para mostrar."
 
-<<<<<<< HEAD
 #: libraries/rte/rte_triggers.lib.php:113
-#, fuzzy
-=======
-#: libraries/rte/rte_triggers.lib.php:97
->>>>>>> 8754b9d2
 #| msgid "Sorry, we failed to restore the dropped routine."
 msgid "Sorry, we failed to restore the dropped trigger."
 msgstr ""
 "Pedimos disculpas por no haber podido recuperar el disparador eliminado."
 
-<<<<<<< HEAD
 #: libraries/rte/rte_triggers.lib.php:118
-#, fuzzy, php-format
-=======
-#: libraries/rte/rte_triggers.lib.php:102
-#, php-format
->>>>>>> 8754b9d2
+#, php-format
 #| msgid "Routine %1$s has been modified."
 msgid "Trigger %1$s has been modified."
 msgstr "Se modificó el disparador %1$s."
 
-<<<<<<< HEAD
 #: libraries/rte/rte_triggers.lib.php:130
-#, fuzzy, php-format
-=======
-#: libraries/rte/rte_triggers.lib.php:114
-#, php-format
->>>>>>> 8754b9d2
+#, php-format
 #| msgid "Table %1$s has been created."
 msgid "Trigger %1$s has been created."
 msgstr "Disparador %1$s creado."
 
-<<<<<<< HEAD
 #: libraries/rte/rte_triggers.lib.php:181
-#, fuzzy
-=======
-#: libraries/rte/rte_triggers.lib.php:165
->>>>>>> 8754b9d2
 #| msgid "Create view"
 msgid "Create trigger"
 msgstr "Crear disparador"
 
-<<<<<<< HEAD
 #: libraries/rte/rte_triggers.lib.php:185
-#, fuzzy
-=======
-#: libraries/rte/rte_triggers.lib.php:169
->>>>>>> 8754b9d2
 #| msgid "Add a trigger"
 msgid "Edit trigger"
 msgstr "Editar disparador"
 
-<<<<<<< HEAD
 #: libraries/rte/rte_triggers.lib.php:325
-#, fuzzy
-=======
-#: libraries/rte/rte_triggers.lib.php:309
->>>>>>> 8754b9d2
 #| msgid "Triggers"
 msgid "Trigger name"
 msgstr "Nombre del disparador"
 
-<<<<<<< HEAD
 #: libraries/rte/rte_triggers.lib.php:423
-#, fuzzy
-=======
-#: libraries/rte/rte_triggers.lib.php:407
->>>>>>> 8754b9d2
 #| msgid "You must provide a routine name"
 msgid "You must provide a trigger name"
 msgstr "Debe proveer un nombre de disparador"
 
-<<<<<<< HEAD
 #: libraries/rte/rte_triggers.lib.php:428
-#, fuzzy
-=======
-#: libraries/rte/rte_triggers.lib.php:412
->>>>>>> 8754b9d2
 #| msgid "You must provide a routine name"
 msgid "You must provide a valid timing for the trigger"
 msgstr "Debe proveer una sincronización válida para el disparador"
 
-<<<<<<< HEAD
 #: libraries/rte/rte_triggers.lib.php:433
-#, fuzzy
-=======
-#: libraries/rte/rte_triggers.lib.php:417
->>>>>>> 8754b9d2
 #| msgid "You must provide a name and a type for each routine parameter."
 msgid "You must provide a valid event for the trigger"
 msgstr "Debe proveer un evento válido para el disparador"
 
-<<<<<<< HEAD
 #: libraries/rte/rte_triggers.lib.php:439
-#, fuzzy
-=======
-#: libraries/rte/rte_triggers.lib.php:423
->>>>>>> 8754b9d2
 #| msgid "You must provide a routine name"
 msgid "You must provide a valid table name"
 msgstr "Debe proveer un nombre de tabla válido"
 
-<<<<<<< HEAD
 #: libraries/rte/rte_triggers.lib.php:445
-#, fuzzy
-=======
-#: libraries/rte/rte_triggers.lib.php:429
->>>>>>> 8754b9d2
 #| msgid "You must provide a routine definition."
 msgid "You must provide a trigger definition."
 msgstr "Debe proveer una definición del disparador."
