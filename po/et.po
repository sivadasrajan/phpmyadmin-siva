#
#
#
msgid ""
msgstr ""
"Project-Id-Version: phpMyAdmin 4.0.7-dev\n"
"Report-Msgid-Bugs-To: phpmyadmin-devel@lists.sourceforge.net\n"
"POT-Creation-Date: 2013-09-12 10:04+0200\n"
"PO-Revision-Date: 2013-09-12 10:15+0200\n"
"Last-Translator: Kristjan Räts <kristjanrats@gmail.com>\n"
"Language-Team: Estonian <http://l10n.cihar.com/projects/phpmyadmin/4-0/et/>\n"
"Language: et\n"
"MIME-Version: 1.0\n"
"Content-Type: text/plain; charset=UTF-8\n"
"Content-Transfer-Encoding: 8bit\n"
"Plural-Forms: nplurals=2; plural=n != 1;\n"
"X-Generator: Weblate 1.7-dev\n"

#: browse_foreigners.php:51 browse_foreigners.php:75 js/messages.php:345
#: libraries/DisplayResults.class.php:813
#: libraries/server_privileges.lib.php:2605
msgid "Show all"
msgstr "Näita kõiki"

#: browse_foreigners.php:93 libraries/PDF.class.php:65
#: libraries/Util.class.php:2560
#: libraries/schema/Pdf_Relation_Schema.class.php:1190
#: libraries/schema/Pdf_Relation_Schema.class.php:1214
#: libraries/schema/User_Schema.class.php:430
#: libraries/select_lang.lib.php:520
msgid "Page number:"
msgstr "Leht:"

#: browse_foreigners.php:117
msgid ""
"The target browser window could not be updated. Maybe you have closed the "
"parent window, or your browser's security settings are configured to block "
"cross-window updates."
msgstr ""
"Veebilehitseja sihtakent ei saanud uuendada. Võib-olla sulgesid ülemakna või "
"sinu veebilehitseja turvasätted blokeerivad akna värskendamist."

#: browse_foreigners.php:189 libraries/Menu.class.php:280
#: libraries/Menu.class.php:365 libraries/Util.class.php:3245
#: libraries/Util.class.php:3252 libraries/Util.class.php:3462
#: libraries/Util.class.php:3463
msgid "Search"
msgstr "Otsi"

#: browse_foreigners.php:193 gis_data_editor.php:396 js/messages.php:219
#: libraries/DbSearch.class.php:455 libraries/DisplayResults.class.php:1661
#: libraries/TableSearch.class.php:1142 libraries/core.lib.php:556
#: libraries/display_change_password.lib.php:94
#: libraries/display_create_table.lib.php:65
#: libraries/display_export.lib.php:441 libraries/display_import.lib.php:335
#: libraries/index.lib.php:35 libraries/insert_edit.lib.php:1547
#: libraries/insert_edit.lib.php:1582 libraries/operations.lib.php:43
#: libraries/operations.lib.php:90 libraries/operations.lib.php:226
#: libraries/operations.lib.php:274 libraries/operations.lib.php:660
#: libraries/operations.lib.php:713 libraries/operations.lib.php:762
#: libraries/operations.lib.php:1078 libraries/operations.lib.php:1362
#: libraries/plugins/auth/AuthenticationCookie.class.php:244
#: libraries/replication_gui.lib.php:79 libraries/replication_gui.lib.php:396
#: libraries/rte/rte_events.lib.php:542
#: libraries/rte/rte_routines.lib.php:1081
#: libraries/rte/rte_routines.lib.php:1664
#: libraries/rte/rte_triggers.lib.php:420
#: libraries/schema/User_Schema.class.php:164
#: libraries/schema/User_Schema.class.php:226
#: libraries/schema/User_Schema.class.php:487
#: libraries/schema/User_Schema.class.php:537
#: libraries/server_privileges.lib.php:476
#: libraries/server_privileges.lib.php:1474
#: libraries/server_privileges.lib.php:1953
#: libraries/server_privileges.lib.php:2545
#: libraries/server_privileges.lib.php:3068
#: libraries/sql_query_form.lib.php:369 libraries/sql_query_form.lib.php:426
#: libraries/sql_query_form.lib.php:491 libraries/structure.lib.php:1590
#: libraries/tbl_columns_definition_form.inc.php:754 pmd_pdf.php:158
#: prefs_manage.php:266 prefs_manage.php:316 server_binlog.php:115
#: server_replication.php:224 server_replication.php:327 tbl_chart.php:251
#: tbl_indexes.php:352 tbl_tracking.php:520 tbl_tracking.php:696
#: view_create.php:225 view_operations.php:98
msgid "Go"
msgstr "Mine"

#: browse_foreigners.php:204 browse_foreigners.php:208
#: libraries/Index.class.php:561 tbl_tracking.php:381
msgid "Keyname"
msgstr "Võtme nimi"

#: browse_foreigners.php:205 browse_foreigners.php:207
#: server_collations.php:39 server_collations.php:51 server_engines.php:42
#: server_plugins.php:130 server_status_variables.php:234
msgid "Description"
msgstr "Kirjeldus"

#: browse_foreigners.php:291 browse_foreigners.php:303
#: browse_foreigners.php:319 browse_foreigners.php:331
msgid "Use this value"
msgstr "Kasuta seda väärtust"

#: changelog.php:36 license.php:28
#, php-format
msgid ""
"The %s file is not available on this system, please visit www.phpmyadmin.net "
"for more information."
msgstr ""
"%s fail pole selles süsteemis saadaval. Lisateavet leiad aadressilt www."
"phpmyadmin.net ."

#: db_create.php:74
#, php-format
msgid "Database %1$s has been created."
msgstr "%1$s andmebaas on loodud."

#: db_datadict.php:51 libraries/operations.lib.php:36
msgid "Database comment: "
msgstr "Andmebaasi kommentaar: "

#: db_datadict.php:157 libraries/operations.lib.php:808
#: libraries/schema/Pdf_Relation_Schema.class.php:1339
#: libraries/tbl_columns_definition_form.inc.php:836 tbl_printview.php:120
msgid "Table comments"
msgstr "Tabeli kommentaarid"

#: db_datadict.php:166 libraries/DBQbe.class.php:364
#: libraries/Index.class.php:565 libraries/TableSearch.class.php:183
#: libraries/TableSearch.class.php:1190 libraries/insert_edit.lib.php:1566
#: libraries/plugins/export/ExportHtmlword.class.php:276
#: libraries/plugins/export/ExportHtmlword.class.php:391
#: libraries/plugins/export/ExportLatex.class.php:508
#: libraries/plugins/export/ExportOdt.class.php:358
#: libraries/plugins/export/ExportOdt.class.php:456
#: libraries/plugins/export/ExportTexytext.class.php:269
#: libraries/plugins/export/ExportTexytext.class.php:369
#: libraries/plugins/export/ExportTexytext.class.php:432
#: libraries/schema/Pdf_Relation_Schema.class.php:1365
#: libraries/schema/Pdf_Relation_Schema.class.php:1388
#: libraries/tbl_columns_definition_form.inc.php:353 tbl_indexes.php:263
#: tbl_printview.php:130 tbl_relation.php:378 tbl_tracking.php:323
#: tbl_tracking.php:385
msgid "Column"
msgstr "Veerg"

#: db_datadict.php:167 db_printview.php:101 libraries/Index.class.php:562
#: libraries/TableSearch.class.php:184 libraries/insert_edit.lib.php:241
#: libraries/insert_edit.lib.php:245
#: libraries/plugins/export/ExportHtmlword.class.php:279
#: libraries/plugins/export/ExportHtmlword.class.php:394
#: libraries/plugins/export/ExportLatex.class.php:509
#: libraries/plugins/export/ExportOdt.class.php:361
#: libraries/plugins/export/ExportOdt.class.php:459
#: libraries/plugins/export/ExportTexytext.class.php:270
#: libraries/plugins/export/ExportTexytext.class.php:370
#: libraries/rte/rte_list.lib.php:54 libraries/rte/rte_list.lib.php:80
#: libraries/rte/rte_routines.lib.php:939
#: libraries/rte/rte_routines.lib.php:968
#: libraries/rte/rte_routines.lib.php:1577
#: libraries/schema/Pdf_Relation_Schema.class.php:1366
#: libraries/schema/Pdf_Relation_Schema.class.php:1389
#: libraries/server_privileges.lib.php:1568 libraries/structure.lib.php:776
#: libraries/structure.lib.php:1180
#: libraries/tbl_columns_definition_form.inc.php:96 tbl_printview.php:131
#: tbl_tracking.php:324 tbl_tracking.php:382
msgid "Type"
msgstr "Tüüp"

#: db_datadict.php:169 libraries/Index.class.php:568
#: libraries/TableSearch.class.php:1191 libraries/insert_edit.lib.php:1575
#: libraries/plugins/export/ExportHtmlword.class.php:282
#: libraries/plugins/export/ExportHtmlword.class.php:397
#: libraries/plugins/export/ExportLatex.class.php:510
#: libraries/plugins/export/ExportOdt.class.php:364
#: libraries/plugins/export/ExportOdt.class.php:462
#: libraries/plugins/export/ExportTexytext.class.php:271
#: libraries/plugins/export/ExportTexytext.class.php:371
#: libraries/schema/Pdf_Relation_Schema.class.php:1368
#: libraries/schema/Pdf_Relation_Schema.class.php:1391
#: libraries/structure.lib.php:1183
#: libraries/tbl_columns_definition_form.inc.php:116 tbl_printview.php:132
#: tbl_tracking.php:326 tbl_tracking.php:388
msgid "Null"
msgstr "Tühi"

#: db_datadict.php:170 libraries/plugins/export/ExportHtmlword.class.php:285
#: libraries/plugins/export/ExportHtmlword.class.php:400
#: libraries/plugins/export/ExportLatex.class.php:511
#: libraries/plugins/export/ExportOdt.class.php:367
#: libraries/plugins/export/ExportOdt.class.php:465
#: libraries/plugins/export/ExportTexytext.class.php:272
#: libraries/plugins/export/ExportTexytext.class.php:372
#: libraries/schema/Pdf_Relation_Schema.class.php:1369
#: libraries/schema/Pdf_Relation_Schema.class.php:1392
#: libraries/structure.lib.php:210 libraries/structure.lib.php:1184
#: libraries/tbl_columns_definition_form.inc.php:107 tbl_printview.php:133
#: tbl_tracking.php:327
msgid "Default"
msgstr "Vaikimisi"

#: db_datadict.php:174 libraries/plugins/export/ExportHtmlword.class.php:404
#: libraries/plugins/export/ExportLatex.class.php:513
#: libraries/plugins/export/ExportOdt.class.php:469
#: libraries/plugins/export/ExportTexytext.class.php:374
#: libraries/schema/Pdf_Relation_Schema.class.php:1371
#: libraries/schema/Pdf_Relation_Schema.class.php:1394 tbl_printview.php:135
msgid "Links to"
msgstr "Viitab aadressile"

#: db_datadict.php:176 db_printview.php:107
#: libraries/config/messages.inc.php:94 libraries/config/messages.inc.php:109
#: libraries/config/messages.inc.php:131
#: libraries/plugins/export/ExportHtmlword.class.php:409
#: libraries/plugins/export/ExportLatex.class.php:516
#: libraries/plugins/export/ExportOdt.class.php:474
#: libraries/plugins/export/ExportTexytext.class.php:377
#: libraries/schema/Pdf_Relation_Schema.class.php:1382
#: libraries/schema/Pdf_Relation_Schema.class.php:1395
#: libraries/tbl_columns_definition_form.inc.php:136 tbl_printview.php:137
msgid "Comments"
msgstr "Kommentaarid"

#: db_datadict.php:240 js/messages.php:241 libraries/Index.class.php:431
#: libraries/Index.class.php:470 libraries/Index.class.php:838
#: libraries/config/FormDisplay.tpl.php:258 libraries/mult_submits.inc.php:342
#: libraries/mult_submits.inc.php:343
#: libraries/plugins/export/ExportHtmlword.class.php:631
#: libraries/plugins/export/ExportLatex.class.php:587
#: libraries/plugins/export/ExportOdt.class.php:724
#: libraries/plugins/export/ExportTexytext.class.php:566
#: libraries/schema/Pdf_Relation_Schema.class.php:1421
#: libraries/server_privileges.lib.php:1710
#: libraries/server_privileges.lib.php:1845
#: libraries/server_privileges.lib.php:1858
#: libraries/server_privileges.lib.php:2139
#: libraries/server_privileges.lib.php:2145
#: libraries/server_privileges.lib.php:2465
#: libraries/server_privileges.lib.php:2479 libraries/structure.lib.php:1272
#: libraries/user_preferences.lib.php:282 prefs_manage.php:131 sql.php:417
#: sql.php:512 sql.php:513 tbl_printview.php:186 tbl_tracking.php:344
#: tbl_tracking.php:398 tbl_tracking.php:403
msgid "No"
msgstr "Ei"

#: db_datadict.php:240 js/messages.php:240 libraries/Index.class.php:432
#: libraries/Index.class.php:469 libraries/Index.class.php:838
#: libraries/config/FormDisplay.tpl.php:258 libraries/mult_submits.inc.php:71
#: libraries/mult_submits.inc.php:103 libraries/mult_submits.inc.php:112
#: libraries/mult_submits.inc.php:117 libraries/mult_submits.inc.php:122
#: libraries/mult_submits.inc.php:127 libraries/mult_submits.inc.php:290
#: libraries/mult_submits.inc.php:307 libraries/mult_submits.inc.php:336
#: libraries/mult_submits.inc.php:337 libraries/mult_submits.inc.php:350
#: libraries/plugins/export/ExportHtmlword.class.php:632
#: libraries/plugins/export/ExportLatex.class.php:587
#: libraries/plugins/export/ExportOdt.class.php:725
#: libraries/plugins/export/ExportTexytext.class.php:566
#: libraries/schema/Pdf_Relation_Schema.class.php:1422
#: libraries/server_privileges.lib.php:1710
#: libraries/server_privileges.lib.php:1842
#: libraries/server_privileges.lib.php:1856
#: libraries/server_privileges.lib.php:2138
#: libraries/server_privileges.lib.php:2143
#: libraries/server_privileges.lib.php:2462
#: libraries/server_privileges.lib.php:2479 libraries/structure.lib.php:1272
#: libraries/user_preferences.lib.php:280 prefs_manage.php:130
#: server_databases.php:103 server_databases.php:110 sql.php:510 sql.php:511
#: tbl_printview.php:187 tbl_structure.php:84 tbl_tracking.php:344
#: tbl_tracking.php:396 tbl_tracking.php:401
msgid "Yes"
msgstr "Jah"

#: db_export.php:29
msgid "View dump (schema) of database"
msgstr "Vaata andmebaasi tõmmist (skeemi)"

#: db_export.php:33 db_printview.php:92 db_tracking.php:49 export.php:561
#: libraries/DBQbe.class.php:268
msgid "No tables found in database."
msgstr "Andmebaasist tabeleid ei leitud."

#: db_export.php:40 libraries/DbSearch.class.php:438 server_export.php:25
msgid "Select All"
msgstr "Vali kõik"

#: db_export.php:45 libraries/DbSearch.class.php:441 server_export.php:30
msgid "Unselect All"
msgstr "Ära vali ühtegi"

#: db_operations.php:45 tbl_create.php:22
msgid "The database name is empty!"
msgstr "Andmebaasi nimi on tühi!"

#: db_operations.php:129
#, php-format
msgid "Database %1$s has been renamed to %2$s"
msgstr "%1$s andmebaasi uueks nimeks on %2$s"

#: db_operations.php:133
#, php-format
msgid "Database %1$s has been copied to %2$s"
msgstr "%1$s andmebaas on kopeeritud kohta %2$s"

#: db_operations.php:259
#, php-format
msgid ""
"The phpMyAdmin configuration storage has been deactivated. To find out why "
"click %shere%s."
msgstr ""
"phpMyAdmini seadistuse salvestus on deaktiveeritud. Põhjuse kohta saad "
"lugeda, kui vajutad %ssiia%s."

#: db_printview.php:99 db_tracking.php:79 db_tracking.php:204
#: libraries/Menu.class.php:207 libraries/config/messages.inc.php:511
#: libraries/plugins/export/ExportXml.class.php:457
#: libraries/plugins/export/PMA_ExportPdf.class.php:116
#: libraries/rte/rte_list.lib.php:65 libraries/rte/rte_triggers.lib.php:355
#: libraries/schema/User_Schema.class.php:298
#: libraries/server_privileges.lib.php:1981
#: libraries/server_privileges.lib.php:2212
#: libraries/server_privileges.lib.php:2864 libraries/structure.lib.php:757
#: tbl_tracking.php:775
msgid "Table"
msgstr "Tabel"

#: db_printview.php:100 libraries/Table.class.php:351
#: libraries/build_html_for_db.lib.php:31 libraries/import.lib.php:181
#: libraries/structure.lib.php:768 libraries/structure.lib.php:1716
#: libraries/structure.lib.php:1909 sql.php:1122 tbl_printview.php:365
msgid "Rows"
msgstr "Ridu"

#: db_printview.php:104 libraries/structure.lib.php:787 tbl_indexes.php:264
msgid "Size"
msgstr "Suurus"

#: db_printview.php:159 libraries/plugins/export/ExportSql.class.php:1032
#: libraries/structure.lib.php:731
msgid "in use"
msgstr "kasutusel"

#: db_printview.php:185 libraries/Util.class.php:4104
#: libraries/plugins/export/ExportSql.class.php:958
#: libraries/schema/Pdf_Relation_Schema.class.php:1344
#: libraries/structure.lib.php:798 libraries/structure.lib.php:1762
#: tbl_printview.php:410
msgid "Creation"
msgstr "Loodud"

#: db_printview.php:194 libraries/Util.class.php:4110
#: libraries/plugins/export/ExportSql.class.php:971
#: libraries/schema/Pdf_Relation_Schema.class.php:1349
#: libraries/structure.lib.php:805 libraries/structure.lib.php:1770
#: tbl_printview.php:421
msgid "Last update"
msgstr "Viimati uuendatud"

#: db_printview.php:203 libraries/Util.class.php:4116
#: libraries/plugins/export/ExportSql.class.php:984
#: libraries/schema/Pdf_Relation_Schema.class.php:1354
#: libraries/structure.lib.php:812 libraries/structure.lib.php:1778
#: tbl_printview.php:432
msgid "Last check"
msgstr "Viimane kontroll"

#: db_printview.php:220 libraries/structure.lib.php:176
#, php-format
msgid "%s table"
msgid_plural "%s tables"
msgstr[0] "%s tabel"
msgstr[1] "%s tabelit"

#: db_qbe.php:40
msgid "You have to choose at least one column to display"
msgstr "Pead valima vähemalt ühe veeru, mida näidata"

#: db_qbe.php:60
#, php-format
msgid "Switch to %svisual builder%s"
msgstr "Mine %sgraafilisele loojale%s"

#: db_search.php:30 libraries/plugins/auth/AuthenticationConfig.class.php:81
#: libraries/plugins/auth/AuthenticationConfig.class.php:96
#: libraries/plugins/auth/AuthenticationCookie.class.php:579
#: libraries/plugins/auth/AuthenticationHttp.class.php:65
#: libraries/plugins/auth/AuthenticationSignon.class.php:253
msgid "Access denied"
msgstr "Ligipääs keelatud"

#: db_structure.php:86
msgid "No tables found in database"
msgstr "Andmebaasist tabeleid ei leitud"

#: db_tracking.php:73
msgid "Tracked tables"
msgstr "Jälgitud tabelid"

#: db_tracking.php:78 libraries/Menu.class.php:180
#: libraries/config/messages.inc.php:505
#: libraries/plugins/export/ExportHtmlword.class.php:158
#: libraries/plugins/export/ExportLatex.class.php:251
#: libraries/plugins/export/ExportOdt.class.php:203
#: libraries/plugins/export/ExportSql.class.php:772
#: libraries/plugins/export/ExportTexytext.class.php:142
#: libraries/plugins/export/ExportXml.class.php:390
#: libraries/plugins/export/PMA_ExportPdf.class.php:115
#: libraries/server_privileges.lib.php:1971
#: libraries/server_privileges.lib.php:2212
#: libraries/server_privileges.lib.php:2855 server_databases.php:200
#: server_status.php:324 sql.php:1113 tbl_tracking.php:774
msgid "Database"
msgstr "Andmebaas"

#: db_tracking.php:80
msgid "Last version"
msgstr "Viimane versioon"

#: db_tracking.php:81 tbl_tracking.php:777
msgid "Created"
msgstr "Loodud"

#: db_tracking.php:82 tbl_tracking.php:778
msgid "Updated"
msgstr "Uuendatud"

#: db_tracking.php:83 js/messages.php:173 libraries/Menu.class.php:475
#: libraries/rte/rte_events.lib.php:426 libraries/rte/rte_list.lib.php:78
#: server_status.php:336 sql.php:1186 tbl_tracking.php:779
msgid "Status"
msgstr "Staatus"

#: db_tracking.php:84 libraries/Index.class.php:559
#: libraries/rte/rte_list.lib.php:53 libraries/rte/rte_list.lib.php:67
#: libraries/rte/rte_list.lib.php:79 libraries/server_privileges.lib.php:1571
#: libraries/server_privileges.lib.php:2222
#: libraries/server_privileges.lib.php:2387 libraries/structure.lib.php:765
#: libraries/structure.lib.php:1202 server_databases.php:236
msgid "Action"
msgstr "Tegevus"

#: db_tracking.php:85 libraries/DBQbe.class.php:468
#: libraries/DisplayResults.class.php:907 tbl_change.php:235
#: tbl_tracking.php:780
msgid "Show"
msgstr "Näita"

#: db_tracking.php:101 js/messages.php:34
msgid "Delete tracking data for this table"
msgstr "Kustuta selle tabeli jälgimise andmed"

#: db_tracking.php:109 libraries/Index.class.php:625
#: libraries/Util.class.php:3467 libraries/Util.class.php:3468
#: libraries/structure.lib.php:307 libraries/structure.lib.php:1382
#: libraries/structure.lib.php:2058 libraries/structure.lib.php:2060
#: server_databases.php:327
msgid "Drop"
msgstr "Kustuta"

#: db_tracking.php:126 tbl_tracking.php:735 tbl_tracking.php:789
msgid "active"
msgstr "aktiivne"

#: db_tracking.php:128 tbl_tracking.php:737 tbl_tracking.php:791
msgid "not active"
msgstr "ei ole aktiivne"

#: db_tracking.php:144
msgid "Versions"
msgstr "Versioonid"

#: db_tracking.php:145 tbl_tracking.php:488 tbl_tracking.php:811
msgid "Tracking report"
msgstr "Jälgimise raport"

#: db_tracking.php:146 tbl_tracking.php:292 tbl_tracking.php:816
msgid "Structure snapshot"
msgstr "Struktuuri hetkepilt"

#: db_tracking.php:199
msgid "Untracked tables"
msgstr "Jälgimata tabelid"

#: db_tracking.php:218 libraries/structure.lib.php:1519
msgid "Track table"
msgstr "Jälgi tabelit"

#: db_tracking.php:246
msgid "Database Log"
msgstr "Andmebaasi logi"

#: export.php:160
msgid "Bad type!"
msgstr "Halb tüüp!"

#: export.php:211
msgid "Selected export type has to be saved in file!"
msgstr "Valitud eksportimise tüüp tuleb salvestada faili!"

#: export.php:240
msgid "Bad parameters!"
msgstr "Halvad parameetrid!"

#: export.php:339 export.php:370 export.php:932
#, php-format
msgid "Insufficient space to save the file %s."
msgstr "%s faili salvestamiseks pole piisavalt ruumi."

#: export.php:510
#, php-format
msgid ""
"File %s already exists on server, change filename or check overwrite option."
msgstr ""
"%s fail on juba serveris olemas, muutke faili nime või kontrollige "
"ülekirjutamise valikuid."

#: export.php:516 export.php:522
#, php-format
msgid "The web server does not have permission to save the file %s."
msgstr "Veebiserveril pole %s faili salvestamiseks õigusi."

#: export.php:938
#, php-format
msgid "Dump has been saved to file %s."
msgstr "Tõmmis salvestati %s faili."

#: file_echo.php:22
msgid "Invalid export type"
msgstr "Vale ekspordi tüüp"

#: gis_data_editor.php:112
#, php-format
msgid "Value for the column \"%s\""
msgstr "\"%s\" veeru väärtus"

#: gis_data_editor.php:140 tbl_gis_visualization.php:163
msgid "Use OpenStreetMaps as Base Layer"
msgstr "Kasuta OpenStreetMaps kaarti põhjana"

#: gis_data_editor.php:161
msgid "SRID"
msgstr "SRID"

#: gis_data_editor.php:184 js/messages.php:316
#: libraries/DisplayResults.class.php:1645
msgid "Geometry"
msgstr "Geomeetria"

#: gis_data_editor.php:206 js/messages.php:312
msgid "Point"
msgstr "Punkt"

#: gis_data_editor.php:207 gis_data_editor.php:234 gis_data_editor.php:289
#: gis_data_editor.php:362 js/messages.php:310
msgid "X"
msgstr "X"

#: gis_data_editor.php:210 gis_data_editor.php:238 gis_data_editor.php:293
#: gis_data_editor.php:366 js/messages.php:311
msgid "Y"
msgstr "Y"

#: gis_data_editor.php:232 gis_data_editor.php:287 gis_data_editor.php:360
#: js/messages.php:313
#, php-format
msgid "Point %d"
msgstr "Punkt %d"

#: gis_data_editor.php:245 gis_data_editor.php:300 gis_data_editor.php:373
#: js/messages.php:319
msgid "Add a point"
msgstr "Lisa punkt"

#: gis_data_editor.php:262 js/messages.php:314
msgid "Linestring"
msgstr "Rea sõne"

#: gis_data_editor.php:265 gis_data_editor.php:341 js/messages.php:318
msgid "Outer Ring"
msgstr "Välimine ring"

#: gis_data_editor.php:267 gis_data_editor.php:343 js/messages.php:317
msgid "Inner Ring"
msgstr "Sisemine ring"

#: gis_data_editor.php:303
msgid "Add a linestring"
msgstr "Lisa rea sõne"

#: gis_data_editor.php:304 gis_data_editor.php:378 js/messages.php:320
msgid "Add an inner ring"
msgstr "Lisa sisemine ring"

#: gis_data_editor.php:325 js/messages.php:315
msgid "Polygon"
msgstr "Hulktahukas"

#: gis_data_editor.php:384 js/messages.php:321
msgid "Add a polygon"
msgstr "Lisa hulktahukas"

#: gis_data_editor.php:390
msgid "Add geometry"
msgstr "Lisa geomeetria"

#: gis_data_editor.php:399
msgid "Output"
msgstr "Väljund"

#: gis_data_editor.php:402
msgid ""
"Choose \"GeomFromText\" from the \"Function\" column and paste the string "
"below into the \"Value\" field"
msgstr ""
"Vali veerust \"Function\" \"GeomFromText\" ja kleebi allolev sõne väljale "
"\"Value\""

#: import.php:107
#, php-format
msgid ""
"You probably tried to upload a file that is too large. Please refer to "
"%sdocumentation%s for a workaround for this limit."
msgstr ""
"Tõenäoliselt üritasid üles laadida liiga suurt faili. Palun loe "
"%sdokumentatsioonist%s, kuidas sellest piirangust vabaneda."

#: import.php:268 import.php:534
msgid "Showing bookmark"
msgstr "Näitan järjehoidjat"

#: import.php:283 import.php:530
msgid "The bookmark has been deleted."
msgstr "Järjehoidja on kustutatud."

#: import.php:378 import.php:439 libraries/File.class.php:432
#: libraries/File.class.php:525
msgid "File could not be read"
msgstr "Faili ei saanud lugeda"

#: import.php:387 import.php:398 import.php:419 import.php:430
#: libraries/File.class.php:604
#, php-format
msgid ""
"You attempted to load file with unsupported compression (%s). Either support "
"for it is not implemented or disabled by your configuration."
msgstr ""
"Üritasid laadida mittetoetatava tihendamisega faili (%s). Selle tugi on pole "
"loodud või on seadistuses keelatud."

#: import.php:445
msgid ""
"No data was received to import. Either no file name was submitted, or the "
"file size exceeded the maximum size permitted by your PHP configuration. See "
"[doc@faq1-16]FAQ 1.16[/doc]."
msgstr ""
"Importimisest andmeid vastu ei võetud. Faili nime kas ei saadetud või faili "
"maht ületab sinu PHP seadistuses lubatud maksimaalset mahtu. Vaata "
"[doc@faq1-16]KKK 1.16[/doc]."

#: import.php:465
msgid ""
"Cannot convert file's character set without character set conversion library"
msgstr "Faili märgitabelit ei saa teisendada ilma märgitabeli teisendusteegita"

#: import.php:503 libraries/display_import.lib.php:29
msgid "Could not load import plugins, please check your installation!"
msgstr ""
"Ei saanud importimise pluginaid laadida, palun kontrolli oma paigaldust!"

#: import.php:537 sql.php:382 sql.php:1259
#, php-format
msgid "Bookmark %s created"
msgstr "%s järjehoidja on loodud"

#: import.php:546 import.php:558
#, php-format
msgid "Import has been successfully finished, %d queries executed."
msgstr "Importimine lõpetati edukalt, teostati %d päringut."

#: import.php:573
msgid ""
"Script timeout passed, if you want to finish import, please resubmit same "
"file and import will resume."
msgstr ""
"Ületati skripti ooteaeg. Kui tahad importimise lõpetada, siis saada see fail "
"uuesti ja importimine jätkub poolelijäänud kohast."

#: import.php:577
msgid ""
"However on last run no data has been parsed, this usually means phpMyAdmin "
"won't be able to finish this import unless you increase php time limits."
msgstr ""
"Viimasel käivitamisel andmeid ei parsitud. Tavaliselt tähendab see seda, et "
"phpMyAdmin ei suuda importimist lõpetada, kuni sa ei suurenda php aja "
"piiranguid."

#: import.php:608 libraries/DisplayResults.class.php:4535
#: libraries/Message.class.php:180 libraries/rte/rte_routines.lib.php:1424
#: libraries/sql_query_form.lib.php:114 tbl_operations.php:184
#: tbl_relation.php:250 tbl_row_action.php:122 view_operations.php:56
msgid "Your SQL query has been executed successfully"
msgstr "Sinu SQL päring teostati edukalt"

#: import_status.php:99 libraries/Util.class.php:779
#: libraries/schema/Export_Relation_Schema.class.php:240 user_password.php:239
msgid "Back"
msgstr "Tagasi"

#: index.php:113
msgid "General Settings"
msgstr "Üldised sätted"

#: index.php:143 libraries/display_change_password.lib.php:46
#: user_password.php:233
msgid "Change password"
msgstr "Muuda parooli"

#: index.php:159
msgid "Server connection collation"
msgstr "Serveri ühenduse kodeering"

#: index.php:185
msgid "Appearance Settings"
msgstr "Välimuse sätted"

#: index.php:215 prefs_manage.php:275
msgid "More settings"
msgstr "Rohkem sätteid"

#: index.php:236
msgid "Database server"
msgstr "Andmebaasi server"

#: index.php:239 libraries/Menu.class.php:159
#: libraries/ServerStatusData.class.php:339 libraries/common.inc.php:675
#: libraries/config/messages.inc.php:509
msgid "Server"
msgstr "Server"

#: index.php:243
msgid "Server type"
msgstr "Serveri tüüp"

#: index.php:247 libraries/plugins/export/ExportLatex.class.php:225
#: libraries/plugins/export/ExportSql.class.php:621
#: libraries/plugins/export/ExportXml.class.php:198
msgid "Server version"
msgstr "Serveri versioon"

#: index.php:251
msgid "Protocol version"
msgstr "Protokolli versioon"

#: index.php:255 libraries/server_privileges.lib.php:1566
#: libraries/server_privileges.lib.php:2378
#: libraries/server_privileges.lib.php:2796
#: libraries/server_privileges.lib.php:2844 server_status.php:316
msgid "User"
msgstr "Kasutaja"

#: index.php:260
msgid "Server charset"
msgstr "Serveri märgitabel"

#: index.php:272
msgid "Web server"
msgstr "Veebiserver"

#: index.php:285
msgid "Database client version"
msgstr "Andmebaasi kliendi versioon"

#: index.php:289
msgid "PHP extension"
msgstr "PHP laiend"

#: index.php:303
msgid "Show PHP information"
msgstr "Näita PHP teavet"

#: index.php:326 libraries/engines/bdb.lib.php:29
msgid "Version information"
msgstr "Versioon"

#: index.php:335 libraries/Util.class.php:444 libraries/Util.class.php:530
#: libraries/config/FormDisplay.tpl.php:145
#: libraries/display_export.lib.php:281 libraries/engines/pbxt.lib.php:116
#: libraries/navigation/NavigationHeader.class.php:236
#: libraries/relation.lib.php:88 server_variables.php:137
msgid "Documentation"
msgstr "Dokumentatsioon"

#: index.php:342 libraries/config/FormDisplay.tpl.php:146
msgid "Wiki"
msgstr "Viki"

#: index.php:351
msgid "Official Homepage"
msgstr "Ametlik koduleht"

#: index.php:358
msgid "Contribute"
msgstr "Anna oma panus"

#: index.php:365
msgid "Get support"
msgstr "Hangi abi"

#: index.php:372
msgid "List of changes"
msgstr "Muudatuste nimekiri"

#: index.php:395
msgid ""
"Your configuration file contains settings (root with no password) that "
"correspond to the default MySQL privileged account. Your MySQL server is "
"running with this default, is open to intrusion, and you really should fix "
"this security hole by setting a password for user 'root'."
msgstr ""
"Sinu seadistusfail sisaldab sätteid ('root' ilma paroolita), mis on "
"vaikimisi MySQL'i eesõigustega konto. Selliselt on sinu MySQL server avatud "
"rünnakutele ja päris tõsiselt peaksid parandama selle turvaaugu, määrates "
"'root' kasutajale parooli."

#: index.php:406
msgid ""
"You have enabled mbstring.func_overload in your PHP configuration. This "
"option is incompatible with phpMyAdmin and might cause some data to be "
"corrupted!"
msgstr ""
"Oled PHP seadistuses lubanud mbstring.func_overload. See ei ühildu "
"phpMyAdminiga ja võib andmeid rikkuda!"

#: index.php:417
msgid ""
"The mbstring PHP extension was not found and you seem to be using a "
"multibyte charset. Without the mbstring extension phpMyAdmin is unable to "
"split strings correctly and it may result in unexpected results."
msgstr ""
"mbstring PHP laiendit ei leitud ning tundub, et kasutad mitmebaidilist "
"märgitabelit. Ilma mbstring laiendita ei suuda phpMyAdmin sõnesid "
"korralikult poolitada ja see võib viia ettearvamatute tulemusteni."

#: index.php:428
msgid ""
"Your PHP parameter [a@http://php.net/manual/en/session.configuration.php#ini."
"session.gc-maxlifetime@_blank]session.gc_maxlifetime[/a] is lower than "
"cookie validity configured in phpMyAdmin, because of this, your login will "
"expire sooner than configured in phpMyAdmin."
msgstr ""
"PHP parameeter [a@http://php.net/manual/en/session.configuration.php#ini."
"session.gc-maxlifetime@_blank]session.gc_maxlifetime[/a] väärtus on väiksem, "
"kui phpMyAdminis seadistatud küpsise kehtivus. Seetõttu aegub sessioon "
"kiiremini, kui phpMyAdminis seadistatud."

#: index.php:440
msgid ""
"Login cookie store is lower than cookie validity configured in phpMyAdmin, "
"because of this, your login will expire sooner than configured in phpMyAdmin."
msgstr ""
"Sisselogimise küpsise salvestusaeg on madalam, kui phpMyAdminis seadistatud "
"küpsise kehtivus, seetõttu sinu sisselogimine aegub varem, kui phpMyAdminis "
"seadistatud."

#: index.php:452
msgid "The configuration file now needs a secret passphrase (blowfish_secret)."
msgstr "Seadistusfail vajab nüüd turvasõna (blowfish_secret)."

#: index.php:463
msgid ""
"Directory [code]config[/code], which is used by the setup script, still "
"exists in your phpMyAdmin directory. You should remove it once phpMyAdmin "
"has been configured."
msgstr ""
"[code]config[/code] kataloog, mida kasutab paigaldaja skript, asub endiselt "
"sinu phpMyAdmini kataloogis. Kui phpMyAdmin on seadistatud, peaksid selle "
"kataloogi kustutama."

#: index.php:473
#, php-format
msgid ""
"The phpMyAdmin configuration storage is not completely configured, some "
"extended features have been deactivated. To find out why click %shere%s."
msgstr ""
"phpMyAdmini seadistuse salvestus ei ole lõplikult seadistatud, mõned "
"laiendatud võimalused on aktiveerimata. Põhjuse saad teada, kui vajutad "
"%ssiia%s."

#: index.php:505
#, php-format
msgid ""
"Your PHP MySQL library version %s differs from your MySQL server version %s. "
"This may cause unpredictable behavior."
msgstr ""
"Sinu PHP MySQL'i teegi versioon %s erineb sinu MySQL serveri versioonist %s. "
"See võib põhjustada ettearvamatut käitumist."

#: index.php:530
#, php-format
msgid ""
"Server running with Suhosin. Please refer to %sdocumentation%s for possible "
"issues."
msgstr ""
"Server töötab koos Suhosin'iga. Võimalike probleemide kohta loe "
"%sdokumentatsioonist%s."

#: js/messages.php:27 libraries/import.lib.php:118 sql.php:342
msgid "\"DROP DATABASE\" statements are disabled."
msgstr "\"DROP DATABASE\" käsud on keelatud."

#: js/messages.php:30
#, php-format
msgid "Do you really want to execute \"%s\"?"
msgstr "Kas tõesti tahad käivitada \"%s\"?"

#: js/messages.php:31 libraries/mult_submits.inc.php:316 sql.php:464
msgid "You are about to DESTROY a complete database!"
msgstr "Oled KUSTUTAMAS kogu andmebaasi!"

#: js/messages.php:32
msgid "You are about to DESTROY a complete table!"
msgstr "Oled KUSTUTAMAS kogu tabelit!"

#: js/messages.php:33
msgid "You are about to TRUNCATE a complete table!"
msgstr "Oled KÄRPIMAS kogu tabelit!"

#: js/messages.php:35
msgid "Deleting tracking data"
msgstr "Kustuta jälgimise andmed"

#: js/messages.php:36
msgid "Dropping Primary Key/Index"
msgstr "Primaarvõtme/Indeksi kustutamine"

#: js/messages.php:37
msgid "This operation could take a long time. Proceed anyway?"
msgstr "See tegevus võib võtta kaua aega. Jätkan sellegipoolest?"

#: js/messages.php:40
msgid "Missing value in the form!"
msgstr "Puuduv väärtus vormis!"

#: js/messages.php:41
msgid "This is not a number!"
msgstr "See pole number!"

#: js/messages.php:42
msgid "Add Index"
msgstr "Lisa indeks"

#: js/messages.php:43
msgid "Edit Index"
msgstr "Muuda indeksit"

#: js/messages.php:44 tbl_indexes.php:349 tbl_indexes.php:357
#, php-format
msgid "Add %s column(s) to index"
msgstr "Lisa indeksisse %s veerg(u)"

#. l10n: Default label for the y-Axis of Charts
#: js/messages.php:48 tbl_chart.php:236
msgid "Y Values"
msgstr "Y väärtused"

#: js/messages.php:51
msgid "The host name is empty!"
msgstr "Hostinimi on tühi!"

#: js/messages.php:52
msgid "The user name is empty!"
msgstr "Kasutajanimi on tühi!"

#: js/messages.php:53 libraries/server_privileges.lib.php:1306
#: user_password.php:110
msgid "The password is empty!"
msgstr "Parool on tühi!"

#: js/messages.php:54 libraries/server_privileges.lib.php:1304
#: user_password.php:113
msgid "The passwords aren't the same!"
msgstr "Paroolid ei kattu!"

#: js/messages.php:55 libraries/server_privileges.lib.php:1434
#: libraries/server_privileges.lib.php:1624
#: libraries/server_privileges.lib.php:2520
#: libraries/server_privileges.lib.php:2822
msgid "Add user"
msgstr "Lisa kasutaja"

#: js/messages.php:56
msgid "Reloading Privileges"
msgstr "Õiguste uuesti laadimine"

#: js/messages.php:57
msgid "Removing Selected Users"
msgstr "Valitud kasutajate kustutamine"

#: js/messages.php:58 js/messages.php:124 tbl_tracking.php:293
#: tbl_tracking.php:489
msgid "Close"
msgstr "Sulge"

#: js/messages.php:61 js/messages.php:274
#: libraries/DisplayResults.class.php:3318 libraries/Index.class.php:591
#: libraries/Util.class.php:713 libraries/Util.class.php:1258
#: libraries/Util.class.php:3471 libraries/Util.class.php:3472
#: libraries/config/messages.inc.php:487
#: libraries/schema/User_Schema.class.php:216 server_variables.php:130
#: setup/frames/index.inc.php:147
msgid "Edit"
msgstr "Muuda"

#: js/messages.php:62
msgid "Live traffic chart"
msgstr "Elava liikluse diagramm"

#: js/messages.php:63
msgid "Live conn./process chart"
msgstr "Elava ühenduse/protsessi diagramm"

#: js/messages.php:64
msgid "Live query chart"
msgstr "Elava päringu diagramm"

#: js/messages.php:66
msgid "Static data"
msgstr "Staatilised andmed"

#. l10n: Total number of queries
#: js/messages.php:68 libraries/build_html_for_db.lib.php:46
#: libraries/engines/innodb.lib.php:175 libraries/structure.lib.php:2198
#: server_databases.php:271 server_status.php:186 server_status.php:276
#: tbl_printview.php:331
msgid "Total"
msgstr "Kokku"

#. l10n: Other, small valued, queries
#: js/messages.php:70 libraries/ServerStatusData.class.php:198
#: server_status_queries.php:154
msgid "Other"
msgstr "Muud"

#. l10n: Thousands separator
#: js/messages.php:72 libraries/Util.class.php:1527
msgid ","
msgstr ","

#. l10n: Decimal separator
#: js/messages.php:74 libraries/Util.class.php:1529
msgid "."
msgstr "."

#: js/messages.php:76
msgid "Connections / Processes"
msgstr "Ühendused / Protsessid"

#: js/messages.php:79
msgid "Local monitor configuration incompatible"
msgstr "Kohaliku jälgimise seadistus on ühildumatu"

#: js/messages.php:80
msgid ""
"The chart arrangement configuration in your browsers local storage is not "
"compatible anymore to the newer version of the monitor dialog. It is very "
"likely that your current configuration will not work anymore. Please reset "
"your configuration to default in the <i>Settings</i> menu."
msgstr ""
"Diagrammi korrastuse seadistus sinu veebilehitsejate kohalikus "
"salvestuskohas ei ole enam jälgimise dialoogi uuema versiooniga ühilduv. "
"Üldjuhul sinu praegune seadistus enam ei toimi. Palun lähtesta oma seadistus "
"vaikimisi väärtustele <i>Sätete</i> menüüst."

#: js/messages.php:82
msgid "Query cache efficiency"
msgstr "Päringu vahemälu kasutegur"

#: js/messages.php:83
msgid "Query cache usage"
msgstr "Päringu vahemälu kasutus"

#: js/messages.php:84
msgid "Query cache used"
msgstr "Kasutatud päringu vahemälu"

#: js/messages.php:86
msgid "System CPU Usage"
msgstr "Süsteemi CPU kasutus"

#: js/messages.php:87
msgid "System memory"
msgstr "Süsteemimälu"

#: js/messages.php:88
msgid "System swap"
msgstr "Süsteemisaale"

#: js/messages.php:90
msgid "Average load"
msgstr "Keskmine koormus"

#: js/messages.php:91
msgid "Total memory"
msgstr "Kogumälu"

#: js/messages.php:92
msgid "Cached memory"
msgstr "Puhverdatud mälu"

#: js/messages.php:93
msgid "Buffered memory"
msgstr "Puhverdatud mälu"

#: js/messages.php:94
msgid "Free memory"
msgstr "Vaba mälu"

#: js/messages.php:95
msgid "Used memory"
msgstr "Kasutatud mälu"

#: js/messages.php:97
msgid "Total Swap"
msgstr "Kogusaale"

#: js/messages.php:98
msgid "Cached Swap"
msgstr "Puhverdatud saale"

#: js/messages.php:99
msgid "Used Swap"
msgstr "Kasutatud saale"

#: js/messages.php:100
msgid "Free Swap"
msgstr "Vaba saale"

#: js/messages.php:102
msgid "Bytes sent"
msgstr "Saadetud baidid"

#: js/messages.php:103
msgid "Bytes received"
msgstr "Vastuvõetud baidid"

#: js/messages.php:104 server_status.php:211
msgid "Connections"
msgstr "Ühendused"

#: js/messages.php:105 server_status.php:383
msgid "Processes"
msgstr "Protsessid"

#. l10n: shortcuts for Byte
#: js/messages.php:108 libraries/Util.class.php:1473
msgid "B"
msgstr "B"

#. l10n: shortcuts for Kilobyte
#: js/messages.php:109 libraries/Util.class.php:1475
#: server_status_monitor.php:647
msgid "KiB"
msgstr "KiB"

#. l10n: shortcuts for Megabyte
#: js/messages.php:110 libraries/Util.class.php:1477
#: server_status_monitor.php:648
msgid "MiB"
msgstr "MiB"

#. l10n: shortcuts for Gigabyte
#: js/messages.php:111 libraries/Util.class.php:1479
msgid "GiB"
msgstr "GiB"

#. l10n: shortcuts for Terabyte
#: js/messages.php:112 libraries/Util.class.php:1481
msgid "TiB"
msgstr "TiB"

#. l10n: shortcuts for Petabyte
#: js/messages.php:113 libraries/Util.class.php:1483
msgid "PiB"
msgstr "PiB"

#. l10n: shortcuts for Exabyte
#: js/messages.php:114 libraries/Util.class.php:1485
msgid "EiB"
msgstr "EiB"

#: js/messages.php:115
#, php-format
msgid "%d table(s)"
msgstr "%d tabel(it)"

#. l10n: Questions is the name of a MySQL Status variable
#: js/messages.php:118
msgid "Questions"
msgstr "Päringud"

#: js/messages.php:119 server_status.php:135
msgid "Traffic"
msgstr "Liiklus"

#: js/messages.php:120 libraries/Menu.class.php:503
#: server_status_monitor.php:474
msgid "Settings"
msgstr "Sätted"

#: js/messages.php:121
msgid "Remove chart"
msgstr "Kustuta diagramm"

#: js/messages.php:122
msgid "Edit title and labels"
msgstr "Muuda pealkirja ja nimesid"

#: js/messages.php:123
msgid "Add chart to grid"
msgstr "Lisa diagramm ruudustikku"

#: js/messages.php:125
msgid "Please add at least one variable to the series"
msgstr "Palun lisa seeriasse vähemalt üks muutuja"

#: js/messages.php:126 libraries/DisplayResults.class.php:1292
#: libraries/TableSearch.class.php:841 libraries/TableSearch.class.php:985
#: libraries/display_export.lib.php:371
#: libraries/plugins/export/ExportSql.class.php:1557
#: libraries/server_privileges.lib.php:2114
#: libraries/tbl_columns_definition_form.inc.php:687 pmd_general.php:559
#: server_status.php:471 server_status_monitor.php:666
msgid "None"
msgstr "Puudub"

#: js/messages.php:127
msgid "Resume monitor"
msgstr "Jätka jälgimist"

#: js/messages.php:128
msgid "Pause monitor"
msgstr "Peata jälgimine"

#: js/messages.php:130
msgid "general_log and slow_query_log are enabled."
msgstr "general_log ja slow_query_log on lubatud."

#: js/messages.php:131
msgid "general_log is enabled."
msgstr "general_log on lubatud."

#: js/messages.php:132
msgid "slow_query_log is enabled."
msgstr "slow_query_log on lubatud."

#: js/messages.php:133
msgid "slow_query_log and general_log are disabled."
msgstr "slow_query_log ja general_log on keelatud."

#: js/messages.php:134
msgid "log_output is not set to TABLE."
msgstr "log_output ei ole TABLE."

#: js/messages.php:135
msgid "log_output is set to TABLE."
msgstr "log_output väärtuseks on määratud TABLE."

#: js/messages.php:136
#, php-format
msgid ""
"slow_query_log is enabled, but the server logs only queries that take longer "
"than %d seconds. It is advisable to set this long_query_time 0-2 seconds, "
"depending on your system."
msgstr ""
"slow_query_log on lubatud, aga server logib ainult need päringud, mille "
"jaoks kulub vähemalt %d sekundit. Sõltuvalt sinu süsteemist on soovitatav "
"long_query_time väärtuseks seada 0-2 sekundit."

#: js/messages.php:137
#, php-format
msgid "long_query_time is set to %d second(s)."
msgstr "long_query_time väärtuseks on määratud %d sekund(it)."

#: js/messages.php:138
msgid ""
"Following settings will be applied globally and reset to default on server "
"restart:"
msgstr ""
"Järgnevad sätted rakenduvad kõikjale ja serveri taaskäivitamisel lähtestuvad "
"vaikimisi olekusse:"

#. l10n: %s is FILE or TABLE
#: js/messages.php:140
#, php-format
msgid "Set log_output to %s"
msgstr "Määra log_output väärtuseks %s"

#. l10n: Enable in this context means setting a status variable to ON
#: js/messages.php:142
#, php-format
msgid "Enable %s"
msgstr "Luba %s"

#. l10n: Disable in this context means setting a status variable to OFF
#: js/messages.php:144
#, php-format
msgid "Disable %s"
msgstr "Keela %s"

#. l10n: %d seconds
#: js/messages.php:146
#, php-format
msgid "Set long_query_time to %ds"
msgstr "Muuda long_query_time väärtuseks %ds"

#: js/messages.php:147
msgid ""
"You can't change these variables. Please log in as root or contact your "
"database administrator."
msgstr ""
"Sa ei saa neid muutujaid muuta. Logi sisse kasutajana 'root' või võta "
"ühendust oma andmebaasi administraatoriga."

#: js/messages.php:148
msgid "Change settings"
msgstr "Muuda sätteid"

#: js/messages.php:149
msgid "Current settings"
msgstr "Praegused sätted"

#: js/messages.php:151 server_status_monitor.php:607
msgid "Chart Title"
msgstr "Diagrammi pealkiri"

#. l10n: As in differential values
#: js/messages.php:153
msgid "Differential"
msgstr "Eraldaja"

#: js/messages.php:154
#, php-format
msgid "Divided by %s"
msgstr "Jagatud %s-ga"

#: js/messages.php:155
msgid "Unit"
msgstr "Ühik"

#: js/messages.php:157
msgid "From slow log"
msgstr "Aeglasest logist"

#: js/messages.php:158
msgid "From general log"
msgstr "Üldisest logist"

#: js/messages.php:159
<<<<<<< HEAD
msgid "The database name is not known for this query in the server's logs."
msgstr ""
=======
msgid "The database name is not known for this query in the server's logs"
msgstr "See päring ei leidnud serveri logidest andmebaasi nime"
>>>>>>> 32a1a731

#: js/messages.php:160
msgid "Analysing logs"
msgstr "Logide analüüsimine"

#: js/messages.php:161
msgid "Analysing & loading logs. This may take a while."
msgstr "Logide analüüsimine ja laadimine. See võib võtta natuke aega."

#: js/messages.php:162
msgid "Cancel request"
msgstr "Loobu taotlusest"

#: js/messages.php:163
msgid ""
"This column shows the amount of identical queries that are grouped together. "
"However only the SQL query itself has been used as a grouping criteria, so "
"the other attributes of queries, such as start time, may differ."
msgstr ""
"See veerg näitab kokku rühmitatud ühesuguste päringute hulka. Siiski "
"kasutatakse rühmitamise kriteeriumina ainult SQL päringut, seega päringute "
"atribuudid (nt. algusaeg) võivad olla erinevad."

#: js/messages.php:164
msgid ""
"Since grouping of INSERTs queries has been selected, INSERT queries into the "
"same table are also being grouped together, disregarding of the inserted "
"data."
msgstr ""
"Kuniks valitud on INSERT päringute rühmitamine, rühmitatakse kokku INSERT "
"päringud samasse tabelisse, sõltumata lisatud andmetest."

#: js/messages.php:165
msgid "Log data loaded. Queries executed in this time span:"
msgstr ""
"Logi andmed on laetud. Päringud sooritatakse selle ajavahemiku jooksul:"

#: js/messages.php:167
msgid "Jump to Log table"
msgstr "Mine logi tabelisse"

#: js/messages.php:168
msgid "No data found"
msgstr "Andmeid ei leitud"

#: js/messages.php:169
msgid "Log analysed, but no data found in this time span."
msgstr "Logi on analüüsitud, kuid sellest ajavahemikust andmeid ei leitud."

#: js/messages.php:171
msgid "Analyzing…"
msgstr "Analüüsimine…"

#: js/messages.php:172
msgid "Explain output"
msgstr "Selgita väljundit"

#: js/messages.php:174 js/messages.php:525
#: libraries/plugins/export/ExportHtmlword.class.php:484
#: libraries/plugins/export/ExportOdt.class.php:562
#: libraries/plugins/export/ExportTexytext.class.php:435
#: libraries/rte/rte_list.lib.php:68 server_status.php:332 sql.php:1191
msgid "Time"
msgstr "Aeg"

#: js/messages.php:175
msgid "Total time:"
msgstr "Aeg kokku:"

#: js/messages.php:176
msgid "Profiling results"
msgstr "Profileerimise tulemused"

#: js/messages.php:177
msgctxt "Display format"
msgid "Table"
msgstr "Tabel"

#: js/messages.php:178
msgid "Chart"
msgstr "Diagramm"

#: js/messages.php:179
msgid "Edit chart"
msgstr "Muuda diagrammi"

#: js/messages.php:180
msgid "Series"
msgstr "Jadad"

#. l10n: A collection of available filters
#: js/messages.php:183
msgid "Log table filter options"
msgstr "Logi tabeli filtri valikud"

#. l10n: Filter as in "Start Filtering"
#: js/messages.php:185
msgid "Filter"
msgstr "Filter"

#: js/messages.php:186
msgid "Filter queries by word/regexp:"
msgstr "Filtreeri päringuid sõna/reg.avaldise alusel:"

#: js/messages.php:187
msgid "Group queries, ignoring variable data in WHERE clauses"
msgstr "Rühmita päringud, ignoreerides WHERE klauslite muutuja andmeid"

#: js/messages.php:188
msgid "Sum of grouped rows:"
msgstr "Rühmitatud ridade summa:"

#: js/messages.php:189
msgid "Total:"
msgstr "Kokku:"

#: js/messages.php:191
msgid "Loading logs"
msgstr "Logide laadimine"

#: js/messages.php:192
msgid "Monitor refresh failed"
msgstr "Jälgija värskendamine ebaõnnestus"

#: js/messages.php:193
msgid ""
"While requesting new chart data the server returned an invalid response. "
"This is most likely because your session expired. Reloading the page and "
"reentering your credentials should help."
msgstr ""
"Uute diagrammi andmete taotlemisel naases server vale vastusega. Enamasti on "
"selle põhjuseks aegunud seanss. Lae leht uuesti ja logi sisse."

#: js/messages.php:194
msgid "Reload page"
msgstr "Lae leht uuesti"

#: js/messages.php:196
msgid "Affected rows:"
msgstr "Mõjutatud read:"

#: js/messages.php:198
msgid "Failed parsing config file. It doesn't seem to be valid JSON code."
msgstr ""
"Seadistusfaili parsimine ebaõnnestus. Tundub, et see pole õige JSON kood."

#: js/messages.php:199
msgid ""
"Failed building chart grid with imported config. Resetting to default config…"
msgstr ""
"Imporditud seadistusega diagrammi ruudustiku loomine ebaõnnestus. "
"Lähtestamine vaikimisi seadistusse…"

#: js/messages.php:200 libraries/Menu.class.php:305
#: libraries/Menu.class.php:388 libraries/Menu.class.php:499
#: libraries/config/messages.inc.php:170 libraries/display_import.lib.php:187
#: prefs_manage.php:232 server_status_monitor.php:529
#: setup/frames/menu.inc.php:21
msgid "Import"
msgstr "Impordi"

#: js/messages.php:201
msgid "Import monitor configuration"
msgstr "Impordi jälgimise seadistus"

#: js/messages.php:202
msgid "Please select the file you want to import"
msgstr "Palun vali imporditav fail"

#: js/messages.php:204
msgid "Analyse Query"
msgstr "Analüüsi päringut"

#: js/messages.php:208
msgid "Advisor system"
msgstr "Kontrollsüsteem"

#: js/messages.php:209
msgid "Possible performance issues"
msgstr "Võimalikud jõudlusprobleemid"

#: js/messages.php:210
msgid "Issue"
msgstr "Probleem"

#: js/messages.php:211
msgid "Recommendation"
msgstr "Soovitus"

#: js/messages.php:212
msgid "Rule details"
msgstr "Reegli detailid"

#: js/messages.php:213
msgid "Justification"
msgstr "Põhjendus"

#: js/messages.php:214
msgid "Used variable / formula"
msgstr "Kasutatud muutuja / valem"

#: js/messages.php:215
msgid "Test"
msgstr "Testi"

#: js/messages.php:220 pmd_general.php:437 pmd_general.php:474
#: pmd_general.php:594 pmd_general.php:642 pmd_general.php:718
#: pmd_general.php:772 pmd_general.php:835 pmd_general.php:866
#: server_variables.php:134
msgid "Cancel"
msgstr "Katkesta"

#: js/messages.php:223 libraries/navigation/NavigationHeader.class.php:55
#: server_status_monitor.php:567
msgid "Loading"
msgstr "Laadimine"

#: js/messages.php:224
msgid "Processing Request"
msgstr "Taotluse töötlemine"

#: js/messages.php:225 libraries/rte/rte_export.lib.php:43
msgid "Error in Processing Request"
msgstr "Viga taotluse töötlemisel"

#: js/messages.php:226
#, php-format
msgid "Error code: %s"
msgstr "Vea kood: %s"

#: js/messages.php:227
#, php-format
msgid "Error text: %s"
msgstr "Vea tekst: %s"

#: js/messages.php:228 libraries/db_common.inc.php:58
#: libraries/db_table_exists.lib.php:28 server_databases.php:89
msgid "No databases selected."
msgstr "Ühtegi andmebaasi ei ole valitud."

#: js/messages.php:229
msgid "Dropping Column"
msgstr "Veeru kustutamine"

#: js/messages.php:230
msgid "Adding Primary Key"
msgstr "Primaarvõtme lisamine"

#: js/messages.php:231 pmd_general.php:435 pmd_general.php:592
#: pmd_general.php:640 pmd_general.php:716 pmd_general.php:770
#: pmd_general.php:833
msgid "OK"
msgstr "OK"

#: js/messages.php:232
msgid "Click to dismiss this notification"
msgstr "Selle teate sulgemiseks kliki sellel"

#: js/messages.php:235
msgid "Renaming Databases"
msgstr "Andmebaaside ümbernimetamine"

#: js/messages.php:236
msgid "Reload Database"
msgstr "Lae andmebaas uuesti"

#: js/messages.php:237
msgid "Copying Database"
msgstr "Andmebaasi kopeerimine"

#: js/messages.php:238
msgid "Changing Charset"
msgstr "Märgitabeli muutmine"

#: js/messages.php:239
msgid "Table must have at least one column"
msgstr "Tabelil peab olema vähemalt üks veerg"

#: js/messages.php:244
msgid "Insert Table"
msgstr "Lisa tabel"

#: js/messages.php:245
msgid "Hide indexes"
msgstr "Peida indeksid"

#: js/messages.php:246
msgid "Show indexes"
msgstr "Näita indekseid"

#: js/messages.php:247 libraries/mult_submits.inc.php:329
msgid "Foreign key check:"
msgstr "Võõrvõtme kontroll:"

#: js/messages.php:248 libraries/mult_submits.inc.php:333
msgid "(Enabled)"
msgstr "(Lubatud)"

#: js/messages.php:249 libraries/mult_submits.inc.php:333
msgid "(Disabled)"
msgstr "(Keelatud)"

#: js/messages.php:252
msgid "Searching"
msgstr "Otsimine"

#: js/messages.php:253
msgid "Hide search results"
msgstr "Peida otsingu tulemused"

#: js/messages.php:254
msgid "Show search results"
msgstr "Näita otsingu tulemusi"

#: js/messages.php:255
msgid "Browsing"
msgstr "Vaatamine"

#: js/messages.php:256
msgid "Deleting"
msgstr "Kustutamine"

#: js/messages.php:259
msgid "The definition of a stored function must contain a RETURN statement!"
msgstr "Salvestatud funktsioon peab sisaldama RETURN käsku!"

#: js/messages.php:262 libraries/rte/rte_routines.lib.php:790
msgid "ENUM/SET editor"
msgstr "ENUM/SET muutja"

#: js/messages.php:263
#, php-format
msgid "Values for column %s"
msgstr "%s veeru väärtused"

#: js/messages.php:264
msgid "Values for a new column"
msgstr "Uue veeru väärtused"

#: js/messages.php:265
msgid "Enter each value in a separate field"
msgstr "Sisesta iga väärtus eraldi väljale"

#: js/messages.php:266
#, php-format
msgid "Add %d value(s)"
msgstr "Lisa %d väärtus(t)"

#: js/messages.php:269
msgid ""
"Note: If the file contains multiple tables, they will be combined into one"
msgstr "Märkus: Kui fail sisaldab mitut tabelit, siis need liidetakse kokku"

#: js/messages.php:272
msgid "Hide query box"
msgstr "Peida päringu kast"

#: js/messages.php:273
msgid "Show query box"
msgstr "Näita päringu kasti"

#: js/messages.php:275 tbl_row_action.php:21
msgid "No rows selected"
msgstr "Ridu pole valitud"

#: js/messages.php:276 libraries/DisplayResults.class.php:5052
#: libraries/structure.lib.php:1378 libraries/structure.lib.php:2056
#: querywindow.php:85
msgid "Change"
msgstr "Muuda"

#: js/messages.php:277
msgid "Query execution time"
msgstr "Päringu sooritamise aeg"

#: js/messages.php:278 libraries/DisplayResults.class.php:725
#: libraries/DisplayResults.class.php:733
#, php-format
msgid "%d is not valid row number."
msgstr "%d ei ole õige reanumber."

#: js/messages.php:281 libraries/config/FormDisplay.tpl.php:392
#: libraries/insert_edit.lib.php:1460
#: libraries/schema/User_Schema.class.php:383
#: libraries/tbl_columns_definition_form.inc.php:898 server_variables.php:132
#: setup/frames/config.inc.php:39 setup/frames/index.inc.php:246
#: tbl_indexes.php:344 tbl_relation.php:563
msgid "Save"
msgstr "Salvesta"

#: js/messages.php:284
msgid "Hide search criteria"
msgstr "Peida otsingu kriteerium"

#: js/messages.php:285
msgid "Show search criteria"
msgstr "Näita otsingu kriteeriumi"

#: js/messages.php:288 libraries/TableSearch.class.php:210
msgid "Zoom Search"
msgstr "Suurenda otsingut"

#: js/messages.php:290
msgid "Each point represents a data row."
msgstr "Iga punkt tähendab andmete rida."

#: js/messages.php:292
msgid "Hovering over a point will show its label."
msgstr "Kursori üleliigutamisel näitab punkt selle nime."

#: js/messages.php:294
msgid "To zoom in, select a section of the plot with the mouse."
msgstr "Vali graafiku suumitav ala hiirega."

#: js/messages.php:296
msgid "Click reset zoom button to come back to original state."
msgstr "Algoleku taastamiseks vajuta suurenduse lähtestamise nuppu."

#: js/messages.php:298
msgid "Click a data point to view and possibly edit the data row."
msgstr "Kliki andmepunktil, et vaadata ja vajadusel muuta andmete rida."

#: js/messages.php:300
msgid "The plot can be resized by dragging it along the bottom right corner."
msgstr ""
"Diagrammi suurust saab muuta, kui lohistada seda alumist paremat nurkapidi."

#: js/messages.php:302
msgid "Select two columns"
msgstr "Vali kaks veergu"

#: js/messages.php:303
msgid "Select two different columns"
msgstr "Vali kaks erinevat veergu"

#: js/messages.php:304
msgid "Query results"
msgstr "Päringu tulemused"

#: js/messages.php:305
msgid "Data point content"
msgstr "Andmepunkti sisu"

#: js/messages.php:308 tbl_change.php:263 tbl_indexes.php:279
#: tbl_indexes.php:317
msgid "Ignore"
msgstr "Ignoreeri"

#: js/messages.php:309 libraries/DisplayResults.class.php:3321
msgid "Copy"
msgstr "Kopeeri"

#: js/messages.php:324
msgid "Add columns"
msgstr "Lisa veergusid"

#: js/messages.php:327
msgid "Select referenced key"
msgstr "Vali osutatud võti"

#: js/messages.php:328
msgid "Select Foreign Key"
msgstr "Vali võõrvõti"

#: js/messages.php:329
msgid "Please select the primary key or a unique key"
msgstr "Palun vali primaarvõti või unikaalne nimi"

#: js/messages.php:330 pmd_general.php:109 tbl_relation.php:544
msgid "Choose column to display"
msgstr "Vali veerg, mida näidata"

#: js/messages.php:331
msgid ""
"You haven't saved the changes in the layout. They will be lost if you don't "
"save them. Do you want to continue?"
msgstr ""
"Sa ei ole muudatusi salvestanud. Kui sa neid ei salvesta, siis need lähevad "
"kaotsi. Kas soovid jätkata?"

#: js/messages.php:334
msgid "Add an option for column "
msgstr "Vali veerule valik "

#: js/messages.php:335
#, php-format
msgid "%d object(s) created"
msgstr "%d objekt(i) loodud"

#: js/messages.php:338
msgid "Press escape to cancel editing"
msgstr "Muutmisest loobumiseks vajuta ESC"

#: js/messages.php:339
msgid ""
"You have edited some data and they have not been saved. Are you sure you "
"want to leave this page before saving the data?"
msgstr ""
"Sa muutsid mõningaid andmed ja neid pole veel salvestatud. Oled kindel, et "
"soovid enne andmete salvestamist sellelt lehelt lahkuda?"

#: js/messages.php:340
msgid "Drag to reorder"
msgstr "Järjekorra muutmiseks lohista"

#: js/messages.php:341
msgid "Click to sort"
msgstr "Sorteerimiseks kliki"

#: js/messages.php:342
msgid "Click to mark/unmark"
msgstr "Valimiseks/mittevalimiseks kliki"

#: js/messages.php:343
msgid "Double-click to copy column name"
msgstr "Veeru nime kopeerimiseks topeltklõpsa sellel"

#: js/messages.php:344
msgid "Click the drop-down arrow<br />to toggle column's visibility"
msgstr "Veeru nähtavuse muutmiseks<br />vajuta alla suunatud noolele"

#: js/messages.php:346
msgid ""
"This table does not contain a unique column. Features related to the grid "
"edit, checkbox, Edit, Copy and Delete links may not work after saving."
msgstr ""
"See tabel ei sisalda unikaalset veergu. Ruudustiku muutmisega, "
"märkeruutudega, muutmisega, kopeerimisega ja kustutamisega seotud võimalused "
"ei pruugi pärast salvestamist toimida."

#: js/messages.php:351
msgid "You can also edit most values<br />by double-clicking directly on them."
msgstr ""
"Sa saad ka muuta enamikke väärtuseid,<br />kui teed nende sisul topeltkliki."

#: js/messages.php:354
msgid "You can also edit most values<br />by clicking directly on them."
msgstr "Sa saad ka muuta enamikke väärtuseid,<br />kui klikid nende peal."

#: js/messages.php:359
msgid "Go to link"
msgstr "Mine lingile"

#: js/messages.php:360
msgid "Copy column name"
msgstr "Kopeeri veeru nimi"

#: js/messages.php:361
msgid "Right-click the column name to copy it to your clipboard."
msgstr "Veeru nime kopeerimiseks lõikelauale paremklõpsa sellel."

#: js/messages.php:362
msgid "Show data row(s)"
msgstr "Näita andmete rida/ridu"

#: js/messages.php:365
msgid "Generate password"
msgstr "Genereeri parool"

#: js/messages.php:366 libraries/replication_gui.lib.php:389
msgid "Generate"
msgstr "Genereeri"

#: js/messages.php:367
msgid "Change Password"
msgstr "Muuda parooli"

#: js/messages.php:370
msgid "More"
msgstr "Rohkem"

#: js/messages.php:373
msgid "Show Panel"
msgstr "Näita paneel"

#: js/messages.php:374
msgid "Hide Panel"
msgstr "Peida paneel"

#: js/messages.php:377
msgid "The requested page was not found in the history, it may have expired."
msgstr "Valitud lehte ei leitud ajaloost, see võib olla aegunud."

#: js/messages.php:380 setup/lib/index.lib.php:188
#, php-format
msgid ""
"A newer version of phpMyAdmin is available and you should consider "
"upgrading. The newest version is %s, released on %s."
msgstr ""
"Saadaval on uus phpMyAdmini versioon. Peaksid mõtlema uuendamise peale. "
"Uusim versioon on %s, välja antud %s."

#. l10n: Latest available phpMyAdmin version
#: js/messages.php:382
msgid ", latest stable version:"
msgstr ", viimane stabiilne versioon:"

#: js/messages.php:383
msgid "up to date"
msgstr "ajakohane"

#. l10n: Display text for calendar close link
#: js/messages.php:402
msgid "Done"
msgstr "Valmis"

#: js/messages.php:406
msgctxt "Previous month"
msgid "Prev"
msgstr "Eelmine"

#: js/messages.php:411
msgctxt "Next month"
msgid "Next"
msgstr "Järgmine"

#. l10n: Display text for current month link in calendar
#: js/messages.php:414
msgid "Today"
msgstr "Täna"

#: js/messages.php:418
msgid "January"
msgstr "Jaanuar"

#: js/messages.php:419
msgid "February"
msgstr "Veebruar"

#: js/messages.php:420
msgid "March"
msgstr "Märts"

#: js/messages.php:421
msgid "April"
msgstr "Aprill"

#: js/messages.php:422
msgid "May"
msgstr "Mai"

#: js/messages.php:423
msgid "June"
msgstr "Juuni"

#: js/messages.php:424
msgid "July"
msgstr "Juuli"

#: js/messages.php:425
msgid "August"
msgstr "August"

#: js/messages.php:426
msgid "September"
msgstr "September"

#: js/messages.php:427
msgid "October"
msgstr "Oktoober"

#: js/messages.php:428
msgid "November"
msgstr "November"

#: js/messages.php:429
msgid "December"
msgstr "Detsember"

#. l10n: Short month name
#: js/messages.php:436 libraries/Util.class.php:1684
msgid "Jan"
msgstr "Jaan"

#. l10n: Short month name
#: js/messages.php:438 libraries/Util.class.php:1686
msgid "Feb"
msgstr "Veebr"

#. l10n: Short month name
#: js/messages.php:440 libraries/Util.class.php:1688
msgid "Mar"
msgstr "Märts"

#. l10n: Short month name
#: js/messages.php:442 libraries/Util.class.php:1690
msgid "Apr"
msgstr "Aprill"

#. l10n: Short month name
#: js/messages.php:444 libraries/Util.class.php:1692
msgctxt "Short month name"
msgid "May"
msgstr "Mai"

#. l10n: Short month name
#: js/messages.php:446 libraries/Util.class.php:1694
msgid "Jun"
msgstr "Juuni"

#. l10n: Short month name
#: js/messages.php:448 libraries/Util.class.php:1696
msgid "Jul"
msgstr "Juuli"

#. l10n: Short month name
#: js/messages.php:450 libraries/Util.class.php:1698
msgid "Aug"
msgstr "Aug"

#. l10n: Short month name
#: js/messages.php:452 libraries/Util.class.php:1700
msgid "Sep"
msgstr "Sept"

#. l10n: Short month name
#: js/messages.php:454 libraries/Util.class.php:1702
msgid "Oct"
msgstr "Okt"

#. l10n: Short month name
#: js/messages.php:456 libraries/Util.class.php:1704
msgid "Nov"
msgstr "Nov"

#. l10n: Short month name
#: js/messages.php:458 libraries/Util.class.php:1706
msgid "Dec"
msgstr "Dets"

#: js/messages.php:464
msgid "Sunday"
msgstr "Pühapäev"

#: js/messages.php:465
msgid "Monday"
msgstr "Esmaspäev"

#: js/messages.php:466
msgid "Tuesday"
msgstr "Teisipäev"

#: js/messages.php:467
msgid "Wednesday"
msgstr "Kolmapäev"

#: js/messages.php:468
msgid "Thursday"
msgstr "Neljapäev"

#: js/messages.php:469
msgid "Friday"
msgstr "Reede"

#: js/messages.php:470
msgid "Saturday"
msgstr "Laupäev"

#. l10n: Short week day name
#: js/messages.php:477
msgid "Sun"
msgstr "Püh"

#. l10n: Short week day name
#: js/messages.php:479 libraries/Util.class.php:1711
msgid "Mon"
msgstr "Esm"

#. l10n: Short week day name
#: js/messages.php:481 libraries/Util.class.php:1713
msgid "Tue"
msgstr "Tei"

#. l10n: Short week day name
#: js/messages.php:483 libraries/Util.class.php:1715
msgid "Wed"
msgstr "Kol"

#. l10n: Short week day name
#: js/messages.php:485 libraries/Util.class.php:1717
msgid "Thu"
msgstr "Nel"

#. l10n: Short week day name
#: js/messages.php:487 libraries/Util.class.php:1719
msgid "Fri"
msgstr "Ree"

#. l10n: Short week day name
#: js/messages.php:489 libraries/Util.class.php:1721
msgid "Sat"
msgstr "Lau"

#. l10n: Minimal week day name
#: js/messages.php:496
msgid "Su"
msgstr "P"

#. l10n: Minimal week day name
#: js/messages.php:498
msgid "Mo"
msgstr "E"

#. l10n: Minimal week day name
#: js/messages.php:500
msgid "Tu"
msgstr "T"

#. l10n: Minimal week day name
#: js/messages.php:502
msgid "We"
msgstr "K"

#. l10n: Minimal week day name
#: js/messages.php:504
msgid "Th"
msgstr "N"

#. l10n: Minimal week day name
#: js/messages.php:506
msgid "Fr"
msgstr "R"

#. l10n: Minimal week day name
#: js/messages.php:508
msgid "Sa"
msgstr "L"

#. l10n: Column header for week of the year in calendar
#: js/messages.php:512
msgid "Wk"
msgstr "Näd"

#. l10n: Month-year order for calendar, use either "calendar-month-year" or "calendar-year-month".
#: js/messages.php:515
msgid "calendar-month-year"
msgstr "kalender-kuu-aasta"

#. l10n: Year suffix for calendar, "none" is empty.
#: js/messages.php:517
msgctxt "Year suffix"
msgid "none"
msgstr "puudub"

#: js/messages.php:526
msgid "Hour"
msgstr "Tund"

#: js/messages.php:527
msgid "Minute"
msgstr "Minut"

#: js/messages.php:528
msgid "Second"
msgstr "Sekund"

#: libraries/Advisor.class.php:77
#, php-format
msgid "PHP threw following error: %s"
msgstr "PHP andis järgneva vea: %s"

#: libraries/Advisor.class.php:104
#, php-format
msgid "Failed evaluating precondition for rule '%s'"
msgstr "Eeltingimuste hindamine reeglile '%s' ebaõnnestus"

#: libraries/Advisor.class.php:121
#, php-format
msgid "Failed calculating value for rule '%s'"
msgstr "Väärtuse arvutamine reeglile '%s' ebaõnnestus"

#: libraries/Advisor.class.php:140
#, php-format
msgid "Failed running test for rule '%s'"
msgstr "Testi käivitamine reeglile '%s' ebaõnnestus"

#: libraries/Advisor.class.php:222
#, php-format
msgid "Failed formatting string for rule '%s'."
msgstr "Sõne vormindamine reeglile '%s' ebaõnnestus."

#: libraries/Advisor.class.php:393
#, php-format
msgid ""
"Invalid rule declaration on line %1$s, expected line %2$s of previous rule"
msgstr "Kehtetu avaldus real %1$s, eelmise reegli oodatav rida %2$s"

#: libraries/Advisor.class.php:410
#, php-format
msgid "Invalid rule declaration on line %s"
msgstr "Vale reegli avaldus %s. real"

#: libraries/Advisor.class.php:418
#, php-format
msgid "Unexpected characters on line %s"
msgstr "Ootamatud sümbolid %s. real"

#: libraries/Advisor.class.php:432
#, php-format
msgid "Unexpected character on line %1$s. Expected tab, but found \"%2$s\""
msgstr "Ootamatu sümbol %1$s. real. Oodatud vaheleht, aga leiti \"%2$s\""

#: libraries/Advisor.class.php:465 server_status_queries.php:86
msgid "per second"
msgstr "sekundis"

#: libraries/Advisor.class.php:468 server_status_queries.php:82
msgid "per minute"
msgstr "minutis"

#: libraries/Advisor.class.php:471 server_status.php:143 server_status.php:212
#: server_status_queries.php:79 server_status_queries.php:107
msgid "per hour"
msgstr "tunnis"

#: libraries/Advisor.class.php:474
msgid "per day"
msgstr "päevas"

#: libraries/Config.class.php:1111
#, php-format
msgid "Existing configuration file (%s) is not readable."
msgstr "Olemasolev seadistusfail (%s) ei ole loetav."

#: libraries/Config.class.php:1141
msgid "Wrong permissions on configuration file, should not be world writable!"
msgstr ""
"Seadistusfailil on valed õigused. See ei tohiks olla kõikide jaoks "
"kirjutatav!"

#: libraries/Config.class.php:1721
msgid "Font size"
msgstr "Fondi kõrgus"

#: libraries/DBQbe.class.php:346 libraries/DisplayResults.class.php:1276
#: libraries/DisplayResults.class.php:2011
#: libraries/DisplayResults.class.php:2019 libraries/TableSearch.class.php:812
#: libraries/operations.lib.php:654 libraries/structure.lib.php:860
#: libraries/structure.lib.php:877 server_databases.php:201
#: server_databases.php:218 server_status.php:420
msgid "Ascending"
msgstr "Kasvav"

#: libraries/DBQbe.class.php:349 libraries/DisplayResults.class.php:1288
#: libraries/DisplayResults.class.php:2006
#: libraries/DisplayResults.class.php:2024 libraries/TableSearch.class.php:813
#: libraries/operations.lib.php:655 libraries/structure.lib.php:865
#: libraries/structure.lib.php:882 server_databases.php:201
#: server_databases.php:218 server_status.php:417
msgid "Descending"
msgstr "Kahanev"

#: libraries/DBQbe.class.php:406 libraries/structure.lib.php:851
msgid "Sort"
msgstr "Sorteeri"

#: libraries/DBQbe.class.php:513
msgid "Criteria"
msgstr "Kriteerium"

#: libraries/DBQbe.class.php:576
msgid "Add/Delete criteria rows"
msgstr "Lisa/Kustuta kriteeriumiridu"

#: libraries/DBQbe.class.php:576
msgid "Add/Delete columns"
msgstr "Lisa/Kustuta veergusid"

#: libraries/DBQbe.class.php:603 libraries/DBQbe.class.php:635
msgid "Update Query"
msgstr "Uuenda päringut"

#: libraries/DBQbe.class.php:618
msgid "Use Tables"
msgstr "Kasuta tabeleid"

#: libraries/DBQbe.class.php:653 libraries/DBQbe.class.php:757
#: libraries/TableSearch.class.php:780 libraries/insert_edit.lib.php:1184
#: libraries/server_privileges.lib.php:323 tbl_indexes.php:347
msgid "Or"
msgstr "Või"

#: libraries/DBQbe.class.php:657 libraries/DBQbe.class.php:742
msgid "And"
msgstr "Ja"

#: libraries/DBQbe.class.php:661 libraries/DBQbe.class.php:737
msgid "Ins"
msgstr "Lisa"

#: libraries/DBQbe.class.php:664 libraries/DBQbe.class.php:752
msgid "Del"
msgstr "Kustuta"

#: libraries/DBQbe.class.php:680
msgid "Modify"
msgstr "Muuda"

#: libraries/DBQbe.class.php:1322
#, php-format
msgid "SQL query on database <b>%s</b>:"
msgstr "SQL päring <b>%s</b> andmebaasis:"

#: libraries/DBQbe.class.php:1336 libraries/Util.class.php:1287
msgid "Submit Query"
msgstr "Saada päring"

#: libraries/DbSearch.class.php:98 libraries/DbSearch.class.php:398
msgid "at least one of the words"
msgstr "vähemalt üks sõna"

#: libraries/DbSearch.class.php:99 libraries/DbSearch.class.php:402
msgid "all words"
msgstr "kõik sõnad"

#: libraries/DbSearch.class.php:100 libraries/DbSearch.class.php:406
msgid "the exact phrase"
msgstr "täpne vaste"

#: libraries/DbSearch.class.php:101 libraries/DbSearch.class.php:407
msgid "as regular expression"
msgstr "regulaaravaldisena"

#: libraries/DbSearch.class.php:267
#, php-format
msgid "Search results for \"<i>%s</i>\" %s:"
msgstr "\"<i>%s</i>\" %s otsingu tulemused:"

#: libraries/DbSearch.class.php:294
#, php-format
msgid "<b>Total:</b> <i>%s</i> match"
msgid_plural "<b>Total:</b> <i>%s</i> matches"
msgstr[0] "<b>Kokku:</b> <i>%s</i> vaste"
msgstr[1] "<b>Kokku:</b> <i>%s</i> vastet"

#: libraries/DbSearch.class.php:331
#, php-format
msgid "%1$s match in <strong>%2$s</strong>"
msgid_plural "%1$s matches in <strong>%2$s</strong>"
msgstr[0] "%1$s vaste <strong>%2$s</strong> tabelis"
msgstr[1] "%1$s vastet <strong>%2$s</strong> tabelis"

#: libraries/DbSearch.class.php:346 libraries/Menu.class.php:267
#: libraries/Util.class.php:3247 libraries/Util.class.php:3460
#: libraries/Util.class.php:3461 libraries/structure.lib.php:1372
msgid "Browse"
msgstr "Vaata"

#: libraries/DbSearch.class.php:353
#, php-format
msgid "Delete the matches for the %s table?"
msgstr "Kustutada %s tabeli vasted?"

#: libraries/DbSearch.class.php:357 libraries/DisplayResults.class.php:3390
#: libraries/DisplayResults.class.php:5028
#: libraries/schema/User_Schema.class.php:217
#: libraries/schema/User_Schema.class.php:299
#: libraries/schema/User_Schema.class.php:352
#: libraries/sql_query_form.lib.php:419 pmd_general.php:472
#: setup/frames/index.inc.php:148 setup/frames/index.inc.php:254
#: tbl_tracking.php:539 tbl_tracking.php:559 tbl_tracking.php:626
msgid "Delete"
msgstr "Kustuta"

#: libraries/DbSearch.class.php:382
msgid "Search in database"
msgstr "Otsi andmebaasist"

#: libraries/DbSearch.class.php:386
msgid "Words or values to search for (wildcard: \"%\"):"
msgstr "Sõnad või väärtused, mida otsida (metamärk: \"%\"):"

#: libraries/DbSearch.class.php:395
msgid "Find:"
msgstr "Leia:"

#: libraries/DbSearch.class.php:400 libraries/DbSearch.class.php:404
msgid "Words are separated by a space character (\" \")."
msgstr "Sõnad on eraldatud tühikuga (\" \")."

#: libraries/DbSearch.class.php:419
msgid "Inside tables:"
msgstr "Tabelitest:"

#: libraries/DbSearch.class.php:445
msgid "Inside column:"
msgstr "Veerust:"

#: libraries/DisplayResults.class.php:702
msgid "Save edited data"
msgstr "Salvesta muudetud andmed"

#: libraries/DisplayResults.class.php:708
msgid "Restore column order"
msgstr "Taasta veeru järjekord"

#: libraries/DisplayResults.class.php:779 libraries/Util.class.php:2572
#: libraries/Util.class.php:2576
msgctxt "First page"
msgid "Begin"
msgstr "Algus"

#: libraries/DisplayResults.class.php:782 libraries/Util.class.php:2574
#: libraries/Util.class.php:2577 server_binlog.php:145 server_binlog.php:147
msgctxt "Previous page"
msgid "Previous"
msgstr "Eelmine"

#: libraries/DisplayResults.class.php:839 libraries/Util.class.php:2613
#: libraries/Util.class.php:2616 server_binlog.php:182 server_binlog.php:184
msgctxt "Next page"
msgid "Next"
msgstr "Järgmine"

#: libraries/DisplayResults.class.php:867 libraries/Util.class.php:2614
#: libraries/Util.class.php:2617
msgctxt "Last page"
msgid "End"
msgstr "Lõpp"

#: libraries/DisplayResults.class.php:908 tbl_chart.php:241
msgid "Start row"
msgstr "Alusta reaga"

#: libraries/DisplayResults.class.php:912 tbl_chart.php:245
msgid "Number of rows"
msgstr "Ridade hulk"

#: libraries/DisplayResults.class.php:921
msgid "Mode"
msgstr "Meetod"

#: libraries/DisplayResults.class.php:923
msgid "horizontal"
msgstr "horisontaalselt"

#: libraries/DisplayResults.class.php:924
msgid "horizontal (rotated headers)"
msgstr "horisontaalne (pööratud päised)"

#: libraries/DisplayResults.class.php:925
msgid "vertical"
msgstr "vertikaalselt"

#: libraries/DisplayResults.class.php:937
#, php-format
msgid "Headers every %s rows"
msgstr "Päised iga %s rea tagant"

#: libraries/DisplayResults.class.php:1234
msgid "Sort by key"
msgstr "Sorteeri võtme alusel"

#: libraries/DisplayResults.class.php:1582 libraries/TableSearch.class.php:754
#: libraries/import.lib.php:1195 libraries/import.lib.php:1221
#: libraries/plugins/export/ExportCodegen.class.php:90
#: libraries/plugins/export/ExportCsv.class.php:79
#: libraries/plugins/export/ExportExcel.class.php:44
#: libraries/plugins/export/ExportHtmlword.class.php:52
#: libraries/plugins/export/ExportJson.class.php:49
#: libraries/plugins/export/ExportLatex.class.php:75
#: libraries/plugins/export/ExportMediawiki.class.php:52
#: libraries/plugins/export/ExportOds.class.php:57
#: libraries/plugins/export/ExportOdt.class.php:66
#: libraries/plugins/export/ExportPdf.class.php:82
#: libraries/plugins/export/ExportPhparray.class.php:49
#: libraries/plugins/export/ExportSql.class.php:71
#: libraries/plugins/export/ExportTexytext.class.php:51
#: libraries/plugins/export/ExportXml.class.php:81
#: libraries/plugins/export/ExportYaml.class.php:50
#: libraries/plugins/import/AbstractImportCsv.class.php:40
#: libraries/plugins/import/ImportMediawiki.class.php:60
#: libraries/plugins/import/ImportOds.class.php:58
#: libraries/plugins/import/ImportShp.class.php:56
#: libraries/plugins/import/ImportSql.class.php:50
#: libraries/plugins/import/ImportXml.class.php:57
#: libraries/rte/rte_routines.lib.php:970 libraries/structure.lib.php:1701
msgid "Options"
msgstr "Valikud"

#: libraries/DisplayResults.class.php:1588
#: libraries/DisplayResults.class.php:1694
msgid "Partial texts"
msgstr "Osalised tekstid"

#: libraries/DisplayResults.class.php:1589
#: libraries/DisplayResults.class.php:1698
msgid "Full texts"
msgstr "Täistekstid"

#: libraries/DisplayResults.class.php:1603
msgid "Relational key"
msgstr "Seose võti"

#: libraries/DisplayResults.class.php:1604
msgid "Relational display column"
msgstr "Seose näitamise veerg"

#: libraries/DisplayResults.class.php:1616
msgid "Show binary contents"
msgstr "Näita binaarsisu"

#: libraries/DisplayResults.class.php:1621
msgid "Show BLOB contents"
msgstr "Näita BLOB sisu"

#: libraries/DisplayResults.class.php:1626
#: libraries/config/messages.inc.php:59
msgid "Show binary contents as HEX"
msgstr "Näita binaarset sisu HEX-ina"

#: libraries/DisplayResults.class.php:1637
msgid "Hide browser transformation"
msgstr "Peida veebilehitseja transformatsioon"

#: libraries/DisplayResults.class.php:1646
msgid "Well Known Text"
msgstr "Harilik tekst"

#: libraries/DisplayResults.class.php:1647
msgid "Well Known Binary"
msgstr "Harilik binaar"

#: libraries/DisplayResults.class.php:3363
#: libraries/DisplayResults.class.php:3379
msgid "The row has been deleted"
msgstr "Rida on kustutatud"

#: libraries/DisplayResults.class.php:3417
#: libraries/DisplayResults.class.php:5028 server_status.php:467
msgid "Kill"
msgstr "Sulge"

#: libraries/DisplayResults.class.php:4481 libraries/structure.lib.php:771
msgid "May be approximate. See [doc@faq3-11]FAQ 3.11[/doc]"
msgstr "Võib olla umbkaudne. Vaata [doc@faq3-11]KKK 3.11[/doc]"

#: libraries/DisplayResults.class.php:4877
msgid "in query"
msgstr "päringus"

#: libraries/DisplayResults.class.php:4914 libraries/structure.lib.php:653
#, php-format
msgid ""
"This view has at least this number of rows. Please refer to %sdocumentation"
"%s."
msgstr ""
"Sellel vaatel on vähemalt nii palju ridu. Palun loe %sdokumentatsiooni%s."

#: libraries/DisplayResults.class.php:4927
#, php-format
msgid "Showing rows %1s - %2s"
msgstr "Kuvatakse read %1s - %2s"

#: libraries/DisplayResults.class.php:4939
#, php-format
msgid "%d total"
msgstr "kokku: %d"

#: libraries/DisplayResults.class.php:4951 sql.php:945
#, php-format
msgid "Query took %01.4f sec"
msgstr "päring kestis %01.4f sekundit"

#: libraries/DisplayResults.class.php:5042
#: libraries/DisplayResults.class.php:5048 libraries/mult_submits.inc.php:42
#: libraries/server_privileges.lib.php:2402
#: libraries/server_privileges.lib.php:2405 libraries/structure.lib.php:278
#: libraries/structure.lib.php:293 libraries/structure.lib.php:295
#: libraries/structure.lib.php:1361 libraries/structure.lib.php:1368
#: server_databases.php:319 server_databases.php:322
msgid "With selected:"
msgstr "Valitutega:"

#: libraries/DisplayResults.class.php:5046
#: libraries/DisplayResults.class.php:5047
#: libraries/server_privileges.lib.php:779
#: libraries/server_privileges.lib.php:2403
#: libraries/server_privileges.lib.php:2404 libraries/structure.lib.php:281
#: libraries/structure.lib.php:282 libraries/structure.lib.php:1364
#: libraries/structure.lib.php:1365 server_databases.php:320
#: server_databases.php:321
msgid "Check All"
msgstr "Vali kõik"

#: libraries/DisplayResults.class.php:5065
#: libraries/DisplayResults.class.php:5264 libraries/Menu.class.php:296
#: libraries/Menu.class.php:379 libraries/Menu.class.php:495
#: libraries/Util.class.php:3473 libraries/Util.class.php:3474
#: libraries/config/messages.inc.php:164 libraries/display_export.lib.php:94
#: libraries/server_privileges.lib.php:1786
#: libraries/server_privileges.lib.php:2409 libraries/structure.lib.php:297
#: prefs_manage.php:289 server_status_monitor.php:533
#: setup/frames/menu.inc.php:22
msgid "Export"
msgstr "Ekspordi"

#: libraries/DisplayResults.class.php:5164
msgid "Query results operations"
msgstr "Päringu tulemuste tegevused"

#: libraries/DisplayResults.class.php:5188 libraries/Header.class.php:340
#: libraries/structure.lib.php:299 libraries/structure.lib.php:362
#: libraries/structure.lib.php:1485
msgid "Print view"
msgstr "Prindi vaade"

#: libraries/DisplayResults.class.php:5206
msgid "Print view (with full texts)"
msgstr "Prindi vaade (täispikkade tekstidega)"

#: libraries/DisplayResults.class.php:5277 tbl_chart.php:151
msgid "Display chart"
msgstr "Näita diagrammi"

#: libraries/DisplayResults.class.php:5302
msgid "Visualize GIS data"
msgstr "Visualiseeri GIS andmed"

#: libraries/DisplayResults.class.php:5334 view_create.php:152
msgid "Create view"
msgstr "Loo vaade"

#: libraries/DisplayResults.class.php:5525
msgid "Link not found"
msgstr "Linki ei leitud"

#: libraries/Error_Handler.class.php:81
msgid "Too many error messages, some are not displayed."
msgstr "Liiga palju veasõnumeid, mõningaid pole näha."

#: libraries/File.class.php:239
msgid "File was not an uploaded file."
msgstr "Fail ei olnud üleslaetud fail."

#: libraries/File.class.php:279
msgid "The uploaded file exceeds the upload_max_filesize directive in php.ini."
msgstr "Üleslaetud fail ületab upload_max_filesize väärtust php.ini failis."

#: libraries/File.class.php:282
msgid ""
"The uploaded file exceeds the MAX_FILE_SIZE directive that was specified in "
"the HTML form."
msgstr ""
"Üleslaetud fail ületab MAX_FILE_SIZE väärtust, mis täpsustati HTML vormis."

#: libraries/File.class.php:285
msgid "The uploaded file was only partially uploaded."
msgstr "Üleslaetud fail laeti üles vaid osaliselt."

#: libraries/File.class.php:288
msgid "Missing a temporary folder."
msgstr "Ajutine kaust puudub."

#: libraries/File.class.php:291
msgid "Failed to write file to disk."
msgstr "Faili salvestamine kettale ebaõnnestus."

#: libraries/File.class.php:294
msgid "File upload stopped by extension."
msgstr "Laiend peatas faili üleslaadimise."

#: libraries/File.class.php:297
msgid "Unknown error in file upload."
msgstr "Faili üleslaadimises on tundmatu viga."

#: libraries/File.class.php:475
msgid "Error moving the uploaded file, see [doc@faq1-11]FAQ 1.11[/doc]"
msgstr ""
"Üleslaetud faili liigutamisel esines viga, vaata [doc@faq1-11]KKK 1.11[/doc]"

#: libraries/File.class.php:493
msgid "Error while moving uploaded file."
msgstr "Üleslaetud faili liigutamisel esines viga."

#: libraries/File.class.php:501
msgid "Cannot read (moved) upload file."
msgstr "Ei saa lugeda (liigutatud) üleslaetud faili."

#: libraries/Footer.class.php:133 libraries/Footer.class.php:141
#: libraries/Footer.class.php:144
msgid "Open new phpMyAdmin window"
msgstr "Ava uus phpMyAdmini aken"

#: libraries/Header.class.php:398
msgid "Click on the bar to scroll to top of page"
msgstr "Kliki ribal, et lehe alguessse kerida"

#: libraries/Header.class.php:641
#: libraries/plugins/auth/AuthenticationCookie.class.php:172
msgid "Javascript must be enabled past this point"
msgstr "Javascript peab olema lubatud"

#: libraries/Index.class.php:531
msgid "No index defined!"
msgstr "Indeksit pole määratud!"

#: libraries/Index.class.php:536 libraries/Index.class.php:549
#: libraries/build_html_for_db.lib.php:41 libraries/index.lib.php:23
#: libraries/navigation/Nodes/Node_Index_Container.class.php:26
#: tbl_tracking.php:377
msgid "Indexes"
msgstr "Indeksid"

#: libraries/Index.class.php:563 libraries/structure.lib.php:1391
#: libraries/structure.lib.php:2066 libraries/structure.lib.php:2076
#: libraries/tbl_columns_definition_form.inc.php:569 tbl_tracking.php:383
msgid "Unique"
msgstr "Ainulaadne"

#: libraries/Index.class.php:564 tbl_tracking.php:384
msgid "Packed"
msgstr "Pakitud"

#: libraries/Index.class.php:566 tbl_tracking.php:386
msgid "Cardinality"
msgstr "Hulk"

#: libraries/Index.class.php:567 libraries/TableSearch.class.php:185
#: libraries/build_html_for_db.lib.php:20 libraries/mysql_charsets.lib.php:130
#: libraries/operations.lib.php:260 libraries/operations.lib.php:830
#: libraries/structure.lib.php:780 libraries/structure.lib.php:1181
#: libraries/structure.lib.php:1709
#: libraries/tbl_columns_definition_form.inc.php:114
#: libraries/tbl_columns_definition_form.inc.php:842 server_collations.php:38
#: server_collations.php:50 tbl_tracking.php:325 tbl_tracking.php:387
msgid "Collation"
msgstr "Kodeering"

#: libraries/Index.class.php:570 libraries/rte/rte_events.lib.php:529
#: libraries/rte/rte_routines.lib.php:1068 tbl_tracking.php:329
#: tbl_tracking.php:389
msgid "Comment"
msgstr "Kommentaar"

#: libraries/Index.class.php:599
msgid "The primary key has been dropped"
msgstr "Primaarvõti on kustutatud"

#: libraries/Index.class.php:608
#, php-format
msgid "Index %s has been dropped"
msgstr "%s indeks on kustutatud"

#: libraries/Index.class.php:730
#, php-format
msgid ""
"The indexes %1$s and %2$s seem to be equal and one of them could possibly be "
"removed."
msgstr ""
"%1$s ja %2$s indeksid tunduvad olema võrdsed ja üks neist tõenäoliselt "
"kustutatakse."

#: libraries/Menu.class.php:207 libraries/structure.lib.php:677
#: libraries/structure.lib.php:707 libraries/structure.lib.php:1188
#: libraries/tbl_info.inc.php:59
msgid "View"
msgstr "Vaade"

#: libraries/Menu.class.php:273 libraries/Menu.class.php:357
#: libraries/Util.class.php:3243 libraries/Util.class.php:3250
#: libraries/Util.class.php:3466 libraries/config/setup.forms.php:293
#: libraries/config/setup.forms.php:330 libraries/config/setup.forms.php:356
#: libraries/config/user_preferences.forms.php:196
#: libraries/config/user_preferences.forms.php:233
#: libraries/config/user_preferences.forms.php:259
#: libraries/import.lib.php:1221
#: libraries/plugins/export/ExportLatex.class.php:485
#: libraries/server_privileges.lib.php:749
#: libraries/tbl_columns_definition_form.inc.php:771 pmd_general.php:188
#: tbl_tracking.php:319
msgid "Structure"
msgstr "Struktuur"

#: libraries/Menu.class.php:277 libraries/Menu.class.php:362
#: libraries/Menu.class.php:471 libraries/Util.class.php:3244
#: libraries/Util.class.php:3251 libraries/config/messages.inc.php:214
#: querywindow.php:59
msgid "SQL"
msgstr "SQL"

#: libraries/Menu.class.php:290 libraries/Util.class.php:3246
#: libraries/Util.class.php:3464 libraries/Util.class.php:3465
#: libraries/sql_query_form.lib.php:295 libraries/sql_query_form.lib.php:298
msgid "Insert"
msgstr "Lisa"

#: libraries/Menu.class.php:309 libraries/Menu.class.php:332
#: libraries/Menu.class.php:392 libraries/Util.class.php:3253
#: view_operations.php:86
msgid "Operations"
msgstr "Tegevused"

#: libraries/Menu.class.php:313 libraries/Menu.class.php:426
#: libraries/relation.lib.php:236
msgid "Tracking"
msgstr "Jälgimine"

#: libraries/Menu.class.php:322 libraries/Menu.class.php:420
#: libraries/navigation/Nodes/Node_Trigger_Container.class.php:26
#: libraries/plugins/export/ExportHtmlword.class.php:563
#: libraries/plugins/export/ExportOdt.class.php:655
#: libraries/plugins/export/ExportSql.class.php:1480
#: libraries/plugins/export/ExportTexytext.class.php:506
#: libraries/plugins/export/ExportXml.class.php:121
#: libraries/rte/rte_words.lib.php:41
msgid "Triggers"
msgstr "Päästikud"

#: libraries/Menu.class.php:369 libraries/Menu.class.php:376
#: libraries/Menu.class.php:383
msgid "Database seems to be empty!"
msgstr "Andmebaas tundub olevat tühi!"

#: libraries/Menu.class.php:372
msgid "Query"
msgstr "Päring"

#: libraries/Menu.class.php:400 libraries/server_privileges.lib.php:1569
#: libraries/server_privileges.lib.php:2214
#: libraries/server_privileges.lib.php:2781 server_privileges.php:146
msgid "Privileges"
msgstr "Õigused"

#: libraries/Menu.class.php:405 libraries/rte/rte_words.lib.php:29
msgid "Routines"
msgstr "Funktsioonid"

#: libraries/Menu.class.php:413
#: libraries/navigation/Nodes/Node_Event_Container.class.php:26
#: libraries/plugins/export/ExportSql.class.php:822
#: libraries/rte/rte_words.lib.php:53
msgid "Events"
msgstr "Sündmused"

#: libraries/Menu.class.php:432 libraries/relation.lib.php:203
msgid "Designer"
msgstr "Kujundaja"

#: libraries/Menu.class.php:467 libraries/config/messages.inc.php:177
#: libraries/server_privileges.lib.php:2855 server_databases.php:138
msgid "Databases"
msgstr "Andmebaasid"

#: libraries/Menu.class.php:490
msgid "Users"
msgstr "Kasutajad"

#: libraries/Menu.class.php:512 libraries/ServerStatusData.class.php:187
#: server_binlog.php:74
msgid "Binary log"
msgstr "Binaarne logi"

#: libraries/Menu.class.php:518 libraries/ServerStatusData.class.php:192
#: libraries/structure.lib.php:182 libraries/structure.lib.php:761
#: server_replication.php:32 server_replication.php:148
msgid "Replication"
msgstr "Paljundamine"

#: libraries/Menu.class.php:523 libraries/ServerStatusData.class.php:239
#: server_engines.php:94 server_engines.php:98
msgid "Variables"
msgstr "Muutujad"

#: libraries/Menu.class.php:527
msgid "Charsets"
msgstr "Märgitabelid"

#: libraries/Menu.class.php:532 server_plugins.php:32 server_plugins.php:65
msgid "Plugins"
msgstr "Pluginad"

#: libraries/Menu.class.php:536
msgid "Engines"
msgstr "Mootorid"

#: libraries/Message.class.php:199 libraries/Util.class.php:675
#: libraries/core.lib.php:232 libraries/import.lib.php:171
#: libraries/insert_edit.lib.php:1180 tbl_chart.php:24 tbl_operations.php:186
#: view_operations.php:57
msgid "Error"
msgstr "Viga"

#: libraries/Message.class.php:254
#, php-format
msgid "%1$d row affected."
msgid_plural "%1$d rows affected."
msgstr[0] "Mõjutati %1$d rida."
msgstr[1] "Mõjutati %1$d rida."

#: libraries/Message.class.php:273
#, php-format
msgid "%1$d row deleted."
msgid_plural "%1$d rows deleted."
msgstr[0] "Kustutati %1$d rida."
msgstr[1] "Kustutati %1$d rida."

#: libraries/Message.class.php:292
#, php-format
msgid "%1$d row inserted."
msgid_plural "%1$d rows inserted."
msgstr[0] "Lisati %1$d rida."
msgstr[1] "Lisati %1$d rida."

#: libraries/PDF.class.php:124
msgid "Error while creating PDF:"
msgstr "PDF loomisel esines viga:"

#: libraries/RecentTable.class.php:118
msgid "Could not save recent table"
msgstr "Ei saa hiljutist tabelit salvestada"

#: libraries/RecentTable.class.php:155
msgid "Recent tables"
msgstr "Hiljutised tabelid"

#: libraries/RecentTable.class.php:167
msgid "There are no recent tables"
msgstr "Hiljutisi tabeleid pole"

#: libraries/ServerStatusData.class.php:181 libraries/Util.class.php:688
#: server_status.php:340 sql.php:1118
msgid "SQL query"
msgstr "SQL päring"

#: libraries/ServerStatusData.class.php:184
msgid "Handler"
msgstr "Töötleja"

#: libraries/ServerStatusData.class.php:185
msgid "Query cache"
msgstr "Päringute puhver"

#: libraries/ServerStatusData.class.php:186
msgid "Threads"
msgstr "Lõimud"

#: libraries/ServerStatusData.class.php:188
msgid "Temporary data"
msgstr "Ajutised andmed"

#: libraries/ServerStatusData.class.php:189
msgid "Delayed inserts"
msgstr "Viivitatud lisamised"

#: libraries/ServerStatusData.class.php:190
msgid "Key cache"
msgstr "Võtme puhver"

#: libraries/ServerStatusData.class.php:191
msgid "Joins"
msgstr "Liitmised"

#: libraries/ServerStatusData.class.php:193
msgid "Sorting"
msgstr "Sorteerimine"

#: libraries/ServerStatusData.class.php:194
#: libraries/build_html_for_db.lib.php:26
#: libraries/config/messages.inc.php:183
#: libraries/navigation/Nodes/Node_Table_Container.class.php:26
#: libraries/plugins/export/ExportXml.class.php:116
msgid "Tables"
msgstr "Tabelid"

#: libraries/ServerStatusData.class.php:195
msgid "Transaction coordinator"
msgstr "Ülekande koordineerija"

#: libraries/ServerStatusData.class.php:196 server_binlog.php:107
msgid "Files"
msgstr "Faili"

#: libraries/ServerStatusData.class.php:207
msgid "Flush (close) all tables"
msgstr "Tühjenda (sulge) kõik tabelid"

#: libraries/ServerStatusData.class.php:209
msgid "Show open tables"
msgstr "Näita avatud tabeleid"

#: libraries/ServerStatusData.class.php:214
msgid "Show slave hosts"
msgstr "Näita alluvaid hoste"

#: libraries/ServerStatusData.class.php:218 server_replication.php:170
msgid "Show master status"
msgstr "Näita ülema staatust"

#: libraries/ServerStatusData.class.php:221
msgid "Show slave status"
msgstr "Näita alluva staatust"

#: libraries/ServerStatusData.class.php:226
msgid "Flush query cache"
msgstr "Tühjenda päringute puhver"

#: libraries/ServerStatusData.class.php:241
#: libraries/engines/innodb.lib.php:148
msgid "InnoDB Status"
msgstr "InnoDB staatus"

#: libraries/ServerStatusData.class.php:343
msgid "Query statistics"
msgstr "Päringu statistika"

#: libraries/ServerStatusData.class.php:347
msgid "All status variables"
msgstr "Kõik staatuse muutujad"

#: libraries/ServerStatusData.class.php:351
msgid "Monitor"
msgstr "Jälgija"

#: libraries/ServerStatusData.class.php:355
msgid "Advisor"
msgstr "Kontrollsüsteem"

#: libraries/StorageEngine.class.php:216
msgid ""
"There is no detailed status information available for this storage engine."
msgstr "Detailne staatuse teave antud varundusmootori kohta puudub."

#: libraries/StorageEngine.class.php:352 libraries/structure.lib.php:200
#, php-format
msgid "%s is the default storage engine on this MySQL server."
msgstr "%s on selle MySQL serveri vaikimisi varundusmootor."

#: libraries/StorageEngine.class.php:355
#, php-format
msgid "%s is available on this MySQL server."
msgstr "%s on saadaval selles MySQL serveris."

#: libraries/StorageEngine.class.php:358
#, php-format
msgid "%s has been disabled for this MySQL server."
msgstr "%s on keelatud selle MySQL serveri jaoks."

#: libraries/StorageEngine.class.php:362
#, php-format
msgid "This MySQL server does not support the %s storage engine."
msgstr "See MySQL server ei toeta %s varundusmootorit."

#: libraries/Table.class.php:395
msgid "unknown table status: "
msgstr "tundmatu tabeli staatus: "

#: libraries/Table.class.php:796
#, php-format
msgid "Source database `%s` was not found!"
msgstr "Lähteandmebaasi `%s` ei leitud!"

#: libraries/Table.class.php:804
#, php-format
msgid "Target database `%s` was not found!"
msgstr "Sihtandmebaasi `%s` ei leitud!"

#: libraries/Table.class.php:1232
msgid "Invalid database"
msgstr "Vigane andmebaas"

#: libraries/Table.class.php:1246 tbl_get_field.php:44
msgid "Invalid table name"
msgstr "Vigane tabeli nimi"

#: libraries/Table.class.php:1278
#, php-format
msgid "Error renaming table %1$s to %2$s"
msgstr "Esines viga %1$s tabeli ümbernimetamisel nimeks %2$s"

#: libraries/Table.class.php:1297
#, php-format
msgid "Table %1$s has been renamed to %2$s."
msgstr "%1$s tabeli uueks nimeks sai %2$s."

#: libraries/Table.class.php:1441
msgid "Could not save table UI preferences"
msgstr "Tabeli UI eelistusi ei saanud salvestada"

#: libraries/Table.class.php:1465
#, php-format
msgid ""
"Failed to cleanup table UI preferences (see $cfg['Servers'][$i]"
"['MaxTableUiprefs'] %s)"
msgstr ""
"Tabeli UI eelistuste puhastamine ebaõnnestus (vaata $cfg['Servers'][$i]"
"['MaxTableUiprefs'] %s)"

#: libraries/Table.class.php:1603
#, php-format
msgid ""
"Cannot save UI property \"%s\". The changes made will not be persistent "
"after you refresh this page. Please check if the table structure has been "
"changed."
msgstr ""
"Ei saanud salvestada UI muudatust \"%s\". Muudatused ei säili, kui "
"värskendad seda lehte. Palun kontrolli, kas tabeli struktuuri on muudetud."

#: libraries/TableSearch.class.php:179 libraries/insert_edit.lib.php:209
#: libraries/insert_edit.lib.php:215 libraries/rte/rte_routines.lib.php:1579
msgid "Function"
msgstr "Funktsioon"

#: libraries/TableSearch.class.php:186 pmd_general.php:536 pmd_general.php:556
#: pmd_general.php:678 pmd_general.php:691 pmd_general.php:754
#: pmd_general.php:808
msgid "Operator"
msgstr "Operaator"

#: libraries/TableSearch.class.php:187 libraries/TableSearch.class.php:1192
#: libraries/insert_edit.lib.php:1576 libraries/replication_gui.lib.php:124
#: libraries/rte/rte_routines.lib.php:1581 pmd_general.php:525
#: pmd_general.php:584 pmd_general.php:707 pmd_general.php:824
#: server_status_variables.php:233
msgid "Value"
msgstr "Väärtus"

#: libraries/TableSearch.class.php:203
msgid "Table Search"
msgstr "Tabeli otsing"

#: libraries/TableSearch.class.php:232 libraries/insert_edit.lib.php:1350
msgid "Edit/Insert"
msgstr "Muuda/Lisa"

#: libraries/TableSearch.class.php:761
msgid "Select columns (at least one):"
msgstr "Vali veerud (vähemalt üks):"

#: libraries/TableSearch.class.php:781
msgid "Add search conditions (body of the \"where\" clause):"
msgstr "Lisa otsingu tingimusi (\"WHERE\" klausel):"

#: libraries/TableSearch.class.php:793
msgid "Number of rows per page"
msgstr "Ridade hulk lehe kohta"

#: libraries/TableSearch.class.php:803
msgid "Display order:"
msgstr "Näitamise järjekord:"

#: libraries/TableSearch.class.php:839
msgid "Use this column to label each point"
msgstr "Kasuta seda veergu iga punkti nimetamiseks"

#: libraries/TableSearch.class.php:860
msgid "Maximum rows to plot"
msgstr "Suurim ridade hulk diagrammis"

#: libraries/TableSearch.class.php:888 libraries/TableSearch.class.php:1160
#: sql.php:159 tbl_change.php:230
msgid "Browse foreign values"
msgstr "Sirvi võõrvõtme väärtusi"

#: libraries/TableSearch.class.php:977
msgid "Additional search criteria"
msgstr "Täiendav otsingu kriteerium"

#: libraries/TableSearch.class.php:1115
msgid "Do a \"query by example\" (wildcard: \"%\") for two different columns"
msgstr ""
"Teosta kahe erineva veergu jaoks \"päring näite alusel\" (metamärk: \"%\")"

#: libraries/TableSearch.class.php:1125
msgid "Do a \"query by example\" (wildcard: \"%\")"
msgstr "Teosta \"päring näite alusel\" (metamärk: \"%\")"

#: libraries/TableSearch.class.php:1169
msgid "Browse/Edit the points"
msgstr "Sirvi/Muuda punkte"

#: libraries/TableSearch.class.php:1176
msgid "How to use"
msgstr "Kuidas kasutada"

#: libraries/TableSearch.class.php:1181
msgid "Reset zoom"
msgstr "Lähtesta suum"

#: libraries/Theme.class.php:170
#, php-format
msgid "No valid image path for theme %s found!"
msgstr "%s välimusele õiget pildi asukohta ei leitud!"

#: libraries/Theme.class.php:459
msgid "No preview available."
msgstr "Eelvaade pole saadaval."

#: libraries/Theme.class.php:461
msgid "take it"
msgstr "võta see"

#: libraries/Theme_Manager.class.php:137
#, php-format
msgid "Default theme %s not found!"
msgstr "Vaikimisi %s välimust ei leitud!"

#: libraries/Theme_Manager.class.php:194
#, php-format
msgid "Theme %s not found!"
msgstr "%s välimust ei leitud!"

#: libraries/Theme_Manager.class.php:271
#, php-format
msgid "Theme path not found for theme %s!"
msgstr "%s välimuse asukohta ei leitud!"

#: libraries/Theme_Manager.class.php:363 themes.php:16 themes.php:21
msgid "Theme"
msgstr "Välimus"

#: libraries/Types.class.php:296
msgid ""
"A 1-byte integer, signed range is -128 to 127, unsigned range is 0 to 255"
msgstr ""
"Ühebaidine täisarv, märgiga vahemik -128 kuni 127, märgita vahemik on 0 kuni "
"255"

#: libraries/Types.class.php:298
msgid ""
"A 2-byte integer, signed range is -32,768 to 32,767, unsigned range is 0 to "
"65,535"
msgstr ""
"Kahebaidine täisarv, märgiga vahemik on -32,768 kuni 32,767, märgita vahemik "
"is 0 kuni 65,535"

#: libraries/Types.class.php:300
msgid ""
"A 3-byte integer, signed range is -8,388,608 to 8,388,607, unsigned range is "
"0 to 16,777,215"
msgstr ""
"Kolmebaidine täisarv, märgiga vahemik on -8,388,608 kuni 8,388,607, märgita "
"vahemik on 0 kuni 16,777,215"

#: libraries/Types.class.php:302
msgid ""
"A 4-byte integer, signed range is -2,147,483,648 to 2,147,483,647, unsigned "
"range is 0 to 4,294,967,295."
msgstr ""
"Neljabaidine täisarv, märgiga vahemik on -2,147,483,648 kuni 2,147,483,647, "
"märgita vahemik on 0 kuni 4,294,967,295."

#: libraries/Types.class.php:304
msgid ""
"An 8-byte integer, signed range is -9,223,372,036,854,775,808 to "
"9,223,372,036,854,775,807, unsigned range is 0 to 18,446,744,073,709,551,615"
msgstr ""
"Kaheksabaidine täisarv, märgiga vahemik on -9,223,372,036,854,775,808 kuni "
"9,223,372,036,854,775,807, märgita vahemik on 0 kuni "
"18,446,744,073,709,551,615"

#: libraries/Types.class.php:306 libraries/Types.class.php:712
msgid ""
"A fixed-point number (M, D) - the maximum number of digits (M) is 65 "
"(default 10), the maximum number of decimals (D) is 30 (default 0)"
msgstr ""
"Fikseeritud punktiga arv (M, D) - maksimaalne numbrite arv (M) on 65 "
"(vaikimisi 10), maksimaalne kümnendkohtade arv (D) on 30 (vaikimisi 0)"

#: libraries/Types.class.php:308
msgid ""
"A small floating-point number, allowable values are -3.402823466E+38 to "
"-1.175494351E-38, 0, and 1.175494351E-38 to 3.402823466E+38"
msgstr ""
"Väike ujukoma arv, lubatud väärtused on vahemikus -3.402823466E+38 kuni "
"-1.175494351E-38, 0, ja 1.175494351E-38 kuni 3.402823466E+38"

#: libraries/Types.class.php:310
msgid ""
"A double-precision floating-point number, allowable values are "
"-1.7976931348623157E+308 to -2.2250738585072014E-308, 0, and "
"2.2250738585072014E-308 to 1.7976931348623157E+308"
msgstr ""
"Topelttäpsusega ujukomaarv, lubatud väärtused on vahemikus "
"-1.7976931348623157E+308 luni -2.2250738585072014E-308, 0, ja "
"2.2250738585072014E-308 kuni 1.7976931348623157E+308"

#: libraries/Types.class.php:312
msgid ""
"Synonym for DOUBLE (exception: in REAL_AS_FLOAT SQL mode it is a synonym for "
"FLOAT)"
msgstr ""
"DOUBLE sünonüüm (erand: REAL_AS_FLOAT SQL režiimis on ta FLOAT'i sünonüüm)"

#: libraries/Types.class.php:314
msgid ""
"A bit-field type (M), storing M of bits per value (default is 1, maximum is "
"64)"
msgstr ""
"Bitivälja tüüp (M), salvestab M bitti informatsiooni väärtuse kohta "
"(vaikimisi on 1, maksimaalne on 64)"

#: libraries/Types.class.php:316
msgid ""
"A synonym for TINYINT(1), a value of zero is considered false, nonzero "
"values are considered true"
msgstr ""
"TINYINT(1) sünonüüm, väärtust null tõlgendatakse väärana, mittenullist "
"väärtust tõesena"

#: libraries/Types.class.php:318
msgid "An alias for BIGINT UNSIGNED NOT NULL AUTO_INCREMENT UNIQUE"
msgstr "BIGINT UNSIGNED NOT NULL AUTO_INCREMENT UNIQUE alias"

#: libraries/Types.class.php:320 libraries/Types.class.php:722
#, php-format
msgid "A date, supported range is %1$s to %2$s"
msgstr "Kuupäev, sobiv ulatus on %1$s kuni %2$s"

#: libraries/Types.class.php:322 libraries/Types.class.php:724
#, php-format
msgid "A date and time combination, supported range is %1$s to %2$s"
msgstr "Kuupäeva ja aja kombinatsioon, sobiv ulatus on %1$s kuni %2$s"

#: libraries/Types.class.php:324
msgid ""
"A timestamp, range is 1970-01-01 00:00:01 UTC to 2038-01-09 03:14:07 UTC, "
"stored as the number of seconds since the epoch (1970-01-01 00:00:00 UTC)"
msgstr ""
"Ajatempel, ulatus on \"1970-01-01 00:00:01\" UTC kuni \"2038-01-09 "
"03:14:07\" UTC, säilitatakse sekundite hulgana alates ajastu algusest "
"(\"1970-01-01 00:00:00\" UTC)"

#: libraries/Types.class.php:326 libraries/Types.class.php:728
#, php-format
msgid "A time, range is %1$s to %2$s"
msgstr "Aeg, ulatus on %1$s kuni %2$s"

#: libraries/Types.class.php:328
msgid ""
"A year in four-digit (4, default) or two-digit (2) format, the allowable "
"values are 70 (1970) to 69 (2069) or 1901 to 2155 and 0000"
msgstr ""
"Neljanumbriline aastaarv (vaikimisi 4) või kahenumbriline (2) formaat. "
"Lubatud väärtused on 70 (1970) kuni 69 (2069) või 1901 kuni 2155 ja 0000"

#: libraries/Types.class.php:330
msgid ""
"A fixed-length (0-255, default 1) string that is always right-padded with "
"spaces to the specified length when stored"
msgstr ""
"Fikseeritud pikkusega (0-255, vaikimisi 1) sõne, mis salvestamisel "
"pikendatakse sobivasse pikkusesse paremal pool asuvate tühikute abil"

#: libraries/Types.class.php:332 libraries/Types.class.php:730
#, php-format
msgid ""
"A variable-length (%s) string, the effective maximum length is subject to "
"the maximum row size"
msgstr ""
"Muutuva pikkusega (%s) sõne. Parim sobiv maksimaalne pikkus on rea "
"maksimaalne suurus"

#: libraries/Types.class.php:334
msgid ""
"A TEXT column with a maximum length of 255 (2^8 - 1) characters, stored with "
"a one-byte prefix indicating the length of the value in bytes"
msgstr ""
"TEXT veerg (maksimaalse pikkusega 255 (2^8 - 1) sümbolit) salvestatakse "
"ühebitise eesliitega, mis märgib väärtuse pikkust baitides"

#: libraries/Types.class.php:336 libraries/Types.class.php:732
msgid ""
"A TEXT column with a maximum length of 65,535 (2^16 - 1) characters, stored "
"with a two-byte prefix indicating the length of the value in bytes"
msgstr ""
"TEXT veerg (maksimaalse pikkusega 65,535 (2^16 - 1) sümbolit) salvestatakse "
"kahebitise eesliitega, mis märgib väärtuse pikkust baitides"

#: libraries/Types.class.php:338
msgid ""
"A TEXT column with a maximum length of 16,777,215 (2^24 - 1) characters, "
"stored with a three-byte prefix indicating the length of the value in bytes"
msgstr ""
"TEXT veerg (maksimaalse pikkusega 16,777,215 (2^24 - 1) sümbolit) "
"salvestatakse kolmebitise eesliitega, mis märgib väärtuse pikkust baitides"

#: libraries/Types.class.php:340
msgid ""
"A TEXT column with a maximum length of 4,294,967,295 or 4GiB (2^32 - 1) "
"characters, stored with a four-byte prefix indicating the length of the "
"value in bytes"
msgstr ""
"TEXT veerg (maksimaalse pikkusega 4,294,967,295 or 4GiB (2^32 - 1) sümbolit) "
"salvestatakse neljabitise eesliitega, mis märgib väärtuse pikkust baitides"

#: libraries/Types.class.php:342
msgid ""
"Similar to the CHAR type, but stores binary byte strings rather than non-"
"binary character strings"
msgstr ""
"Sarnane CHAR tüübile, kuid salvestab binaarse baidi sõned pigem "
"mittebinaarse sümboli sõnedena"

#: libraries/Types.class.php:344
msgid ""
"Similar to the VARCHAR type, but stores binary byte strings rather than non-"
"binary character strings"
msgstr ""
"Sarnane VARCHAR tüübile, kuid salvestab binaarse baidi sõned pigem "
"mittebinaarse sümboli sõnedena"

#: libraries/Types.class.php:346
msgid ""
"A BLOB column with a maximum length of 255 (2^8 - 1) bytes, stored with a "
"one-byte prefix indicating the length of the value"
msgstr ""
"BLOB veerg (maksimaalse pikkusega 255 (2^8 - 1) baiti) salvestatakse "
"ühebaidise eesliitega, mis märgib väärtuse pikkust"

#: libraries/Types.class.php:348
msgid ""
"A BLOB column with a maximum length of 16,777,215 (2^24 - 1) bytes, stored "
"with a three-byte prefix indicating the length of the value"
msgstr ""
"BLOB veerg (maksimaalse pikkusega 16,777,215 (2^24 - 1) baiti) salvestatakse "
"kolmebaidise eesliitega, mis märgib väärtuse pikkust"

#: libraries/Types.class.php:350 libraries/Types.class.php:736
msgid ""
"A BLOB column with a maximum length of 65,535 (2^16 - 1) bytes, stored with "
"a two-byte prefix indicating the length of the value"
msgstr ""
"BLOB veerg (maksimaalse pikkusega 65,535 (2^16 - 1) baiti) salvestatakse "
"kahebaidise eesliitega, mis märgib väärtuse pikkust"

#: libraries/Types.class.php:352
msgid ""
"A BLOB column with a maximum length of 4,294,967,295 or 4GiB (2^32 - 1) "
"bytes, stored with a four-byte prefix indicating the length of the value"
msgstr ""
"BLOB veerg (maksimaalse pikkusega 4,294,967,295 or 4GiB (2^32 - 1) baiti) "
"salvestatakse neljabaidise eesliitega, mis märgib väärtuse pikkust"

#: libraries/Types.class.php:354
msgid ""
"An enumeration, chosen from the list of up to 65,535 values or the special "
"'' error value"
msgstr "Loend, valitakse kuni 65535 väärtusest või spetsiaalne '' vea tunnus"

#: libraries/Types.class.php:356
msgid "A single value chosen from a set of up to 64 members"
msgstr "Üks väärtus, mis valitakse kuni 64 elemendiga hulgast"

#: libraries/Types.class.php:358
msgid "A type that can store a geometry of any type"
msgstr "Tüüp, mis suudab salvestada mistahes tüüpi geomeetriat"

#: libraries/Types.class.php:360
msgid "A point in 2-dimensional space"
msgstr "Punkt kahemõõtmelises ruumis"

#: libraries/Types.class.php:362
msgid "A curve with linear interpolation between points"
msgstr "Punktidevaheline kaar koos sirgjoonega"

#: libraries/Types.class.php:364
msgid "A polygon"
msgstr "Hulktahukas"

#: libraries/Types.class.php:366
msgid "A collection of points"
msgstr "Punktide kogum"

#: libraries/Types.class.php:368
msgid "A collection of curves with linear interpolation between points"
msgstr "Punktidevaheliste sirgjoontega kaarte kogum"

#: libraries/Types.class.php:370
msgid "A collection of polygons"
msgstr "Hulktahukate kogum"

#: libraries/Types.class.php:372
msgid "A collection of geometry objects of any type"
msgstr "Igat tüüpi geomeetriliste objektide kogum"

#: libraries/Types.class.php:624 libraries/Types.class.php:974
msgctxt "numeric types"
msgid "Numeric"
msgstr "Arv"

#: libraries/Types.class.php:643 libraries/Types.class.php:977
msgctxt "date and time types"
msgid "Date and time"
msgstr "Kuupäev ja aeg"

#: libraries/Types.class.php:652 libraries/Types.class.php:980
msgctxt "string types"
msgid "String"
msgstr "Sõne"

#: libraries/Types.class.php:673
msgctxt "spatial types"
msgid "Spatial"
msgstr "Ruumiline"

#: libraries/Types.class.php:708
msgid "A 4-byte integer, range is -2,147,483,648 to 2,147,483,647"
msgstr "Neljabaidine täisarv ulatusega -2,147,483,648 kuni 2,147,483,647"

#: libraries/Types.class.php:710
msgid ""
"An 8-byte integer, range is -9,223,372,036,854,775,808 to "
"9,223,372,036,854,775,807"
msgstr ""
"Kaheksabaidine täisarv ulatusega -9,223,372,036,854,775,808 kuni "
"9,223,372,036,854,775,807"

#: libraries/Types.class.php:714
msgid "A system's default double-precision floating-point number"
msgstr "Süsteemi vaikimisi kahekordse täpsusega ujukoma number"

#: libraries/Types.class.php:716
msgid "True or false"
msgstr "Õige või vale"

#: libraries/Types.class.php:718
msgid "An alias for BIGINT NOT NULL AUTO_INCREMENT UNIQUE"
msgstr "BIGINT NOT NULL AUTO_INCREMENT UNIQUE alias"

#: libraries/Types.class.php:720
msgid "Stores a Universally Unique Identifier (UUID)"
msgstr "Salvestab universaalselt unikaalse identifikaatori (UUID)"

#: libraries/Types.class.php:726
msgid ""
"A timestamp, range is '0001-01-01 00:00:00' UTC to '9999-12-31 23:59:59' "
"UTC; TIMESTAMP(6) can store microseconds"
msgstr ""
"Ajatempel, ulatus on '0001-01-01 00:00:00' UTC kuni '9999-12-31 23:59:59' "
"UTC; TIMESTAMP(6) suudab salvestada mikrosekundeid"

#: libraries/Types.class.php:734
msgid ""
"A variable-length (0-65,535) string, uses binary collation for all "
"comparisons"
msgstr ""
"Muutuva pikkusega (0-65,535) sõne, mis kasutab kõikide võrdluste jaoks "
"binaarset kõrvutamist"

#: libraries/Types.class.php:738
msgid "An enumeration, chosen from the list of defined values"
msgstr "Loetelu, mis on valitud määratletud väärtuste nimekirjast"

#: libraries/Util.class.php:237
#, php-format
msgid "Max: %s%s"
msgstr "Maksimaalne: %s%s"

#: libraries/Util.class.php:732 libraries/rte/rte_events.lib.php:114
#: libraries/rte/rte_events.lib.php:123 libraries/rte/rte_events.lib.php:140
#: libraries/rte/rte_events.lib.php:161 libraries/rte/rte_routines.lib.php:300
#: libraries/rte/rte_routines.lib.php:309
#: libraries/rte/rte_routines.lib.php:328
#: libraries/rte/rte_routines.lib.php:350
#: libraries/rte/rte_routines.lib.php:1456
#: libraries/rte/rte_triggers.lib.php:86 libraries/rte/rte_triggers.lib.php:95
#: libraries/rte/rte_triggers.lib.php:112
#: libraries/rte/rte_triggers.lib.php:133
msgid "MySQL said: "
msgstr "MySQL vastas: "

#: libraries/Util.class.php:1182
msgid "Failed to connect to SQL validator!"
msgstr "SQL valideerijaga ühendamine ebaõnnestus!"

#: libraries/Util.class.php:1224 libraries/config/messages.inc.php:488
msgid "Explain SQL"
msgstr "Selgita SQL"

#: libraries/Util.class.php:1232
msgid "Skip Explain SQL"
msgstr "Jäta SQL selgitus vahele"

#: libraries/Util.class.php:1272
msgid "Without PHP Code"
msgstr "Ilma PHP koodita"

#: libraries/Util.class.php:1275 libraries/config/messages.inc.php:490
msgid "Create PHP Code"
msgstr "Loo PHP kood"

#: libraries/Util.class.php:1301 libraries/config/messages.inc.php:489
#: server_status_variables.php:80
msgid "Refresh"
msgstr "Uuenda"

#: libraries/Util.class.php:1311
msgid "Skip Validate SQL"
msgstr "Jäta SQL'i valideerimine vahele"

#: libraries/Util.class.php:1314 libraries/config/messages.inc.php:492
msgid "Validate SQL"
msgstr "Valideeri SQL"

#: libraries/Util.class.php:1376
msgid "Inline edit of this query"
msgstr "Selle päringu kiirmuutmine"

#: libraries/Util.class.php:1378
msgctxt "Inline edit query"
msgid "Inline"
msgstr "Kiirmuutmine"

#: libraries/Util.class.php:1446 sql.php:1182
msgid "Profiling"
msgstr "Profileerimine"

#. l10n: Short week day name
#: libraries/Util.class.php:1709
msgctxt "Short week day name"
msgid "Sun"
msgstr "Päike"

#. l10n: See http://www.php.net/manual/en/function.strftime.php
#: libraries/Util.class.php:1725
#: libraries/plugins/transformations/abstract/DateFormatTransformationsPlugin.class.php:69
msgid "%B %d, %Y at %I:%M %p"
msgstr "%B %d, %Y kell %I:%M %p"

#: libraries/Util.class.php:2070
#, php-format
msgid "%s days, %s hours, %s minutes and %s seconds"
msgstr "%s päeva, %s tundi, %s minutit ja %s sekundit"

#: libraries/Util.class.php:2159
msgid "Missing parameter:"
msgstr "Puudulik parameeter:"

#: libraries/Util.class.php:2686
#, php-format
msgid "Jump to database &quot;%s&quot;."
msgstr "Mine &quot;%s&quot; andmebaasi."

#: libraries/Util.class.php:2710
#, php-format
msgid "The %s functionality is affected by a known bug, see %s"
msgstr "Seda %s funktsionaalsust mõjutas tuntud viga, vaata %s"

#: libraries/Util.class.php:2886
msgid "Click to toggle"
msgstr "Muuda"

#: libraries/Util.class.php:3379 libraries/sql_query_form.lib.php:461
#: prefs_manage.php:242
msgid "Browse your computer:"
msgstr "Sirvi oma arvutist:"

#: libraries/Util.class.php:3404
#, php-format
msgid "Select from the web server upload directory <b>%s</b>:"
msgstr "Vali veebiserveri üleslaadimise kataloogist <b>%s</b>:"

#: libraries/Util.class.php:3433 libraries/insert_edit.lib.php:1181
#: libraries/sql_query_form.lib.php:470
msgid "The directory you set for upload work cannot be reached"
msgstr "Valitud üleslaadimise kataloogile ei pääse ligi"

#: libraries/Util.class.php:3444
msgid "There are no files to upload"
msgstr "Seal pole faile, mida üles laadida"

#: libraries/Util.class.php:3469 libraries/Util.class.php:3470
#: libraries/structure.lib.php:305
msgid "Empty"
msgstr "Tühjenda"

#: libraries/Util.class.php:3475 libraries/Util.class.php:3476
msgid "Execute"
msgstr "Teosta"

#: libraries/Util.class.php:4003
msgid "Print"
msgstr "Prindi"

#: libraries/bookmark.lib.php:83
msgid "shared"
msgstr "jagatud"

#: libraries/build_html_for_db.lib.php:36 libraries/config/setup.forms.php:302
#: libraries/config/setup.forms.php:338 libraries/config/setup.forms.php:361
#: libraries/config/setup.forms.php:366
#: libraries/config/user_preferences.forms.php:205
#: libraries/config/user_preferences.forms.php:241
#: libraries/config/user_preferences.forms.php:264
#: libraries/config/user_preferences.forms.php:269
#: libraries/plugins/export/ExportLatex.class.php:301
#: libraries/plugins/export/ExportSql.class.php:1557
#: libraries/server_privileges.lib.php:748 libraries/structure.lib.php:2176
#: tbl_printview.php:299
msgid "Data"
msgstr "Andmed"

#: libraries/build_html_for_db.lib.php:51 libraries/structure.lib.php:791
#: libraries/structure.lib.php:2189 tbl_printview.php:315
msgid "Overhead"
msgstr "Ballast"

#: libraries/build_html_for_db.lib.php:94
msgid "Jump to database"
msgstr "Mine andmebaasi"

#: libraries/build_html_for_db.lib.php:142
msgid "Not replicated"
msgstr "Pole paljundatud"

#: libraries/build_html_for_db.lib.php:153
msgid "Replicated"
msgstr "Paljundatud"

#: libraries/build_html_for_db.lib.php:170
#, php-format
msgid "Check privileges for database &quot;%s&quot;."
msgstr "Kontrolli &quot;%s&quot; andmebaasi õigusi."

#: libraries/build_html_for_db.lib.php:175
msgid "Check Privileges"
msgstr "Kontrolli õigusi"

#: libraries/common.inc.php:599
msgid "Failed to read configuration file"
msgstr "Seadistuse faili lugemine ebaõnnestus"

#: libraries/common.inc.php:601
msgid ""
"This usually means there is a syntax error in it, please check any errors "
"shown below."
msgstr ""
"See tähendab tavaliselt, et selles on süntaksi viga, palun kontrolli kõiki "
"allolevaid vigu."

#: libraries/common.inc.php:608
#, php-format
msgid "Could not load default configuration from: %1$s"
msgstr "Ei saanud laadida vaikimisi seadistuse faili kohast: %1$s"

#: libraries/common.inc.php:615
msgid ""
"The [code]$cfg['PmaAbsoluteUri'][/code] directive MUST be set in your "
"configuration file!"
msgstr ""
"[code]$cfg['PmaAbsoluteUri'][/code] väärtus PEAB sinu seadistusfailis olema "
"määratud!"

#: libraries/common.inc.php:648
#, php-format
msgid "Invalid server index: %s"
msgstr "Vale serveri indeks: %s"

#: libraries/common.inc.php:659
#, php-format
msgid "Invalid hostname for server %1$s. Please review your configuration."
msgstr "Vale hostinimi %1$s serverile. Palun kontrolli oma seadistust."

#: libraries/common.inc.php:865
msgid "Invalid authentication method set in configuration:"
msgstr "Seadistuses on valitud vale autentimise meetod:"

#: libraries/common.inc.php:987
#, php-format
msgid "You should upgrade to %s %s or later."
msgstr "Peaksid uuendama %s %s või uuemale versioonile."

#: libraries/common.inc.php:1078
msgid "Error: Token mismatch"
msgstr "Viga: sobimatu sümbol"

#: libraries/common.inc.php:1122
msgid "GLOBALS overwrite attempt"
msgstr "GLOBALS ülekirjutamise katse"

#: libraries/common.inc.php:1129
msgid "possible exploit"
msgstr "võimalik turvaauk"

#: libraries/common.inc.php:1138
msgid "numeric key detected"
msgstr "tuvastati arvvõti"

#: libraries/config.values.php:49 libraries/config.values.php:64
#: libraries/config.values.php:69
msgid "Icons"
msgstr "Ikoonid"

#: libraries/config.values.php:50 libraries/config.values.php:65
#: libraries/config.values.php:70
msgid "Text"
msgstr "Tekst"

#: libraries/config.values.php:51 libraries/config.values.php:58
#: libraries/config.values.php:66 libraries/config.values.php:71
msgid "Both"
msgstr "Mõlemad"

#: libraries/config.values.php:55
msgid "Nowhere"
msgstr "Mitte kuskil"

#: libraries/config.values.php:56
msgid "Left"
msgstr "Vasak"

#: libraries/config.values.php:57
msgid "Right"
msgstr "Parem"

#: libraries/config.values.php:74
msgid "Click"
msgstr "Klikk"

#: libraries/config.values.php:75
msgid "Double click"
msgstr "Topeltklikk"

#: libraries/config.values.php:76 libraries/config.values.php:107
#: libraries/config/FormDisplay.tpl.php:223 libraries/relation.lib.php:96
#: libraries/relation.lib.php:103 pmd_relation_new.php:82
msgid "Disabled"
msgstr "Keelatud"

#: libraries/config.values.php:105
msgid "Open"
msgstr "Avatud"

#: libraries/config.values.php:106
msgid "Closed"
msgstr "Suletud"

#: libraries/config.values.php:136
#: libraries/plugins/export/ExportHtmlword.class.php:69
#: libraries/plugins/export/ExportLatex.class.php:103
#: libraries/plugins/export/ExportMediawiki.class.php:73
#: libraries/plugins/export/ExportOdt.class.php:83
#: libraries/plugins/export/ExportSql.class.php:197
#: libraries/plugins/export/ExportTexytext.class.php:68
msgid "structure"
msgstr "struktuur"

#: libraries/config.values.php:137
#: libraries/plugins/export/ExportHtmlword.class.php:70
#: libraries/plugins/export/ExportLatex.class.php:104
#: libraries/plugins/export/ExportMediawiki.class.php:74
#: libraries/plugins/export/ExportOdt.class.php:84
#: libraries/plugins/export/ExportSql.class.php:198
#: libraries/plugins/export/ExportTexytext.class.php:69
msgid "data"
msgstr "andmed"

#: libraries/config.values.php:138
#: libraries/plugins/export/ExportHtmlword.class.php:71
#: libraries/plugins/export/ExportLatex.class.php:105
#: libraries/plugins/export/ExportMediawiki.class.php:75
#: libraries/plugins/export/ExportOdt.class.php:85
#: libraries/plugins/export/ExportSql.class.php:199
#: libraries/plugins/export/ExportTexytext.class.php:70
msgid "structure and data"
msgstr "struktuur ja andmed"

#: libraries/config.values.php:141
msgid "Quick - display only the minimal options to configure"
msgstr "Kiire - näita ainult peamisi valikuid, mida seadistada"

#: libraries/config.values.php:142
msgid "Custom - display all possible options to configure"
msgstr "Kohandatud - näita kõiki võimalikke valikuid, mida seadistada"

#: libraries/config.values.php:143
msgid "Custom - like above, but without the quick/custom choice"
msgstr "Kohandatud - nagu ülemine, aga ilma kiire/kohandatud valikuta"

#: libraries/config.values.php:171
msgid "complete inserts"
msgstr "lõpeta lisamised"

#: libraries/config.values.php:172
msgid "extended inserts"
msgstr "laiendatud lisamised"

#: libraries/config.values.php:173
msgid "both of the above"
msgstr "mõlemad ülal nimetatuist"

#: libraries/config.values.php:174
msgid "neither of the above"
msgstr "mitte kumbki ülal nimetatuist"

#: libraries/config/FormDisplay.class.php:88
#: libraries/config/validate.lib.php:526
msgid "Not a positive number"
msgstr "Pole positiivne number"

#: libraries/config/FormDisplay.class.php:89
#: libraries/config/validate.lib.php:548
msgid "Not a non-negative number"
msgstr "Pole mitte-negatiivne number"

#: libraries/config/FormDisplay.class.php:90
#: libraries/config/validate.lib.php:504
msgid "Not a valid port number"
msgstr "Pole õige pordi number"

#: libraries/config/FormDisplay.class.php:91
#: libraries/config/FormDisplay.class.php:579
#: libraries/config/validate.lib.php:435 libraries/config/validate.lib.php:566
msgid "Incorrect value"
msgstr "Vale väärtus"

#: libraries/config/FormDisplay.class.php:92
#: libraries/config/validate.lib.php:582
#, php-format
msgid "Value must be equal or lower than %s"
msgstr "Väärtus peab olema võrdne või madalam kui %s"

#: libraries/config/FormDisplay.class.php:541
#, php-format
msgid "Missing data for %s"
msgstr "Kadunud andmed %s jaoks"

#: libraries/config/FormDisplay.class.php:757
#: libraries/config/FormDisplay.class.php:763
msgid "unavailable"
msgstr "kättesaamatu"

#: libraries/config/FormDisplay.class.php:759
#: libraries/config/FormDisplay.class.php:765
#, php-format
msgid "\"%s\" requires %s extension"
msgstr "\"%s\" vajab %s laiendit"

#: libraries/config/FormDisplay.class.php:784
#, php-format
msgid "import will not work, missing function (%s)"
msgstr "importimine ei toimi, puudulik funktsioon (%s)"

#: libraries/config/FormDisplay.class.php:790
#, php-format
msgid "export will not work, missing function (%s)"
msgstr "eksportimine ei toimi, puudulik funktsioon (%s)"

#: libraries/config/FormDisplay.class.php:800
msgid "SQL Validator is disabled"
msgstr "SQL valideerija on keelatud"

#: libraries/config/FormDisplay.class.php:807
msgid "SOAP extension not found"
msgstr "SOAP laiendit ei leitud"

#: libraries/config/FormDisplay.class.php:817
#, php-format
msgid "maximum %s"
msgstr "maksimaalselt %s"

#: libraries/config/FormDisplay.tpl.php:221
msgid "This setting is disabled, it will not be applied to your configuration"
msgstr "See säte on keelatud, seda ei saa rakendada sinu seadistusele"

#: libraries/config/FormDisplay.tpl.php:309
#, php-format
msgid "Set value: %s"
msgstr "Sea väärtus: %s"

#: libraries/config/FormDisplay.tpl.php:314
#: libraries/config/messages.inc.php:363
msgid "Restore default value"
msgstr "Taasta vaikimisi väärtus"

#: libraries/config/FormDisplay.tpl.php:328
msgid "Allow users to customize this value"
msgstr "Luba kasutajatel seda väärtust muuta"

#: libraries/config/FormDisplay.tpl.php:394 libraries/insert_edit.lib.php:1549
#: libraries/schema/User_Schema.class.php:558 prefs_manage.php:320
#: prefs_manage.php:325
msgid "Reset"
msgstr "Lähtesta"

#: libraries/config/messages.inc.php:17
msgid ""
"If enabled user can enter any MySQL server in login form for cookie auth"
msgstr ""
"Kui lubatud, siis kasutaja saab küpsisega autentimisega siseneda mistahes "
"MySQL serverisse"

#: libraries/config/messages.inc.php:18
msgid "Allow login to any MySQL server"
msgstr "Luba sisse logida mistahes MySQL serverisse"

#: libraries/config/messages.inc.php:19
msgid ""
"Enabling this allows a page located on a different domain to call phpMyAdmin "
"inside a frame, and is a potential [strong]security hole[/strong] allowing "
"cross-frame scripting attacks"
msgstr ""
"Kui see lubada, siis phpMyAdmin kasutab raamimiseks teises domeenis asuvat "
"lehte, kuid see on potentsiaalne [strong]turvaauk[/strong], sest võimaldab "
"rist-raamimise skriptimise rünnakuid"

#: libraries/config/messages.inc.php:20
msgid "Allow third party framing"
msgstr "Luba kolmanda osapoole raamimine"

#: libraries/config/messages.inc.php:21
msgid "Show &quot;Drop database&quot; link to normal users"
msgstr "Näita tavakasutajatele &quot;Kustuta andmebaas&quot; linki"

#: libraries/config/messages.inc.php:22
msgid ""
"Secret passphrase used for encrypting cookies in [kbd]cookie[/kbd] "
"authentication"
msgstr ""
"Turvasõna kasutatakse [kbd]cookie[/kbd] autentimisel küpsiste krüptimiseks"

#: libraries/config/messages.inc.php:23
msgid "Blowfish secret"
msgstr "Blowfish turvasõna"

#: libraries/config/messages.inc.php:24
msgid "Highlight selected rows"
msgstr "Tõsta valitud read esile"

#: libraries/config/messages.inc.php:25
msgid "Row marker"
msgstr "Rea esiletõstmine"

#: libraries/config/messages.inc.php:26
msgid "Highlight row pointed by the mouse cursor"
msgstr "Tõsta kursori all olevad read esile"

#: libraries/config/messages.inc.php:27
msgid "Highlight pointer"
msgstr "Kursor tõstab esile"

#: libraries/config/messages.inc.php:28
msgid ""
"Enable [a@http://en.wikipedia.org/wiki/Bzip2]bzip2[/a] compression for "
"import and export operations"
msgstr ""
"Luba [a@http://en.wikipedia.org/wiki/Bzip2]bzip2[/a] tihendamine "
"importimistel ja eksportimistel"

#: libraries/config/messages.inc.php:29
msgid "Bzip2"
msgstr "Bzip2"

#: libraries/config/messages.inc.php:30
msgid ""
"Defines which type of editing controls should be used for CHAR and VARCHAR "
"columns; [kbd]input[/kbd] - allows limiting of input length, [kbd]textarea[/"
"kbd] - allows newlines in columns"
msgstr ""
"Määrab ära, milliseid muutmise tüüpe saab CHAR ja VARCHAR veergude jaoks "
"kasutada. [kbd]input[/kbd] - lubab piirata sisendi pikkust, [kbd]textarea[/"
"kbd] - lubab veergudes kasutada uusi ridu (newlines)"

#: libraries/config/messages.inc.php:31
msgid "CHAR columns editing"
msgstr "CHAR veergude muutmine"

#: libraries/config/messages.inc.php:32
msgid ""
"Use user-friendly editor for editing SQL queries ([a@http://codemirror."
"net/]CodeMirror[/a]) with syntax highlighting and line numbers"
msgstr ""
"Kasuta SQL päringute ([a@http://codemirror.net/]CodeMirror[/a]) muutmiseks "
"kasutajasõbralikku redigeerijat, millel on süntaksi esiletõstmise ja ridade "
"loendamise võimalused"

#: libraries/config/messages.inc.php:33
msgid "Enable CodeMirror"
msgstr "Luba CodeMirror"

#: libraries/config/messages.inc.php:34
msgid ""
"Defines the minimum size for input fields generated for CHAR and VARCHAR "
"columns"
msgstr ""
"Määrab CHAR ja VARCHAR veergude jaoks loodud sisestusväljade minimaalse laius"

#: libraries/config/messages.inc.php:35
msgid "Minimum size for input field"
msgstr "Sisestusvälja minimaalne laius"

#: libraries/config/messages.inc.php:36
msgid ""
"Defines the maximum size for input fields generated for CHAR and VARCHAR "
"columns"
msgstr ""
"Määrab CHAR ja VARCHAR veergude jaoks loodud sisestusväljade maksimaalse "
"laiuse"

#: libraries/config/messages.inc.php:37
msgid "Maximum size for input field"
msgstr "Sisestusvälja maksimaalne laius"

#: libraries/config/messages.inc.php:38
msgid "Number of columns for CHAR/VARCHAR textareas"
msgstr "CHAR/VARCHAR tekstialade veergude hulk"

#: libraries/config/messages.inc.php:39
msgid "CHAR textarea columns"
msgstr "CHAR tekstiala veerud"

#: libraries/config/messages.inc.php:40
msgid "Number of rows for CHAR/VARCHAR textareas"
msgstr "CHAR/VARCHAR tekstialade ridade hulk"

#: libraries/config/messages.inc.php:41
msgid "CHAR textarea rows"
msgstr "CHAR tekstiala read"

#: libraries/config/messages.inc.php:42
msgid "Check config file permissions"
msgstr "Kontrolli seadistusfaili õigusi"

#: libraries/config/messages.inc.php:43
msgid ""
"Compress gzip/bzip2 exports on the fly without the need for much memory; if "
"you encounter problems with created gzip/bzip2 files disable this feature"
msgstr ""
"Tihenda lennult gzip/bzip2 eksportimised ilma suurt mäluhulka tarbimata. Kui "
"sul esineb probleeme loodud gzip/bzip2 failidega, siis keela see võimalus"

#: libraries/config/messages.inc.php:44
msgid "Compress on the fly"
msgstr "Tihenda lennult"

#: libraries/config/messages.inc.php:45 setup/frames/config.inc.php:25
#: setup/frames/index.inc.php:176
msgid "Configuration file"
msgstr "Seadistusfail"

#: libraries/config/messages.inc.php:46
msgid ""
"Whether a warning (&quot;Are your really sure…&quot;) should be displayed "
"when you're about to lose data"
msgstr ""
"Kas hoiatusi (&quot;Kindel, et soovid…&quot;) peaks näitama, kuid oled "
"andmeid kaotamas"

#: libraries/config/messages.inc.php:47
msgid "Confirm DROP queries"
msgstr "Kinnita DROP päringud"

#: libraries/config/messages.inc.php:48
msgid "Debug SQL"
msgstr "Silu SQL"

#: libraries/config/messages.inc.php:49
msgid "Default display direction"
msgstr "Vaikimisi näitamise suund"

#: libraries/config/messages.inc.php:50
msgid "Tab that is displayed when entering a database"
msgstr "Vaheleht, mis avatakse andmebaasi sisenemisel"

#: libraries/config/messages.inc.php:51
msgid "Default database tab"
msgstr "Vaikimisi andmebaasi vaheleht"

#: libraries/config/messages.inc.php:52
msgid "Tab that is displayed when entering a server"
msgstr "Vaheleht, mis avatakse serverisse sisenemisel"

#: libraries/config/messages.inc.php:53
msgid "Default server tab"
msgstr "Vaikimisi serveri vaheleht"

#: libraries/config/messages.inc.php:54
msgid "Tab that is displayed when entering a table"
msgstr "Vaheleht, mis avatakse tabelisse sisenemisel"

#: libraries/config/messages.inc.php:55
msgid "Default table tab"
msgstr "Vaikimisi tabeli vaheleht"

#: libraries/config/messages.inc.php:56
msgid "Whether the table structure actions should be hidden"
msgstr "Kas tabeli struktuuri tegevused peaks olema peidetud"

#: libraries/config/messages.inc.php:57
msgid "Hide table structure actions"
msgstr "Peida tabeli struktuuri tegevused"

#: libraries/config/messages.inc.php:58
msgid "Show binary contents as HEX by default"
msgstr "Näita binaarset sisu vaikimisi HEX-ina"

#: libraries/config/messages.inc.php:60
msgid "Show server listing as a list instead of a drop down"
msgstr "Näita servereid rippmenüü asemel nimekirjana"

#: libraries/config/messages.inc.php:61
msgid "Display servers as a list"
msgstr "Näita andmebaase nimekirjana"

#: libraries/config/messages.inc.php:62
msgid ""
"Disable the table maintenance mass operations, like optimizing or repairing "
"the selected tables of a database."
msgstr ""
"Keela tabeli hoolduse massilised tegevused (nt andmebaasi valitud tabelite "
"optimeerimine või parandamine)."

#: libraries/config/messages.inc.php:63
msgid "Disable multi table maintenance"
msgstr "Keela multi-tabeli hooldus"

#: libraries/config/messages.inc.php:64
msgid "Edit SQL queries in popup window"
msgstr "Muuda SQL päringuid hüpikaknas"

#: libraries/config/messages.inc.php:65
msgid "Edit in window"
msgstr "Muuda aknas"

#: libraries/config/messages.inc.php:66
msgid "Display errors"
msgstr "Näita vigu"

#: libraries/config/messages.inc.php:67
msgid "Gather errors"
msgstr "Loe vigu"

#: libraries/config/messages.inc.php:68
msgid ""
"Set the number of seconds a script is allowed to run ([kbd]0[/kbd] for no "
"limit)"
msgstr ""
"Määra skripti lubatud töötamise aeg sekundites ([kbd]0[/kbd] - piiramatu)"

#: libraries/config/messages.inc.php:69
msgid "Maximum execution time"
msgstr "Suurim teostamise aeg"

#: libraries/config/messages.inc.php:70 prefs_manage.php:299
msgid "Save as file"
msgstr "Salvesta failina"

#: libraries/config/messages.inc.php:71 libraries/config/messages.inc.php:243
msgid "Character set of the file"
msgstr "Faili märgitabel"

#: libraries/config/messages.inc.php:72 libraries/config/messages.inc.php:88
#: libraries/structure.lib.php:1690 tbl_gis_visualization.php:181
#: tbl_printview.php:350
msgid "Format"
msgstr "Formaat"

#: libraries/config/messages.inc.php:73
msgid "Compression"
msgstr "Tihendamine"

#: libraries/config/messages.inc.php:74 libraries/config/messages.inc.php:81
#: libraries/config/messages.inc.php:89 libraries/config/messages.inc.php:93
#: libraries/config/messages.inc.php:106 libraries/config/messages.inc.php:108
#: libraries/config/messages.inc.php:141 libraries/config/messages.inc.php:144
#: libraries/config/messages.inc.php:146
#: libraries/plugins/export/ExportCsv.class.php:119
#: libraries/plugins/export/ExportExcel.class.php:68
#: libraries/plugins/export/ExportHtmlword.class.php:90
#: libraries/plugins/export/ExportLatex.class.php:162
#: libraries/plugins/export/ExportOds.class.php:75
#: libraries/plugins/export/ExportOdt.class.php:128
#: libraries/plugins/export/ExportTexytext.class.php:85
msgid "Put columns names in the first row"
msgstr "Aseta veergude nimed esimesse ritta"

#: libraries/config/messages.inc.php:75 libraries/config/messages.inc.php:245
#: libraries/config/messages.inc.php:252
#: libraries/plugins/import/ImportCsv.class.php:150
msgid "Columns enclosed by"
msgstr "Veergusid ümbritseb"

#: libraries/config/messages.inc.php:76 libraries/config/messages.inc.php:246
#: libraries/config/messages.inc.php:253
#: libraries/plugins/import/ImportCsv.class.php:157
msgid "Columns escaped by"
msgstr "Veerud katkestab"

#: libraries/config/messages.inc.php:77 libraries/config/messages.inc.php:83
#: libraries/config/messages.inc.php:90 libraries/config/messages.inc.php:99
#: libraries/config/messages.inc.php:107 libraries/config/messages.inc.php:111
#: libraries/config/messages.inc.php:142 libraries/config/messages.inc.php:145
#: libraries/config/messages.inc.php:147
msgid "Replace NULL by"
msgstr "NULL asendaja"

#: libraries/config/messages.inc.php:78 libraries/config/messages.inc.php:84
msgid "Remove CRLF characters within columns"
msgstr "Eemalda veergudest CRLF märgid"

#: libraries/config/messages.inc.php:79 libraries/config/messages.inc.php:249
#: libraries/config/messages.inc.php:257
#: libraries/plugins/import/ImportCsv.class.php:135
msgid "Columns terminated by"
msgstr "Veerud lõpetab"

#: libraries/config/messages.inc.php:80 libraries/config/messages.inc.php:244
#: libraries/plugins/import/ImportCsv.class.php:164
msgid "Lines terminated by"
msgstr "Read lõpetab"

#: libraries/config/messages.inc.php:82
msgid "Excel edition"
msgstr "Exceli väljaanne"

#: libraries/config/messages.inc.php:85
msgid "Database name template"
msgstr "Andmebaasi nime mall"

#: libraries/config/messages.inc.php:86
msgid "Server name template"
msgstr "Serveri nime mall"

#: libraries/config/messages.inc.php:87
msgid "Table name template"
msgstr "Tabeli nime mall"

#: libraries/config/messages.inc.php:91 libraries/config/messages.inc.php:104
#: libraries/config/messages.inc.php:113 libraries/config/messages.inc.php:137
#: libraries/config/messages.inc.php:143
#: libraries/plugins/export/ExportHtmlword.class.php:63
#: libraries/plugins/export/ExportLatex.class.php:97
#: libraries/plugins/export/ExportMediawiki.class.php:63
#: libraries/plugins/export/ExportOdt.class.php:77
#: libraries/plugins/export/ExportTexytext.class.php:62
msgid "Dump table"
msgstr "Loo tabeli tõmmis"

#: libraries/config/messages.inc.php:92
#: libraries/plugins/export/ExportLatex.class.php:89
msgid "Include table caption"
msgstr "Lisa tabeli pealkiri"

#: libraries/config/messages.inc.php:95 libraries/config/messages.inc.php:101
#: libraries/plugins/export/ExportLatex.class.php:121
#: libraries/plugins/export/ExportLatex.class.php:166
msgid "Table caption"
msgstr "Tabeli pealkiri"

#: libraries/config/messages.inc.php:96 libraries/config/messages.inc.php:102
msgid "Continued table caption"
msgstr "Jätkatud tabeli pealkiri"

#: libraries/config/messages.inc.php:97 libraries/config/messages.inc.php:103
#: libraries/plugins/export/ExportLatex.class.php:131
#: libraries/plugins/export/ExportLatex.class.php:176
msgid "Label key"
msgstr "Nime võti"

#: libraries/config/messages.inc.php:98 libraries/config/messages.inc.php:110
#: libraries/config/messages.inc.php:134
#: libraries/plugins/export/ExportOdt.class.php:480
#: libraries/tbl_columns_definition_form.inc.php:169
msgid "MIME type"
msgstr "MIME-tüüp"

#: libraries/config/messages.inc.php:100 libraries/config/messages.inc.php:112
#: libraries/config/messages.inc.php:136 tbl_relation.php:376
msgid "Relations"
msgstr "Seosed"

#: libraries/config/messages.inc.php:105
msgid "Export method"
msgstr "Ekspordi meetod"

#: libraries/config/messages.inc.php:114 libraries/config/messages.inc.php:116
msgid "Save on server"
msgstr "Salvesta serverisse"

#: libraries/config/messages.inc.php:115 libraries/config/messages.inc.php:117
#: libraries/display_export.lib.php:222 libraries/display_export.lib.php:260
msgid "Overwrite existing file(s)"
msgstr "Kirjuta olemasolev(ad) fail(id) üle"

#: libraries/config/messages.inc.php:118
msgid "Remember file name template"
msgstr "Jäta meelde faili nime mall"

#: libraries/config/messages.inc.php:119 libraries/operations.lib.php:211
#: libraries/operations.lib.php:708 libraries/operations.lib.php:1051
msgid "Add AUTO_INCREMENT value"
msgstr "Lisa AUTO_INCREMENT väärtus"

#: libraries/config/messages.inc.php:120
msgid "Enclose table and column names with backquotes"
msgstr "Aseta tabeli ja veeru nimed alumise ja ülemise jutumärgi vahele"

#: libraries/config/messages.inc.php:121 libraries/config/messages.inc.php:264
#: libraries/display_export.lib.php:438
msgid "SQL compatibility mode"
msgstr "SQL ühilduvuse meetod"

#: libraries/config/messages.inc.php:122
#: libraries/plugins/export/ExportSql.class.php:271
msgid "<code>CREATE TABLE</code> options:"
msgstr "<code>CREATE TABLE</code> valikud:"

#: libraries/config/messages.inc.php:123
msgid "Creation/Update/Check dates"
msgstr "Loomise/Uuendamise/Kontrollimise kuupäevad"

#: libraries/config/messages.inc.php:124
msgid "Use delayed inserts"
msgstr "Kasuta viivitatud lisamisi"

#: libraries/config/messages.inc.php:125
#: libraries/plugins/export/ExportSql.class.php:141
msgid "Disable foreign key checks"
msgstr "Keela võõrvõtme kontrollid"

#: libraries/config/messages.inc.php:126 libraries/config/messages.inc.php:127
#: libraries/config/messages.inc.php:129 libraries/config/messages.inc.php:135
#: libraries/operations.lib.php:206 libraries/operations.lib.php:1047
#, php-format
msgid "Add %s"
msgstr "Lisa %s"

#: libraries/config/messages.inc.php:128
msgid "Use hexadecimal for BLOB"
msgstr "Kasuta BLOBi heksadetsimaalsena"

#: libraries/config/messages.inc.php:130
msgid "Use ignore inserts"
msgstr "Kasuta INSERT IGNORE lauseid"

#: libraries/config/messages.inc.php:132
msgid "Syntax to use when inserting data"
msgstr "Andmete lisamisel kasutatav süntaks"

#: libraries/config/messages.inc.php:133
#: libraries/plugins/export/ExportSql.class.php:391
msgid "Maximal length of created query"
msgstr "Loodud päringu maksimaalne pikkus"

#: libraries/config/messages.inc.php:138
msgid "Export type"
msgstr "Ekspordi tüüp"

#: libraries/config/messages.inc.php:139
#: libraries/plugins/export/ExportSql.class.php:128
msgid "Enclose export in a transaction"
msgstr "Lisa eksport ülekandesse"

#: libraries/config/messages.inc.php:140
msgid "Export time in UTC"
msgstr "Ekspordi aeg UTC's"

#: libraries/config/messages.inc.php:148
msgid "Force secured connection while using phpMyAdmin"
msgstr "Sunni phpMyAdmini kasutamisel kasutama turvalist ühendust"

#: libraries/config/messages.inc.php:149
msgid "Force SSL connection"
msgstr "Sunni kasutama SSL ühendust"

#: libraries/config/messages.inc.php:150
msgid ""
"Sort order for items in a foreign-key dropdown box; [kbd]content[/kbd] is "
"the referenced data, [kbd]id[/kbd] is the key value"
msgstr ""
"Vali sorteerimise järjekord võõrvõtme rippmenüü kasti üksustele. "
"[kbd]content[/kbd] on viidatud andmed, [kbd]id[/kbd] on võtme väärtus"

#: libraries/config/messages.inc.php:151
msgid "Foreign key dropdown order"
msgstr "Võõrvõtme rippmenüü järjekord"

#: libraries/config/messages.inc.php:152
msgid "A dropdown will be used if fewer items are present"
msgstr "Rippmenüüd kasutataks siis, kui selles on uusi üksusi"

#: libraries/config/messages.inc.php:153
msgid "Foreign key limit"
msgstr "Võõrvõtme piirang"

#: libraries/config/messages.inc.php:154
msgid "Browse mode"
msgstr "Sirvimise vaade"

#: libraries/config/messages.inc.php:155
msgid "Customize browse mode"
msgstr "Kohanda sirvimise viisi"

#: libraries/config/messages.inc.php:157 libraries/config/messages.inc.php:159
#: libraries/config/messages.inc.php:176 libraries/config/messages.inc.php:187
#: libraries/config/messages.inc.php:189 libraries/config/messages.inc.php:217
#: libraries/config/messages.inc.php:233
msgid "Customize default options"
msgstr "Kohanda vaikimisi valikuid"

#: libraries/config/messages.inc.php:158 libraries/config/setup.forms.php:240
#: libraries/config/setup.forms.php:313
#: libraries/config/user_preferences.forms.php:145
#: libraries/config/user_preferences.forms.php:216
msgid "CSV"
msgstr "CSV"

#: libraries/config/messages.inc.php:160
msgid "Developer"
msgstr "Arendaja"

#: libraries/config/messages.inc.php:161
msgid "Settings for phpMyAdmin developers"
msgstr "phpMyAdmini arendajate sätted"

#: libraries/config/messages.inc.php:162
msgid "Edit mode"
msgstr "Muutmise vaade"

#: libraries/config/messages.inc.php:163
msgid "Customize edit mode"
msgstr "Kohanda muutmise vaadet"

#: libraries/config/messages.inc.php:165
msgid "Export defaults"
msgstr "Ekspordi vaikimisi väärtused"

#: libraries/config/messages.inc.php:166
msgid "Customize default export options"
msgstr "Muuda vaikimisi ekspordi valikuid"

#: libraries/config/messages.inc.php:167 libraries/config/messages.inc.php:209
#: setup/frames/menu.inc.php:17
msgid "Features"
msgstr "Võimalused"

#: libraries/config/messages.inc.php:168
msgid "General"
msgstr "Üldine"

#: libraries/config/messages.inc.php:169
msgid "Set some commonly used options"
msgstr "Määra mõningaid enamasti kasutatavaid valikuid"

#: libraries/config/messages.inc.php:171
msgid "Import defaults"
msgstr "Impordi vaikimisi väärtused"

#: libraries/config/messages.inc.php:172
msgid "Customize default common import options"
msgstr "Kohanda vaikimisi tavalise importimise valikuid"

#: libraries/config/messages.inc.php:173
msgid "Import / export"
msgstr "Impordi / ekspordi"

#: libraries/config/messages.inc.php:174
msgid "Set import and export directories and compression options"
msgstr "Määra impordi ja ekspordi kataloogid ja tihendamise valikud"

#: libraries/config/messages.inc.php:175
msgid "LaTeX"
msgstr "LaTeX"

#: libraries/config/messages.inc.php:178
msgid "Databases display options"
msgstr "Andmebaaside näitamise valikud"

#: libraries/config/messages.inc.php:179 setup/frames/menu.inc.php:19
msgid "Navigation panel"
msgstr "Navigeerimise paneel"

#: libraries/config/messages.inc.php:180
msgid "Customize appearance of the navigation panel"
msgstr "Muuda navigeerimise paneeli välimust"

#: libraries/config/messages.inc.php:181 libraries/select_server.lib.php:42
#: setup/frames/index.inc.php:117
msgid "Servers"
msgstr "Serverid"

#: libraries/config/messages.inc.php:182
msgid "Servers display options"
msgstr "Serverite näitamise valikud"

#: libraries/config/messages.inc.php:184
msgid "Tables display options"
msgstr "Tabelite näitamise valikud"

#: libraries/config/messages.inc.php:185 setup/frames/menu.inc.php:20
msgid "Main panel"
msgstr "Peapaneel"

#: libraries/config/messages.inc.php:186
msgid "Microsoft Office"
msgstr "Microsoft Office"

#: libraries/config/messages.inc.php:190
msgid "Other core settings"
msgstr "Muud tuumsätted"

#: libraries/config/messages.inc.php:191
msgid "Settings that didn't fit anywhere else"
msgstr "Sätted, mis ei sobi mujale"

#: libraries/config/messages.inc.php:192
msgid "Page titles"
msgstr "Lehe pealkirjad"

#: libraries/config/messages.inc.php:193
msgid ""
"Specify browser's title bar text. Refer to "
"[doc@cfg_TitleTable]documentation[/doc] for magic strings that can be used "
"to get special values."
msgstr ""
"Täpsusta veebilehitseja pealkirja. Vaata "
"[doc@cfg_TitleTable]dokumentatsioonist[/doc], kuidas kasutada maagilisi "
"sõne, mida saab kasutada eriliste väärtuste saamiseks."

#: libraries/config/messages.inc.php:194
#: libraries/navigation/NavigationHeader.class.php:211
msgid "Query window"
msgstr "Päringuaken"

#: libraries/config/messages.inc.php:195
msgid "Customize query window options"
msgstr "Muuda päringuakna valikuid"

#: libraries/config/messages.inc.php:196
msgid "Security"
msgstr "Turvalisus"

#: libraries/config/messages.inc.php:197
msgid ""
"Please note that phpMyAdmin is just a user interface and its features do not "
"limit MySQL"
msgstr ""
"Palun pane tähele, et phpMyAdmin on lihtsalt kasutajaliides ja selle "
"võimalused ei piira MySQL'i"

#: libraries/config/messages.inc.php:198
msgid "Basic settings"
msgstr "Peamised sätted"

#: libraries/config/messages.inc.php:199
msgid "Authentication"
msgstr "Autentimine"

#: libraries/config/messages.inc.php:200
msgid "Authentication settings"
msgstr "Autentimise sätted"

#: libraries/config/messages.inc.php:201
msgid "Server configuration"
msgstr "Serveri seadistus"

#: libraries/config/messages.inc.php:202
msgid ""
"Advanced server configuration, do not change these options unless you know "
"what they are for"
msgstr ""
"Täpsem serveri seadistus, ära muuda neid valikuid, kui sa ei tea, mille "
"jaoks need on"

#: libraries/config/messages.inc.php:203
msgid "Enter server connection parameters"
msgstr "Sisesta serveri ühenduse parameetrid"

#: libraries/config/messages.inc.php:204
msgid "Configuration storage"
msgstr "Seadistuse salvestus"

#: libraries/config/messages.inc.php:205
msgid ""
"Configure phpMyAdmin configuration storage to gain access to additional "
"features, see [doc@linked-tables]phpMyAdmin configuration storage[/doc] in "
"documentation"
msgstr ""
"Seadista phpMyAdmini seadistuse salvestust, et saada ligipääs "
"lisavõimalustele. Vaata dokumentatsioonist [doc@linked-tables]phpMyAdmin "
"configuration storage[/doc]"

#: libraries/config/messages.inc.php:206
msgid "Changes tracking"
msgstr "Muudatuste jälgimine"

#: libraries/config/messages.inc.php:207
msgid ""
"Tracking of changes made in database. Requires the phpMyAdmin configuration "
"storage."
msgstr ""
"Andmebaasis tehtud muudatuste jälgimine. Vajab phpMyAdmini seadistuse "
"salvestust."

#: libraries/config/messages.inc.php:208
msgid "Customize export options"
msgstr "Muuda ekspordi valikuid"

#: libraries/config/messages.inc.php:210
msgid "Customize import defaults"
msgstr "Muuda impordi vaikimisi väärtusi"

#: libraries/config/messages.inc.php:211
msgid "Customize navigation panel"
msgstr "Muuda navigeerimise paneeli"

#: libraries/config/messages.inc.php:212
msgid "Customize main panel"
msgstr "Muuda peapaneeli"

#: libraries/config/messages.inc.php:213 libraries/config/messages.inc.php:218
#: setup/frames/menu.inc.php:18
msgid "SQL queries"
msgstr "SQL päringud"

#: libraries/config/messages.inc.php:215
msgid "SQL Query box"
msgstr "SQL päringuaken"

#: libraries/config/messages.inc.php:216
msgid "Customize links shown in SQL Query boxes"
msgstr "Kohanda linke, mida näidatakse SQL päringu kastides"

#: libraries/config/messages.inc.php:219
msgid "SQL queries settings"
msgstr "SQL päringute sätted"

#: libraries/config/messages.inc.php:220
msgid "SQL Validator"
msgstr "SQL valideerija"

#: libraries/config/messages.inc.php:221
msgid ""
"If you wish to use the SQL Validator service, you should be aware that "
"[strong]all SQL statements are stored anonymously for statistical purposes[/"
"strong].[br][em][a@http://sqlvalidator.mimer.com/]Mimer SQL Validator[/a], "
"Copyright 2002 Upright Database Technology. All rights reserved.[/em]"
msgstr ""
"Kui soovid kasutada SQL valideerija teenust, siis peaksid teadma, et "
"[strong]kõiki SQL käskusid salvestatakse anonüümselt statistika eesmärgil[/"
"strong].[br][em][a@http://sqlvalidator.mimer.com/]Mimer SQL Validator[/a], "
"Autoriõigus 2002 Upright Database Technology. Kõik õigused on kaitstud.[/em]"

#: libraries/config/messages.inc.php:222
msgid "Startup"
msgstr "Käivitus"

#: libraries/config/messages.inc.php:223
msgid "Customize startup page"
msgstr "Muuda esimest lehte"

#: libraries/config/messages.inc.php:224
msgid "Database structure"
msgstr "Andmebaasi struktuur"

#: libraries/config/messages.inc.php:225
msgid "Choose which details to show in the database structure (list of tables)"
msgstr ""
"Vali need detailid, mida soovid näha andmebaasi struktuuris (tabelite "
"nimekirjas)"

#: libraries/config/messages.inc.php:226
msgid "Table structure"
msgstr "Tabeli struktuur"

#: libraries/config/messages.inc.php:227
msgid "Settings for the table structure (list of columns)"
msgstr "Tabeli struktuuri sätted (veergude nimekiri)"

#: libraries/config/messages.inc.php:228
msgid "Tabs"
msgstr "Vahelehed"

#: libraries/config/messages.inc.php:229
msgid "Choose how you want tabs to work"
msgstr "Vali, kuidas sa tahaksid, et vahelehed toimiksid"

#: libraries/config/messages.inc.php:230
msgid "Text fields"
msgstr "Tekstiväljad"

#: libraries/config/messages.inc.php:231
msgid "Customize text input fields"
msgstr "Muuda teksti lisamise väljasid"

#: libraries/config/messages.inc.php:232
msgid "Texy! text"
msgstr "Texy! tekst"

#: libraries/config/messages.inc.php:234
msgid "Warnings"
msgstr "Hoiatused"

#: libraries/config/messages.inc.php:235
msgid "Disable some of the warnings shown by phpMyAdmin"
msgstr "Keela mõned phpMyAdmini poolt näidatavad hoiatused"

#: libraries/config/messages.inc.php:236
msgid ""
"Enable [a@http://en.wikipedia.org/wiki/Gzip]gzip[/a] compression for import "
"and export operations"
msgstr ""
"Luba [a@http://en.wikipedia.org/wiki/Gzip]gzip[/a] tihendamine importimistel "
"ja eksportimistel"

#: libraries/config/messages.inc.php:237
msgid "GZip"
msgstr "GZip"

#: libraries/config/messages.inc.php:238
msgid "Extra parameters for iconv"
msgstr "iconv lisaparameetrid"

#: libraries/config/messages.inc.php:239
msgid ""
"If enabled, phpMyAdmin continues computing multiple-statement queries even "
"if one of the queries failed"
msgstr ""
"Kui see on lubatud, siis phpMyAdmin jätkab multi-käsu päringute sooritamist "
"ka sel juhul, kui üks päringutest ebaõnnestub"

#: libraries/config/messages.inc.php:240
msgid "Ignore multiple statement errors"
msgstr "Ignoreeri multi-käsu vigu"

#: libraries/config/messages.inc.php:241
msgid ""
"Allow interrupt of import in case script detects it is close to time limit. "
"This might be a good way to import large files, however it can break "
"transactions."
msgstr ""
"Luba katkestada importimine, kui skript tuvastab, et see hakkab ületama "
"ajapiirangut. See on hea moodus importida suuri faile, kuid siiski võib see "
"katkestada ülekanded."

#: libraries/config/messages.inc.php:242
msgid "Partial import: allow interrupt"
msgstr "Osaline importimine: luba katkestamine"

#: libraries/config/messages.inc.php:247 libraries/config/messages.inc.php:254
#: libraries/plugins/import/ImportCsv.class.php:89
#: libraries/plugins/import/ImportLdi.class.php:71
msgid "Do not abort on INSERT error"
msgstr "Ära katkesta INSERT vea puhul"

#: libraries/config/messages.inc.php:248 libraries/config/messages.inc.php:256
#: libraries/plugins/import/AbstractImportCsv.class.php:55
msgid "Replace table data with file"
msgstr "Asenda tabeli andmed faili omadega"

#: libraries/config/messages.inc.php:250
msgid ""
"Default format; be aware that this list depends on location (database, "
"table) and only SQL is always available"
msgstr ""
"Vaikimisi formaat. Võta teadmiseks, et see nimekiri sõltub asukohast "
"(andmebaas, tabel) ja ainult siis, kui SQL on alati saadaval"

#: libraries/config/messages.inc.php:251
msgid "Format of imported file"
msgstr "Imporditava faili formaat"

#: libraries/config/messages.inc.php:255
#: libraries/plugins/import/ImportLdi.class.php:76
msgid "Use LOCAL keyword"
msgstr "kasuta LOCAL võtmesõna"

#: libraries/config/messages.inc.php:258 libraries/config/messages.inc.php:266
#: libraries/config/messages.inc.php:267
msgid "Column names in first row"
msgstr "Veeru nimed esimeses reas"

#: libraries/config/messages.inc.php:259
#: libraries/plugins/import/ImportOds.class.php:82
msgid "Do not import empty rows"
msgstr "Ära impordi tühje ridu"

#: libraries/config/messages.inc.php:260
msgid "Import currencies ($5.00 to 5.00)"
msgstr "Impordi valuutad ($5.00 -> 5.00)"

#: libraries/config/messages.inc.php:261
msgid "Import percentages as proper decimals (12.00% to .12)"
msgstr "Impordi protsendid sobiva kümnendarvuna (12.00% -> .12)"

#: libraries/config/messages.inc.php:262
msgid "Number of queries to skip from start"
msgstr "Päringute hulk, mida alguses vahele jätta"

#: libraries/config/messages.inc.php:263
msgid "Partial import: skip queries"
msgstr "Osaline importimine: jäta päringud vahele"

#: libraries/config/messages.inc.php:265
msgid "Do not use AUTO_INCREMENT for zero values"
msgstr "Ära kasuta AUTO_INCREMENT null-väärtuste jaoks"

#: libraries/config/messages.inc.php:268
msgid "Initial state for sliders"
msgstr "Liugurite algne asetus"

#: libraries/config/messages.inc.php:269
msgid "How many rows can be inserted at one time"
msgstr "Mitu rida saab korraga lisada"

#: libraries/config/messages.inc.php:270
msgid "Number of inserted rows"
msgstr "Lisatud ridade hulk"

#: libraries/config/messages.inc.php:271
msgid ""
"Maximum number of characters shown in any non-numeric column on browse view"
msgstr ""
"Suurim hulk sümboleid, mida näidatakse mitte-arvulises veerus sirvimise "
"vaates"

#: libraries/config/messages.inc.php:272
msgid "Limit column characters"
msgstr "Piira veeru sümboleid"

#: libraries/config/messages.inc.php:273
msgid ""
"If TRUE, logout deletes cookies for all servers; when set to FALSE, logout "
"only occurs for the current server. Setting this to FALSE makes it easy to "
"forget to log out from other servers when connected to multiple servers."
msgstr ""
"Kui TRUE, siis väljalogimisel kustutatakse kõik küpsised kõikide serverite "
"jaoks. Kui FALSE, siis väljalogimine mõjutab ainult käesolevat serverit. "
"FALSE puhul on lihtne ära unustada välja logimast teistest serveritest, kui "
"ühendatud on mitme serveriga."

#: libraries/config/messages.inc.php:274
msgid "Delete all cookies on logout"
msgstr "Kustuta väljalogimisel kõik küpsised"

#: libraries/config/messages.inc.php:275
msgid ""
"Define whether the previous login should be recalled or not in cookie "
"authentication mode"
msgstr ""
"Määra, kas küpsisega autentimisel kutsutakse tagasi eelmine sisselogimine "
"või mitte"

#: libraries/config/messages.inc.php:276
msgid "Recall user name"
msgstr "Kutsu kasutajanimi uuesti"

#: libraries/config/messages.inc.php:277
msgid ""
"Defines how long (in seconds) a login cookie should be stored in browser. "
"The default of 0 means that it will be kept for the existing session only, "
"and will be deleted as soon as you close the browser window. This is "
"recommended for non-trusted environments."
msgstr ""
"Määrab, kui kaua (sekundites) sisselogimise küpsist veebilehitsejas "
"säilitatakse. Vaikimisi 0 tähendab, et seda hoitakse ainult olemasoleva "
"seansi jaoks ja kustutatakse niipea, kui sulged veebilehitseja akna. Seda on "
"soovitatav kasutada mitteusaldusväärses keskkonnas."

#: libraries/config/messages.inc.php:278
msgid "Login cookie store"
msgstr "Sisselogimise küpsise säilitamine"

#: libraries/config/messages.inc.php:279
msgid "Define how long (in seconds) a login cookie is valid"
msgstr "Määra, kui kaua (sekundites) sisselogimise küpsis kehtib"

#: libraries/config/messages.inc.php:280
msgid "Login cookie validity"
msgstr "Sisselogimise küpsise kehtivus"

#: libraries/config/messages.inc.php:281
msgid "Double size of textarea for LONGTEXT columns"
msgstr "Kahekordista LONGTEXT veergude tekstiala suurust"

#: libraries/config/messages.inc.php:282
msgid "Bigger textarea for LONGTEXT"
msgstr "Suurem tekstiala LONGTEXT jaoks"

#: libraries/config/messages.inc.php:283
msgid "Maximum number of characters used when a SQL query is displayed"
msgstr "SQL päringu kuvamiseks kasutatav suurim sümbolite hulk"

#: libraries/config/messages.inc.php:284
msgid "Maximum displayed SQL length"
msgstr "Näidatava SQL'i maksimaalne pikkus"

#: libraries/config/messages.inc.php:285 libraries/config/messages.inc.php:292
#: libraries/config/messages.inc.php:348
msgid "Users cannot set a higher value"
msgstr "Kasutajad ei saa määrata kõrgemat väärtust"

#: libraries/config/messages.inc.php:286
msgid "Maximum number of databases displayed in database list"
msgstr "Andmebaaside nimekirjas näidatavate andmebaaside suurim hulk"

#: libraries/config/messages.inc.php:287
msgid "Maximum databases"
msgstr "Suurim hulk andmebaase"

#: libraries/config/messages.inc.php:288
msgid ""
"The number of items that can be displayed on each page of the navigation tree"
msgstr "Iga lehe navigeerimispuus näidatavate elementide arv"

#: libraries/config/messages.inc.php:289
msgid "Maximum items in branch"
msgstr "Maksimaalne elementide arv harus"

#: libraries/config/messages.inc.php:290
msgid ""
"Number of rows displayed when browsing a result set. If the result set "
"contains more rows, &quot;Previous&quot; and &quot;Next&quot; links will be "
"shown."
msgstr ""
"Näidatavate ridade hulk tulemuses. Kui tulemus sisaldab rohkem ridu, siis "
"näidatakse &quot;Eelmine&quot; ja &quot;Järgmine&quot; linke."

#: libraries/config/messages.inc.php:291
msgid "Maximum number of rows to display"
msgstr "Näidatavate ridade suurim hulk"

#: libraries/config/messages.inc.php:293
msgid "Maximum number of tables displayed in table list"
msgstr "Tabeli nimekirjas näidatavate tabelite suurim hulk"

#: libraries/config/messages.inc.php:294
msgid "Maximum tables"
msgstr "Suurim hulk tabeleid"

#: libraries/config/messages.inc.php:295
msgid ""
"Disable the default warning that is displayed if mcrypt is missing for "
"cookie authentication"
msgstr ""
"Keela vaikimisi hoiatus, mis kuvatakse siis, kui küpsisega autentimise jaoks "
"puudub mcrypt"

#: libraries/config/messages.inc.php:296
msgid "mcrypt warning"
msgstr "mcrypt'i hoiatus"

#: libraries/config/messages.inc.php:297
msgid ""
"The number of bytes a script is allowed to allocate, eg. [kbd]32M[/kbd] "
"([kbd]0[/kbd] for no limit)"
msgstr ""
"Baitide hulk, mida skriptil on lubatud kasutada, nt [kbd]32M[/kbd] ([kbd]0[/"
"kbd] - piiramatu)"

#: libraries/config/messages.inc.php:298
msgid "Memory limit"
msgstr "Mälu piirang"

#: libraries/config/messages.inc.php:299
msgid "Show logo in navigation panel"
msgstr "Näita logo navigeerimise paneelis"

#: libraries/config/messages.inc.php:300
msgid "Display logo"
msgstr "Näita logo"

#: libraries/config/messages.inc.php:301
msgid "URL where logo in the navigation panel will point to"
msgstr "URL, millele navigeerimise paneeli logo suunab"

#: libraries/config/messages.inc.php:302
msgid "Logo link URL"
msgstr "Logo lingi URL"

#: libraries/config/messages.inc.php:303
msgid ""
"Open the linked page in the main window ([kbd]main[/kbd]) or in a new one "
"([kbd]new[/kbd])"
msgstr "Ava lingitud leht peaaknas ([kbd]main[/kbd]) või uues ([kbd]new[/kbd])"

#: libraries/config/messages.inc.php:304
msgid "Logo link target"
msgstr "Logo lingi sihtkoht"

#: libraries/config/messages.inc.php:305
msgid "Display server choice at the top of the navigation panel"
msgstr "Näita serveri valikut nevigeerimispaneeli ülaosas"

#: libraries/config/messages.inc.php:306
msgid "Display servers selection"
msgstr "Näita serverite valikut"

#: libraries/config/messages.inc.php:307
msgid "Target for quick access icon"
msgstr "Kiiravamisikooni sihtkoht"

#: libraries/config/messages.inc.php:308
msgid ""
"Defines the minimum number of items (tables, views, routines and events) to "
"display a filter box."
msgstr ""
"Minimaalne filtrikastis näidatavate elementide (tabelid, protseduurid ja "
"sündmused) arv."

#: libraries/config/messages.inc.php:309
msgid "Minimum number of items to display the filter box"
msgstr "Minimaalne filtri kastis näidatavate elementide arv"

#: libraries/config/messages.inc.php:310
msgid "Minimum number of databases to display the database filter box"
msgstr "Andmebaasi filtri kastis näidatavate andmebaaside minimaalne hulk"

#: libraries/config/messages.inc.php:311
msgid ""
"Group items in the navigation tree (determined by the separator defined "
"below)"
msgstr ""
"Grupeeri navigeerimispuu elemendid (määratud allpool kirjeldatud eraldaja "
"alusel)"

#: libraries/config/messages.inc.php:312
msgid "Group items in the tree"
msgstr "Grupeeri puu elemendid"

#: libraries/config/messages.inc.php:313
msgid "String that separates databases into different tree levels"
msgstr "Sõne, mis eraldab andmebaasid kolme erinevasse puu tasandisse"

#: libraries/config/messages.inc.php:314
msgid "Database tree separator"
msgstr "Andmebaasipuu eraldaja"

#: libraries/config/messages.inc.php:315
msgid "String that separates tables into different tree levels"
msgstr "Sõne, mis eraldab tabelid kolme erinevasse puu tasandisse"

#: libraries/config/messages.inc.php:316
msgid "Table tree separator"
msgstr "Tabelipuu eraldaja"

#: libraries/config/messages.inc.php:317
msgid "Maximum table tree depth"
msgstr "Maksimaalne tabelipuu kõrgus"

#: libraries/config/messages.inc.php:318
msgid "Highlight server under the mouse cursor"
msgstr "Tõsta kursori all olev server esile"

#: libraries/config/messages.inc.php:319
msgid "Enable highlighting"
msgstr "Luba esiletõstmine"

#: libraries/config/messages.inc.php:320
msgid "Maximum number of recently used tables; set 0 to disable"
msgstr "Hiljuti kasutatud tabelite suurim hulk. Keelamiseks sisesta 0"

#: libraries/config/messages.inc.php:321
msgid "Recently used tables"
msgstr "Hiljuti kasutatud tabelid"

#: libraries/config/messages.inc.php:322
msgid "These are Edit, Copy and Delete links"
msgstr "Need on lingid Muuda, Kopeeri ja Kustuta"

#: libraries/config/messages.inc.php:323
msgid "Where to show the table row links"
msgstr "Kus näidata tabeli rea linke"

#: libraries/config/messages.inc.php:324
msgid "Use natural order for sorting table and database names"
msgstr "Kasuta algset tabeli ja andmebaasi nimede sorteerimise järjekorda"

#: libraries/config/messages.inc.php:325
msgid "Natural order"
msgstr "Algne järjekord"

#: libraries/config/messages.inc.php:326 libraries/config/messages.inc.php:340
#: libraries/config/messages.inc.php:342
msgid "Use only icons, only text or both"
msgstr "Kasuta ainult ikoone, ainult teksti või mõlemat"

#: libraries/config/messages.inc.php:327
msgid "Table navigation bar"
msgstr "Tabeli navigeerimisriba"

#: libraries/config/messages.inc.php:328
msgid "use GZip output buffering for increased speed in HTTP transfers"
msgstr ""
"kasuta HTTP ülekannete parema kiiruse saavutamiseks GZip väljundi "
"puhverdamist"

#: libraries/config/messages.inc.php:329
msgid "GZip output buffering"
msgstr "GZip väljundi puhverdamine"

#: libraries/config/messages.inc.php:330
msgid ""
"[kbd]SMART[/kbd] - i.e. descending order for columns of type TIME, DATE, "
"DATETIME and TIMESTAMP, ascending order otherwise"
msgstr ""
"[kbd]SMART[/kbd] - s.t TIME, DATE, DATETIME ja TIMESTAMP tüüpi veergude "
"kahanevat järjekorda. Muul juhul on need kasvavas järjekorras"

#: libraries/config/messages.inc.php:331
msgid "Default sorting order"
msgstr "Vaikimisi sorteerimise järjekord"

#: libraries/config/messages.inc.php:332
msgid "Use persistent connections to MySQL databases"
msgstr "Kasuta püsiühendusi MySQL andmebaasidesse"

#: libraries/config/messages.inc.php:333
msgid "Persistent connections"
msgstr "Püsiühendused"

#: libraries/config/messages.inc.php:334
msgid ""
"Disable the default warning that is displayed on the database details "
"Structure page if any of the required tables for the phpMyAdmin "
"configuration storage could not be found"
msgstr ""
"Keela vaikimisi hoiatus, mida näidatakse andmebaasi struktuuri lehel siis, "
"kui phpMyAdmini seadistuse salvestuse jaoks vajalikku tabeleid ei leitud"

#: libraries/config/messages.inc.php:335
msgid "Missing phpMyAdmin configuration storage tables"
msgstr "Puudulikud phpMyAdmini seadistuse salvestuse tabelid"

#: libraries/config/messages.inc.php:336
msgid ""
"Disable the default warning that is displayed if a difference between the "
"MySQL library and server is detected"
msgstr ""
"Keela vaikimisi hoiatus, mis kuvatakse MySQL teegi ja serveri erinevuste "
"tuvastamisel"

#: libraries/config/messages.inc.php:337
msgid "Server/library difference warning"
msgstr "Serveri/teegi erinevuse hoiatus"

#: libraries/config/messages.inc.php:338
msgid ""
"Disable the default warning that is displayed on the Structure page if "
"column names in a table are reserved MySQL words"
msgstr ""
"Keela vaikimisi hoiatus, mida näidatakse struktuuri lehel siis, kui tabeli "
"veergude nimed on MySQLi reserveeritud sõnad"

#: libraries/config/messages.inc.php:339
msgid "MySQL reserved word warning"
msgstr "MySQL reserveeritud sõna hoiatus"

#: libraries/config/messages.inc.php:341
msgid "How to display the menu tabs"
msgstr "Kuidas kuvada menüü sakke"

#: libraries/config/messages.inc.php:343
msgid "How to display various action links"
msgstr "Kuidas kuvada erinevate tegevuste linke"

#: libraries/config/messages.inc.php:344
msgid "Disallow BLOB and BINARY columns from editing"
msgstr "Keela BLOB ja BINARY veergude muutmine"

#: libraries/config/messages.inc.php:345
msgid "Protect binary columns"
msgstr "Kaitse binaarseid veergusid"

#: libraries/config/messages.inc.php:346
msgid ""
"Enable if you want DB-based query history (requires phpMyAdmin configuration "
"storage). If disabled, this utilizes JS-routines to display query history "
"(lost by window close)."
msgstr ""
"Luba see, kui tahad kasutada andmebaasipõhist päringu ajalugu (vajab "
"phpMyAdmini seadistuse salvestust). Kui see on keelatud, siis kasutatakse "
"päringu ajaloo näitamiseks Javascripti funktsioone (ajalugu kaob akna "
"sulgemisel)."

#: libraries/config/messages.inc.php:347
msgid "Permanent query history"
msgstr "Püsiv päringute ajalugu"

#: libraries/config/messages.inc.php:349
msgid "How many queries are kept in history"
msgstr "Mitu päringut ajaloos hoitakse"

#: libraries/config/messages.inc.php:350
msgid "Query history length"
msgstr "Päringu ajaloo pikkus"

#: libraries/config/messages.inc.php:351
msgid "Tab displayed when opening a new query window"
msgstr "Vaheleht, mida näidatakse uue päringuakna avamisel"

#: libraries/config/messages.inc.php:352
msgid "Default query window tab"
msgstr "Vaikimisi päringuakna vaheleht"

#: libraries/config/messages.inc.php:353
msgid "Query window height (in pixels)"
msgstr "Päringuakna kõrgus (pikslites)"

#: libraries/config/messages.inc.php:354
msgid "Query window height"
msgstr "Päringuakna kõrgus"

#: libraries/config/messages.inc.php:355
msgid "Query window width (in pixels)"
msgstr "Päringuakna laius (pikslites)"

#: libraries/config/messages.inc.php:356
msgid "Query window width"
msgstr "Päringuakna laius"

#: libraries/config/messages.inc.php:357
msgid "Select which functions will be used for character set conversion"
msgstr "Vali funktsioon, mida kasutatakse märgitabeli teisendamisel"

#: libraries/config/messages.inc.php:358
msgid "Recoding engine"
msgstr "Ümberkodeerimise mootor"

#: libraries/config/messages.inc.php:359
msgid "When browsing tables, the sorting of each table is remembered"
msgstr "Tabelite sirvimisel jäetakse meelde iga tabeli sortimisalus"

#: libraries/config/messages.inc.php:360
msgid "Remember table's sorting"
msgstr "Jäta meelde tabeli sortimisalus"

#: libraries/config/messages.inc.php:361
msgid "Repeat the headers every X cells, [kbd]0[/kbd] deactivates this feature"
msgstr "Korda päiseid iga X rea tagant, [kbd]0[/kbd] keelab selle võimaluse"

#: libraries/config/messages.inc.php:362
msgid "Repeat headers"
msgstr "Korda päiseid"

#: libraries/config/messages.inc.php:364
msgid "Grid editing: trigger action"
msgstr "Võrgustikmuutmine: tegevuse päästik"

#: libraries/config/messages.inc.php:365
msgid "Grid editing: save all edited cells at once"
msgstr "Võrgustukmuutmine: salvesta kõik muudetud lahtrid"

#: libraries/config/messages.inc.php:366
msgid "Directory where exports can be saved on server"
msgstr "Serveri kataloog, kuhu eksporditud failid salvestatakse"

#: libraries/config/messages.inc.php:367
msgid "Save directory"
msgstr "Salvestamise kataloog"

#: libraries/config/messages.inc.php:368
msgid "Leave blank if not used"
msgstr "Kui ei kasutata, siis jäta tühjaks"

#: libraries/config/messages.inc.php:369
msgid "Host authorization order"
msgstr "Hosti autentimise järjekord"

#: libraries/config/messages.inc.php:370
msgid "Leave blank for defaults"
msgstr "Vaikimisi jäta tühjaks"

#: libraries/config/messages.inc.php:371
msgid "Host authorization rules"
msgstr "Hosti autentimise reeglid"

#: libraries/config/messages.inc.php:372
msgid "Allow logins without a password"
msgstr "Luba paroolita sisselogimised"

#: libraries/config/messages.inc.php:373
msgid "Allow root login"
msgstr "Luba sisse logida 'root' kasutajana"

#: libraries/config/messages.inc.php:374
msgid "HTTP Basic Auth Realm name to display when doing HTTP Auth"
msgstr "HTTP lihtsa autentimise ajal kuvatav ligipääsuala nimi"

#: libraries/config/messages.inc.php:375
msgid "HTTP Realm"
msgstr "HTTP ligipääsuala"

#: libraries/config/messages.inc.php:376
msgid ""
"The path for the config file for [a@http://swekey.com]SweKey hardware "
"authentication[/a] (not located in your document root; suggested: /etc/"
"swekey.conf)"
msgstr ""
"[a@http://swekey.com]SweKey riistvara autentimise[/a] seadistusfaili asukoht "
"(see ei asu sinu dokumentide juurkaustas, soovitatav: /etc/swekey.conf)"

#: libraries/config/messages.inc.php:377
msgid "SweKey config file"
msgstr "SweKey seadistuse fail"

#: libraries/config/messages.inc.php:378
msgid "Authentication method to use"
msgstr "Kasutatav autentimise meetod"

#: libraries/config/messages.inc.php:379 setup/frames/index.inc.php:136
msgid "Authentication type"
msgstr "Autentimise tüüp"

#: libraries/config/messages.inc.php:380
msgid ""
"Leave blank for no [a@http://wiki.phpmyadmin.net/pma/bookmark]bookmark[/a] "
"support, suggested: [kbd]pma__bookmark[/kbd]"
msgstr ""
"Jäta tühjaks, kui puudub [a@http://wiki.phpmyadmin.net/pma/"
"bookmark]järjehoidja[/a] tugi, soovitatav: [kbd]pma__bookmark[/kbd]"

#: libraries/config/messages.inc.php:381
msgid "Bookmark table"
msgstr "Järjehoidja tabel"

#: libraries/config/messages.inc.php:382
msgid ""
"Leave blank for no column comments/mime types, suggested: "
"[kbd]pma__column_info[/kbd]"
msgstr ""
"Jäta tühjaks, kui puuduvad kommentaarid/mime-tüübid, soovitatav: "
"[kbd]pma__column_info[/kbd]"

#: libraries/config/messages.inc.php:383
msgid "Column information table"
msgstr "Veeru teabe tabel"

#: libraries/config/messages.inc.php:384
msgid "Compress connection to MySQL server"
msgstr "Tihenda MySQL ühendus serveriga"

#: libraries/config/messages.inc.php:385
msgid "Compress connection"
msgstr "Tihenda ühendus"

#: libraries/config/messages.inc.php:386
msgid "How to connect to server, keep [kbd]tcp[/kbd] if unsure"
msgstr "Kuidas ühendada serveriga. Kui ei tea valida, siis jäta [kbd]tcp[/kbd]"

#: libraries/config/messages.inc.php:387
msgid "Connection type"
msgstr "Ühenduse tüüp"

#: libraries/config/messages.inc.php:388
msgid "Control user password"
msgstr "Kontrollkasutaja parool"

#: libraries/config/messages.inc.php:389
msgid ""
"A special MySQL user configured with limited permissions, more information "
"available on [a@http://wiki.phpmyadmin.net/pma/controluser]wiki[/a]"
msgstr ""
"Eriline MySQL kasutaja, mis on piiratud õigustega. Lisainfot saab [a@http://"
"wiki.phpmyadmin.net/pma/controluser]vikist[/a]"

#: libraries/config/messages.inc.php:390
msgid "Control user"
msgstr "Kontrollkasutaja"

#: libraries/config/messages.inc.php:391
msgid ""
"An alternate host to hold the configuration storage; leave blank to use the "
"already defined host"
msgstr ""
"Seadistuse salvestuse säilitamise asendushost. Jäta tühjaks, kui soovid "
"kasutada juba määratud hosti"

#: libraries/config/messages.inc.php:392
msgid "Control host"
msgstr "Kontrollhost"

#: libraries/config/messages.inc.php:393
msgid ""
"Leave blank for no Designer support, suggested: [kbd]pma__designer_coords[/"
"kbd]"
msgstr ""
"Jäta tühjaks, kui puudub kujundaja tugi, soovitatav: "
"[kbd]pma__designer_coords[/kbd]"

#: libraries/config/messages.inc.php:394
msgid "Designer table"
msgstr "Kujundaja tabel"

#: libraries/config/messages.inc.php:395
msgid ""
"More information on [a@https://sourceforge.net/p/phpmyadmin/bugs/2606/]PMA "
"bug tracker[/a] and [a@http://bugs.mysql.com/19588]MySQL Bugs[/a]"
msgstr ""
"Rohkem infot aadressilt [a@https://sourceforge.net/p/phpmyadmin/"
"bugs/2606/]PMA bug tracker[/a] ja [a@http://bugs.mysql.com/19588]MySQL Bugs[/"
"a]"

#: libraries/config/messages.inc.php:396
msgid "Disable use of INFORMATION_SCHEMA"
msgstr "Keela INFORMATION_SCHEMA kasutus"

#: libraries/config/messages.inc.php:397
msgid "What PHP extension to use; you should use mysqli if supported"
msgstr ""
"Millist PHP laiendit kasutada. Kui tugi olemas, peaksid kasutama mysqli'i"

#: libraries/config/messages.inc.php:398
msgid "PHP extension to use"
msgstr "PHP laiend, mida kasutada"

#: libraries/config/messages.inc.php:399
msgid "Hide databases matching regular expression (PCRE)"
msgstr "Peida andmebaasid, mis kattuvad regulaaravaldisega (PCRE)"

#: libraries/config/messages.inc.php:400
msgid "Hide databases"
msgstr "Peida andmebaasid"

#: libraries/config/messages.inc.php:401
msgid ""
"Leave blank for no SQL query history support, suggested: [kbd]pma__history[/"
"kbd]"
msgstr ""
"Jäta tühjaks, kuid puudub SQL päringu ajaloo tugi, soovitatav: "
"[kbd]pma__history[/kbd]"

#: libraries/config/messages.inc.php:402
msgid "SQL query history table"
msgstr "SQL päringu ajaloo tabel"

#: libraries/config/messages.inc.php:403
msgid "Hostname where MySQL server is running"
msgstr "Hostinimi, kus MySQL server töötab"

#: libraries/config/messages.inc.php:404
msgid "Server hostname"
msgstr "Serveri hostinimi"

#: libraries/config/messages.inc.php:405
msgid "Logout URL"
msgstr "Väljalogimise URL"

#: libraries/config/messages.inc.php:406
msgid ""
"Limits number of table preferences which are stored in database, the oldest "
"records are automatically removed"
msgstr ""
"Piirab andmebaasi salvestatud tabeli eelistuste hulka, vanimad sissekanded "
"kustutatakse automaatselt"

#: libraries/config/messages.inc.php:407
msgid "Maximal number of table preferences to store"
msgstr "Suurim hulk tabeli eelistusi, mida salvestada"

#: libraries/config/messages.inc.php:408
msgid "Try to connect without password"
msgstr "Ürita ühendada ilma paroolita"

#: libraries/config/messages.inc.php:409
msgid "Connect without password"
msgstr "Ühenda ilma paroolita"

#: libraries/config/messages.inc.php:410
msgid ""
"You can use MySQL wildcard characters (% and _), escape them if you want to "
"use their literal instances, i.e. use [kbd]'my\\_db'[/kbd] and not "
"[kbd]'my_db'[/kbd]."
msgstr ""
"Sa saad kasutada ka MySQL'i metamärke (% and _), kui asetad vahetult nende "
"ette kurakaldkriipsu (\\). S.t kasuta [kbd]'my\\_db'[/kbd], aga mitte "
"[kbd]'my_db'[/kbd]."

#: libraries/config/messages.inc.php:411
msgid "Show only listed databases"
msgstr "Näita ainult loendatud andmebaase"

#: libraries/config/messages.inc.php:412 libraries/config/messages.inc.php:453
msgid "Leave empty if not using config auth"
msgstr "Jäta tühjaks, kui ei kasuta 'config' autentimist"

#: libraries/config/messages.inc.php:413
msgid "Password for config auth"
msgstr "'config' autentimise parool"

#: libraries/config/messages.inc.php:414
msgid ""
"Leave blank for no PDF schema support, suggested: [kbd]pma__pdf_pages[/kbd]"
msgstr ""
"Jäta tühjaks, kui puudub PDF skeemi tugi, soovitatav: [kbd]pma__pdf_pages[/"
"kbd]"

#: libraries/config/messages.inc.php:415
msgid "PDF schema: pages table"
msgstr "PDF skeem: lehtede tabel"

#: libraries/config/messages.inc.php:416
msgid ""
"Database used for relations, bookmarks, and PDF features. See [a@http://wiki."
"phpmyadmin.net/pma/pmadb]pmadb[/a] for complete information. Leave blank for "
"no support. Suggested: [kbd]phpmyadmin[/kbd]"
msgstr ""
"Andmebaas, mida kasutada seoste, järjehoidjate ja PDF võimaluste "
"säilitamiseks. Lisateavet leiad aadressilt [a@http://wiki.phpmyadmin.net/pma/"
"pmadb]pmadb[/a]. Kui tugi puudub, siis jäta tühjaks, soovitatav: "
"[kbd]phpmyadmin[/kbd]"

#: libraries/config/messages.inc.php:417
msgid "Database name"
msgstr "Andmebaasi nimi"

#: libraries/config/messages.inc.php:418
msgid "Port on which MySQL server is listening, leave empty for default"
msgstr ""
"Port, mida MySQL server kuulab. Jäta tühjaks, kui soovid kasutada vaikimisi "
"porti"

#: libraries/config/messages.inc.php:419
msgid "Server port"
msgstr "Serveri port"

#: libraries/config/messages.inc.php:420
msgid ""
"Leave blank for no \"persistent\" recently used tables across sessions, "
"suggested: [kbd]pma__recent[/kbd]"
msgstr ""
"Jäta tühjaks, kui seansside vahel puuduvad \"püsivad\" hiljuti kasutatud "
"tabelid, soovitatav: [kbd]pma__recent[/kbd]"

#: libraries/config/messages.inc.php:421
msgid "Recently used table"
msgstr "Hiljuti kasutatud tabel"

#: libraries/config/messages.inc.php:422
msgid ""
"Leave blank for no [a@http://wiki.phpmyadmin.net/pma/relation]relation-"
"links[/a] support, suggested: [kbd]pma__relation[/kbd]"
msgstr ""
"Jäta tühjaks, kui puudub [a@http://wiki.phpmyadmin.net/pma/relation]seoste "
"linkide[/a] tugi, soovitatav: [kbd]pma__relation[/kbd]"

#: libraries/config/messages.inc.php:423
msgid "Relation table"
msgstr "Seose tabel"

#: libraries/config/messages.inc.php:424
msgid "SQL command to fetch available databases"
msgstr "SQL käsk saadavalolevate andmebaaside väljatoomiseks"

#: libraries/config/messages.inc.php:425
msgid "SHOW DATABASES command"
msgstr "SHOW DATABASES käsk"

#: libraries/config/messages.inc.php:426
msgid ""
"See [a@http://wiki.phpmyadmin.net/pma/auth_types#signon]authentication "
"types[/a] for an example"
msgstr ""
"Vaata näiteks [a@http://wiki.phpmyadmin.net/pma/"
"auth_types#signon]autentimise tüüpe[/a]"

#: libraries/config/messages.inc.php:427
msgid "Signon session name"
msgstr "Sisselogimise seansi nimi"

#: libraries/config/messages.inc.php:428
msgid "Signon URL"
msgstr "Sisselogimise URL"

#: libraries/config/messages.inc.php:429
msgid "Socket on which MySQL server is listening, leave empty for default"
msgstr ""
"Sokkel, mida MySQL server kuulab, jäta tühjaks, kui soovid kasutada "
"vaikimisi soklit"

#: libraries/config/messages.inc.php:430
msgid "Server socket"
msgstr "Serveri sokkel"

#: libraries/config/messages.inc.php:431
msgid "Enable SSL for connection to MySQL server"
msgstr "Luba SSL ühendus MySQL serverisse"

#: libraries/config/messages.inc.php:432
msgid "Use SSL"
msgstr "Kasuta SSL'i"

#: libraries/config/messages.inc.php:433
msgid ""
"Leave blank for no PDF schema support, suggested: [kbd]pma__table_coords[/"
"kbd]"
msgstr ""
"Jäta tühjaks, kui puudub PDF skeemi tugi, soovitatav: "
"[kbd]pma__table_coords[/kbd]"

#: libraries/config/messages.inc.php:434
msgid "PDF schema: table coordinates"
msgstr "PDF skeem: tabeli koordinaadid"

#: libraries/config/messages.inc.php:435
msgid ""
"Table to describe the display columns, leave blank for no support; "
"suggested: [kbd]pma__table_info[/kbd]"
msgstr ""
"Tabel, mis kirjeldab veergude näitamist. Jäta tühjaks, kui puudub tugi, "
"soovitatav: [kbd]pma__table_info[/kbd]"

#: libraries/config/messages.inc.php:436
msgid "Display columns table"
msgstr "Näita veergude tabelit"

#: libraries/config/messages.inc.php:437
msgid ""
"Leave blank for no \"persistent\" tables'UI preferences across sessions, "
"suggested: [kbd]pma__table_uiprefs[/kbd]"
msgstr ""
"Jäta tühjaks, kui seansside vahel puuduvad \"püsivad\" tabelite UI "
"eelistused, soovitatav: [kbd]pma__table_uiprefs[/kbd]"

#: libraries/config/messages.inc.php:438
msgid "UI preferences table"
msgstr "UI eelistuste tabel"

#: libraries/config/messages.inc.php:439
msgid ""
"Whether a DROP DATABASE IF EXISTS statement will be added as first line to "
"the log when creating a database."
msgstr ""
"Kas andmebaasi loomisel lisatakse logi esimese reana DROP DATABASE IF EXISTS "
"käsk."

#: libraries/config/messages.inc.php:440
msgid "Add DROP DATABASE"
msgstr "Lisa DROP DATABASE"

#: libraries/config/messages.inc.php:441
msgid ""
"Whether a DROP TABLE IF EXISTS statement will be added as first line to the "
"log when creating a table."
msgstr ""
"Kas tabeli loomisel lisatakse logi esimese reana DROP TABLE IF EXISTS käsk."

#: libraries/config/messages.inc.php:442
msgid "Add DROP TABLE"
msgstr "Lisa DROP TABLE"

#: libraries/config/messages.inc.php:443
msgid ""
"Whether a DROP VIEW IF EXISTS statement will be added as first line to the "
"log when creating a view."
msgstr ""
"Kas vaate loomisel lisatakse logi esimese reana DROP VIEW IF EXISTS käsk."

#: libraries/config/messages.inc.php:444
msgid "Add DROP VIEW"
msgstr "Lisa DROP VIEW"

#: libraries/config/messages.inc.php:445
msgid "Defines the list of statements the auto-creation uses for new versions."
msgstr ""
"Määrab käskude nimekirja, mida automaatne loomine kasutab uute versioonide "
"jaoks."

#: libraries/config/messages.inc.php:446
msgid "Statements to track"
msgstr "Käsud, mida jälgida"

#: libraries/config/messages.inc.php:447
msgid ""
"Leave blank for no SQL query tracking support, suggested: "
"[kbd]pma__tracking[/kbd]"
msgstr ""
"Jäta tühjaks, kui puudub SQL päringu jälgimise tugi, soovitatav: "
"[kbd]pma__tracking[/kbd]"

#: libraries/config/messages.inc.php:448
msgid "SQL query tracking table"
msgstr "SQL päringu jälgimise tabel"

#: libraries/config/messages.inc.php:449
msgid ""
"Whether the tracking mechanism creates versions for tables and views "
"automatically."
msgstr ""
"Kas jälgimise mehhanism loob automaatselt versioonid tabelite ja vaadete "
"jaoks."

#: libraries/config/messages.inc.php:450
msgid "Automatically create versions"
msgstr "Loo versioonid automaatselt"

#: libraries/config/messages.inc.php:451
msgid ""
"Leave blank for no user preferences storage in database, suggested: "
"[kbd]pma__userconfig[/kbd]"
msgstr ""
"Jäta tühjaks, kui kasutaja eelistusi andmebaasis ei hoita, soovitatav: "
"[kbd]pma__userconfig[/kbd]"

#: libraries/config/messages.inc.php:452
msgid "User preferences storage table"
msgstr "Kasutaja eelistusi säilitav tabel"

#: libraries/config/messages.inc.php:454
msgid "User for config auth"
msgstr "'config' autentimise kasutaja"

#: libraries/config/messages.inc.php:455
msgid ""
"A user-friendly description of this server. Leave blank to display the "
"hostname instead."
msgstr ""
"Selle serveri kasutajasõbralik kirjeldus. Kui jätad tühjaks, siis näidatakse "
"selle asemel hostinime."

#: libraries/config/messages.inc.php:456
msgid "Verbose name of this server"
msgstr "Selle serveri sõnaline nimi"

#: libraries/config/messages.inc.php:457
msgid "Whether a user should be displayed a &quot;show all (rows)&quot; button"
msgstr "Kas kasutajale peaks näitama &quot;näita kõiki (ridu)&quot; nuppu"

#: libraries/config/messages.inc.php:458
msgid "Allow to display all the rows"
msgstr "Luba näidata kõiki ridu"

#: libraries/config/messages.inc.php:459
msgid ""
"Please note that enabling this has no effect with [kbd]config[/kbd] "
"authentication mode because the password is hard coded in the configuration "
"file; this does not limit the ability to execute the same command directly"
msgstr ""
"Palun pane tähele, et selle lubamine ei mõjuta [kbd]config[/kbd] "
"autentimist, sest parool on seadistusfailis raskesti kodeeritud. See ei "
"piira sama käsu otse käivitamist"

#: libraries/config/messages.inc.php:460
msgid "Show password change form"
msgstr "Näita parooli muutmise vormi"

#: libraries/config/messages.inc.php:461
msgid "Show create database form"
msgstr "Näita andmebaasi loomise vormi"

#: libraries/config/messages.inc.php:462
msgid "Show or hide a column displaying the Creation timestamp for all tables"
msgstr "Näita või peida kõikides tabelites loomise ajatempli veerg"

#: libraries/config/messages.inc.php:463
msgid "Show Creation timestamp"
msgstr "Näita loomise ajatemplit"

#: libraries/config/messages.inc.php:464
msgid ""
"Show or hide a column displaying the Last update timestamp for all tables"
msgstr "Näita või peida kõikides tabelites viimase uuendamise ajatempli veerg"

#: libraries/config/messages.inc.php:465
msgid "Show Last update timestamp"
msgstr "Näita viimase uuendamise ajatemplit"

#: libraries/config/messages.inc.php:466
msgid ""
"Show or hide a column displaying the Last check timestamp for all tables"
msgstr ""
"Näita või peida kõikides tabelites viimase kontrolli ajatemplit näitav veerg"

#: libraries/config/messages.inc.php:467
msgid "Show Last check timestamp"
msgstr "Näita viimase kontrolli ajatemplit"

#: libraries/config/messages.inc.php:468
msgid ""
"Defines whether or not type display direction option is shown when browsing "
"a table"
msgstr "Määrab, kas tabelit sirvides näidata suuna valikut"

#: libraries/config/messages.inc.php:469
msgid "Show display direction"
msgstr "Näita näitamise suunda"

#: libraries/config/messages.inc.php:470
msgid ""
"Defines whether or not type fields should be initially displayed in edit/"
"insert mode"
msgstr "Määrab, kas muutmisel/lisamisel näidata väljasid"

#: libraries/config/messages.inc.php:471
msgid "Show field types"
msgstr "Näita välja tüüpe"

#: libraries/config/messages.inc.php:472
msgid "Display the function fields in edit/insert mode"
msgstr "Näita funktsiooni väljasid muutmisel/lisamisel"

#: libraries/config/messages.inc.php:473
msgid "Show function fields"
msgstr "Näita funktsiooni väljasid"

#: libraries/config/messages.inc.php:474
msgid "Whether to show hint or not"
msgstr "Kas näidata vihjet või mitte"

#: libraries/config/messages.inc.php:475
msgid "Show hint"
msgstr "Näita vihjet"

#: libraries/config/messages.inc.php:476
msgid ""
"Shows link to [a@http://php.net/manual/function.phpinfo.php]phpinfo()[/a] "
"output"
msgstr ""
"Näita linki [a@http://php.net/manual/function.phpinfo.php]phpinfo()[/a] "
"väljundisse"

#: libraries/config/messages.inc.php:477
msgid "Show phpinfo() link"
msgstr "Näita phpinfo() linki"

#: libraries/config/messages.inc.php:478
msgid "Show detailed MySQL server information"
msgstr "Näita detailset MySQL serveri teavet"

#: libraries/config/messages.inc.php:479
msgid "Defines whether SQL queries generated by phpMyAdmin should be displayed"
msgstr "Määrab, kas phpMyAdmini poolt koostatud SQL päringuid näidatakse"

#: libraries/config/messages.inc.php:480
msgid "Show SQL queries"
msgstr "Näita SQL päringuid"

#: libraries/config/messages.inc.php:481
msgid ""
"Defines whether the query box should stay on-screen after its submission"
msgstr "Määrab, kas päringukast jääb ekraanile pärast päringu saatmist"

#: libraries/config/messages.inc.php:482 libraries/sql_query_form.lib.php:365
msgid "Retain query box"
msgstr "Säilita päringu kast"

#: libraries/config/messages.inc.php:483
msgid "Allow to display database and table statistics (eg. space usage)"
msgstr "Luba näidata andmebaasi ja tabeli statistikat (nt ruumi kasutus)"

#: libraries/config/messages.inc.php:484
msgid "Show statistics"
msgstr "Näita statistikat"

#: libraries/config/messages.inc.php:485
msgid ""
"Mark used tables and make it possible to show databases with locked tables"
msgstr ""
"Märgi kasutatud tabelid ja võimalda näidata andmebaase koos lukustatud "
"tabelitega"

#: libraries/config/messages.inc.php:486
msgid "Skip locked tables"
msgstr "Jäta lukustatud tabelid vahele"

#: libraries/config/messages.inc.php:491
msgid "Requires SQL Validator to be enabled"
msgstr "Nõuab, et SQL valideerija oleks lubatud"

#: libraries/config/messages.inc.php:493
#: libraries/display_change_password.lib.php:61
#: libraries/replication_gui.lib.php:64 libraries/replication_gui.lib.php:65
#: libraries/replication_gui.lib.php:361 libraries/replication_gui.lib.php:365
#: libraries/replication_gui.lib.php:375
#: libraries/server_privileges.lib.php:1186
#: libraries/server_privileges.lib.php:1190
#: libraries/server_privileges.lib.php:1214
#: libraries/server_privileges.lib.php:2380
msgid "Password"
msgstr "Parool"

#: libraries/config/messages.inc.php:494
msgid ""
"[strong]Warning:[/strong] requires PHP SOAP extension or PEAR SOAP to be "
"installed"
msgstr ""
"[strong]Hoiatus:[/strong] vajab PHP SOAP laiendit või paigaldatud peab olema "
"PEAR SOAP"

#: libraries/config/messages.inc.php:495
msgid "Enable SQL Validator"
msgstr "Luba SQL valideerija"

#: libraries/config/messages.inc.php:496
msgid ""
"If you have a custom username, specify it here (defaults to [kbd]anonymous[/"
"kbd])"
msgstr ""
"Kui sul on enda kasutajanimi, siis täpsusta seda siin (vaikimisi on "
"[kbd]anonymous[/kbd])"

#: libraries/config/messages.inc.php:497 tbl_tracking.php:557
#: tbl_tracking.php:624
msgid "Username"
msgstr "Kasutajanimi"

#: libraries/config/messages.inc.php:498
msgid "A warning is displayed on the main page if Suhosin is detected"
msgstr "Kui tuvastatud on Suhosin, siis hoiatust näidatakse pealehel"

#: libraries/config/messages.inc.php:499
msgid "Suhosin warning"
msgstr "Suhosin'i hoiatus"

#: libraries/config/messages.inc.php:500
msgid ""
"Textarea size (columns) in edit mode, this value will be emphasized for SQL "
"query textareas (*2) and for query window (*1.25)"
msgstr ""
"Tekstiala suurus (veerud) muutmise vaates. See väärtus tõstetakse esile SQL "
"päringu tekstialades (*2) ja päringu aknas (*1.25)"

#: libraries/config/messages.inc.php:501
msgid "Textarea columns"
msgstr "Tekstiala veerud"

#: libraries/config/messages.inc.php:502
msgid ""
"Textarea size (rows) in edit mode, this value will be emphasized for SQL "
"query textareas (*2) and for query window (*1.25)"
msgstr ""
"Tekstiala suurus (read) muutmise vaates. See väärtus tõstetakse esile SQL "
"päringu tekstialades (*2) ja päringu aknas (*1.25)"

#: libraries/config/messages.inc.php:503
msgid "Textarea rows"
msgstr "Tekstiala read"

#: libraries/config/messages.inc.php:504
msgid "Title of browser window when a database is selected"
msgstr "Veebilehitseja akna pealkiri, kui valitud on andmebaas"

#: libraries/config/messages.inc.php:506
msgid "Title of browser window when nothing is selected"
msgstr "Veebilehitseja akna pealkiri, kui valitud pole mitte midagi"

#: libraries/config/messages.inc.php:507
msgid "Default title"
msgstr "Vaikimisi pealkiri"

#: libraries/config/messages.inc.php:508
msgid "Title of browser window when a server is selected"
msgstr "Veebilehitseja akna pealkiri, kui valitud on server"

#: libraries/config/messages.inc.php:510
msgid "Title of browser window when a table is selected"
msgstr "Veebilehitseja akna pealkiri, kuid valitud on tabel"

#: libraries/config/messages.inc.php:512
msgid ""
"Input proxies as [kbd]IP: trusted HTTP header[/kbd]. The following example "
"specifies that phpMyAdmin should trust a HTTP_X_FORWARDED_FOR (X-Forwarded-"
"For) header coming from the proxy 1.2.3.4:[br][kbd]1.2.3.4: "
"HTTP_X_FORWARDED_FOR[/kbd]"
msgstr ""
"Sisesta proksid formaadis [kbd]IP: usaldusväärse HTTP päis[/kbd]. Järgnev "
"näide täpsustab, et phpMyAdmin peab usaldama HTTP_X_FORWARDED_FOR (X-"
"Forwarded-For) päist, mis tuleb proksist 1.2.3.4:[br][kbd]1.2.3.4: "
"HTTP_X_FORWARDED_FOR[/kbd]"

#: libraries/config/messages.inc.php:513
msgid "List of trusted proxies for IP allow/deny"
msgstr "Usaldusväärsete prokside nimekiri lubatud/keelatud IP'de jaoks"

#: libraries/config/messages.inc.php:514
msgid "Directory on server where you can upload files for import"
msgstr "Kataloog serveris, kuhu saad importimiseks faile üles laadida"

#: libraries/config/messages.inc.php:515
msgid "Upload directory"
msgstr "Üleslaadimise kataloog"

#: libraries/config/messages.inc.php:516
msgid "Allow for searching inside the entire database"
msgstr "Luba otsida tervest andmebaasist"

#: libraries/config/messages.inc.php:517
msgid "Use database search"
msgstr "Kasuta andmebaasi otsingut"

#: libraries/config/messages.inc.php:518
msgid ""
"When disabled, users cannot set any of the options below, regardless of the "
"checkbox on the right"
msgstr ""
"Kui keelatud, siis kasutajad ei saa kasutada ühtegi allolevat valikut, "
"sõltumata paremal asuvast märkeruudust"

#: libraries/config/messages.inc.php:519
msgid "Enable the Developer tab in settings"
msgstr "Luba sätetes kujundaja vaheleht"

#: libraries/config/messages.inc.php:520 setup/frames/index.inc.php:275
msgid "Check for latest version"
msgstr "Kontrolli uusimat versiooni"

#: libraries/config/messages.inc.php:521
msgid "Enables check for latest version on main phpMyAdmin page"
msgstr "Lubab phpMyAdmini pealehel kontrollida viimast versiooni"

#: libraries/config/messages.inc.php:522 setup/lib/index.lib.php:132
#: setup/lib/index.lib.php:143 setup/lib/index.lib.php:164
#: setup/lib/index.lib.php:175 setup/lib/index.lib.php:187
#: setup/lib/index.lib.php:195 setup/lib/index.lib.php:202
#: setup/lib/index.lib.php:243
msgid "Version check"
msgstr "Versiooni kontroll"

#: libraries/config/messages.inc.php:523
msgid ""
"Enable [a@http://en.wikipedia.org/wiki/ZIP_(file_format)]ZIP[/a] compression "
"for import and export operations"
msgstr ""
"Luba [a@http://en.wikipedia.org/wiki/ZIP_(file_format)]ZIP[/a] tihendamine "
"importimistel ja eksportimistel"

#: libraries/config/messages.inc.php:524
msgid "ZIP"
msgstr "ZIP"

#: libraries/config/setup.forms.php:41
msgid "Config authentication"
msgstr "Config autentimine"

#: libraries/config/setup.forms.php:45
msgid "Cookie authentication"
msgstr "Küpsisega (cookie) autentimine"

#: libraries/config/setup.forms.php:48
msgid "HTTP authentication"
msgstr "HTTP autentimine"

#: libraries/config/setup.forms.php:51
msgid "Signon authentication"
msgstr "Sisselogimise (signon) autentimine"

#: libraries/config/setup.forms.php:248
#: libraries/config/user_preferences.forms.php:153
msgid "CSV using LOAD DATA"
msgstr "CSV kasutades LOAD DATA"

#: libraries/config/setup.forms.php:257 libraries/config/setup.forms.php:350
#: libraries/config/user_preferences.forms.php:161
#: libraries/config/user_preferences.forms.php:253
msgid "OpenDocument Spreadsheet"
msgstr "OpenDocument tabel"

#: libraries/config/setup.forms.php:264
#: libraries/config/user_preferences.forms.php:168
msgid "Quick"
msgstr "Kiire"

#: libraries/config/setup.forms.php:268
#: libraries/config/user_preferences.forms.php:172
msgid "Custom"
msgstr "Kohandatud"

#: libraries/config/setup.forms.php:289
#: libraries/config/user_preferences.forms.php:192
msgid "Database export options"
msgstr "Andmebaasi eksportimise valikud"

#: libraries/config/setup.forms.php:322
#: libraries/config/user_preferences.forms.php:225
msgid "CSV for MS Excel"
msgstr "CSV MS Exceli jaoks"

#: libraries/config/setup.forms.php:345
#: libraries/config/user_preferences.forms.php:248
msgid "Microsoft Word 2000"
msgstr "Microsoft Word 2000"

#: libraries/config/setup.forms.php:354
#: libraries/config/user_preferences.forms.php:257
msgid "OpenDocument Text"
msgstr "OpenDocument tekst"

#: libraries/config/validate.lib.php:214
msgid "Could not initialize Drizzle connection library"
msgstr "Ei saanud luua Drizzle ühenduse teeki"

#: libraries/config/validate.lib.php:223 libraries/config/validate.lib.php:231
msgid "Could not connect to Drizzle server"
msgstr "Ei saanud ühendada Drizzle serveriga"

#: libraries/config/validate.lib.php:242 libraries/config/validate.lib.php:249
msgid "Could not connect to MySQL server"
msgstr "Ei saanud ühendada MySQL serveriga"

#: libraries/config/validate.lib.php:282
msgid "Empty username while using config authentication method"
msgstr "Tühi kasutajanimi config-ga autentimise meetodi jaoks"

#: libraries/config/validate.lib.php:289
msgid "Empty signon session name while using signon authentication method"
msgstr "Tühi sisselogimise nimi sisselogimisega autentimise meetodi jaoks"

#: libraries/config/validate.lib.php:298
msgid "Empty signon URL while using signon authentication method"
msgstr "Tühi sisselogimise URL sisselogimisega autentimise meetodi jaoks"

#: libraries/config/validate.lib.php:346
msgid "Empty phpMyAdmin control user while using pmadb"
msgstr "Tühi phpMyAdmini kontrollkasutaja pmadb jaoks"

#: libraries/config/validate.lib.php:351
msgid "Empty phpMyAdmin control user password while using pmadb"
msgstr "Tühi phpMyAdmini kontrollkasutaja parool pmadb jaoks"

#: libraries/config/validate.lib.php:443
#, php-format
msgid "Incorrect IP address: %s"
msgstr "Vale IP-aadress: %s"

#: libraries/core.lib.php:290
#, php-format
msgid "The %s extension is missing. Please check your PHP configuration."
msgstr "%s laiend on puudu. Palun kontrolli oma PHP seadistust."

#: libraries/core.lib.php:449
msgid "possible deep recursion attack"
msgstr "võimalik tõsine rünnak"

#: libraries/database_interface.lib.php:63
#, php-format
msgid "See %sour documentation%s for more information."
msgstr "Lisainfot leiad %smeie dokumentatsioonist%s."

#: libraries/database_interface.lib.php:2080
msgid ""
"The server is not responding (or the local server's socket is not correctly "
"configured)."
msgstr ""
"Server ei vasta (või kohaliku serveri sokkel ei ole õigesti seadistatud)."

#: libraries/database_interface.lib.php:2085
msgid "The server is not responding."
msgstr "Server ei vasta."

#: libraries/database_interface.lib.php:2090
msgid "Please check privileges of directory containing database."
msgstr "Palun kontrolli andmebaasi sisaldava kataloogi õigusi."

#: libraries/database_interface.lib.php:2100
msgid "Details…"
msgstr "Detailid…"

#: libraries/dbi/drizzle-wrappers.lib.php:387
msgid "Can't seek in an unbuffered result set"
msgstr "Ei saa otsida puhverdamata tulemustes"

#: libraries/dbi/drizzle-wrappers.lib.php:408
msgid "Can't count rows in an unbuffered result set"
msgstr "Ei saa loendada ridu puhverdamata tulemustes"

#: libraries/dbi/drizzle.dbi.lib.php:136 libraries/dbi/mysql.dbi.lib.php:159
#: libraries/dbi/mysqli.dbi.lib.php:206
msgid "Connection for controluser as defined in your configuration failed."
msgstr "Sinu seadistuses määratud kontrollkasutajaga ühendamine ebaõnnestus."

#: libraries/display_change_password.lib.php:53
#: libraries/replication_gui.lib.php:371
#: libraries/server_privileges.lib.php:1206
msgid "No Password"
msgstr "Ilma paroolita"

#: libraries/display_change_password.lib.php:67
#: libraries/replication_gui.lib.php:379 libraries/replication_gui.lib.php:382
#: libraries/server_privileges.lib.php:1221
#: libraries/server_privileges.lib.php:1225
msgid "Re-type"
msgstr "Tipi uuesti"

#: libraries/display_change_password.lib.php:74
msgid "Password Hashing"
msgstr "Parooli räsimine"

#: libraries/display_change_password.lib.php:87
msgid "MySQL 4.0 compatible"
msgstr "MySQL 4.0'ga ühilduv"

#: libraries/display_create_database.lib.php:23
#: libraries/display_create_database.lib.php:43
msgid "Create database"
msgstr "Loo andmebaas"

#: libraries/display_create_database.lib.php:37
msgid "Create"
msgstr "Loo"

#: libraries/display_create_database.lib.php:47
#: libraries/server_privileges.lib.php:2921 server_privileges.php:149
#: server_replication.php:34
msgid "No Privileges"
msgstr "Ei oma õigusi"

#: libraries/display_create_table.lib.php:50 pmd_general.php:100
msgid "Create table"
msgstr "Loo tabel"

#: libraries/display_create_table.lib.php:55
#: libraries/plugins/export/ExportHtmlword.class.php:483
#: libraries/plugins/export/ExportOdt.class.php:559
#: libraries/plugins/export/ExportTexytext.class.php:434
#: libraries/rte/rte_list.lib.php:52 libraries/rte/rte_list.lib.php:63
#: libraries/rte/rte_list.lib.php:77 libraries/rte/rte_routines.lib.php:967
#: libraries/rte/rte_routines.lib.php:1576 libraries/structure.lib.php:1179
#: libraries/tbl_columns_definition_form.inc.php:95
#: setup/frames/index.inc.php:135
msgid "Name"
msgstr "Nimi"

#: libraries/display_create_table.lib.php:59
msgid "Number of columns"
msgstr "Veergude hulk"

#: libraries/display_export.lib.php:49
msgid "Could not load export plugins, please check your installation!"
msgstr ""
"Ei saanud laadida eksportimise pluginaid, palun kontrolli oma paigaldust!"

#: libraries/display_export.lib.php:96
msgid "Exporting databases from the current server"
msgstr "Andmebaaside eksportimine käesolevast serverist"

#: libraries/display_export.lib.php:98
#, php-format
msgid "Exporting tables from \"%s\" database"
msgstr "Tabelite eksportimine \"%s\" andmebaasist"

#: libraries/display_export.lib.php:100
#, php-format
msgid "Exporting rows from \"%s\" table"
msgstr "Ridade eksportimine \"%s\" tabelist"

#: libraries/display_export.lib.php:112
msgid "Export Method:"
msgstr "Eksportimise meetod:"

#: libraries/display_export.lib.php:122
msgid "Quick - display only the minimal options"
msgstr "Kiire - näita ainult peamisi valikuid"

#: libraries/display_export.lib.php:134
msgid "Custom - display all possible options"
msgstr "Kohandatud - näita kõiki võimalikke valikuid"

#: libraries/display_export.lib.php:143
msgid "Database(s):"
msgstr "Andmebaas(id):"

#: libraries/display_export.lib.php:145
msgid "Table(s):"
msgstr "Tabel(id):"

#: libraries/display_export.lib.php:154
msgid "Rows:"
msgstr "Read:"

#: libraries/display_export.lib.php:162
msgid "Dump some row(s)"
msgstr "Loo mõnest reast tõmmis"

#: libraries/display_export.lib.php:165
msgid "Number of rows:"
msgstr "Ridade hulk:"

#: libraries/display_export.lib.php:177
msgid "Row to begin at:"
msgstr "Rida alustab kohast:"

#: libraries/display_export.lib.php:194
msgid "Dump all rows"
msgstr "Loo tõmmis kõikidest ridadest"

#: libraries/display_export.lib.php:202 libraries/display_export.lib.php:230
msgid "Output:"
msgstr "Väljund:"

#: libraries/display_export.lib.php:211 libraries/display_export.lib.php:249
#, php-format
msgid "Save on server in the directory <b>%s</b>"
msgstr "Salvesta serveri <b>%s</b> kataloogi"

#: libraries/display_export.lib.php:239
msgid "Save output to a file"
msgstr "Salvesta väljund failisse"

#: libraries/display_export.lib.php:266
msgid "File name template:"
msgstr "Faili nime mall:"

#: libraries/display_export.lib.php:268
msgid "@SERVER@ will become the server name"
msgstr "@SERVER@ saab serveri nimeks"

#: libraries/display_export.lib.php:270
msgid ", @DATABASE@ will become the database name"
msgstr ", @DATABASE@ saab andmebaasi nimeks"

#: libraries/display_export.lib.php:272
msgid ", @TABLE@ will become the table name"
msgstr ", @TABLE@ saab tabeli nimeks"

#: libraries/display_export.lib.php:277
#, php-format
msgid ""
"This value is interpreted using %1$sstrftime%2$s, so you can use time "
"formatting strings. Additionally the following transformations will happen: "
"%3$s. Other text will be kept as is. See the %4$sFAQ%5$s for details."
msgstr ""
"Seda väärtust on tõlgendatud %1$sstrftime%2$s'ga ja seetõttu saad kasutada "
"aja vormindamise sõne. Lisaks toimuvad järgnevad muudatused: %3$s. Ülejäänud "
"tekst jääb nii nagu see on. Detailide lugemiseks vaata %4$sKKK%5$s'd."

#: libraries/display_export.lib.php:330
msgid "use this for future exports"
msgstr "kasuta seda edasistel eksportimistel"

#: libraries/display_export.lib.php:336 libraries/display_import.lib.php:255
#: libraries/display_import.lib.php:269 libraries/sql_query_form.lib.php:486
msgid "Character set of the file:"
msgstr "Faili märgitabel:"

#: libraries/display_export.lib.php:369
msgid "Compression:"
msgstr "Tihendamine:"

#: libraries/display_export.lib.php:377
msgid "zipped"
msgstr "zipitud"

#: libraries/display_export.lib.php:384
msgid "gzipped"
msgstr "gzipitud"

#: libraries/display_export.lib.php:391
msgid "bzipped"
msgstr "bzipitud"

#: libraries/display_export.lib.php:409
msgid "View output as text"
msgstr "Vaata väljundit tekstina"

#: libraries/display_export.lib.php:414 libraries/display_import.lib.php:312
#: libraries/plugins/export/ExportCodegen.class.php:107
msgid "Format:"
msgstr "Formaat:"

#: libraries/display_export.lib.php:419
msgid "Format-specific options:"
msgstr "Formaadipõhised valikud:"

#: libraries/display_export.lib.php:421
msgid ""
"Scroll down to fill in the options for the selected format and ignore the "
"options for other formats."
msgstr ""
"Keri alla, et näha valikuid valitud formaadi jaoks ja ignoreeri teiste "
"formaatide valikuid."

#: libraries/display_export.lib.php:430 libraries/display_import.lib.php:327
msgid "Encoding Conversion:"
msgstr "Kodeerimise teisendus:"

#: libraries/display_git_revision.lib.php:56
#, php-format
msgid "%1$s from %2$s branch"
msgstr "%1$s harust %2$s"

#: libraries/display_git_revision.lib.php:58
msgid "no branch"
msgstr "haru puudub"

#: libraries/display_git_revision.lib.php:64
msgid "Git revision"
msgstr "Git'i versioon"

#: libraries/display_git_revision.lib.php:67
#, php-format
msgid "committed on %1$s by %2$s"
msgstr "Lisas %2$s %1$s"

#: libraries/display_git_revision.lib.php:75
#, php-format
msgid "authored on %1$s by %2$s"
msgstr "%2$s poolt loodud %1$s"

#: libraries/display_import.lib.php:69
msgid ""
"The file being uploaded is probably larger than the maximum allowed size or "
"this is a known bug in webkit based (Safari, Google Chrome, Arora etc.) "
"browsers."
msgstr ""
"Üleslaetud fail on tõenäoliselt maksimaalselt lubatust suurem või on see "
"veebipõhiste veebilehitsejate (Safari, Google Chrome, Arora jne) teadatuntud "
"viga."

#: libraries/display_import.lib.php:77
#, php-format
msgid "%s of %s"
msgstr "%s / %s"

#: libraries/display_import.lib.php:86
msgid "Uploading your import file…"
msgstr "Imporditava faili üleslaadimine…"

#: libraries/display_import.lib.php:94
#, php-format
msgid "%s/sec."
msgstr "%s/sek."

#: libraries/display_import.lib.php:101
msgid "About %MIN min. %SEC sec. remaining."
msgstr "Aega jäänud umbes %MIN min %SEC sek."

#: libraries/display_import.lib.php:105
msgid "About %SEC sec. remaining."
msgstr "Aega jäänud umbes %SEC sek."

#: libraries/display_import.lib.php:135
msgid "The file is being processed, please be patient."
msgstr "Faili töödeldakse, palun oota."

#: libraries/display_import.lib.php:154
msgid ""
"Please be patient, the file is being uploaded. Details about the upload are "
"not available."
msgstr ""
"Palun oota, faili laetakse üles. Üleslaadimise kohta detailsem info kahjuks "
"puudub."

#: libraries/display_import.lib.php:190
msgid "Importing into the current server"
msgstr "Importimine käesolevasse serverisse"

#: libraries/display_import.lib.php:192
#, php-format
msgid "Importing into the database \"%s\""
msgstr "Importimine \"%s\" andmebaasi"

#: libraries/display_import.lib.php:194
#, php-format
msgid "Importing into the table \"%s\""
msgstr "Importimine \"%s\" tabelisse"

#: libraries/display_import.lib.php:200
msgid "File to Import:"
msgstr "Imporditav fail:"

#: libraries/display_import.lib.php:217
#, php-format
msgid "File may be compressed (%s) or uncompressed."
msgstr "Fail võib olla tihendatud (%s) või tihendamata."

#: libraries/display_import.lib.php:219
msgid ""
"A compressed file's name must end in <b>.[format].[compression]</b>. "
"Example: <b>.sql.zip</b>"
msgstr ""
"Tihendatud faili nimi peab lõppega laiendiga <b>.[formaat].[tihendus]</b>. "
"Näide: <b>.sql.zip</b>"

#: libraries/display_import.lib.php:245
msgid "File uploads are not allowed on this server."
msgstr "Faili üleslaadimised on selles serveris keelatud."

#: libraries/display_import.lib.php:276
msgid "Partial Import:"
msgstr "Osaline import:"

#: libraries/display_import.lib.php:282
#, php-format
msgid ""
"Previous import timed out, after resubmitting will continue from position %d."
msgstr "Eelmine import aegus, uuesti saatmisel jätkub see kohast %d."

#: libraries/display_import.lib.php:289
msgid ""
"Allow the interruption of an import in case the script detects it is close "
"to the PHP timeout limit. <i>(This might be a good way to import large "
"files, however it can break transactions.)</i>"
msgstr ""
"Luba katkestada import, kui skript tuvastab, et ooteaeg läheneb PHP ooteaja "
"piirangule. <i>(See on hea moodus importida suuri faile, kuid siiski võib "
"see katkestada ülekanded.)</i>"

#: libraries/display_import.lib.php:296
msgid "Number of rows to skip, starting from the first row:"
msgstr "Vahelejäetavate ridade hulk, alustades esimesest reast:"

#: libraries/display_import.lib.php:318
msgid "Format-Specific Options:"
msgstr "Formaadipõhised valikud:"

#: libraries/display_select_lang.lib.php:56
#: libraries/display_select_lang.lib.php:57 setup/frames/index.inc.php:75
msgid "Language"
msgstr "Keel"

#: libraries/engines/innodb.lib.php:32
msgid "Data home directory"
msgstr "Andmete kodukataloog"

#: libraries/engines/innodb.lib.php:33
msgid "The common part of the directory path for all InnoDB data files."
msgstr "Ühine kataloogi nimeosa kõigi InnoDB andmefailide jaoks."

#: libraries/engines/innodb.lib.php:36
msgid "Data files"
msgstr "Andmefailid"

#: libraries/engines/innodb.lib.php:39
msgid "Autoextend increment"
msgstr "Automaatse laiendamise suurendamine"

#: libraries/engines/innodb.lib.php:40
msgid ""
"The increment size for extending the size of an autoextending tablespace "
"when it becomes full."
msgstr ""
"Tabeliruumi täitumisel selle suurendamine antud suurendamise mahu võrra."

#: libraries/engines/innodb.lib.php:44
msgid "Buffer pool size"
msgstr "Puhvertsooni maht"

#: libraries/engines/innodb.lib.php:45
msgid ""
"The size of the memory buffer InnoDB uses to cache data and indexes of its "
"tables."
msgstr ""
"Mälupuhvri maht, mida InnoDB kasutab oma andmete ja indeksite puhverdamiseks."

#: libraries/engines/innodb.lib.php:147
msgid "Buffer Pool"
msgstr "Puhvertsoon"

#: libraries/engines/innodb.lib.php:170
msgid "Buffer Pool Usage"
msgstr "Puhvertsooni kasutus"

#: libraries/engines/innodb.lib.php:180
msgid "pages"
msgstr "lehte"

#: libraries/engines/innodb.lib.php:194
msgid "Free pages"
msgstr "Vabad lehed"

#: libraries/engines/innodb.lib.php:202
msgid "Dirty pages"
msgstr "Räpased lehed"

#: libraries/engines/innodb.lib.php:210
msgid "Pages containing data"
msgstr "Lehed andmetega"

#: libraries/engines/innodb.lib.php:218
msgid "Pages to be flushed"
msgstr "Puhastada vajavad lehed"

#: libraries/engines/innodb.lib.php:226
msgid "Busy pages"
msgstr "Hõivatud lehed"

#: libraries/engines/innodb.lib.php:237
msgid "Latched pages"
msgstr "Lukustatud lehed"

#: libraries/engines/innodb.lib.php:250
msgid "Buffer Pool Activity"
msgstr "Puhvertsooni aktiivsus"

#: libraries/engines/innodb.lib.php:254
msgid "Read requests"
msgstr "Lugemise taotlused"

#: libraries/engines/innodb.lib.php:262
msgid "Write requests"
msgstr "Kirjutamise taotlused"

#: libraries/engines/innodb.lib.php:270
msgid "Read misses"
msgstr "Lugemisvead"

#: libraries/engines/innodb.lib.php:278
msgid "Write waits"
msgstr "Kirjutamise järjekord"

#: libraries/engines/innodb.lib.php:286
msgid "Read misses in %"
msgstr "Lugemisvigade %"

#: libraries/engines/innodb.lib.php:301
msgid "Write waits in %"
msgstr "Kirjutamise järjekorra %"

#: libraries/engines/myisam.lib.php:32
msgid "Data pointer size"
msgstr "Andmeviida maht"

#: libraries/engines/myisam.lib.php:33
msgid ""
"The default pointer size in bytes, to be used by CREATE TABLE for MyISAM "
"tables when no MAX_ROWS option is specified."
msgstr ""
"Vaikimisi viida maht baitides, mida kasutatakse CREATE TABLE käsuga MyISAM "
"tabelite jaoks, kui MAX_ROWS valik on määramata."

#: libraries/engines/myisam.lib.php:37
msgid "Automatic recovery mode"
msgstr "Automaatne taastamine"

#: libraries/engines/myisam.lib.php:38
msgid ""
"The mode for automatic recovery of crashed MyISAM tables, as set via the --"
"myisam-recover server startup option."
msgstr ""
"Rikutud MyISAM tabelite automaatne taastamine, seadistatud --myisam-recover "
"serveri käivitamise valikuga."

#: libraries/engines/myisam.lib.php:41
msgid "Maximum size for temporary sort files"
msgstr "Ajutiste sorteerimise failide suurim maht"

#: libraries/engines/myisam.lib.php:42
msgid ""
"The maximum size of the temporary file MySQL is allowed to use while re-"
"creating a MyISAM index (during REPAIR TABLE, ALTER TABLE, or LOAD DATA "
"INFILE)."
msgstr ""
"MySQL'il on lubatud kasutada ajutise faili suurimat mahtu MyISAM indeksi "
"uuesti loomisel (teostades REPAIR TABLE, ALTER TABLE või LOAD DATA INFILE)."

#: libraries/engines/myisam.lib.php:46
msgid "Maximum size for temporary files on index creation"
msgstr "Ajutiste failide suurim maht indeksi loomisel"

#: libraries/engines/myisam.lib.php:47
msgid ""
"If the temporary file used for fast MyISAM index creation would be larger "
"than using the key cache by the amount specified here, prefer the key cache "
"method."
msgstr ""
"Kui kiireks MyISAM indeksi loomiseks kasutatava ajutise faili maht ületab "
"siintäpsustatud kasutatud võtme puhvri mahtu, siis eelista võtme puhvri "
"meetodit."

#: libraries/engines/myisam.lib.php:51
msgid "Repair threads"
msgstr "Taastamise lõimud"

#: libraries/engines/myisam.lib.php:52
msgid ""
"If this value is greater than 1, MyISAM table indexes are created in "
"parallel (each index in its own thread) during the repair by sorting process."
msgstr ""
"Kui see väärtus on suurem, kui 1, siis sorteerimise protsess loob "
"parandamise käigus MyISAM tabeli indeksid paralleelselt (iga indeks eraldi "
"lõimus)."

#: libraries/engines/myisam.lib.php:56
msgid "Sort buffer size"
msgstr "Sorteerimise puhvri maht"

#: libraries/engines/myisam.lib.php:57
msgid ""
"The buffer that is allocated when sorting MyISAM indexes during a REPAIR "
"TABLE or when creating indexes with CREATE INDEX or ALTER TABLE."
msgstr ""
"Puhver, mida kasutatakse MyISAM indeksite sorteerimiseks REPAIR TABLE ajal "
"või kui luuakse indekseid käskudega CREATE INDEX või ALTER TABLE."

#: libraries/engines/pbxt.lib.php:32
msgid "Index cache size"
msgstr "Indeksi puhvri maht"

#: libraries/engines/pbxt.lib.php:33
msgid ""
"This is the amount of memory allocated to the index cache. Default value is "
"32MB. The memory allocated here is used only for caching index pages."
msgstr ""
"See on indeksi puhvri jaoks eraldatud mälu hulk. Vaikimisi väärtus on 32MB. "
"Siin eraldatud mälu kasutatakse ainult indeksi lehtede puhverdamiseks."

#: libraries/engines/pbxt.lib.php:37
msgid "Record cache size"
msgstr "Salvestuse puhvri maht"

#: libraries/engines/pbxt.lib.php:38
msgid ""
"This is the amount of memory allocated to the record cache used to cache "
"table data. The default value is 32MB. This memory is used to cache changes "
"to the handle data (.xtd) and row pointer (.xtr) files."
msgstr ""
"See on salvestuse puhvri jaoks eraldatud mäluhulk. Vaikimisi väärtus on "
"32MB. Seda mälu kasutatakse andmete käsitlemise (.xtd) ja rea osutaja (.xtr) "
"failide muudatuste puhverdamiseks."

#: libraries/engines/pbxt.lib.php:42
msgid "Log cache size"
msgstr "Logi puhvri maht"

#: libraries/engines/pbxt.lib.php:43
msgid ""
"The amount of memory allocated to the transaction log cache used to cache on "
"transaction log data. The default is 16MB."
msgstr ""
"See on ülekande logi andmete puhverdamiseks eraldatud mälu hulk. Vaikimisi "
"on 16MB."

#: libraries/engines/pbxt.lib.php:47
msgid "Log file threshold"
msgstr "Logi faili maht"

#: libraries/engines/pbxt.lib.php:48
msgid ""
"The size of a transaction log before rollover, and a new log is created. The "
"default value is 16MB."
msgstr "See on ülekande logi maht. Vaikimisi on 16MB."

#: libraries/engines/pbxt.lib.php:52
msgid "Transaction buffer size"
msgstr "Ülekande puhvri maht"

#: libraries/engines/pbxt.lib.php:53
msgid ""
"The size of the global transaction log buffer (the engine allocates 2 "
"buffers of this size). The default is 1MB."
msgstr ""
"Globaalse ülekande logi puhvri maht (mootor eraldab sellest mahust 2 "
"puhvrit). Vaikimisi on 1MB."

#: libraries/engines/pbxt.lib.php:57
msgid "Checkpoint frequency"
msgstr "Kontrollpunkti sagedus"

#: libraries/engines/pbxt.lib.php:58
msgid ""
"The amount of data written to the transaction log before a checkpoint is "
"performed. The default value is 24MB."
msgstr ""
"See on kontrollpunkti läbimiseni ülekande logisse kirjutatud andmete hulk. "
"Vaikimisi väärtus on 24MB."

#: libraries/engines/pbxt.lib.php:62
msgid "Data log threshold"
msgstr "Andmete logi maht"

#: libraries/engines/pbxt.lib.php:63
msgid ""
"The maximum size of a data log file. The default value is 64MB. PBXT can "
"create a maximum of 32000 data logs, which are used by all tables. So the "
"value of this variable can be increased to increase the total amount of data "
"that can be stored in the database."
msgstr ""
"Andmete logifaili maksimaalne maht. Vaikimisi väärtus on 64MB. PBXT saab "
"luua kuni 32000 andmelogi, mida kasutavad kõik tabelid. Seega selle muutuja "
"väärtust saab suurendada, et suurendada andmebaasis säilitatavate andmete "
"koguhulka."

#: libraries/engines/pbxt.lib.php:67
msgid "Garbage threshold"
msgstr "Prahi lävi"

#: libraries/engines/pbxt.lib.php:68
msgid ""
"The percentage of garbage in a data log file before it is compacted. This is "
"a value between 1 and 99. The default is 50."
msgstr ""
"Prahi protsent andmete logi failis enne selle kokkusurumist. See on väärtus "
"1 kuni 99. Vaikimisi on 50."

#: libraries/engines/pbxt.lib.php:72
msgid "Log buffer size"
msgstr "Logi puhvri maht"

#: libraries/engines/pbxt.lib.php:73
msgid ""
"The size of the buffer used when writing a data log. The default is 256MB. "
"The engine allocates one buffer per thread, but only if the thread is "
"required to write a data log."
msgstr ""
"See on andmete logi kirjutamisel kasutatav puhvri maht. Vaikimisi on 256MB. "
"Mootor eraldab iga lõimu jaoks ühe puhvri, kuid seda ainult siis, kui haru "
"on vajalik andmete logi kirjutamise jaoks."

#: libraries/engines/pbxt.lib.php:77
msgid "Data file grow size"
msgstr "Andmete faili suurendamise maht"

#: libraries/engines/pbxt.lib.php:78
msgid "The grow size of the handle data (.xtd) files."
msgstr "Andmete käsitlemise (.xtd) failide suurendamise maht."

#: libraries/engines/pbxt.lib.php:82
msgid "Row file grow size"
msgstr "Rea faili suurendamise maht"

#: libraries/engines/pbxt.lib.php:83
msgid "The grow size of the row pointer (.xtr) files."
msgstr "Rea osutaja (.xtr) failide suurendamise maht."

#: libraries/engines/pbxt.lib.php:87
msgid "Log file count"
msgstr "Logifailide hulk"

#: libraries/engines/pbxt.lib.php:88
msgid ""
"This is the number of transaction log files (pbxt/system/xlog*.xt) the "
"system will maintain. If the number of logs exceeds this value then old logs "
"will be deleted, otherwise they are renamed and given the next highest "
"number."
msgstr ""
"See on süsteemi poolt hallatavate ülekannete logifailide hulk (pbxt/system/"
"xlog*.xt). Kui logide hulk ületab seda väärtust, siis vanemad logid "
"kustutatakse, muul juhul nimetatakse need ümber ja antakse järgmine kõrgeim "
"number."

#: libraries/engines/pbxt.lib.php:135
#, php-format
msgid ""
"Documentation and further information about PBXT can be found on the "
"%sPrimeBase XT Home Page%s."
msgstr ""
"PBXT kohta leiab dokumentatsiooni ja edasist teavet %sPrimeBase XT kodulehelt"
"%s."

#: libraries/engines/pbxt.lib.php:137
msgid "Related Links"
msgstr "Seotud lingid"

#: libraries/engines/pbxt.lib.php:139
msgid "The PrimeBase XT Blog by Paul McCullagh"
msgstr "The PrimeBase XT blogi, kirjutajaks Paul McCullagh"

#: libraries/gis_visualization.lib.php:135
msgid "No data found for GIS visualization."
msgstr "GIS visualiseerimiseks andmeid ei leitud."

#: libraries/import.lib.php:187 libraries/insert_edit.lib.php:120
#: libraries/rte/rte_routines.lib.php:1443 sql.php:940 tbl_get_field.php:55
msgid "MySQL returned an empty result set (i.e. zero rows)."
msgstr "MySQL tagastas tühja tulemuse (s.t nulliread)."

#: libraries/import.lib.php:1190
msgid ""
"The following structures have either been created or altered. Here you can:"
msgstr "Järgnevaid struktuure on kas loodud või muudetud. Siin saad:"

#: libraries/import.lib.php:1191
msgid "View a structure's contents by clicking on its name"
msgstr "Vaata struktuuri sisu, klikkides selle nimele"

#: libraries/import.lib.php:1192
msgid ""
"Change any of its settings by clicking the corresponding \"Options\" link"
msgstr "Muuda mistahes selle sätet, klikkides vastavat \"Valikud\" linki"

#: libraries/import.lib.php:1193
msgid "Edit structure by following the \"Structure\" link"
msgstr "Muuda struktuuri, klikkides \"Struktuur\" lingile"

#: libraries/import.lib.php:1197
#, php-format
msgid "Go to database: %s"
msgstr "Mine andmebaasi: %s"

#: libraries/import.lib.php:1200 libraries/import.lib.php:1228
#, php-format
msgid "Edit settings for %s"
msgstr "Muuda %s sätteid"

#: libraries/import.lib.php:1223
#, php-format
msgid "Go to table: %s"
msgstr "Mine tabelisse: %s"

#: libraries/import.lib.php:1226
#, php-format
msgid "Structure of %s"
msgstr "%s struktuur"

#: libraries/import.lib.php:1234
#, php-format
msgid "Go to view: %s"
msgstr "Mine vaatesse: %s"

#: libraries/index.lib.php:30
#, php-format
msgid "Create an index on &nbsp;%s&nbsp;columns"
msgstr "Loo indeks &nbsp;%s&nbsp;veergudesse"

#: libraries/insert_edit.lib.php:214 libraries/insert_edit.lib.php:245
#: pmd_general.php:197
msgid "Hide"
msgstr "Peida"

#: libraries/insert_edit.lib.php:458 libraries/mysql_charsets.lib.php:239
#: libraries/mysql_charsets.lib.php:440
msgid "Binary"
msgstr "Binaarne"

#: libraries/insert_edit.lib.php:653
msgid "Because of its length,<br /> this column might not be editable"
msgstr "Oma pikkuse tõttu<br /> ei pruugi see veerg olla muudetav"

#: libraries/insert_edit.lib.php:1087
msgid "Binary - do not edit"
msgstr "Binaarne - ära muuda"

#: libraries/insert_edit.lib.php:1185 libraries/sql_query_form.lib.php:473
msgid "web server upload directory"
msgstr "veebiserveri üleslaadimiskataloogi"

#: libraries/insert_edit.lib.php:1400
#, php-format
msgid "Continue insertion with %s rows"
msgstr "Jätka %s rea lisamist"

#: libraries/insert_edit.lib.php:1430
msgid "and then"
msgstr "ja siis"

#: libraries/insert_edit.lib.php:1463
msgid "Insert as new row"
msgstr "Lisa uue reana"

#: libraries/insert_edit.lib.php:1466
msgid "Insert as new row and ignore errors"
msgstr "Lisa uue reana ja ignoreeri vigu"

#: libraries/insert_edit.lib.php:1469
msgid "Show insert query"
msgstr "Näita lisamise päringut"

#: libraries/insert_edit.lib.php:1489
msgid "Go back to previous page"
msgstr "Mine eelmisele lehele tagasi"

#: libraries/insert_edit.lib.php:1492
msgid "Insert another new row"
msgstr "Lisa järgmine uus rida"

#: libraries/insert_edit.lib.php:1497
msgid "Go back to this page"
msgstr "Mine tagasi sellele lehele"

#: libraries/insert_edit.lib.php:1519
msgid "Edit next row"
msgstr "Muuda järgmist rida"

#: libraries/insert_edit.lib.php:1541
msgid ""
"Use TAB key to move from value to value, or CTRL+arrows to move anywhere"
msgstr ""
"Ühelt väärtuselt teisele liikumiseks kasuta TAB-klahvi või mujale "
"liikumiseks kasuta CTRL + nooled"

#: libraries/insert_edit.lib.php:1912 sql.php:935
msgid "Showing SQL query"
msgstr "Näitan SQL päringut"

#: libraries/insert_edit.lib.php:1937 sql.php:915
#, php-format
msgid "Inserted row id: %1$d"
msgstr "Lisatud rea id: %1$d"

#: libraries/kanji-encoding.lib.php:147
msgctxt "None encoding conversion"
msgid "None"
msgstr "Puudub"

#. l10n: This is currently used only in Japanese locales
#: libraries/kanji-encoding.lib.php:153
msgid "Convert to Kana"
msgstr "Konverdi Kana'ks"

#: libraries/mult_submits.inc.php:279 libraries/structure.lib.php:321
msgid "Replace table prefix"
msgstr "Asenda tabeli eesliide"

#: libraries/mult_submits.inc.php:279 libraries/structure.lib.php:323
msgid "Copy table with prefix"
msgstr "Kopeeri tabel koos eesliitega"

#: libraries/mult_submits.inc.php:282
msgid "From"
msgstr "Kohast"

#: libraries/mult_submits.inc.php:285
msgid "To"
msgstr "Kohta"

#: libraries/mult_submits.inc.php:291 libraries/mult_submits.inc.php:308
#: libraries/sql_query_form.lib.php:411
msgid "Submit"
msgstr "Saada"

#: libraries/mult_submits.inc.php:299
msgid "Add table prefix"
msgstr "Lisa tabeli eesliide"

#: libraries/mult_submits.inc.php:302
msgid "Add prefix"
msgstr "Lisa eesliide"

#: libraries/mult_submits.inc.php:318 sql.php:504
msgid "Do you really want to execute the following query?"
msgstr "Kas tõesti tahad käivitada selle päringu?"

#: libraries/mult_submits.inc.php:576 tbl_replace.php:247
msgid "No change"
msgstr "Ei muudetud"

#: libraries/mysql_charsets.lib.php:130
msgid "Charset"
msgstr "Märgitabel"

#: libraries/mysql_charsets.lib.php:251
msgid "Bulgarian"
msgstr "Bulgaaria"

#: libraries/mysql_charsets.lib.php:255 libraries/mysql_charsets.lib.php:380
msgid "Simplified Chinese"
msgstr "Lihtsustatud Hiina"

#: libraries/mysql_charsets.lib.php:257 libraries/mysql_charsets.lib.php:400
msgid "Traditional Chinese"
msgstr "Traditsionaalne Hiina"

#: libraries/mysql_charsets.lib.php:261 libraries/mysql_charsets.lib.php:447
msgid "case-insensitive"
msgstr "tõstutundetu"

#: libraries/mysql_charsets.lib.php:264 libraries/mysql_charsets.lib.php:449
msgid "case-sensitive"
msgstr "tõstutundlik"

#: libraries/mysql_charsets.lib.php:267
msgid "Croatian"
msgstr "Horvaatia"

#: libraries/mysql_charsets.lib.php:270
msgid "Czech"
msgstr "Tsehhi"

#: libraries/mysql_charsets.lib.php:273
msgid "Danish"
msgstr "Taani"

#: libraries/mysql_charsets.lib.php:276
msgid "English"
msgstr "Inglise"

#: libraries/mysql_charsets.lib.php:279
msgid "Esperanto"
msgstr "Esperanto"

#: libraries/mysql_charsets.lib.php:282
msgid "Estonian"
msgstr "Eesti"

#: libraries/mysql_charsets.lib.php:285 libraries/mysql_charsets.lib.php:288
msgid "German"
msgstr "Saksa"

#: libraries/mysql_charsets.lib.php:285
msgid "dictionary"
msgstr "sõnaraamat"

#: libraries/mysql_charsets.lib.php:288
msgid "phone book"
msgstr "telefoniraamat"

#: libraries/mysql_charsets.lib.php:291
msgid "Hungarian"
msgstr "Ungari"

#: libraries/mysql_charsets.lib.php:294
msgid "Icelandic"
msgstr "Islandi"

#: libraries/mysql_charsets.lib.php:297 libraries/mysql_charsets.lib.php:387
msgid "Japanese"
msgstr "Jaapani"

#: libraries/mysql_charsets.lib.php:300
msgid "Latvian"
msgstr "Läti"

#: libraries/mysql_charsets.lib.php:303
msgid "Lithuanian"
msgstr "Leedu"

#: libraries/mysql_charsets.lib.php:306 libraries/mysql_charsets.lib.php:409
msgid "Korean"
msgstr "Korea"

#: libraries/mysql_charsets.lib.php:309
msgid "Persian"
msgstr "Pärsia"

#: libraries/mysql_charsets.lib.php:312
msgid "Polish"
msgstr "Poola"

#: libraries/mysql_charsets.lib.php:315 libraries/mysql_charsets.lib.php:363
msgid "West European"
msgstr "Lääne-Euroopa"

#: libraries/mysql_charsets.lib.php:318
msgid "Romanian"
msgstr "Rumeenia"

#: libraries/mysql_charsets.lib.php:321
msgid "Slovak"
msgstr "Slovaki"

#: libraries/mysql_charsets.lib.php:324
msgid "Slovenian"
msgstr "Sloveenia"

#: libraries/mysql_charsets.lib.php:327
msgid "Spanish"
msgstr "Hispaania"

#: libraries/mysql_charsets.lib.php:330
msgid "Traditional Spanish"
msgstr "Traditsionaalne Hispaania"

#: libraries/mysql_charsets.lib.php:333 libraries/mysql_charsets.lib.php:430
msgid "Swedish"
msgstr "Rootsi"

#: libraries/mysql_charsets.lib.php:336 libraries/mysql_charsets.lib.php:433
msgid "Thai"
msgstr "Tai"

#: libraries/mysql_charsets.lib.php:339 libraries/mysql_charsets.lib.php:427
msgid "Turkish"
msgstr "Türgi"

#: libraries/mysql_charsets.lib.php:342 libraries/mysql_charsets.lib.php:424
msgid "Ukrainian"
msgstr "Ukraina"

#: libraries/mysql_charsets.lib.php:345 libraries/mysql_charsets.lib.php:354
msgid "Unicode"
msgstr "Unicode"

#: libraries/mysql_charsets.lib.php:345 libraries/mysql_charsets.lib.php:354
#: libraries/mysql_charsets.lib.php:363 libraries/mysql_charsets.lib.php:370
#: libraries/mysql_charsets.lib.php:392 libraries/mysql_charsets.lib.php:403
msgid "multilingual"
msgstr "mitmekeelne"

#: libraries/mysql_charsets.lib.php:370
msgid "Central European"
msgstr "Kesk-Euroopa"

#: libraries/mysql_charsets.lib.php:375
msgid "Russian"
msgstr "Vene"

#: libraries/mysql_charsets.lib.php:392
msgid "Baltic"
msgstr "Balti"

#: libraries/mysql_charsets.lib.php:397
msgid "Armenian"
msgstr "Armeenia"

#: libraries/mysql_charsets.lib.php:403
msgid "Cyrillic"
msgstr "Kirillitsa"

#: libraries/mysql_charsets.lib.php:406
msgid "Arabic"
msgstr "Araabia"

#: libraries/mysql_charsets.lib.php:412
msgid "Hebrew"
msgstr "Heebrea"

#: libraries/mysql_charsets.lib.php:415
msgid "Georgian"
msgstr "Gruusia"

#: libraries/mysql_charsets.lib.php:418
msgid "Greek"
msgstr "Kreeka"

#: libraries/mysql_charsets.lib.php:421
msgid "Czech-Slovak"
msgstr "Tsehhi-Slovaki"

#: libraries/mysql_charsets.lib.php:436 libraries/mysql_charsets.lib.php:443
#: libraries/structure.lib.php:1068
msgid "unknown"
msgstr "tundmatu"

#: libraries/navigation/Navigation.class.php:61
msgid "An error has occured while loading the navigation tree"
msgstr "Navigeerimispuu laadimisel juhtus viga"

#: libraries/navigation/NavigationHeader.class.php:185
msgid "Home"
msgstr "Esileht"

#: libraries/navigation/NavigationHeader.class.php:198
msgid "Log out"
msgstr "Logi välja"

#: libraries/navigation/NavigationHeader.class.php:221
msgid "phpMyAdmin documentation"
msgstr "phpMyAdmini dokumentatsioon"

#: libraries/navigation/NavigationHeader.class.php:245
msgid "Reload navigation frame"
msgstr "Lae navigeerimise raam uuesti"

#: libraries/navigation/NavigationTree.class.php:712
#, php-format
msgid "%s other result found"
msgid_plural "%s other results found"
msgstr[0] "%s muu tulemus leitud"
msgstr[1] "%s muud tulemust leitud"

#: libraries/navigation/NavigationTree.class.php:1033
msgid "filter databases by name"
msgstr "filtreeri andmebaase nime alusel"

#: libraries/navigation/NavigationTree.class.php:1034
#: libraries/navigation/NavigationTree.class.php:1060
msgid "Clear Fast Filter"
msgstr "Puhasta kiire filter"

#: libraries/navigation/NavigationTree.class.php:1059
msgid "filter items by name"
msgstr "filtreeri tabeleid nime alusel"

#. l10n: The word "Node" must not be translated here
#: libraries/navigation/NodeFactory.class.php:41
#, php-format
msgid "Invalid class name \"%1$s\", using default of \"Node\""
msgstr "Vigane klassi nimi \"%1$s\", kasutan \"Node\" vaikeväärtust"

#: libraries/navigation/NodeFactory.class.php:65
#, php-format
msgid "Could not include class \"%1$s\", file \"%2$s\" not found"
msgstr "Ei saa laadida klassi \"%1$s\", faili \"%2$s\" ei leitud"

#: libraries/navigation/Nodes/Node_Column_Container.class.php:26
#: libraries/sql_query_form.lib.php:271
msgid "Columns"
msgstr "Veerud"

#: libraries/navigation/Nodes/Node_Column_Container.class.php:38
msgctxt "Create new column"
msgid "New"
msgstr "Uus"

#: libraries/navigation/Nodes/Node_Event_Container.class.php:36
msgctxt "Create new event"
msgid "New"
msgstr "Uus"

#: libraries/navigation/Nodes/Node_Function_Container.class.php:26
#: libraries/plugins/export/ExportSql.class.php:484
#: libraries/plugins/export/ExportXml.class.php:107
msgid "Functions"
msgstr "Funktsioonid"

#: libraries/navigation/Nodes/Node_Function_Container.class.php:36
msgctxt "Create new function"
msgid "New"
msgstr "Uus"

#: libraries/navigation/Nodes/Node_Index_Container.class.php:38
msgctxt "Create new index"
msgid "New"
msgstr "Uus"

#: libraries/navigation/Nodes/Node_Procedure_Container.class.php:26
#: libraries/plugins/export/ExportSql.class.php:467
#: libraries/plugins/export/ExportXml.class.php:111
msgid "Procedures"
msgstr "Toimingud"

#: libraries/navigation/Nodes/Node_Procedure_Container.class.php:36
#: libraries/rte/rte_footer.lib.php:29
msgctxt "Create new procedure"
msgid "New"
msgstr "Uus"

#: libraries/navigation/Nodes/Node_Table_Container.class.php:41
msgctxt "Create new table"
msgid "New"
msgstr "Uus"

#: libraries/navigation/Nodes/Node_Trigger_Container.class.php:36
msgctxt "Create new trigger"
msgid "New"
msgstr "Uus"

#: libraries/navigation/Nodes/Node_View_Container.class.php:26
#: libraries/plugins/export/ExportXml.class.php:125
msgid "Views"
msgstr "Vaated"

#: libraries/navigation/Nodes/Node_View_Container.class.php:37
msgctxt "Create new view"
msgid "New"
msgstr "Uus"

#: libraries/operations.lib.php:83
msgid "Rename database to"
msgstr "Anna andmebaasile nimeks"

#: libraries/operations.lib.php:115
#, php-format
msgid "Database %s has been dropped."
msgstr "%s andmebaas on kustutatud."

#: libraries/operations.lib.php:131
msgid "Remove database"
msgstr "Kustuta andmebaas"

#: libraries/operations.lib.php:137
msgid "Drop the database (DROP)"
msgstr "Kustuta andmebaas (DROP)"

#: libraries/operations.lib.php:157 libraries/operations.lib.php:1036
#: tbl_tracking.php:505
msgid "Structure only"
msgstr "Ainult struktuur"

#: libraries/operations.lib.php:158 libraries/operations.lib.php:1037
#: tbl_tracking.php:511
msgid "Structure and data"
msgstr "Struktuur ja andmed"

#: libraries/operations.lib.php:159 libraries/operations.lib.php:1038
#: tbl_tracking.php:508
msgid "Data only"
msgstr "Ainult andmed"

#: libraries/operations.lib.php:191
msgid "Copy database to"
msgstr "Kopeeri andmebaas kohta"

#: libraries/operations.lib.php:202
msgid "CREATE DATABASE before copying"
msgstr "CREATE DATABASE enne kopeerimist"

#: libraries/operations.lib.php:215 libraries/operations.lib.php:1059
msgid "Add constraints"
msgstr "Lisa piiranguid"

#: libraries/operations.lib.php:223
msgid "Switch to copied database"
msgstr "Mine kopeeritud andmebaasile"

#: libraries/operations.lib.php:301
msgid "Edit or export relational schema"
msgstr "Muuda või ekspordi seoseskeemi"

#: libraries/operations.lib.php:644
msgid "Alter table order by"
msgstr "Muuda tabelit, sorteeri"

#: libraries/operations.lib.php:652
msgid "(singly)"
msgstr "(üksikult)"

#: libraries/operations.lib.php:685
msgid "Move table to (database<b>.</b>table):"
msgstr "Liiguta tabel kohta (andmebaas<b>.</b>tabel):"

#: libraries/operations.lib.php:796
msgid "Table options"
msgstr "Tabeli valikud"

#: libraries/operations.lib.php:800
msgid "Rename table to"
msgstr "Muuda tabeli nimeks"

#: libraries/operations.lib.php:817
#: libraries/tbl_columns_definition_form.inc.php:838 server_engines.php:41
msgid "Storage Engine"
msgstr "Varundusmootor"

#: libraries/operations.lib.php:1019
msgid "Copy table to (database<b>.</b>table):"
msgstr "Kopeeri tabel kohta (andmebaas<b>.</b>tabel):"

#: libraries/operations.lib.php:1074
msgid "Switch to copied table"
msgstr "Mine kopeeritud tabelisse"

#: libraries/operations.lib.php:1101
msgid "Table maintenance"
msgstr "Tabeli hooldus"

#: libraries/operations.lib.php:1139 libraries/structure.lib.php:309
msgid "Check table"
msgstr "Kontrolli tabelit"

#: libraries/operations.lib.php:1152
msgid "Defragment table"
msgstr "Defragmendi tabel"

#: libraries/operations.lib.php:1166 libraries/structure.lib.php:317
msgid "Analyze table"
msgstr "Analüüsi tabelit"

#: libraries/operations.lib.php:1179 libraries/structure.lib.php:314
msgid "Repair table"
msgstr "Paranda tabelit"

#: libraries/operations.lib.php:1194 libraries/structure.lib.php:312
#: libraries/structure.lib.php:1633
msgid "Optimize table"
msgstr "Optimeeri tabelit"

#: libraries/operations.lib.php:1206
#, php-format
msgid "Table %s has been flushed"
msgstr "%s tabel on puhastatud"

#: libraries/operations.lib.php:1213
msgid "Flush the table (FLUSH)"
msgstr "Puhasta tabel (FLUSH)"

#: libraries/operations.lib.php:1260
msgid "Delete data or table"
msgstr "Kustuta andmed või tabel"

#: libraries/operations.lib.php:1268
msgid "Empty the table (TRUNCATE)"
msgstr "Tühjenda tabel (TRUNCATE)"

#: libraries/operations.lib.php:1276
msgid "Delete the table (DROP)"
msgstr "Kustuta tabel (DROP)"

#: libraries/operations.lib.php:1318
msgid "Analyze"
msgstr "Analüüsi"

#: libraries/operations.lib.php:1319
msgid "Check"
msgstr "Kontrolli"

#: libraries/operations.lib.php:1320
msgid "Optimize"
msgstr "Optimeeri"

#: libraries/operations.lib.php:1321
msgid "Rebuild"
msgstr "Loo uuesti"

#: libraries/operations.lib.php:1322
msgid "Repair"
msgstr "Paranda"

#: libraries/operations.lib.php:1329
msgid "Partition maintenance"
msgstr "Partitsiooni hooldus"

#: libraries/operations.lib.php:1338
#, php-format
msgid "Partition %s"
msgstr "%s partitsioon"

#: libraries/operations.lib.php:1357
msgid "Remove partitioning"
msgstr "Eemalda partitsioneerimine"

#: libraries/operations.lib.php:1383
msgid "Check referential integrity:"
msgstr "Kontrolli pärinevust:"

#: libraries/plugin_interface.lib.php:503
msgid "This format has no options"
msgstr "Sellel formaadil pole valikuid"

#: libraries/plugins/auth/AuthenticationConfig.class.php:73
msgid "Cannot connect: invalid settings."
msgstr "Ei saa ühendust: vigased sätted."

#: libraries/plugins/auth/AuthenticationConfig.class.php:86
#: libraries/plugins/auth/AuthenticationCookie.class.php:160
#: libraries/plugins/auth/AuthenticationHttp.class.php:70
#, php-format
msgid "Welcome to %s"
msgstr "Tere tulemast %s'i"

#: libraries/plugins/auth/AuthenticationConfig.class.php:102
#, php-format
msgid ""
"You probably did not create a configuration file. You might want to use the "
"%1$ssetup script%2$s to create one."
msgstr ""
"Arvatavasti ei loonud sa seadistuse faili. Võid selle loomiseks kasutada "
"%1$spaigaldaja skripti%2$s."

#: libraries/plugins/auth/AuthenticationConfig.class.php:122
msgid ""
"phpMyAdmin tried to connect to the MySQL server, and the server rejected the "
"connection. You should check the host, username and password in your "
"configuration and make sure that they correspond to the information given by "
"the administrator of the MySQL server."
msgstr ""
"phpMyAdmin üritas ühendada MySQL serveriga ja server lükkas selle tagasi. Sa "
"peaksid seadistusfailis kontrollima hosti, kasutajanime ja parooli ning "
"veenduma, et need vastavad MySQL serveri administraatori käest saadud "
"andmetega."

#: libraries/plugins/auth/AuthenticationConfig.class.php:142
msgid "Retry to connect"
msgstr "Proovi uuesti ühenduda"

#: libraries/plugins/auth/AuthenticationCookie.class.php:44
msgid "Failed to use Blowfish from mcrypt!"
msgstr "Blowfishi kasutamine mcryptist ebaõnnestus!"

#: libraries/plugins/auth/AuthenticationCookie.class.php:82
#: libraries/plugins/auth/AuthenticationCookie.class.php:190
msgid "Log in"
msgstr "Logi sisse"

#: libraries/plugins/auth/AuthenticationCookie.class.php:100
msgid "Your session has expired. Please log in again."
msgstr "Su sessioon on aegunud. Palun logi uuesti sisse."

#: libraries/plugins/auth/AuthenticationCookie.class.php:198
#: libraries/plugins/auth/AuthenticationCookie.class.php:208
msgid "You can enter hostname/IP address and port separated by space."
msgstr "Saad tühikuga eraldades sisestada hostinime/IP-aadressi ja porti."

#: libraries/plugins/auth/AuthenticationCookie.class.php:201
msgid "Server:"
msgstr "Server:"

#: libraries/plugins/auth/AuthenticationCookie.class.php:213
msgid "Username:"
msgstr "Kasutajanimi:"

#: libraries/plugins/auth/AuthenticationCookie.class.php:219
msgid "Password:"
msgstr "Parool:"

#: libraries/plugins/auth/AuthenticationCookie.class.php:225
msgid "Server Choice"
msgstr "Serveri valik"

#: libraries/plugins/auth/AuthenticationCookie.class.php:575
#: libraries/plugins/auth/AuthenticationSignon.class.php:249
msgid ""
"Login without a password is forbidden by configuration (see AllowNoPassword)"
msgstr ""
"Paroolita sisselogimine on seadistuses keelatud (vaata AllowNoPassword)"

#: libraries/plugins/auth/AuthenticationCookie.class.php:582
#: libraries/plugins/auth/AuthenticationSignon.class.php:256
#, php-format
msgid "No activity within %s seconds; please log in again"
msgstr "%s sekundi jooksul aktiivsust polnud. Palun logi uuesti sisse"

#: libraries/plugins/auth/AuthenticationCookie.class.php:587
#: libraries/plugins/auth/AuthenticationCookie.class.php:589
#: libraries/plugins/auth/AuthenticationSignon.class.php:265
msgid "Cannot log in to the MySQL server"
msgstr "Ei saa MySQL serverisse sisse logida"

#: libraries/plugins/auth/AuthenticationHttp.class.php:75
msgid "Wrong username/password. Access denied."
msgstr "Vale kasutajanimi/parool. Ligipääs keelatud."

#: libraries/plugins/auth/AuthenticationSignon.class.php:102
msgid "Can not find signon authentication script:"
msgstr "Ei leia sisselogimise autentimise skripti:"

#: libraries/plugins/auth/swekey/swekey.auth.lib.php:138
#, php-format
msgid "File %s does not contain any key id"
msgstr "%s fail ei sisalda ühegi võtme id'd"

#: libraries/plugins/auth/swekey/swekey.auth.lib.php:180
#: libraries/plugins/auth/swekey/swekey.auth.lib.php:200
msgid "Hardware authentication failed"
msgstr "Riistvara autentimine ebaõnnestus"

#: libraries/plugins/auth/swekey/swekey.auth.lib.php:187
msgid "No valid authentication key plugged"
msgstr "Ühtegi kehtivat autentimise võtit pole sisestatud"

#: libraries/plugins/auth/swekey/swekey.auth.lib.php:220
msgid "Authenticating…"
msgstr "Autentimine…"

#: libraries/plugins/export/ExportCsv.class.php:93
#: libraries/plugins/import/AbstractImportCsv.class.php:59
msgid "Columns separated with:"
msgstr "Veergusid eraldab:"

#: libraries/plugins/export/ExportCsv.class.php:97
#: libraries/plugins/import/AbstractImportCsv.class.php:65
msgid "Columns enclosed with:"
msgstr "Veergusid ümbritseb:"

#: libraries/plugins/export/ExportCsv.class.php:101
#: libraries/plugins/import/AbstractImportCsv.class.php:71
msgid "Columns escaped with:"
msgstr "Veergusid lõpetab:"

#: libraries/plugins/export/ExportCsv.class.php:105
#: libraries/plugins/import/AbstractImportCsv.class.php:77
msgid "Lines terminated with:"
msgstr "Ridasid katkestab:"

#: libraries/plugins/export/ExportCsv.class.php:109
#: libraries/plugins/export/ExportExcel.class.php:58
#: libraries/plugins/export/ExportHtmlword.class.php:86
#: libraries/plugins/export/ExportLatex.class.php:181
#: libraries/plugins/export/ExportOds.class.php:71
#: libraries/plugins/export/ExportOdt.class.php:132
#: libraries/plugins/export/ExportTexytext.class.php:89
msgid "Replace NULL with:"
msgstr "NULL asendaja:"

#: libraries/plugins/export/ExportCsv.class.php:114
#: libraries/plugins/export/ExportExcel.class.php:63
msgid "Remove carriage return/line feed characters within columns"
msgstr "Eemalda veergudest tagasijooksu/reavahetuse sümbolid"

#: libraries/plugins/export/ExportExcel.class.php:79
msgid "Excel edition:"
msgstr "Exceli väljaanne:"

#: libraries/plugins/export/ExportHtmlword.class.php:81
#: libraries/plugins/export/ExportLatex.class.php:157
#: libraries/plugins/export/ExportOdt.class.php:123
#: libraries/plugins/export/ExportTexytext.class.php:80
#: libraries/plugins/export/ExportXml.class.php:133
msgid "Data dump options"
msgstr "Andmete tõmmise valikud"

#: libraries/plugins/export/ExportHtmlword.class.php:203
#: libraries/plugins/export/ExportOdt.class.php:258
#: libraries/plugins/export/ExportSql.class.php:1717
#: libraries/plugins/export/ExportTexytext.class.php:185
msgid "Dumping data for table"
msgstr "Andmete tõmmistamine tabelile"

#: libraries/plugins/export/ExportHtmlword.class.php:485
#: libraries/plugins/export/ExportOdt.class.php:565
#: libraries/plugins/export/ExportTexytext.class.php:436
#: libraries/rte/rte_list.lib.php:69 libraries/rte/rte_triggers.lib.php:387
msgid "Event"
msgstr "Sündmus"

#: libraries/plugins/export/ExportHtmlword.class.php:486
#: libraries/plugins/export/ExportOdt.class.php:568
#: libraries/plugins/export/ExportTexytext.class.php:437
#: libraries/rte/rte_events.lib.php:513
#: libraries/rte/rte_routines.lib.php:1031
#: libraries/rte/rte_triggers.lib.php:401
msgid "Definition"
msgstr "Definitsioon"

#: libraries/plugins/export/ExportHtmlword.class.php:551
#: libraries/plugins/export/ExportOdt.class.php:641
#: libraries/plugins/export/ExportSql.class.php:1467
#: libraries/plugins/export/ExportTexytext.class.php:496
msgid "Table structure for table"
msgstr "Tabeli struktuur tabelile"

#: libraries/plugins/export/ExportHtmlword.class.php:570
#: libraries/plugins/export/ExportOdt.class.php:665
#: libraries/plugins/export/ExportSql.class.php:1495
#: libraries/plugins/export/ExportTexytext.class.php:511
msgid "Structure for view"
msgstr "Vaate struktuur"

#: libraries/plugins/export/ExportHtmlword.class.php:579
#: libraries/plugins/export/ExportOdt.class.php:677
#: libraries/plugins/export/ExportSql.class.php:1512
#: libraries/plugins/export/ExportTexytext.class.php:518
msgid "Stand-in structure for view"
msgstr "Sise-vaate struktuur"

#: libraries/plugins/export/ExportLatex.class.php:43
msgid "Content of table @TABLE@"
msgstr "@TABLE@ tabeli sisu"

#: libraries/plugins/export/ExportLatex.class.php:44
msgid "(continued)"
msgstr "(jätkub)"

#: libraries/plugins/export/ExportLatex.class.php:45
msgid "Structure of table @TABLE@"
msgstr "@TABLE@ tabeli struktuur"

#: libraries/plugins/export/ExportLatex.class.php:116
#: libraries/plugins/export/ExportOdt.class.php:97
#: libraries/plugins/export/ExportSql.class.php:213
msgid "Object creation options"
msgstr "Objekti loomise valikud"

#: libraries/plugins/export/ExportLatex.class.php:126
#: libraries/plugins/export/ExportLatex.class.php:171
msgid "Table caption (continued)"
msgstr "Tabeli pealkiri (jätkub)"

#: libraries/plugins/export/ExportLatex.class.php:137
#: libraries/plugins/export/ExportOdt.class.php:103
#: libraries/plugins/export/ExportSql.class.php:114
msgid "Display foreign key relationships"
msgstr "Näita võõrvõtme seoseid"

#: libraries/plugins/export/ExportLatex.class.php:142
#: libraries/plugins/export/ExportOdt.class.php:108
msgid "Display comments"
msgstr "Näita kommentaare"

#: libraries/plugins/export/ExportLatex.class.php:147
#: libraries/plugins/export/ExportOdt.class.php:113
#: libraries/plugins/export/ExportSql.class.php:120
msgid "Display MIME types"
msgstr "Näita MIME-tüüpe"

#: libraries/plugins/export/ExportLatex.class.php:218
#: libraries/plugins/export/ExportSql.class.php:610
#: libraries/plugins/export/ExportXml.class.php:191
#: libraries/replication_gui.lib.php:68 libraries/replication_gui.lib.php:195
#: libraries/replication_gui.lib.php:293 libraries/replication_gui.lib.php:296
#: libraries/replication_gui.lib.php:353
#: libraries/server_privileges.lib.php:1076
#: libraries/server_privileges.lib.php:1081
#: libraries/server_privileges.lib.php:1177
#: libraries/server_privileges.lib.php:1567
#: libraries/server_privileges.lib.php:2379 server_status.php:320 sql.php:1112
msgid "Host"
msgstr "Host"

#: libraries/plugins/export/ExportLatex.class.php:223
#: libraries/plugins/export/ExportSql.class.php:617
#: libraries/plugins/export/ExportXml.class.php:196 sql.php:1115
msgid "Generation Time"
msgstr "Loomise aeg"

#: libraries/plugins/export/ExportLatex.class.php:226
#: libraries/plugins/export/ExportSql.class.php:623
#: libraries/plugins/export/ExportXml.class.php:199
msgid "PHP Version"
msgstr "PHP versioon"

#: libraries/plugins/export/ExportMediawiki.class.php:84
msgid "Export table names"
msgstr "Ekspordi tabeli nimed"

#: libraries/plugins/export/ExportMediawiki.class.php:90
msgid "Export table headers"
msgstr "Ekspordi tabeli päised"

#: libraries/plugins/export/ExportPdf.class.php:97
msgid "(Generates a report containing the data of a single table)"
msgstr "(Koostab üksiku tabeli andmeid sisaldava raporti)"

#: libraries/plugins/export/ExportPdf.class.php:102
msgid "Report title:"
msgstr "Raporti pealkiri:"

#: libraries/plugins/export/ExportSql.class.php:90
msgid ""
"Display comments <i>(includes info such as export timestamp, PHP version, "
"and server version)</i>"
msgstr ""
"Näita kommentaare <i>(sisaldab teavet eksportimise ajatempli, PHP versiooni "
"ja serveri versiooni kohta)</i>"

#: libraries/plugins/export/ExportSql.class.php:99
msgid "Additional custom header comment (\\n splits lines):"
msgstr "Päise täiendav kommentaar (\\n poolitab ridu):"

#: libraries/plugins/export/ExportSql.class.php:106
msgid ""
"Include a timestamp of when databases were created, last updated, and last "
"checked"
msgstr ""
"Lisa ajatempel andmebaasi loomise, viimase uuendamise ja viimase "
"kontrollimise kohta"

#: libraries/plugins/export/ExportSql.class.php:163
msgid ""
"Database system or older MySQL server to maximize output compatibility with:"
msgstr ""
"Andmebaasi süsteem või vanem MySQL server, et saavutada väljundi maksimaalne "
"ühilduvus:"

#: libraries/plugins/export/ExportSql.class.php:184
#: libraries/plugins/export/ExportSql.class.php:227
#: libraries/plugins/export/ExportSql.class.php:250
#: libraries/plugins/export/ExportSql.class.php:258
#, php-format
msgid "Add %s statement"
msgstr "Lisa %s käsk"

#: libraries/plugins/export/ExportSql.class.php:220
msgid "Add statements:"
msgstr "Lisa käske:"

#: libraries/plugins/export/ExportSql.class.php:288
msgid ""
"Enclose table and column names with backquotes <i>(Protects column and table "
"names formed with special characters or keywords)</i>"
msgstr ""
"Aseta tabeli ja veeru nimed alumise ja ülemise jutumärgi vahele <i>(Kaitseb "
"veeru ja tabeli nimesid eriliste sümbolitega või võtmesõnadega vormimise "
"eest)</i>"

#: libraries/plugins/export/ExportSql.class.php:304
msgid "Data creation options"
msgstr "Andmete loomise valikud"

#: libraries/plugins/export/ExportSql.class.php:308
#: libraries/plugins/export/ExportSql.class.php:1661
msgid "Truncate table before insert"
msgstr "Kärbi tabelit enne lisamist"

#: libraries/plugins/export/ExportSql.class.php:314
msgid "Instead of <code>INSERT</code> statements, use:"
msgstr "<code>INSERT</code> käskude asemel kasuta:"

#: libraries/plugins/export/ExportSql.class.php:320
msgid "<code>INSERT DELAYED</code> statements"
msgstr "<code>INSERT DELAYED</code> käske"

#: libraries/plugins/export/ExportSql.class.php:331
#: libraries/plugins/export/ExportSql.class.php:361
msgid "<code>INSERT IGNORE</code> statements"
msgstr "<code>INSERT IGNORE</code> käske"

#: libraries/plugins/export/ExportSql.class.php:344
msgid "Function to use when dumping data:"
msgstr "Andmete tõmmistamiseks kasutatav funktsioon:"

#: libraries/plugins/export/ExportSql.class.php:357
msgid "Syntax to use when inserting data:"
msgstr "Andmete lisamiseks kasutatav süntaks:"

#: libraries/plugins/export/ExportSql.class.php:365
msgid ""
"include column names in every <code>INSERT</code> statement <br /> &nbsp; "
"&nbsp; &nbsp; Example: <code>INSERT INTO tbl_name (col_A,col_B,col_C) VALUES "
"(1,2,3)</code>"
msgstr ""
"kaasa veeru nimed igasse <code>INSERT</code> käsku <br /> &nbsp; &nbsp; "
"&nbsp; Näide: <code>INSERT INTO tabeli_nimi (veerg_A,veerg_B,veerg_C) VALUES "
"(1,2,3)</code>"

#: libraries/plugins/export/ExportSql.class.php:370
msgid ""
"insert multiple rows in every <code>INSERT</code> statement<br /> &nbsp; "
"&nbsp; &nbsp; Example: <code>INSERT INTO tbl_name VALUES (1,2,3), (4,5,6), "
"(7,8,9)</code>"
msgstr ""
"lisa mitu rida igas <code>INSERT</code> käsus<br /> &nbsp; &nbsp; &nbsp; "
"Näide: <code>INSERT INTO tabeli_nimi VALUES (1,2,3), (4,5,6), (7,8,9)</code>"

#: libraries/plugins/export/ExportSql.class.php:375
msgid ""
"both of the above<br /> &nbsp; &nbsp; &nbsp; Example: <code>INSERT INTO "
"tbl_name (col_A,col_B) VALUES (1,2,3), (4,5,6), (7,8,9)</code>"
msgstr ""
"mõlemad ülal nimetatuist<br /> &nbsp; &nbsp; &nbsp; Näide: <code>INSERT INTO "
"tabeli_nimi (veerg_A,veerg_B) VALUES (1,2,3), (4,5,6), (7,8,9)</code>"

#: libraries/plugins/export/ExportSql.class.php:380
msgid ""
"neither of the above<br /> &nbsp; &nbsp; &nbsp; Example: <code>INSERT INTO "
"tbl_name VALUES (1,2,3)</code>"
msgstr ""
"mitte ükski ülal nimetatuist<br /> &nbsp; &nbsp; &nbsp; Näide: <code>INSERT "
"INTO tabeli_nimi VALUES (1,2,3)</code>"

#: libraries/plugins/export/ExportSql.class.php:399
msgid ""
"Dump binary columns in hexadecimal notation <i>(for example, \"abc\" becomes "
"0x616263)</i>"
msgstr ""
"Tõmmista binaarsed veerud heksadetsimaalsena <i>(nt \"abc\" salvestatakse "
"kui 0x616263)</i>"

#: libraries/plugins/export/ExportSql.class.php:412
msgid ""
"Dump TIMESTAMP columns in UTC <i>(enables TIMESTAMP columns to be dumped and "
"reloaded between servers in different time zones)</i>"
msgstr ""
"Tõmmista TIMESTAMP veerud UTC ajana <i>(lubab tõmmistada TIMESTAMP veergusid "
"ja kasutada neid erinevates ajavööndites asuvates serverites)</i>"

#: libraries/plugins/export/ExportSql.class.php:1209
msgid "Constraints for dumped tables"
msgstr "Tõmmistatud tabelite piirangud"

#: libraries/plugins/export/ExportSql.class.php:1220
msgid "Constraints for table"
msgstr "Piirangud tabelile"

#: libraries/plugins/export/ExportSql.class.php:1361
msgid "MIME TYPES FOR TABLE"
msgstr "MIME TYPES FOR TABLE"

#: libraries/plugins/export/ExportSql.class.php:1386
msgid "RELATIONS FOR TABLE"
msgstr "RELATIONS FOR TABLE"

#: libraries/plugins/export/ExportSql.class.php:1578
msgid "Error reading data:"
msgstr "Andmete lugemisel esines viga:"

#: libraries/plugins/export/ExportXml.class.php:102
msgid "Object creation options (all are recommended)"
msgstr "Objekti loomise valikud (soovitatav on valida kõik)"

#: libraries/plugins/export/ExportXml.class.php:137
msgid "Export contents"
msgstr "Ekspordi sisu"

#: libraries/plugins/import/ImportCsv.class.php:63
#: libraries/plugins/import/ImportOds.class.php:74
msgid ""
"The first line of the file contains the table column names <i>(if this is "
"unchecked, the first line will become part of the data)</i>"
msgstr ""
"Faili esimene rida sisaldab tabeli veeru nimesid <i>(kui seda pole valitud, "
"siis esimene rida saab andmete osaks)</i>"

#: libraries/plugins/import/ImportCsv.class.php:72
msgid ""
"If the data in each row of the file is not in the same order as in the "
"database, list the corresponding column names here. Column names must be "
"separated by commas and not enclosed in quotations."
msgstr ""
"Kui faili ridades sisalduvad andmed pole samas järjekorras, nagu need on "
"andmebaasis, siis loenda siin vastavad veeru nimed. Veeru nimed peavad olema "
"eraldatud komadega ja ei tohi asetseda jutumärkide vahel."

#: libraries/plugins/import/ImportCsv.class.php:81
#: libraries/plugins/import/ImportLdi.class.php:66
msgid "Column names: "
msgstr "Veeru nimed: "

#: libraries/plugins/import/ImportCsv.class.php:133
#: libraries/plugins/import/ImportCsv.class.php:148
#: libraries/plugins/import/ImportCsv.class.php:155
#: libraries/plugins/import/ImportCsv.class.php:162
#, php-format
msgid "Invalid parameter for CSV import: %s"
msgstr "Vale parameeter CSV importimiseks: %s"

#: libraries/plugins/import/ImportCsv.class.php:213
#, php-format
msgid ""
"Invalid column (%s) specified! Ensure that columns names are spelled "
"correctly, separated by commas, and not enclosed in quotes."
msgstr ""
"Täpsustati vale veerg (%s)! Veendu, et veergude nimed on õigesti kirjutatud, "
"komadega eraldatud ja pole asetatud jutumärkide vahele."

#: libraries/plugins/import/ImportCsv.class.php:281
#: libraries/plugins/import/ImportCsv.class.php:556
#, php-format
msgid "Invalid format of CSV input on line %d."
msgstr "Vale CSV sisendi formaat %d.-ndal real."

#: libraries/plugins/import/ImportCsv.class.php:437
#, php-format
msgid "Invalid column count in CSV input on line %d."
msgstr "Vale veeru hulk CSV sisendis %d.-ndal real."

#: libraries/plugins/import/ImportLdi.class.php:110
msgid "This plugin does not support compressed imports!"
msgstr "See plugin ei toeta tihendatud importe!"

#: libraries/plugins/import/ImportMediawiki.class.php:56
msgid "MediaWiki Table"
msgstr "MediaWiki tabel"

#: libraries/plugins/import/ImportMediawiki.class.php:303
#, php-format
msgid "Invalid format of mediawiki input on line: <br />%s."
msgstr "Vale mediawiki sisendi formaat real: <br />%s."

#: libraries/plugins/import/ImportOds.class.php:88
msgid "Import percentages as proper decimals <i>(ex. 12.00% to .12)</i>"
msgstr "Impordi protsendid õigete kümnendarvudena <i>(nt 12.00% -> .12)</i>"

#: libraries/plugins/import/ImportOds.class.php:94
msgid "Import currencies <i>(ex. $5.00 to 5.00)</i>"
msgstr "Impordi valuutad <i>(nt $5.00 -> 5.00)</i>"

#: libraries/plugins/import/ImportOds.class.php:172
#: libraries/plugins/import/ImportXml.class.php:131
#: libraries/plugins/import/ImportXml.class.php:193
msgid ""
"The XML file specified was either malformed or incomplete. Please correct "
"the issue and try again."
msgstr ""
"Täpsustatud XML fail oli kas valesti vormitud või lõpetamata. Palun paranda "
"see viga ja proovi uuesti."

#: libraries/plugins/import/ImportOds.class.php:182
msgid "Could not parse OpenDocument Spreadsheet!"
msgstr "OpenDocument tabeli parsimine ebaõnnestus!"

#: libraries/plugins/import/ImportShp.class.php:53
msgid "ESRI Shape File"
msgstr "ESRI Shape fail"

#: libraries/plugins/import/ImportShp.class.php:155
#, php-format
msgid "There was an error importing the ESRI shape file: \"%s\"."
msgstr "ESRI shape faili importimisel esines viga: \"%s\"."

#: libraries/plugins/import/ImportShp.class.php:211
msgid ""
"You tried to import an invalid file or the imported file contains invalid "
"data"
msgstr ""
"Üritasid importida valet faili või imporditud fail sisaldab valesid andmeid"

#: libraries/plugins/import/ImportShp.class.php:217
#, php-format
msgid "MySQL Spatial Extension does not support ESRI type \"%s\"."
msgstr "MySQL Spatial Extension ei toeta ESRI tüüpi \"%s\"."

#: libraries/plugins/import/ImportShp.class.php:265
msgid "The imported file does not contain any data"
msgstr "Imporditud fail ei sisalda mitte mingeid andmeid"

#: libraries/plugins/import/ImportSql.class.php:71
msgid "SQL compatibility mode:"
msgstr "SQL ühilduvuse meetod:"

#: libraries/plugins/import/ImportSql.class.php:83
msgid "Do not use <code>AUTO_INCREMENT</code> for zero values"
msgstr "Ära kasuta nulliliste väärtuste puhul <code>AUTO_INCREMENT</code>"

#: libraries/plugins/import/ImportXml.class.php:53
msgid "XML"
msgstr "XML"

#: libraries/plugins/import/ShapeRecord.class.php:58
#, php-format
msgid "Geometry type '%s' is not supported by MySQL."
msgstr "Geomeetria tüüpi '%s' ei toeta MySQL."

#: libraries/plugins/transformations/abstract/AppendTransformationsPlugin.class.php:32
msgid ""
"Appends text to a string. The only option is the text to be appended "
"(enclosed in single quotes, default empty string)."
msgstr ""
"Lisab teksti sõnesse. Ainus valik on lisatav tekst (ümbritsetud ühekordsete "
"jutumärkidega, vaikimisi tühi sõne)."

#: libraries/plugins/transformations/abstract/DateFormatTransformationsPlugin.class.php:31
msgid ""
"Displays a TIME, TIMESTAMP, DATETIME or numeric unix timestamp column as "
"formatted date. The first option is the offset (in hours) which will be "
"added to the timestamp (Default: 0). Use second option to specify a "
"different date/time format string. Third option determines whether you want "
"to see local date or UTC one (use \"local\" or \"utc\" strings) for that. "
"According to that, date format has different value - for \"local\" see the "
"documentation for PHP's strftime() function and for \"utc\" it is done using "
"gmdate() function."
msgstr ""
"Näitab vormindatud kuupäevana TIME, TIMESTAMP, DATETIME või arvulist unix "
"ajatemplit. Esimene valik on ajanihe (tundides), mis lisatakse ajatemplile "
"(Vaikimisi: 0). Kasuta teist valikut teistsuguse kuupäeva/kellaaja formaadi "
"täpsustamiseks. Kolmas valik tuvastab, kas soovid näha kohalikku või UTC "
"kuupäeva (kasuta \"local\" või \"utc\" sõne). Vastavalt sellele on kuupäeva "
"vorminguks erinev väärtus - \"local\" jaoks vaata teavet dokumentatsioonist "
"PHP strftime() funktsiooni kohta ja \"utc\" jaoks kasutatakse gmdate() "
"funtsiooni."

#: libraries/plugins/transformations/abstract/DownloadTransformationsPlugin.class.php:31
msgid ""
"Displays a link to download the binary data of the column. You can use the "
"first option to specify the filename, or use the second option as the name "
"of a column which contains the filename. If you use the second option, you "
"need to set the first option to the empty string."
msgstr ""
"Näitab linki, mille kaudu saab veeru binaarsed andmed alla laadida. Esimese "
"valikuna saad täpsustada faili nime või kasuta teist valikut, millega "
"täpsustad veeru, mis sisaldab faili nime. Kui kasutad teist valikut, pead "
"jätma esimese valiku tühjaks."

#: libraries/plugins/transformations/abstract/ExternalTransformationsPlugin.class.php:31
msgid ""
"LINUX ONLY: Launches an external application and feeds it the column data "
"via standard input. Returns the standard output of the application. The "
"default is Tidy, to pretty-print HTML code. For security reasons, you have "
"to manually edit the file libraries/plugins/transformations/"
"Text_Plain_External.class.php and list the tools you want to make available. "
"The first option is then the number of the program you want to use and the "
"second option is the parameters for the program. The third option, if set to "
"1, will convert the output using htmlspecialchars() (Default 1). The fourth "
"option, if set to 1, will prevent wrapping and ensure that the output "
"appears all on one line (Default 1)."
msgstr ""
"AINULT LINUXILE: Launches an external application and feeds it the column "
"data via standard input. Returns the standard output of the application. The "
"default is Tidy, to pretty-print HTML code. For security reasons, you have "
"to manually edit the file libraries/plugins/transformations/"
"Text_Plain_External.class.php and list the tools you want to make available. "
"The first option is then the number of the program you want to use and the "
"second option is the parameters for the program. The third option, if set to "
"1, will convert the output using htmlspecialchars() (Vaikimisi 1). The "
"fourth option, if set to 1, will prevent wrapping and ensure that the output "
"appears all on one line (Vaikimisi 1)."

#: libraries/plugins/transformations/abstract/FormattedTransformationsPlugin.class.php:31
msgid ""
"Displays the contents of the column as-is, without running it through "
"htmlspecialchars(). That is, the column is assumed to contain valid HTML."
msgstr ""
"Näitab veeru sisu sellisena, nagu see on, ilma seda htmlspecialchars() "
"funktsiooniga töötlemata. Eeldatakse, et veerg sisaldab õiget HTML koodi."

#: libraries/plugins/transformations/abstract/HexTransformationsPlugin.class.php:31
msgid ""
"Displays hexadecimal representation of data. Optional first parameter "
"specifies how often space will be added (defaults to 2 nibbles)."
msgstr ""
"Näitab andmeid heksadetsimaalsena. Valikuline esimene parameeter määrab, kui "
"tihti ruumi lisatakse (vaikimisi on 2)."

#: libraries/plugins/transformations/abstract/ImageLinkTransformationsPlugin.class.php:33
msgid "Displays a link to download this image."
msgstr "Näitab selle pildi allalaadimise linki."

#: libraries/plugins/transformations/abstract/InlineTransformationsPlugin.class.php:33
msgid ""
"Displays a clickable thumbnail. The options are the maximum width and height "
"in pixels. The original aspect ratio is preserved."
msgstr ""
"Näitab pisipildiga linki. Valikutena saab sisestada maksimaalse laiuse ja "
"kõrguse pikslites. Algne laiuse ja kõrguse suhe säilib."

#: libraries/plugins/transformations/abstract/LongToIPv4TransformationsPlugin.class.php:31
msgid ""
"Converts an (IPv4) Internet network address into a string in Internet "
"standard dotted format."
msgstr ""
"Teisendab (IPv4) interneti võrguaadressi punktidega eraldatud formaati."

#: libraries/plugins/transformations/abstract/SQLTransformationsPlugin.class.php:31
msgid "Formats text as SQL query with syntax highlighting."
msgstr "Vormindab teksti SQL päringuks koos süntaksi esiletõstmisega."

#: libraries/plugins/transformations/abstract/SubstringTransformationsPlugin.class.php:31
msgid ""
"Displays a part of a string. The first option is the number of characters to "
"skip from the beginning of the string (Default 0). The second option is the "
"number of characters to return (Default: until end of string). The third "
"option is the string to append and/or prepend when truncation occurs "
"(Default: \"…\")."
msgstr ""
"Näitab ainult osa tekstist. Esimene valik on sõne algusest vahelejäetavate "
"sümbolite hulk (Vaikimisi 0). Teine valik on naasvate sümbolite hulk "
"(Vaikimisi: sõne lõpuni). Kolmas valik on kärpimise korral lisatav sõne "
"(Vaikimisi: \"…\")."

#: libraries/plugins/transformations/abstract/TextImageLinkTransformationsPlugin.class.php:33
msgid ""
"Displays an image and a link; the column contains the filename. The first "
"option is a URL prefix like \"http://www.example.com/\". The second and "
"third options are the width and the height in pixels."
msgstr ""
"Näitab pilti ja linki. Veerg sisaldab faili nime. Esimene valik on URL'i "
"eesliide, nt \"http://www.example.com/\". Teine ja kolmas valik on laius ja "
"kõrgus pikslites."

#: libraries/plugins/transformations/abstract/TextLinkTransformationsPlugin.class.php:33
msgid ""
"Displays a link; the column contains the filename. The first option is a URL "
"prefix like \"http://www.example.com/\". The second option is a title for "
"the link."
msgstr ""
"Näitab linki. Veerg sisaldab faili nime. Esimene valik on URL'i eesliide, nt "
"\"http://www.example.com/\". Teine valik on lingi pealkiri."

#: libraries/relation.lib.php:85
msgid "not OK"
msgstr "Ei ole korras"

#: libraries/relation.lib.php:92
msgctxt "Correctly working"
msgid "OK"
msgstr "OK"

#: libraries/relation.lib.php:95
msgid "Enabled"
msgstr "Lubatud"

#: libraries/relation.lib.php:102 libraries/relation.lib.php:120
#: pmd_relation_new.php:82
msgid "General relation features"
msgstr "Peamised seoste võimalused"

#: libraries/relation.lib.php:131
msgid "Display Features"
msgstr "Näita võimalusi"

#: libraries/relation.lib.php:148
msgid "Creation of PDFs"
msgstr "PDF-ide koostamine"

#: libraries/relation.lib.php:159
msgid "Displaying Column Comments"
msgstr "Veeru kommentaaride näitamine"

#: libraries/relation.lib.php:165
#: libraries/tbl_columns_definition_form.inc.php:170
#: transformation_overview.php:38
msgid "Browser transformation"
msgstr "Veebilehitseja transformatsioon"

#: libraries/relation.lib.php:171
msgid ""
"Please see the documentation on how to update your column_comments table"
msgstr ""
"Palun loe dokumentatsioonist, kuidas uuendada oma column_comments tabelit"

#: libraries/relation.lib.php:181 libraries/sql_query_form.lib.php:391
msgid "Bookmarked SQL query"
msgstr "Järjehoidjaga SQL päring"

#: libraries/relation.lib.php:192 querywindow.php:70 querywindow.php:154
msgid "SQL history"
msgstr "SQL ajalugu"

#: libraries/relation.lib.php:214
msgid "Persistent recently used tables"
msgstr "Püsivad hiljuti kasutatud tabelid"

#: libraries/relation.lib.php:225
msgid "Persistent tables' UI preferences"
msgstr "Püsivate tabelite UI eelistused"

#: libraries/relation.lib.php:247
msgid "User preferences"
msgstr "Kasutaja eelistused"

#: libraries/relation.lib.php:253
msgid "Quick steps to setup advanced features:"
msgstr "Täpsemate võimaluste seadistamise kiirsammud:"

#: libraries/relation.lib.php:257
msgid ""
"Create the needed tables with the <code>examples/create_tables.sql</code>."
msgstr "Loo vajalikud tabelid <code>script/create_tables.sql</code> failiga."

#: libraries/relation.lib.php:263
msgid "Create a pma user and give access to these tables."
msgstr "Loo pma kasutaja ja anna juurdepääs nendele tabelitele."

#: libraries/relation.lib.php:268
msgid ""
"Enable advanced features in configuration file (<code>config.inc.php</"
"code>), for example by starting from <code>config.sample.inc.php</code>."
msgstr ""
"Luba täpsemad võimalused seadistuse failis (<code>config.inc.php</code>). "
"Näiteks alustades <code>config.sample.inc.php</code> failist."

#: libraries/relation.lib.php:276
msgid "Re-login to phpMyAdmin to load the updated configuration file."
msgstr "Uuendatud seadistuse faili laadimiseks logi phpMyAdmini uuesti sisse."

#: libraries/relation.lib.php:1389
msgid "no description"
msgstr "kirjeldus puudub"

#: libraries/replication_gui.lib.php:35
#: libraries/server_privileges.lib.php:782
msgid "Uncheck All"
msgstr "Ära vali ühtegi"

#: libraries/replication_gui.lib.php:56
msgid "Slave configuration"
msgstr "Alluva seadistus"

#: libraries/replication_gui.lib.php:56 server_replication.php:333
msgid "Change or reconfigure master server"
msgstr "Muuda või seadista ülemserver uuesti"

#: libraries/replication_gui.lib.php:57
msgid ""
"Make sure, you have unique server-id in your configuration file (my.cnf). If "
"not, please add the following line into [mysqld] section:"
msgstr ""
"Veendu, et sinu seadistusfailis (my.cnf) on serveril ainulaadne id. Kui "
"mitte, siis palun lisa [mysqld] sektsiooni järgnev rida:"

#: libraries/replication_gui.lib.php:60 libraries/replication_gui.lib.php:61
#: libraries/replication_gui.lib.php:273 libraries/replication_gui.lib.php:276
#: libraries/replication_gui.lib.php:283
#: libraries/server_privileges.lib.php:1027
#: libraries/server_privileges.lib.php:1032
#: libraries/server_privileges.lib.php:1062
msgid "User name"
msgstr "Kasutajanimi"

#: libraries/replication_gui.lib.php:72
msgid "Port"
msgstr "Port"

#: libraries/replication_gui.lib.php:112
msgid "Master status"
msgstr "Ülema staatus"

#: libraries/replication_gui.lib.php:114
msgid "Slave status"
msgstr "Alluva staatus"

#: libraries/replication_gui.lib.php:123 libraries/sql_query_form.lib.php:403
#: server_status_variables.php:232 server_variables.php:166
msgid "Variable"
msgstr "Muutuja"

#: libraries/replication_gui.lib.php:194 server_binlog.php:195
msgid "Server ID"
msgstr "Serveri ID"

#: libraries/replication_gui.lib.php:213
msgid ""
"Only slaves started with the --report-host=host_name option are visible in "
"this list."
msgstr ""
"Selles nimekirjas näeb ainult neid alluvaid, mis algavad --report-"
"host=host_name valikuga."

#: libraries/replication_gui.lib.php:264 server_replication.php:183
msgid "Add slave replication user"
msgstr "Lisa alluva paljundamise kasutaja"

#: libraries/replication_gui.lib.php:278
#: libraries/server_privileges.lib.php:1046
msgid "Any user"
msgstr "Kõik kasutajad"

#: libraries/replication_gui.lib.php:279 libraries/replication_gui.lib.php:347
#: libraries/replication_gui.lib.php:372
#: libraries/server_privileges.lib.php:1055
#: libraries/server_privileges.lib.php:1170
#: libraries/server_privileges.lib.php:1209
#: libraries/server_privileges.lib.php:2274
#: libraries/server_privileges.lib.php:2331
msgid "Use text field"
msgstr "Kasuta tekstivälja"

#: libraries/replication_gui.lib.php:326
#: libraries/server_privileges.lib.php:1134
msgid "Any host"
msgstr "Kõik hostid"

#: libraries/replication_gui.lib.php:330
#: libraries/server_privileges.lib.php:1142
msgid "Local"
msgstr "Kohalik"

#: libraries/replication_gui.lib.php:336
#: libraries/server_privileges.lib.php:1151
msgid "This Host"
msgstr "See host"

#: libraries/replication_gui.lib.php:342
#: libraries/server_privileges.lib.php:1161
msgid "Use Host Table"
msgstr "Kasuta hosti tabelit"

#: libraries/replication_gui.lib.php:356
#: libraries/server_privileges.lib.php:1180
msgid ""
"When Host table is used, this field is ignored and values stored in Host "
"table are used instead."
msgstr ""
"Kui kasutatakse hosti tabelit, siis seda välja ignoreeritakse ning selle "
"asemel kasutatakse hosti tabelis olevaid väärtusi."

#: libraries/replication_gui.lib.php:386
msgid "Generate Password"
msgstr "Genereeri parool"

#: libraries/rte/rte_events.lib.php:110 libraries/rte/rte_events.lib.php:119
#: libraries/rte/rte_events.lib.php:157 libraries/rte/rte_routines.lib.php:296
#: libraries/rte/rte_routines.lib.php:305
#: libraries/rte/rte_routines.lib.php:346
#: libraries/rte/rte_routines.lib.php:1452
#: libraries/rte/rte_triggers.lib.php:82 libraries/rte/rte_triggers.lib.php:91
#: libraries/rte/rte_triggers.lib.php:129
#, php-format
msgid "The following query has failed: \"%s\""
msgstr "Järgnev päring ebaõnnestus: \"%s\""

#: libraries/rte/rte_events.lib.php:134
msgid "Sorry, we failed to restore the dropped event."
msgstr "Vabanda, meil ei õnnestunud kustutatud sündmust taastada."

#: libraries/rte/rte_events.lib.php:137 libraries/rte/rte_routines.lib.php:325
#: libraries/rte/rte_triggers.lib.php:109
msgid "The backed up query was:"
msgstr "Varundatud päring oli:"

#: libraries/rte/rte_events.lib.php:144
#, php-format
msgid "Event %1$s has been modified."
msgstr "%1$s sündmust on muudetud."

#: libraries/rte/rte_events.lib.php:164
#, php-format
msgid "Event %1$s has been created."
msgstr "%1$s sündmus on loodud."

#: libraries/rte/rte_events.lib.php:175 libraries/rte/rte_routines.lib.php:366
#: libraries/rte/rte_triggers.lib.php:147
msgid "<b>One or more errors have occured while processing your request:</b>"
msgstr "<b>Sinu taotluse töötlemisel esines üks või mitu viga:</b>"

#: libraries/rte/rte_events.lib.php:228
msgid "Edit event"
msgstr "Muuda sündmust"

#: libraries/rte/rte_events.lib.php:255 libraries/rte/rte_routines.lib.php:464
#: libraries/rte/rte_routines.lib.php:1478
#: libraries/rte/rte_routines.lib.php:1518
#: libraries/rte/rte_triggers.lib.php:230
msgid "Error in processing request"
msgstr "Taotluse töötlemisel esines viga"

#: libraries/rte/rte_events.lib.php:417 libraries/rte/rte_routines.lib.php:931
#: libraries/rte/rte_triggers.lib.php:347
msgid "Details"
msgstr "Detailid"

#: libraries/rte/rte_events.lib.php:420
msgid "Event name"
msgstr "Sündmuse nimi"

#: libraries/rte/rte_events.lib.php:441 server_binlog.php:194
msgid "Event type"
msgstr "Sündmuse tüüp"

#: libraries/rte/rte_events.lib.php:463 libraries/rte/rte_routines.lib.php:954
#, php-format
msgid "Change to %s"
msgstr "Muuda väärtuseks %s"

#: libraries/rte/rte_events.lib.php:469
msgid "Execute at"
msgstr "Käivita kell"

#: libraries/rte/rte_events.lib.php:477
msgid "Execute every"
msgstr "Käivita iga"

#: libraries/rte/rte_events.lib.php:496
msgctxt "Start of recurring event"
msgid "Start"
msgstr "Algus"

#: libraries/rte/rte_events.lib.php:505
msgctxt "End of recurring event"
msgid "End"
msgstr "Lõpp"

#: libraries/rte/rte_events.lib.php:519
msgid "On completion preserve"
msgstr "Lõpetamisel säilita"

#: libraries/rte/rte_events.lib.php:524
#: libraries/rte/rte_routines.lib.php:1042
#: libraries/rte/rte_triggers.lib.php:407
msgid "Definer"
msgstr "Määraja"

#: libraries/rte/rte_events.lib.php:567
#: libraries/rte/rte_routines.lib.php:1109
#: libraries/rte/rte_triggers.lib.php:445
msgid "The definer must be in the \"username@hostname\" format"
msgstr "Määraja peab olema formaadis \"kasutajanimi@hostinimi\""

#: libraries/rte/rte_events.lib.php:574
msgid "You must provide an event name"
msgstr "Sa pead andma sündmuse nime"

#: libraries/rte/rte_events.lib.php:588
msgid "You must provide a valid interval value for the event."
msgstr "Sa pead andma sündmusele õige intervalli väärtuse."

#: libraries/rte/rte_events.lib.php:603
msgid "You must provide a valid execution time for the event."
msgstr "Sa pead andma sündmusele õige käivitamise aja."

#: libraries/rte/rte_events.lib.php:607
msgid "You must provide a valid type for the event."
msgstr "Sa pead andma sündmusele õige tüübi."

#: libraries/rte/rte_events.lib.php:631
msgid "You must provide an event definition."
msgstr "Sa pead andma sündmuse definitsiooni."

#: libraries/rte/rte_footer.lib.php:91
msgid "OFF"
msgstr "OFF"

#: libraries/rte/rte_footer.lib.php:96
msgid "ON"
msgstr "ON"

#: libraries/rte/rte_footer.lib.php:108
msgid "Event scheduler status"
msgstr "Sündmuse ajastaja staatus"

#: libraries/rte/rte_list.lib.php:55
msgid "Returns"
msgstr "Naases"

#: libraries/rte/rte_routines.lib.php:69
msgid ""
"You are using PHP's deprecated 'mysql' extension, which is not capable of "
"handling multi queries. [strong]The execution of some stored routines may "
"fail![/strong] Please use the improved 'mysqli' extension to avoid any "
"problems."
msgstr ""
"Sa kasutad PHP jaoks ebasoovitatavat 'mysql' laiendit, mis ei suuda "
"käsitleda multipäringuid. [strong]Mõnede salvestatud funktsioonide "
"käivitamine võib ebaõnnestuda![/strong] Probleemide vältimiseks kasuta palun "
"täiustatud 'mysqli' laiendit."

#: libraries/rte/rte_routines.lib.php:281
#: libraries/rte/rte_routines.lib.php:1118
#, php-format
msgid "Invalid routine type: \"%s\""
msgstr "Vale funktsiooni tüüp: \"%s\""

#: libraries/rte/rte_routines.lib.php:321
msgid "Sorry, we failed to restore the dropped routine."
msgstr "Vabanda, me ei suutnud kustutatud funktsiooni taastada."

#: libraries/rte/rte_routines.lib.php:332
#, php-format
msgid "Routine %1$s has been modified."
msgstr "%1$s funktsiooni on muudetud."

#: libraries/rte/rte_routines.lib.php:353
#, php-format
msgid "Routine %1$s has been created."
msgstr "%1$s funktsioon on loodud."

#: libraries/rte/rte_routines.lib.php:434
msgid "Edit routine"
msgstr "Muuda funktsiooni"

#: libraries/rte/rte_routines.lib.php:934
msgid "Routine name"
msgstr "Funktsiooni nimi"

#: libraries/rte/rte_routines.lib.php:960
msgid "Parameters"
msgstr "Parameetrid"

#: libraries/rte/rte_routines.lib.php:966
msgid "Direction"
msgstr "Suund"

#: libraries/rte/rte_routines.lib.php:969
#: libraries/tbl_columns_definition_form.inc.php:98
msgid "Length/Values"
msgstr "Pikkus/Väärtused"

#: libraries/rte/rte_routines.lib.php:984
msgid "Add parameter"
msgstr "Lisa parameeter"

#: libraries/rte/rte_routines.lib.php:988
msgid "Remove last parameter"
msgstr "Kustuta viimane parameeter"

#: libraries/rte/rte_routines.lib.php:993
msgid "Return type"
msgstr "Pöördumise tüüp"

#: libraries/rte/rte_routines.lib.php:1000
msgid "Return length/values"
msgstr "Pöördumise pikkus/väärtused"

#: libraries/rte/rte_routines.lib.php:1006
msgid "Return options"
msgstr "Pöördumise valikud"

#: libraries/rte/rte_routines.lib.php:1037
msgid "Is deterministic"
msgstr "Ette määratud"

#: libraries/rte/rte_routines.lib.php:1047
msgid "Security type"
msgstr "Turvalisuse tüüp"

#: libraries/rte/rte_routines.lib.php:1056
msgid "SQL data access"
msgstr "SQL andmete juurdepääs"

#: libraries/rte/rte_routines.lib.php:1125
msgid "You must provide a routine name"
msgstr "Sa pead andma funktsiooni nime"

#: libraries/rte/rte_routines.lib.php:1155
#, php-format
msgid "Invalid direction \"%s\" given for parameter."
msgstr "Parameetrile anti vale suund \"%s\"."

#: libraries/rte/rte_routines.lib.php:1175
#: libraries/rte/rte_routines.lib.php:1230
msgid ""
"You must provide length/values for routine parameters of type ENUM, SET, "
"VARCHAR and VARBINARY."
msgstr ""
"Sa pead andma ENUM, SET, VARCHAR ja VARBINARY tüüpi funktsiooni "
"parameetritele pikkuse/väärtused."

#: libraries/rte/rte_routines.lib.php:1198
msgid "You must provide a name and a type for each routine parameter."
msgstr "Sa pead andma igale funktsiooni parameetrile nime ja tüübi."

#: libraries/rte/rte_routines.lib.php:1213
msgid "You must provide a valid return type for the routine."
msgstr "Sa pead andma funktsioonile õige pöördumise tüübi."

#: libraries/rte/rte_routines.lib.php:1272
msgid "You must provide a routine definition."
msgstr "Sa pead andma funktsiooni definitsiooni."

#: libraries/rte/rte_routines.lib.php:1367
#, php-format
msgid "Execution results of routine %s"
msgstr "%s funktsiooni käivitamise tulemused"

#: libraries/rte/rte_routines.lib.php:1432
#, php-format
msgid "%d row affected by the last statement inside the procedure"
msgid_plural "%d rows affected by the last statement inside the procedure"
msgstr[0] "Toimingu viimane käsk mõjutas %d rida"
msgstr[1] "Toimingu viimane käsk mõjutas %d rida"

#: libraries/rte/rte_routines.lib.php:1505
#: libraries/rte/rte_routines.lib.php:1513
msgid "Execute routine"
msgstr "Käivita funktsioon"

#: libraries/rte/rte_routines.lib.php:1569
#: libraries/rte/rte_routines.lib.php:1572
msgid "Routine parameters"
msgstr "Funktsiooni parameetrid"

#: libraries/rte/rte_triggers.lib.php:106
msgid "Sorry, we failed to restore the dropped trigger."
msgstr "Vabanda, meil ei õnnestunud kustutatud päästikut taastada."

#: libraries/rte/rte_triggers.lib.php:116
#, php-format
msgid "Trigger %1$s has been modified."
msgstr "%1$s päästikut on muudetud."

#: libraries/rte/rte_triggers.lib.php:136
#, php-format
msgid "Trigger %1$s has been created."
msgstr "%1$s päästik on loodud."

#: libraries/rte/rte_triggers.lib.php:204
msgid "Edit trigger"
msgstr "Muuda päästikut"

#: libraries/rte/rte_triggers.lib.php:350
msgid "Trigger name"
msgstr "Päästiku nimi"

#: libraries/rte/rte_triggers.lib.php:373
msgctxt "Trigger action time"
msgid "Time"
msgstr "Aeg"

#: libraries/rte/rte_triggers.lib.php:452
msgid "You must provide a trigger name"
msgstr "Sa pead andma päästiku nime"

#: libraries/rte/rte_triggers.lib.php:459
msgid "You must provide a valid timing for the trigger"
msgstr "Sa pead andma päästikule õige ajastuse"

#: libraries/rte/rte_triggers.lib.php:466
msgid "You must provide a valid event for the trigger"
msgstr "Sa pead andma päästikule õige sündmuse"

#: libraries/rte/rte_triggers.lib.php:474
msgid "You must provide a valid table name"
msgstr "Sa pead sisestama õige tabeli nime"

#: libraries/rte/rte_triggers.lib.php:480
msgid "You must provide a trigger definition."
msgstr "Sa pead andma päästiku definitsiooni."

#: libraries/rte/rte_words.lib.php:22
msgid "Add routine"
msgstr "Lisa funktsiooni"

#: libraries/rte/rte_words.lib.php:24
#, php-format
msgid "Export of routine %s"
msgstr "%s funktsiooni eksport"

#: libraries/rte/rte_words.lib.php:25
msgid "routine"
msgstr "funktsioon"

#: libraries/rte/rte_words.lib.php:26
msgid "You do not have the necessary privileges to create a routine"
msgstr "Sul pole funktsiooni loomiseks piisavalt õigusi"

#: libraries/rte/rte_words.lib.php:27
#, php-format
msgid "No routine with name %1$s found in database %2$s"
msgstr "%2$s andmebaasist ei leitud funktsiooni nimega %1$s"

#: libraries/rte/rte_words.lib.php:28
msgid "There are no routines to display."
msgstr "Pole funktsioone, mida näidata."

#: libraries/rte/rte_words.lib.php:34
msgid "Add trigger"
msgstr "Lisa päästik"

#: libraries/rte/rte_words.lib.php:36
#, php-format
msgid "Export of trigger %s"
msgstr "%s päästiku eksport"

#: libraries/rte/rte_words.lib.php:37
msgid "trigger"
msgstr "päästik"

#: libraries/rte/rte_words.lib.php:38
msgid "You do not have the necessary privileges to create a trigger"
msgstr "Sul pole päästiku loomiseks piisavalt õigusi"

#: libraries/rte/rte_words.lib.php:39
#, php-format
msgid "No trigger with name %1$s found in database %2$s"
msgstr "%2$s andmebaasist ei leitud päästikut nimega %1$s"

#: libraries/rte/rte_words.lib.php:40
msgid "There are no triggers to display."
msgstr "Pole päästikuid, mida näidata."

#: libraries/rte/rte_words.lib.php:46
msgid "Add event"
msgstr "Lisa sündmus"

#: libraries/rte/rte_words.lib.php:48
#, php-format
msgid "Export of event %s"
msgstr "%s sündmuse eksport"

#: libraries/rte/rte_words.lib.php:49
msgid "event"
msgstr "sündmus"

#: libraries/rte/rte_words.lib.php:50
msgid "You do not have the necessary privileges to create an event"
msgstr "Sul pole sündmuse loomiseks piisavalt õigusi"

#: libraries/rte/rte_words.lib.php:51
#, php-format
msgid "No event with name %1$s found in database %2$s"
msgstr "%2$s andmebaasist ei leitud sündmust nimega %1$s"

#: libraries/rte/rte_words.lib.php:52
msgid "There are no events to display."
msgstr "Pole sündmusi, mida näidata."

#: libraries/schema/Dia_Relation_Schema.class.php:236
#: libraries/schema/Eps_Relation_Schema.class.php:425
#: libraries/schema/Pdf_Relation_Schema.class.php:417
#: libraries/schema/Svg_Relation_Schema.class.php:392
#, php-format
msgid "The %s table doesn't exist!"
msgstr "%s tabelit pole olemas!"

#: libraries/schema/Dia_Relation_Schema.class.php:272
#: libraries/schema/Eps_Relation_Schema.class.php:474
#: libraries/schema/Pdf_Relation_Schema.class.php:457
#: libraries/schema/Svg_Relation_Schema.class.php:443
#, php-format
msgid "Please configure the coordinates for table %s"
msgstr "Palun seadista koordinaadid %s tabelile"

#: libraries/schema/Eps_Relation_Schema.class.php:828
#: libraries/schema/Pdf_Relation_Schema.class.php:872
#: libraries/schema/Svg_Relation_Schema.class.php:803
#, php-format
msgid "Schema of the %s database - Page %s"
msgstr "%s andmebaasi skeem - Leht %s"

#: libraries/schema/Export_Relation_Schema.class.php:204
msgid "This page does not contain any tables!"
msgstr "See leht ei sisalda ühtegi tabelit!"

#: libraries/schema/Export_Relation_Schema.class.php:230
msgid "SCHEMA ERROR: "
msgstr "SKEEMI VIGA: "

#: libraries/schema/Pdf_Relation_Schema.class.php:894
#: libraries/schema/Pdf_Relation_Schema.class.php:1219
msgid "Relational schema"
msgstr "Seoseskeem"

#: libraries/schema/Pdf_Relation_Schema.class.php:1182
msgid "Table of contents"
msgstr "Sisu tabel"

#: libraries/schema/Pdf_Relation_Schema.class.php:1367
#: libraries/schema/Pdf_Relation_Schema.class.php:1390
#: libraries/structure.lib.php:1182
#: libraries/tbl_columns_definition_form.inc.php:115
msgid "Attributes"
msgstr "Atribuudid"

#: libraries/schema/Pdf_Relation_Schema.class.php:1370
#: libraries/schema/Pdf_Relation_Schema.class.php:1393
#: libraries/structure.lib.php:1185 tbl_tracking.php:328
msgid "Extra"
msgstr "Lisaks"

#: libraries/schema/User_Schema.class.php:130
msgid "Create a page"
msgstr "Loo leht"

#: libraries/schema/User_Schema.class.php:136
msgid "Page name"
msgstr "Lehe nimi"

#: libraries/schema/User_Schema.class.php:142
msgid "Automatic layout based on"
msgstr "Automaatne kujundus põhineb"

#: libraries/schema/User_Schema.class.php:145
msgid "Internal relations"
msgstr "Sisesed seosed"

#: libraries/schema/User_Schema.class.php:156
msgid "FOREIGN KEY"
msgstr "FOREIGN KEY"

#: libraries/schema/User_Schema.class.php:193
msgid "Please choose a page to edit"
msgstr "Palun vali leht, mida muuta"

#: libraries/schema/User_Schema.class.php:198
msgid "Select page"
msgstr "Vali leht"

#: libraries/schema/User_Schema.class.php:265
msgid "Select Tables"
msgstr "Vali tabelid"

#: libraries/schema/User_Schema.class.php:382 view_create.php:183
msgid "Column names"
msgstr "Veeru nimed"

#: libraries/schema/User_Schema.class.php:417
msgid "Display relational schema"
msgstr "Näita seoseskeemi"

#: libraries/schema/User_Schema.class.php:426
msgid "Select Export Relational Type"
msgstr "Vali ekspordi seose tüüp"

#: libraries/schema/User_Schema.class.php:451
msgid "Show grid"
msgstr "Näita ruudustikku"

#: libraries/schema/User_Schema.class.php:453
msgid "Show color"
msgstr "Näita värvi"

#: libraries/schema/User_Schema.class.php:457
msgid "Show dimension of tables"
msgstr "Näita tabelite mõõdet"

#: libraries/schema/User_Schema.class.php:461
msgid "Display all tables with the same width"
msgstr "Näita kõiki tabeleid ühelaiusena"

#: libraries/schema/User_Schema.class.php:464 libraries/structure.lib.php:379
msgid "Data Dictionary"
msgstr "Andmesõnastik"

#: libraries/schema/User_Schema.class.php:466
msgid "Only show keys"
msgstr "Näita ainult võtmeid"

#: libraries/schema/User_Schema.class.php:468
msgid "Landscape"
msgstr "Horisontaalne"

#: libraries/schema/User_Schema.class.php:469
msgid "Portrait"
msgstr "Vertikaalne"

#: libraries/schema/User_Schema.class.php:471
msgid "Orientation"
msgstr "Paigutus"

#: libraries/schema/User_Schema.class.php:484
msgid "Paper size"
msgstr "Paberi suurus"

#: libraries/schema/User_Schema.class.php:530
msgid ""
"The current page has references to tables that no longer exist. Would you "
"like to delete those references?"
msgstr ""
"Antud lehel on viiteid tabelitele, mida enam ei ole. Kas soovid need viited "
"kustutada?"

#: libraries/schema/User_Schema.class.php:556
msgid "Toggle scratchboard"
msgstr "Ava/sulge märkmetahvel"

#: libraries/select_lang.lib.php:527 libraries/select_lang.lib.php:536
#: libraries/select_lang.lib.php:545
#, php-format
msgid "Unknown language: %1$s."
msgstr "Tundmatu keel: %1$s."

#: libraries/select_server.lib.php:39 libraries/select_server.lib.php:44
msgid "Current Server"
msgstr "Praegune server"

#: libraries/server_privileges.lib.php:135 server_privileges.php:94
msgid "No privileges."
msgstr "Õigused puuduvad."

#: libraries/server_privileges.lib.php:145 server_privileges.php:59
msgid "Includes all privileges except GRANT."
msgstr "Sisaldab kõiki õigusi, v.a GRANT."

#: libraries/server_privileges.lib.php:167
#: libraries/server_privileges.lib.php:635
#: libraries/server_privileges.lib.php:813 server_privileges.php:87
msgid "Allows reading data."
msgstr "Lubab lugeda andmeid."

#: libraries/server_privileges.lib.php:171
#: libraries/server_privileges.lib.php:640
#: libraries/server_privileges.lib.php:814 server_privileges.php:76
msgid "Allows inserting and replacing data."
msgstr "Lubab lisada ja asendada andmeid."

#: libraries/server_privileges.lib.php:175
#: libraries/server_privileges.lib.php:645
#: libraries/server_privileges.lib.php:815 server_privileges.php:93
msgid "Allows changing data."
msgstr "Lubab muuta andmeid."

#: libraries/server_privileges.lib.php:179
#: libraries/server_privileges.lib.php:816 server_privileges.php:68
msgid "Allows deleting data."
msgstr "Lubab kustutada andmeid."

#: libraries/server_privileges.lib.php:183
#: libraries/server_privileges.lib.php:842 server_privileges.php:62
msgid "Allows creating new databases and tables."
msgstr "Lubab luua uusi andmebaase ja tabeleid."

#: libraries/server_privileges.lib.php:187
#: libraries/server_privileges.lib.php:854 server_privileges.php:69
msgid "Allows dropping databases and tables."
msgstr "Lubab kustutada andmebaase ja tabeleid."

#: libraries/server_privileges.lib.php:191
#: libraries/server_privileges.lib.php:930 server_privileges.php:84
msgid "Allows reloading server settings and flushing the server's caches."
msgstr "Lubab uuesti laadida serveri sätteid ja puhastada serveri puhvreid."

#: libraries/server_privileges.lib.php:195
#: libraries/server_privileges.lib.php:934 server_privileges.php:90
msgid "Allows shutting down the server."
msgstr "Lubab serveri välja lülitada."

#: libraries/server_privileges.lib.php:199
#: libraries/server_privileges.lib.php:926 server_privileges.php:82
msgid "Allows viewing processes of all users"
msgstr "Lubab vaadata kõikide kasutajate protsesse"

#: libraries/server_privileges.lib.php:203
#: libraries/server_privileges.lib.php:822 server_privileges.php:73
msgid "Allows importing data from and exporting data into files."
msgstr "Lubab andmeid failidest importida ja failideks eksportida."

#: libraries/server_privileges.lib.php:207
#: libraries/server_privileges.lib.php:650
#: libraries/server_privileges.lib.php:947 server_privileges.php:83
msgid "Has no effect in this MySQL version."
msgstr "Muudatusi selles MySQL versioonis ei toimunud."

#: libraries/server_privileges.lib.php:211
#: libraries/server_privileges.lib.php:850 server_privileges.php:75
msgid "Allows creating and dropping indexes."
msgstr "Lubab luua ja kustutada indekseid."

#: libraries/server_privileges.lib.php:215
#: libraries/server_privileges.lib.php:848 server_privileges.php:60
msgid "Allows altering the structure of existing tables."
msgstr "Lubab muuta olemasolevate tabelite struktuuri."

#: libraries/server_privileges.lib.php:219
#: libraries/server_privileges.lib.php:938 server_privileges.php:88
msgid "Gives access to the complete list of databases."
msgstr "Annab ligipääsu kogu andmebaaside nimekirjale."

#: libraries/server_privileges.lib.php:223
#: libraries/server_privileges.lib.php:922 server_privileges.php:91
msgid ""
"Allows connecting, even if maximum number of connections is reached; "
"required for most administrative operations like setting global variables or "
"killing threads of other users."
msgstr ""
"Lubab ühendada isegi siis, kui saavutatud on maksimaalne ühenduste hulk. See "
"on vajalik enamike administratiivsete tegevuste jaoks, nagu näiteks "
"globaalsete muutujate seadmiseks või teiste kasutajate lõimude sulgemiseks."

#: libraries/server_privileges.lib.php:227
#: libraries/server_privileges.lib.php:860 server_privileges.php:65
msgid "Allows creating temporary tables."
msgstr "Lubab luua ajutisi tabeleid."

#: libraries/server_privileges.lib.php:231
#: libraries/server_privileges.lib.php:943 server_privileges.php:77
msgid "Allows locking tables for the current thread."
msgstr "Lubab käesoleva lõimu jaoks tabeleid lukustada."

#: libraries/server_privileges.lib.php:235
#: libraries/server_privileges.lib.php:956 server_privileges.php:86
msgid "Needed for the replication slaves."
msgstr "Vajalik alluvate paljundamiseks."

#: libraries/server_privileges.lib.php:239
#: libraries/server_privileges.lib.php:952 server_privileges.php:85
msgid "Allows the user to ask where the slaves / masters are."
msgstr "Lubab kasutajal küsida, kus alluvad / ülemad asuvad."

#: libraries/server_privileges.lib.php:243
#: libraries/server_privileges.lib.php:256
#: libraries/server_privileges.lib.php:880
#: libraries/server_privileges.lib.php:887 server_privileges.php:67
msgid "Allows creating new views."
msgstr "Lubab luua uusi vaateid."

#: libraries/server_privileges.lib.php:247
#: libraries/server_privileges.lib.php:894 server_privileges.php:71
msgid "Allows to set up events for the event scheduler"
msgstr "Lubab luua sündmusi sündmuse ajastaja jaoks"

#: libraries/server_privileges.lib.php:251
#: libraries/server_privileges.lib.php:898 server_privileges.php:92
msgid "Allows creating and dropping triggers"
msgstr "Lubab luua ja kustutada päästikuid"

#: libraries/server_privileges.lib.php:260
#: libraries/server_privileges.lib.php:265
#: libraries/server_privileges.lib.php:864 server_privileges.php:89
msgid "Allows performing SHOW CREATE VIEW queries."
msgstr "Lubab teostada SHOW CREATE VIEW päringuid."

#: libraries/server_privileges.lib.php:269
#: libraries/server_privileges.lib.php:868 server_privileges.php:63
msgid "Allows creating stored routines."
msgstr "Lubab luua salvestatud funktsioone."

#: libraries/server_privileges.lib.php:273
#: libraries/server_privileges.lib.php:872 server_privileges.php:61
msgid "Allows altering and dropping stored routines."
msgstr "Lubab muuta ja kustutada salvestatud funktsioone."

#: libraries/server_privileges.lib.php:277
#: libraries/server_privileges.lib.php:960 server_privileges.php:66
msgid "Allows creating, dropping and renaming user accounts."
msgstr "Lubab luua, kustutada ja ümber nimetada kasutajakontosid."

#: libraries/server_privileges.lib.php:281
#: libraries/server_privileges.lib.php:874 server_privileges.php:72
msgid "Allows executing stored routines."
msgstr "Lubab käivitada salvestatud funktsioone."

#: libraries/server_privileges.lib.php:328
#: libraries/server_privileges.lib.php:329
msgctxt "None privileges"
msgid "None"
msgstr "Puudub"

#: libraries/server_privileges.lib.php:492
msgid "Resource limits"
msgstr "Ressursi piirangud"

#: libraries/server_privileges.lib.php:494
msgid "Note: Setting these options to 0 (zero) removes the limit."
msgstr ""
"Märkus: Nende valikute muutmisel väärtuseks 0 (null) eemaldab piirangu."

#: libraries/server_privileges.lib.php:500
#: libraries/server_privileges.lib.php:508 server_privileges.php:79
msgid "Limits the number of queries the user may send to the server per hour."
msgstr ""
"Piirab päringute hulka, mida kasutaja võib tunni aja jooksul serverile saata."

#: libraries/server_privileges.lib.php:515
#: libraries/server_privileges.lib.php:521 server_privileges.php:80
msgid ""
"Limits the number of commands that change any table or database the user may "
"execute per hour."
msgstr ""
"Piirab tabelit või andmebaasi muutvate käskude hulka, mida kasutaja võib "
"tunni aja jooksul käivitada."

#: libraries/server_privileges.lib.php:528
#: libraries/server_privileges.lib.php:533 server_privileges.php:78
msgid "Limits the number of new connections the user may open per hour."
msgstr ""
"Piirab uute ühenduste hulka, mida kasutaja võib tunni aja jooksul avada."

#: libraries/server_privileges.lib.php:540
#: libraries/server_privileges.lib.php:548 server_privileges.php:81
msgid "Limits the number of simultaneous connections the user may have."
msgstr "Piirab samaaegsete ühenduste hulka, mida kasutajal võib olla."

#: libraries/server_privileges.lib.php:601
#: libraries/server_privileges.lib.php:775
#: libraries/server_privileges.lib.php:2206
#: libraries/server_privileges.lib.php:2218
msgid "Table-specific privileges"
msgstr "Tabelipõhised õigused"

#: libraries/server_privileges.lib.php:603
#: libraries/server_privileges.lib.php:785
#: libraries/server_privileges.lib.php:2383
msgid "Note: MySQL privilege names are expressed in English"
msgstr "Märkus: MySQL õigused on inglisekeelsed"

#: libraries/server_privileges.lib.php:750
msgid "Administration"
msgstr "Administreerimine"

#: libraries/server_privileges.lib.php:771
#: libraries/server_privileges.lib.php:2381
msgid "Global privileges"
msgstr "Globaalsed õigused"

#: libraries/server_privileges.lib.php:773
#: libraries/server_privileges.lib.php:2205
msgid "Database-specific privileges"
msgstr "Andmebaasipõhised õigused"

#: libraries/server_privileges.lib.php:843 server_privileges.php:64
msgid "Allows creating new tables."
msgstr "Lubab luua uusi tabeleid."

#: libraries/server_privileges.lib.php:855 server_privileges.php:70
msgid "Allows dropping tables."
msgstr "Lubab kustutada tabeleid."

#: libraries/server_privileges.lib.php:916 server_privileges.php:74
msgid ""
"Allows adding users and privileges without reloading the privilege tables."
msgstr "Lubab õiguste tabelit laadimata lisada kasutajaid ja õigusi."

#: libraries/server_privileges.lib.php:1024
msgid "Login Information"
msgstr "Sisselogimise teave"

#: libraries/server_privileges.lib.php:1199
msgid "Do not change the password"
msgstr "Ära muuda parooli"

#: libraries/server_privileges.lib.php:1340
#, php-format
msgid "The password for %s was changed successfully."
msgstr "%s parool on edukalt vahetatud."

#: libraries/server_privileges.lib.php:1382
#, php-format
msgid "You have revoked the privileges for %s"
msgstr "Tühistasid %s õigused"

#: libraries/server_privileges.lib.php:1442
msgid "Database for user"
msgstr "Andmebaas kasutajale"

#: libraries/server_privileges.lib.php:1446
msgid "Create database with same name and grant all privileges"
msgstr "Loo samanimeline andmebaas ja anna kõik õigused"

#: libraries/server_privileges.lib.php:1452
msgid "Grant all privileges on wildcard name (username\\_%)"
msgstr "Anna kõik õigused metamärgiga nimele (kasutajanimi\\_%)"

#: libraries/server_privileges.lib.php:1460
#, php-format
msgid "Grant all privileges on database &quot;%s&quot;"
msgstr "Anna kõik õigused &quot;%s&quot; andmebaasis"

#: libraries/server_privileges.lib.php:1555
#, php-format
msgid "Users having access to &quot;%s&quot;"
msgstr "Kasutajad, kellel on ligipääs &quot;%s&quot; andmebaasile"

#: libraries/server_privileges.lib.php:1570
#: libraries/server_privileges.lib.php:2215
#: libraries/server_privileges.lib.php:2386
msgid "Grant"
msgstr "Õigused (GRANT)"

#: libraries/server_privileges.lib.php:1605
msgid "User has been added."
msgstr "Kasutaja on lisatud."

#: libraries/server_privileges.lib.php:1613
msgctxt "Create new user"
msgid "New"
msgstr "Uus"

#: libraries/server_privileges.lib.php:1669
#: libraries/server_privileges.lib.php:1835
#: libraries/server_privileges.lib.php:2455
msgid "Any"
msgstr "Kõik"

#: libraries/server_privileges.lib.php:1684
msgid "global"
msgstr "globaalne"

#: libraries/server_privileges.lib.php:1690
msgid "database-specific"
msgstr "andmebaasipõhine"

#: libraries/server_privileges.lib.php:1692
msgid "wildcard"
msgstr "metamärk"

#: libraries/server_privileges.lib.php:1739 server_privileges.php:165
msgid "No user found."
msgstr "Kasutajat ei leitud."

#: libraries/server_privileges.lib.php:1765
#: libraries/server_privileges.lib.php:2843
msgid "Edit Privileges"
msgstr "Muuda õigusi"

#: libraries/server_privileges.lib.php:1776
msgid "Revoke"
msgstr "Tühista"

#: libraries/server_privileges.lib.php:1922
msgid "… keep the old one."
msgstr "… hoia eelmine alles."

#: libraries/server_privileges.lib.php:1923
msgid "… delete the old one from the user tables."
msgstr "… kustuta eelmine kasutajate tabelist."

#: libraries/server_privileges.lib.php:1924
msgid ""
"… revoke all active privileges from the old one and delete it afterwards."
msgstr "… tühista eelmise kõik aktiivsed õigused ja seejärel kustuta see."

#: libraries/server_privileges.lib.php:1925
msgid ""
"… delete the old one from the user tables and reload the privileges "
"afterwards."
msgstr "… kustuta eelmine kasutajate tabelist ja seejärel lae õigused uuesti."

#: libraries/server_privileges.lib.php:1936
msgid "Change Login Information / Copy User"
msgstr "Muuda sisselogimise teavet / Kopeeri kasutajat"

#: libraries/server_privileges.lib.php:1942
msgid "Create a new user with the same privileges and …"
msgstr "Loo uus kasutaja samade õigustega ja …"

#: libraries/server_privileges.lib.php:2219
msgid "Column-specific privileges"
msgstr "Veerupõhised õigused"

#: libraries/server_privileges.lib.php:2270
msgid "Add privileges on the following database"
msgstr "Lisa õigusi järgnevas andmebaasis"

#: libraries/server_privileges.lib.php:2291
msgid "Wildcards % and _ should be escaped with a \\ to use them literally"
msgstr ""
"Metamärkide % ja _ täheliseks kasutamiseks peaksid nende ette asetama "
"kurakaldkriipsu ehk \\"

#: libraries/server_privileges.lib.php:2309
msgid "Add privileges on the following table"
msgstr "Lisa õigusi järgnevas tabelis"

#: libraries/server_privileges.lib.php:2526
msgid "Remove selected users"
msgstr "Kustuta valitud kasutajad"

#: libraries/server_privileges.lib.php:2530
msgid "Revoke all active privileges from the users and delete them afterwards."
msgstr ""
"Tühista kasutajatelt kõik aktiivsed õigused ning seejärel kustuta need "
"kasutajad."

#: libraries/server_privileges.lib.php:2534
#: libraries/server_privileges.lib.php:2538
#: libraries/server_privileges.lib.php:2539
msgid "Drop the databases that have the same names as the users."
msgstr "Kustuta kasutajatega samanimelised andmebaasid."

#: libraries/server_privileges.lib.php:2670
msgid "No users selected for deleting!"
msgstr "Kustutavaid kasutajaid pole valitud!"

#: libraries/server_privileges.lib.php:2673
msgid "Reloading the privileges"
msgstr "Õiguste uuesti laadimine"

#: libraries/server_privileges.lib.php:2692
msgid "The selected users have been deleted successfully."
msgstr "Valitud kasutajad on edukalt kustutatud."

#: libraries/server_privileges.lib.php:2758
#, php-format
msgid "You have updated the privileges for %s."
msgstr "Uuendasid %s õigusi."

#: libraries/server_privileges.lib.php:2787
#, php-format
msgid "Privileges for %s"
msgstr "%s õigused"

#: libraries/server_privileges.lib.php:2897
msgid "Users overview"
msgstr "Kasutajate ülevaade"

#: libraries/server_privileges.lib.php:2968
#, php-format
msgid ""
"Note: phpMyAdmin gets the users' privileges directly from MySQL's privilege "
"tables. The content of these tables may differ from the privileges the "
"server uses, if they have been changed manually. In this case, you should "
"%sreload the privileges%s before you continue."
msgstr ""
"Märkus: phpMyAdmin võtab kasutajate õigused otse MySQL'i õiguste tabelist. "
"Tabelite sisu võib erineda sellest, mida server kasutab, kui neid on käsitsi "
"muudetud. Sellisel juhul peaksid enne jätkamist %sõigused uuesti laadima%s."

#: libraries/server_privileges.lib.php:3013
msgid "The selected user was not found in the privilege table."
msgstr "Valitud kasutajat õiguste tabelist ei leitud."

#: libraries/server_privileges.lib.php:3226
msgid "You have added a new user."
msgstr "Lisasid uue kasutaja."

#: libraries/sql_query_form.lib.php:184
#, php-format
msgid "Run SQL query/queries on server %s"
msgstr "Teosta SQL päring(ud) %s serveris"

#: libraries/sql_query_form.lib.php:205 libraries/sql_query_form.lib.php:229
#, php-format
msgid "Run SQL query/queries on database %s"
msgstr "Teosta SQL päring(ud) %s andmebaasis"

#: libraries/sql_query_form.lib.php:266 setup/frames/index.inc.php:260
msgid "Clear"
msgstr "Puhasta"

#: libraries/sql_query_form.lib.php:313 sql.php:1331 sql.php:1351
msgid "Bookmark this SQL query"
msgstr "Lisa see SQL päring järjehoidjasse"

#: libraries/sql_query_form.lib.php:319 sql.php:1343
msgid "Let every user access this bookmark"
msgstr "Anna kõikidele kasutajatele juurdepääs sellele järjehoidjale"

#: libraries/sql_query_form.lib.php:325
msgid "Replace existing bookmark of same name"
msgstr "Asenda samanimelise järjehoidjaga"

#: libraries/sql_query_form.lib.php:341
msgid "Do not overwrite this query from outside the window"
msgstr "Ära muuda seda päringut väljaspool akent"

#: libraries/sql_query_form.lib.php:348
msgid "Delimiter"
msgstr "Eraldaja"

#: libraries/sql_query_form.lib.php:356
msgid "Show this query here again"
msgstr "Näita seda päringut siin uuesti"

#: libraries/sql_query_form.lib.php:415
msgid "View only"
msgstr "Ainult vaata"

#: libraries/sqlparser.lib.php:129
msgid ""
"There seems to be an error in your SQL query. The MySQL server error output "
"below, if there is any, may also help you in diagnosing the problem"
msgstr ""
"Tundub, et sinu SQL päringus on viga. MySQL serveri viga näidatakse allpool "
"ja kui seal on midagi, siis peaks see aitama sul probleemi diagnoosida"

#: libraries/sqlparser.lib.php:171
msgid ""
"There is a chance that you may have found a bug in the SQL parser. Please "
"examine your query closely, and check that the quotes are correct and not "
"mis-matched. Other possible failure causes may be that you are uploading a "
"file with binary outside of a quoted text area. You can also try your query "
"on the MySQL command line interface. The MySQL server error output below, if "
"there is any, may also help you in diagnosing the problem. If you still have "
"problems or if the parser fails where the command line interface succeeds, "
"please reduce your SQL query input to the single query that causes problems, "
"and submit a bug report with the data chunk in the CUT section below:"
msgstr ""
"Võimalik, et leidsid vea SQL parseris. Palun vaata oma päring põhjalikult "
"üle ja veendu, et jutumärgid on õiged ning vastavuses. Põhjuseks võib veel "
"olla, et laed üles binaarset faili väljaspool tsiteeritud tekstiala. Samuti "
"võid proovida oma päring sooritada MySQLi käsureal. MySQL serveri viga "
"näidatakse allpool ja kui seal on midagi, siis peaks see aitama sul "
"probleemi diagnoosida. Kui sul on ikka probleeme või kui parser ei suuda "
"päringut sooritada ka käsurealt, siis vähenda SQL päring üksikuks päringuks, "
"mis probleeme tekitab ja saada allolevas VEA sektsioonis vea raport koos "
"andmetega:"

#: libraries/sqlparser.lib.php:173
msgid "BEGIN CUT"
msgstr "VEA ALGUS"

#: libraries/sqlparser.lib.php:175
msgid "END CUT"
msgstr "VEA LÕPP"

#: libraries/sqlparser.lib.php:177
msgid "BEGIN RAW"
msgstr "ANDMETE ALGUS"

#: libraries/sqlparser.lib.php:181
msgid "END RAW"
msgstr "ANDMETE LÕPP"

#: libraries/sqlparser.lib.php:378
msgid "Automatically appended backtick to the end of query!"
msgstr "Lisa päringu lõppu automaatselt ülakoma!"

#: libraries/sqlparser.lib.php:381
msgid "Unclosed quote"
msgstr "Sulgemata jutumärk/ülakoma"

#: libraries/sqlparser.lib.php:533
msgid "Invalid Identifer"
msgstr "Vale identifikaator"

#: libraries/sqlparser.lib.php:648
msgid "Unknown Punctuation String"
msgstr "Tundmatu kirjavahemärk"

#: libraries/sqlvalidator.lib.php:69
#, php-format
msgid ""
"The SQL validator could not be initialized. Please check if you have "
"installed the necessary PHP extensions as described in the %sdocumentation%s."
msgstr ""
"SQL valideerijat ei saanud käivitada. Palun kontrolli, et oled paigaldanud "
"vajalikud PHP laiendid nagu on kirjeldatud %sdokumentatsioonis%s."

#: libraries/structure.lib.php:68 tbl_operations.php:311
#, php-format
msgid "Table %s has been emptied"
msgstr "%s tabel on tühjendatud"

#: libraries/structure.lib.php:91 tbl_create.php:321
msgid "Tracking is active."
msgstr "Jälgimine on aktiveeritud."

#: libraries/structure.lib.php:98 tbl_create.php:327
msgid "Tracking is not active."
msgstr "Jälgimist pole aktiveeritud."

#: libraries/structure.lib.php:129 tbl_operations.php:329
#, php-format
msgid "View %s has been dropped"
msgstr "%s vaade on kustutatud"

#: libraries/structure.lib.php:130 tbl_operations.php:330
#, php-format
msgid "Table %s has been dropped"
msgstr "%s tabel on kustutatud"

#: libraries/structure.lib.php:185
msgid "Sum"
msgstr "Summa"

#: libraries/structure.lib.php:319
msgid "Add prefix to table"
msgstr "Lisa tabelile eesliide"

#: libraries/structure.lib.php:344
msgid "Check tables having overhead"
msgstr "Kontrolli ballastiga  tabeleid"

#: libraries/structure.lib.php:1283 tbl_tracking.php:358
msgctxt "None for default"
msgid "None"
msgstr "Puudub"

#: libraries/structure.lib.php:1333
#, php-format
msgid "Column %s has been dropped"
msgstr "%s veerg on kustutatud"

#: libraries/structure.lib.php:1387 libraries/structure.lib.php:2062
#: libraries/structure.lib.php:2072
#: libraries/tbl_columns_definition_form.inc.php:562
msgid "Primary"
msgstr "Primaarne"

#: libraries/structure.lib.php:1395 libraries/structure.lib.php:2064
#: libraries/structure.lib.php:2074 libraries/structure.lib.php:2182
#: libraries/tbl_columns_definition_form.inc.php:123
#: libraries/tbl_columns_definition_form.inc.php:576 tbl_printview.php:306
msgid "Index"
msgstr "Indeks"

#: libraries/structure.lib.php:1402 libraries/structure.lib.php:2068
#: libraries/structure.lib.php:2078
msgid "Spatial"
msgstr "Ruumiline"

#: libraries/structure.lib.php:1412 libraries/structure.lib.php:2070
#: libraries/structure.lib.php:2080
#: libraries/tbl_columns_definition_form.inc.php:584
msgid "Fulltext"
msgstr "Täistekst"

#: libraries/structure.lib.php:1427 libraries/structure.lib.php:1523
msgid "Move columns"
msgstr "Liiguta veergusid"

#: libraries/structure.lib.php:1430
msgid "Move the columns by dragging them up and down."
msgstr "Veergusid saad liigutada nende lohistamisega üles ja alla."

#: libraries/structure.lib.php:1464
msgid "Edit view"
msgstr "Muuda vaadet"

#: libraries/structure.lib.php:1497
msgid "Relation view"
msgstr "Seose vaade"

#: libraries/structure.lib.php:1509
msgid "Propose table structure"
msgstr "Soovita tabeli struktuuri"

#: libraries/structure.lib.php:1545
#: libraries/tbl_columns_definition_form.inc.php:758
msgid "You have to add at least one column."
msgstr "Pead lisama vähemalt ühe veeru."

#: libraries/structure.lib.php:1560
msgid "Add column"
msgstr "Lisa veerg"

#: libraries/structure.lib.php:1565
#: libraries/tbl_columns_definition_form.inc.php:748
#, php-format
msgid "Add %s column(s)"
msgstr "Lisa %s veerg(u)"

#: libraries/structure.lib.php:1582
msgid "At End of Table"
msgstr "Tabeli lõppu"

#: libraries/structure.lib.php:1583
msgid "At Beginning of Table"
msgstr "Tabeli algusesse"

#: libraries/structure.lib.php:1584
#, php-format
msgid "After %s"
msgstr "Peale %s"

#: libraries/structure.lib.php:1678
msgid "Row statistics"
msgstr "Rea statistika"

#: libraries/structure.lib.php:1683 tbl_printview.php:353
msgid "static"
msgstr "staatiline"

#: libraries/structure.lib.php:1685 tbl_printview.php:355
msgid "dynamic"
msgstr "dünaamiline"

#: libraries/structure.lib.php:1696
msgid "partitioned"
msgstr "partitsioneeritud"

#: libraries/structure.lib.php:1733 tbl_printview.php:376
msgid "Row length"
msgstr "Rea pikkus"

#: libraries/structure.lib.php:1746 tbl_printview.php:390
msgid "Row size"
msgstr "Rea laius"

#: libraries/structure.lib.php:1754 tbl_printview.php:399
msgid "Next autoindex"
msgstr "Järgmine automaatne indeks"

#: libraries/structure.lib.php:1880 libraries/structure.lib.php:1961
#: libraries/structure.lib.php:1969 libraries/structure.lib.php:1986
#, php-format
msgid "An index has been added on %s"
msgstr "Indeks on lisatud kohas %s"

#: libraries/structure.lib.php:1951
#, php-format
msgid "A primary key has been added on %s"
msgstr "Primaarvõti on lisatud kohas %s"

#: libraries/structure.lib.php:2011 libraries/structure.lib.php:2082
msgid "Distinct values"
msgstr "Erista väärtusi"

#: libraries/structure.lib.php:2014 libraries/structure.lib.php:2017
msgid "Add primary key"
msgstr "Lisa primaarvõti"

#: libraries/structure.lib.php:2020 libraries/structure.lib.php:2023
#: tbl_indexes.php:195
msgid "Add index"
msgstr "Lisa indeks"

#: libraries/structure.lib.php:2026 libraries/structure.lib.php:2029
msgid "Add unique index"
msgstr "Lisa ainulaadne indeks"

#: libraries/structure.lib.php:2032 libraries/structure.lib.php:2035
msgid "Add SPATIAL index"
msgstr "Lisa SPATIAL indeks"

#: libraries/structure.lib.php:2038 libraries/structure.lib.php:2041
msgid "Add FULLTEXT index"
msgstr "Lisa FULLTEXT indeks"

#: libraries/structure.lib.php:2167 server_binlog.php:197
msgid "Information"
msgstr "Informatsioon"

#: libraries/structure.lib.php:2172 tbl_printview.php:296
msgid "Space usage"
msgstr "Ruumi kasutus"

#: libraries/structure.lib.php:2192 tbl_printview.php:322
msgid "Effective"
msgstr "Efektiivne"

#: libraries/structure.lib.php:2373 tbl_addfield.php:197 tbl_indexes.php:112
#, php-format
msgid "Table %1$s has been altered successfully"
msgstr "%1$s tabel on edukalt muudetud"

#: libraries/structure.lib.php:2420 tbl_tracking.php:456 tbl_tracking.php:480
msgid "Query error"
msgstr "Päringu viga"

#: libraries/structure.lib.php:2514
msgid "The columns have been moved successfully."
msgstr "Veerud on edukalt liigutatud."

#: libraries/tbl_columns_definition_form.inc.php:101
msgid ""
"If column type is \"enum\" or \"set\", please enter the values using this "
"format: 'a','b','c'…<br />If you ever need to put a backslash (\"\\\") or a "
"single quote (\"'\") amongst those values, precede it with a backslash (for "
"example '\\\\xyz' or 'a\\'b')."
msgstr ""
"Kui veeru tüüp on \"enum\" või \"set\", siis palun sisesta väärtused "
"formaadis: 'a','b','c'…<br />Kui pead nende väärtuste vahele lisama "
"kurakaldkriipsu (\"\\\") või jutumärgi (\"'\"), siis lisa selle ette "
"kurakaldkriips (nt '\\\\xyz' või 'a\\'b')."

#: libraries/tbl_columns_definition_form.inc.php:110
msgid ""
"For default values, please enter just a single value, without backslash "
"escaping or quotes, using this format: a"
msgstr ""
"Vaikimisi väärtuste jaoks sisesta palun ilma kurakaldkriipsuta või "
"jutumärkideta lihtsalt üksik väärtus, formaadis: a"

#: libraries/tbl_columns_definition_form.inc.php:149
msgid "Move column"
msgstr "Liiguta veergu"

#: libraries/tbl_columns_definition_form.inc.php:159
#, php-format
msgid ""
"For a list of available transformation options and their MIME type "
"transformations, click on %stransformation descriptions%s"
msgstr ""
"Saadavalolevate transformatsiooni valikute ja nende MIME-tüüpi "
"transformatsioonide nimekirja jaoks vajuta %stransformatsiooni kirjeldusele%s"

#: libraries/tbl_columns_definition_form.inc.php:171
msgid "Transformation options"
msgstr "Transformatsiooni valikud"

#: libraries/tbl_columns_definition_form.inc.php:174
msgid ""
"Please enter the values for transformation options using this format: 'a', "
"100, b,'c'…<br />If you ever need to put a backslash (\"\\\") or a single "
"quote (\"'\") amongst those values, precede it with a backslash (for example "
"'\\\\xyz' or 'a\\'b')."
msgstr ""
"Palun sisesta transformatsiooni valikute jaoks vajalikud väärtused, "
"kasutades formaati: 'a', 100, b,'c'…<br />Kui pead nende väärtuste vahele "
"lisama kurakaldkriipsu (\"\\\") või jutumärgi (\"'\"), siis lisa selle ette "
"kurakaldkriips (nt '\\\\xyz' või 'a\\'b')."

#: libraries/tbl_columns_definition_form.inc.php:412
msgid "ENUM or SET data too long?"
msgstr "ENUM või SET andmed on liiga pikad?"

#: libraries/tbl_columns_definition_form.inc.php:414
msgid "Get more editing space"
msgstr "Võta rohkem muutmise ruumi"

#: libraries/tbl_columns_definition_form.inc.php:430
msgctxt "for default"
msgid "None"
msgstr "Puudub"

#: libraries/tbl_columns_definition_form.inc.php:431
msgid "As defined:"
msgstr "Nagu määratud:"

#: libraries/tbl_columns_definition_form.inc.php:634
msgid "first"
msgstr "esimene"

#: libraries/tbl_columns_definition_form.inc.php:644
#, php-format
msgid "after %s"
msgstr "peale %s"

#: libraries/tbl_columns_definition_form.inc.php:737
msgid "Table name"
msgstr "Tabeli nimi"

#: libraries/tbl_columns_definition_form.inc.php:876
msgid "PARTITION definition"
msgstr "PARTITION definitsioon"

#: libraries/tbl_common.inc.php:54
#, php-format
msgid "Tracking of %s is activated."
msgstr "%s jälgimine on aktiveeritud."

#: libraries/user_preferences.inc.php:29
msgid "Manage your settings"
msgstr "Halda oma sätteid"

#: libraries/user_preferences.inc.php:46 prefs_manage.php:292
msgid "Configuration has been saved"
msgstr "Seadistus on salvestatud"

#: libraries/user_preferences.inc.php:66
#, php-format
msgid ""
"Your preferences will be saved for current session only. Storing them "
"permanently requires %sphpMyAdmin configuration storage%s."
msgstr ""
"Sinu eelistused salvestatakse ainult praeguse seansi jaoks. Nende püsivaks "
"säilitamiseks on tarvis %sphpMyAdmini seadistuse salvestust%s."

#: libraries/user_preferences.lib.php:122
msgid "Could not save configuration"
msgstr "Ei saanud seadistust salvestada"

#: libraries/user_preferences.lib.php:276
msgid ""
"Your browser has phpMyAdmin configuration for this domain. Would you like to "
"import it for current session?"
msgstr ""
"Sinu veebilehitsejal on selle domeeni jaoks phpMyAdmini seadistus. Kas "
"soovid selle importida praeguse seansi jaoks?"

#: libraries/zip_extension.lib.php:29
msgid "No files found inside ZIP archive!"
msgstr "ZIP arhiivist ei leitud ühtegi faili!"

#: libraries/zip_extension.lib.php:59 libraries/zip_extension.lib.php:62
#: libraries/zip_extension.lib.php:82
msgid "Error in ZIP archive:"
msgstr "Viga ZIP arhiivis:"

#: navigation.php:23
msgid "Fatal error: The navigation can only be accessed via AJAX"
msgstr "Fataalne viga: navigeerimiseks on vajalik AJAX"

#: pmd_display_field.php:60 pmd_save_pos.php:81
msgid "Modifications have been saved"
msgstr "Muutused on salvestatud"

#: pmd_general.php:82
msgid "Show/Hide left menu"
msgstr "Näita/Peida vasak menüü"

#: pmd_general.php:86
msgid "View in fullscreen"
msgstr "Kuva üle ekraani"

#: pmd_general.php:90
msgid "Exit fullscreen"
msgstr "Välju üleekraani vaatest"

#: pmd_general.php:95
msgid "Save position"
msgstr "Salvesta asukoht"

#: pmd_general.php:104 pmd_general.php:401
msgid "Create relation"
msgstr "Loo seos"

#: pmd_general.php:113
msgid "Reload"
msgstr "Lae uuesti"

#: pmd_general.php:117
msgid "Help"
msgstr "Abi"

#: pmd_general.php:123
msgid "Angular links"
msgstr "Nurgelised lingid"

#: pmd_general.php:123
msgid "Direct links"
msgstr "Otselingid"

#: pmd_general.php:127
msgid "Snap to grid"
msgstr "Kasuta ruudustikku"

#: pmd_general.php:133
msgid "Small/Big All"
msgstr "Kõik Väikeseks/Suureks"

#: pmd_general.php:137
msgid "Toggle small/big"
msgstr "Lülitu väiksele/suurele"

#: pmd_general.php:141
msgid "Toggle relation lines"
msgstr "Muuda seose ridu"

#: pmd_general.php:147 pmd_pdf.php:109
msgid "Import/Export coordinates for PDF schema"
msgstr "Impordi/Ekspordi koordinaadid PDF skeemile"

#: pmd_general.php:154
msgid "Build Query"
msgstr "Loo päring"

#: pmd_general.php:161
msgid "Move Menu"
msgstr "Liiguta menüü"

#: pmd_general.php:174
msgid "Hide/Show all"
msgstr "Peida/Näita kõiki"

#: pmd_general.php:178
msgid "Hide/Show Tables with no relation"
msgstr "Peida/Näita tabeleid, millel puudub seos"

#: pmd_general.php:218
msgid "Number of tables"
msgstr "Tabelite hulk"

#: pmd_general.php:467
msgid "Delete relation"
msgstr "Kustuta seos"

#: pmd_general.php:509 pmd_general.php:568
msgid "Relation operator"
msgstr "Seose operaator"

#: pmd_general.php:519 pmd_general.php:578 pmd_general.php:701
#: pmd_general.php:818
msgid "Except"
msgstr "V.a"

#: pmd_general.php:525 pmd_general.php:584 pmd_general.php:707
#: pmd_general.php:824
msgid "subquery"
msgstr "alampäring"

#: pmd_general.php:529 pmd_general.php:625
msgid "Rename to"
msgstr "Muuda nimeks"

#: pmd_general.php:531 pmd_general.php:630
msgid "New name"
msgstr "Uus nimi"

#: pmd_general.php:534 pmd_general.php:749
msgid "Aggregate"
msgstr "Agregaat"

#: pmd_general.php:859
msgid "Active options"
msgstr "Aktiivsed valikud"

#: pmd_pdf.php:57
msgid "Page has been created"
msgstr "Leht on loodud"

#: pmd_pdf.php:60
msgid "Page creation failed"
msgstr "Lehe loomine ebaõnnestus"

#: pmd_pdf.php:120
msgid "Page"
msgstr "Leht"

#: pmd_pdf.php:130
msgid "Import from selected page"
msgstr "Impordi valitud lehelt"

#: pmd_pdf.php:131
msgid "Export to selected page"
msgstr "Ekspordi valitud lehele"

#: pmd_pdf.php:133
msgid "Create a page and export to it"
msgstr "Loo leht ja ekspordi sellele"

#: pmd_pdf.php:145
msgid "New page name: "
msgstr "Uue lehe nimi: "

#: pmd_pdf.php:148
msgid "Export/Import to scale"
msgstr "Ekspordi/Impordi skaalas"

#: pmd_pdf.php:153
msgid "recommended"
msgstr "soovituslik"

#: pmd_relation_new.php:35
msgid "Error: relation already exists."
msgstr "Viga: seos on juba olemas."

#: pmd_relation_new.php:77 pmd_relation_new.php:100
msgid "Error: Relation not added."
msgstr "Viga: Seost ei lisatud."

#: pmd_relation_new.php:78
msgid "FOREIGN KEY relation added"
msgstr "FOREIGN KEY seos on lisatud"

#: pmd_relation_new.php:98
msgid "Internal relation added"
msgstr "Sisemine seos on loodud"

#: pmd_relation_upd.php:66
msgid "Relation deleted"
msgstr "Seos on kustutatud"

#: pmd_save_pos.php:73
msgid "Error saving coordinates for Designer."
msgstr "Kujundaja jaoks koordinaatide salvestamisel esines viga."

#: prefs_forms.php:85
msgid "Cannot save settings, submitted form contains errors"
msgstr "Ei saanud sätteid salvestada, saadetud vorm sisaldab vigu"

#: prefs_manage.php:81
msgid "Could not import configuration"
msgstr "Ei saanud seadistust importida"

#: prefs_manage.php:113
msgid "Configuration contains incorrect data for some fields."
msgstr "Seadistus sisaldab mõnede väljade jaoks valet infot."

#: prefs_manage.php:129
msgid "Do you want to import remaining settings?"
msgstr "Kas tahad ülejäänud sätted importida?"

#: prefs_manage.php:226 prefs_manage.php:252
msgid "Saved on: @DATE@"
msgstr "Salvestatud: @DATE@"

#: prefs_manage.php:240
msgid "Import from file"
msgstr "Impordi failist"

#: prefs_manage.php:246
msgid "Import from browser's storage"
msgstr "Impordi veebilehitseja salvestuskohast"

#: prefs_manage.php:249
msgid "Settings will be imported from your browser's local storage."
msgstr "Sätted imporditakse sinu veebilehitseja kohalikust salvestuskohast."

#: prefs_manage.php:255
msgid "You have no saved settings!"
msgstr "Sul pole salvestatud sätteid!"

#: prefs_manage.php:259 prefs_manage.php:312
msgid "This feature is not supported by your web browser"
msgstr "Sinu veebilehitseja ei toeta seda võimalust"

#: prefs_manage.php:264
msgid "Merge with current configuration"
msgstr "Lõimi käesoleva seadistusega"

#: prefs_manage.php:278
#, php-format
msgid ""
"You can set more settings by modifying config.inc.php, eg. by using %sSetup "
"script%s."
msgstr ""
"Saad rakendada rohkem sätteid, kui muudad config.inc.php faili, nt kasutades "
"%sPaigaldaja skripti%s."

#: prefs_manage.php:302
msgid "Save to browser's storage"
msgstr "Salvesta veebilehitseja salvestuskohta"

#: prefs_manage.php:306
msgid "Settings will be saved in your browser's local storage."
msgstr "Sätted salvestatakse sinu veebilehitseja kohalikku salvestuskohta."

#: prefs_manage.php:308
msgid "Existing settings will be overwritten!"
msgstr "Olemasolevad sätted kirjutatakse üle!"

#: prefs_manage.php:323
msgid "You can reset all your settings and restore them to default values."
msgstr "Saad lähtestada kõik sätted ja taastada need vaikimisi väärtustele."

#: querywindow.php:64
msgid "Import files"
msgstr "Impordi faile"

#: querywindow.php:77
msgid "All"
msgstr "Kõik"

#: schema_edit.php:36 schema_edit.php:42 schema_edit.php:48 schema_edit.php:53
#, php-format
msgid "<b>%s</b> table not found or not set in %s"
msgstr "<b>%s</b> tabelit ei leitud või puudub kohas %s"

#: schema_export.php:69
msgid "File doesn't exist"
msgstr "Faili pole olemas"

#: server_binlog.php:84
msgid "Select binary log to view"
msgstr "Vali binaarne logi, mida soovid vaadata"

#: server_binlog.php:158 server_status.php:431
msgid "Truncate Shown Queries"
msgstr "Lühenda näidatavaid päringuid"

#: server_binlog.php:162 server_status.php:436
msgid "Show Full Queries"
msgstr "Näita täispikkasid päringuid"

#: server_binlog.php:192
msgid "Log name"
msgstr "Logi nimi"

#: server_binlog.php:193
msgid "Position"
msgstr "Asukoht"

#: server_binlog.php:196
msgid "Original position"
msgstr "Algne asukoht"

#: server_collations.php:24
msgid "Character Sets and Collations"
msgstr "Märgitabelid ja kodeeringud"

#: server_databases.php:117
#, php-format
msgid "%1$d database has been dropped successfully."
msgid_plural "%1$d databases have been dropped successfully."
msgstr[0] "%1$d andmebaas kustutati edukalt."
msgstr[1] "%1$d andmebaasi kustutati edukalt."

#: server_databases.php:138
msgid "Databases statistics"
msgstr "Andmebaaside statistika"

#: server_databases.php:225 server_replication.php:167
#: server_replication.php:198
msgid "Master replication"
msgstr "Ülema paljundamine"

#: server_databases.php:227 server_replication.php:236
msgid "Slave replication"
msgstr "Alluva paljundamine"

#: server_databases.php:334 server_databases.php:335
msgid "Enable Statistics"
msgstr "Luba statistika"

#: server_databases.php:338
msgid ""
"Note: Enabling the database statistics here might cause heavy traffic "
"between the web server and the MySQL server."
msgstr ""
"Märkus: Statistika lubamine võib põhjustada koormava liikluse veebiserveri "
"ja MySQL serveri vahel."

#: server_databases.php:345
msgid "No databases"
msgstr "Andmebaasid puuduvad"

#: server_engines.php:32
msgid "Storage Engines"
msgstr "Varundusmootorid"

#: server_export.php:20
msgid "View dump (schema) of databases"
msgstr "Vaata andmebaaside tõmmist (skeemi)"

#: server_plugins.php:66
msgid "Modules"
msgstr "Moodulid"

#: server_plugins.php:87
msgid "Begin"
msgstr "Esimene"

#: server_plugins.php:94
msgid "Plugin"
msgstr "Plugin"

#: server_plugins.php:95 server_plugins.php:129
msgid "Module"
msgstr "Moodul"

#: server_plugins.php:96 server_plugins.php:131
msgid "Library"
msgstr "Teek"

#: server_plugins.php:97 server_plugins.php:132 tbl_tracking.php:776
msgid "Version"
msgstr "Versioon"

#: server_plugins.php:98 server_plugins.php:133
msgid "Author"
msgstr "Autor"

#: server_plugins.php:99 server_plugins.php:134
msgid "License"
msgstr "Litsents"

#: server_plugins.php:165
msgid "disabled"
msgstr "keelatud"

#: server_privileges.php:208
#, php-format
msgid "The user %s already exists!"
msgstr "Kasutaja %s on juba olemas!"

#: server_privileges.php:311
#, php-format
msgid "Deleting %s"
msgstr "%s kustutamine"

#: server_privileges.php:356
msgid "The privileges were reloaded successfully."
msgstr "Õigused on edukalt uuesti laetud."

#: server_replication.php:79
msgid "Unknown error"
msgstr "Tundmatu viga"

#: server_replication.php:89
#, php-format
msgid "Unable to connect to master %s."
msgstr "Ei saa ühendada ülema %s'ga."

#: server_replication.php:98
msgid ""
"Unable to read master log position. Possible privilege problem on master."
msgstr ""
"Ei saa lugeda ülema logi asukohta. Võimalikud on probleemid ülema õigustega."

#: server_replication.php:104
msgid "Unable to change master"
msgstr "Ei saa ülemat muuta"

#: server_replication.php:108
#, php-format
msgid "Master server changed successfully to %s"
msgstr "Ülema serveriks muudeti edukalt %s"

#: server_replication.php:168
msgid "This server is configured as master in a replication process."
msgstr "See server on paljundamisel seatud ülemaks."

#: server_replication.php:174
msgid "Show connected slaves"
msgstr "Näita ühendatud alluvaid"

#: server_replication.php:199
#, php-format
msgid ""
"This server is not configured as master in a replication process. Would you "
"like to <a href=\"%s\">configure</a> it?"
msgstr ""
"See server ei ole paljundamisel seatud ülemaks. Kas soovid seda <a href=\"%s"
"\">teha</a>?"

#: server_replication.php:206
msgid "Master configuration"
msgstr "Ülema seadistus"

#: server_replication.php:207
msgid ""
"This server is not configured as master server in a replication process. You "
"can choose from either replicating all databases and ignoring certain "
"(useful if you want to replicate majority of databases) or you can choose to "
"ignore all databases by default and allow only certain databases to be "
"replicated. Please select the mode:"
msgstr ""
"See server ei ole paljundamisel seatud ülemaks. Sa saad valida, kas "
"paljundad kõik andmebaasid ja ignoreerid mõningaid (kasulik, kui soovid "
"paljundada enamus andmebaase) või ignoreerid vaikimisi kõiki andmebaase ja "
"lubad paljundada ainult mõningaid andmebaase. Palun vali meetod:"

#: server_replication.php:210
msgid "Replicate all databases; Ignore:"
msgstr "Paljunda kõiki andmebaase, ignoreeri:"

#: server_replication.php:211
msgid "Ignore all databases; Replicate:"
msgstr "Ignoreeri kõiki andmebaase, paljunda:"

#: server_replication.php:214
msgid "Please select databases:"
msgstr "Palun vali andmebaasid:"

#: server_replication.php:217
msgid ""
"Now, add the following lines at the end of [mysqld] section in your my.cnf "
"and please restart the MySQL server afterwards."
msgstr ""
"Nüüd lisa järgnevad read oma my.cnf faili [mysqld] sektsiooni lõppu ja peale "
"seda palun taaskäivita MySQL server."

#: server_replication.php:219
msgid ""
"Once you restarted MySQL server, please click on Go button. Afterwards, you "
"should see a message informing you, that this server <b>is</b> configured as "
"master"
msgstr ""
"Kui oled taaskäivitanud MySQL serveri, siis palun vajuta Mine nuppu. "
"Seejärel peaksid nägema sõnumeid, mis teavitavad sind, et see server <b>on</"
"b> seadistatud ülemaks"

#: server_replication.php:281
msgid "Slave SQL Thread not running!"
msgstr "Alluva SQL lõim ei tööta!"

#: server_replication.php:284
msgid "Slave IO Thread not running!"
msgstr "Alluva IO lõim ei tööta!"

#: server_replication.php:293
msgid ""
"Server is configured as slave in a replication process. Would you like to:"
msgstr "Server on seadistatud paljundamisel alluvaks. Kas soovid:"

#: server_replication.php:296
msgid "See slave status table"
msgstr "Näita alluva staatuse tabelit"

#: server_replication.php:300
msgid "Control slave:"
msgstr "Kontrolli alluvat:"

#: server_replication.php:303
msgid "Full start"
msgstr "Täielik käivitus"

#: server_replication.php:303
msgid "Full stop"
msgstr "Täielik peatamine"

#: server_replication.php:304
msgid "Reset slave"
msgstr "Taaskäivita alluv"

#: server_replication.php:306
msgid "Start SQL Thread only"
msgstr "Käivita ainult SQL lõim"

#: server_replication.php:308
msgid "Stop SQL Thread only"
msgstr "Peata ainult SQL lõim"

#: server_replication.php:311
msgid "Start IO Thread only"
msgstr "Käivita ainult IO lõim"

#: server_replication.php:313
msgid "Stop IO Thread only"
msgstr "Peata ainult IO lõim"

#: server_replication.php:318
msgid "Error management:"
msgstr "Vea haldus:"

#: server_replication.php:320
msgid "Skipping errors might lead into unsynchronized master and slave!"
msgstr "Vigade vahelejätmine võib rikkuda sünkroonsust ülema ja alluva vahel!"

#: server_replication.php:322
msgid "Skip current error"
msgstr "Jäta käesolev viga vahele"

#: server_replication.php:323
msgid "Skip next"
msgstr "Jäta vahele järgmine"

#: server_replication.php:326
msgid "errors."
msgstr "viga."

#: server_replication.php:342
#, php-format
msgid ""
"This server is not configured as slave in a replication process. Would you "
"like to <a href=\"%s\">configure</a> it?"
msgstr ""
"See server ei ole paljundamisel seadistatud alluvaks. Kas soovid seda <a "
"href=\"%s\">teha</a>?"

#: server_status.php:31
#, php-format
msgid "Thread %s was successfully killed."
msgstr "%s lõim katkestati edukalt."

#: server_status.php:35
#, php-format
msgid ""
"phpMyAdmin was unable to kill thread %s. It probably has already been closed."
msgstr ""
"phpMyAdmin ei suutnud katkestada %s lõimu. Tõenäoliselt on see juba suletud."

#: server_status.php:70
#, php-format
msgid "Network traffic since startup: %s"
msgstr "Võrguliiklus alates käivitumisest: %s"

#: server_status.php:83
#, php-format
msgid "This MySQL server has been running for %1$s. It started up on %2$s."
msgstr "See MySQL server on töötanud %1$s. See käivitus %2$s."

#: server_status.php:93
msgid ""
"This MySQL server works as <b>master</b> and <b>slave</b> in <b>replication</"
"b> process."
msgstr ""
"See MySQL server töötab <b>paljundamisel</b> <b>ülemana</b> ja <b>alluvana</"
"b>."

#: server_status.php:98
msgid "This MySQL server works as <b>master</b> in <b>replication</b> process."
msgstr "See MySQL server töötab <b>paljundamisel</b> <b>ülemana</b>."

#: server_status.php:103
msgid "This MySQL server works as <b>slave</b> in <b>replication</b> process."
msgstr "See MySQL server töötab <b>paljundamisel</b> <b>alluvana</b>."

#: server_status.php:109
msgid ""
"For further information about replication status on the server, please visit "
"the <a href=\"#replication\">replication section</a>."
msgstr ""
"Lisateabe saamiseks serveri paljundamise staatuse kohta, palun vaata <a href="
"\"#replication\">paljundamise sektsiooni</a>."

#: server_status.php:122
msgid "Replication status"
msgstr "Paljundamise staatus"

#: server_status.php:138
msgid ""
"On a busy server, the byte counters may overrun, so those statistics as "
"reported by the MySQL server may be incorrect."
msgstr ""
"Hõivatud serveris võib baitide lugeja olla ülekoormatud ja seetõttu MySQL "
"serveri poolt koostatud statistika ei pruugi õige olla."

#: server_status.php:148
msgid "Received"
msgstr "Vastu võetud"

#: server_status.php:167
msgid "Sent"
msgstr "Saadetud"

#: server_status.php:218
msgid "max. concurrent connections"
msgstr "Maks. paralleelühendusi"

#: server_status.php:228
msgid "Failed attempts"
msgstr "Ebaõnnestunud katseid"

#: server_status.php:252
msgid "Aborted"
msgstr "Katkestatud"

#: server_status.php:312
msgid "ID"
msgstr "ID"

#: server_status.php:328
msgid "Command"
msgstr "Käsk"

#: server_status_advisor.php:29
msgid "Instructions"
msgstr "Juhendid"

#: server_status_advisor.php:35
msgid ""
"The Advisor system can provide recommendations on server variables by "
"analyzing the server status variables."
msgstr ""
"Kontrollsüsteem analüüsib serveri staatuse muutujaid ja annab soovitusi."

#: server_status_advisor.php:41
msgid ""
"Do note however that this system provides recommendations based on simple "
"calculations and by rule of thumb which may not necessarily apply to your "
"system."
msgstr ""
"Pane tähele, et kuigi see süsteem annab soovitusi lihtsate arvutuste alusel, "
"on siiski rusikareegel, et need ei pruugi tingimata su süsteemile rakenduda."

#: server_status_advisor.php:48
msgid ""
"Prior to changing any of the configuration, be sure to know what you are "
"changing (by reading the documentation) and how to undo the change. Wrong "
"tuning can have a very negative effect on performance."
msgstr ""
"Enne nende seadistuste muutmist pead kindel olema, et tead, mida muudad "
"(lugedes dokumentatsiooni) ja kuidas tehtud muudatusi tagasi võtta. Halb "
"muudatus võib kaasa tuua jõudluse languse."

#: server_status_advisor.php:56
msgid ""
"The best way to tune your system would be to change only one setting at a "
"time, observe or benchmark your database, and undo the change if there was "
"no clearly measurable improvement."
msgstr ""
"Parim viis süsteemi häälestamiseks on muuta korraga ainult ühte sätet, "
"jälgida või vaadata oma andmebaasi ja võtta muudatus tagasi, kui ei "
"saavutatud mingit praktiliselt mõõdetavat arengut."

#: server_status_monitor.php:471
msgid "Start Monitor"
msgstr "Alusta jälgimist"

#: server_status_monitor.php:478
msgid "Instructions/Setup"
msgstr "Juhendid/Paigaldus"

#: server_status_monitor.php:482
msgid "Done dragging (rearranging) charts"
msgstr "Diagrammide korrastamine on lõpetatud"

#: server_status_monitor.php:488 server_status_monitor.php:605
msgid "Add chart"
msgstr "Lisa diagramm"

#: server_status_monitor.php:491
msgid "Enable charts dragging"
msgstr "Luba diagrammide korrastamine"

#: server_status_monitor.php:495
msgid "Refresh rate"
msgstr "Uuendamise sagedus"

#: server_status_monitor.php:504
msgid "Chart columns"
msgstr "Diagrammi veerud"

#: server_status_monitor.php:520
msgid "Chart arrangement"
msgstr "Diagrammi korrastus"

#: server_status_monitor.php:523
msgid ""
"The arrangement of the charts is stored to the browsers local storage. You "
"may want to export it if you have a complicated set up."
msgstr ""
"Diagrammide korrastust säilitatakse veebilehitseja kohalikus salvestuskohas. "
"Kui paigaldamine on keeruline, võid seda eksportida."

#: server_status_monitor.php:537
msgid "Reset to default"
msgstr "Lähtesta vaikimisi väärtustele"

#: server_status_monitor.php:543
msgid "Monitor Instructions"
msgstr "Jälgija juhendid"

#: server_status_monitor.php:545
msgid ""
"The phpMyAdmin Monitor can assist you in optimizing the server configuration "
"and track down time intensive queries. For the latter you will need to set "
"log_output to 'TABLE' and have either the slow_query_log or general_log "
"enabled. Note however, that the general_log produces a lot of data and "
"increases server load by up to 15%"
msgstr ""
"phpMyAdmini jälgija saab anda sulle soovitusi serveri seadistuse "
"optimeerimise kohta ning jälgida ajakulukaid päringuid. Hiljem võib sul vaja "
"minna muuta log_output väärtuseks 'TABLE' ning lubada kas slow_query_log või "
"general_log. Pane siiski tähele, et general_log toodab palju andmeid ja "
"suurendab serveri laadimisaega kuni 15%"

#: server_status_monitor.php:557
msgid ""
"Unfortunately your Database server does not support logging to table, which "
"is a requirement for analyzing the database logs with phpMyAdmin. Logging to "
"table is supported by MySQL 5.1.6 and onwards. You may still use the server "
"charting features however."
msgstr ""
"Kahjuks sinu andmebaasi server ei võimalda logida tabelisse, mis on vajalik "
"andmebaasi logide analüüsimiseks phpMyAdminiga. Tabelisse logimist toetab "
"MySQL 5.1.6 ja uuem. Siiski võid kasutada serveri diagrammi võimalust."

#: server_status_monitor.php:572
msgid "Using the monitor:"
msgstr "Kasuta jälgijat:"

#: server_status_monitor.php:575
msgid ""
"Your browser will refresh all displayed charts in a regular interval. You "
"may add charts and change the refresh rate under 'Settings', or remove any "
"chart using the cog icon on each respective chart."
msgstr ""
"Sinu veebilehitseja värskendab kõiki näidatavaid diagramme iga teatud aja "
"tagant. 'Sätted' all võid diagramme lisada ja muuta värskendussagedust või "
"eemaldada diagrammi, kasutades hammasratta ikooni vastaval diagrammil."

#: server_status_monitor.php:581
msgid ""
"To display queries from the logs, select the relevant time span on any chart "
"by holding down the left mouse button and panning over the chart. Once "
"confirmed, this will load a table of grouped queries, there you may click on "
"any occuring SELECT statements to further analyze them."
msgstr ""
"Kui soovid näha päringuid logist, siis vali sobiv ajavahemik ükskõik "
"millisel diagrammil ning hoia all vasakut hiire nuppu ja loo panoraam üle "
"diagrammi. Kui see on kinnitatud, siis see loob rühmitatud päringute tabeli, "
"kust võid valida edasiseks analüüsimiseks sobivad SELECT käsud."

#: server_status_monitor.php:591
msgid "Please note:"
msgstr "Palun pane tähele:"

#: server_status_monitor.php:594
msgid ""
"Enabling the general_log may increase the server load by 5-15%. Also be "
"aware that generating statistics from the logs is a load intensive task, so "
"it is advisable to select only a small time span and to disable the "
"general_log and empty its table once monitoring is not required any more."
msgstr ""
"general_log lubamine võib serveri laadimist suurendada 5-15%. Samuti võta "
"teatavaks, et logidest statistika loomine nõuab intensiivset tööd, seetõttu "
"on soovitatav valida ainult üks lühike ajavahemik ja keela general_log ja "
"tühjenda selle tabel, kui jälgimist pole enam tarvis."

#: server_status_monitor.php:609
msgid "Preset chart"
msgstr "Ettemääratud diagramm"

#: server_status_monitor.php:613
msgid "Status variable(s)"
msgstr "Staatuse muutuja(d)"

#: server_status_monitor.php:616
msgid "Select series:"
msgstr "Vali seeria:"

#: server_status_monitor.php:618
msgid "Commonly monitored"
msgstr "Tavaliselt jälgitav"

#: server_status_monitor.php:634
msgid "or type variable name:"
msgstr "või tipi muutuja nimi:"

#: server_status_monitor.php:641
msgid "Display as differential value"
msgstr "Näita eristatava väärtusena"

#: server_status_monitor.php:644
msgid "Apply a divisor"
msgstr "Kasuta jagajat"

#: server_status_monitor.php:652
msgid "Append unit to data values"
msgstr "Lisa andmete väärtustele ühikud"

#: server_status_monitor.php:658
msgid "Add this series"
msgstr "Lisa see seeria"

#: server_status_monitor.php:660
msgid "Clear series"
msgstr "Puhasta seeria"

#: server_status_monitor.php:663
msgid "Series in Chart:"
msgstr "Seeriad diagrammis:"

#: server_status_monitor.php:674
msgid "Log statistics"
msgstr "Logi statistika"

#: server_status_monitor.php:675
msgid "Selected time range:"
msgstr "Valitud ajavahemik:"

#: server_status_monitor.php:681
msgid "Only retrieve SELECT,INSERT,UPDATE and DELETE Statements"
msgstr "Otsi ainult SELECT,INSERT,UPDATE ja DELETE käske"

#: server_status_monitor.php:686
msgid "Remove variable data in INSERT statements for better grouping"
msgstr ""
"Parema grupeerimise saavutamiseks kustuta INSERT käskudest muutuja andmed"

#: server_status_monitor.php:689
msgid "Choose from which log you want the statistics to be generated from."
msgstr "Vali logi, millest statistikat luua."

#: server_status_monitor.php:692
msgid "Results are grouped by query text."
msgstr "Tulemused on grupeeritud päringu teksti alusel."

#: server_status_monitor.php:696
msgid "Query analyzer"
msgstr "Päringu analüüsija"

#: server_status_monitor.php:744
#, php-format
msgid "%d second"
msgid_plural "%d seconds"
msgstr[0] "%d sekund"
msgstr[1] "%d sekundit"

#: server_status_monitor.php:747
#, php-format
msgid "%d minute"
msgid_plural "%d minutes"
msgstr[0] "%d minut"
msgstr[1] "%d minutit"

#: server_status_queries.php:67
#, php-format
msgid "Questions since startup: %s"
msgstr "Päringud alates käivitumisest: %s"

#: server_status_queries.php:102
msgid "Statements"
msgstr "Käsud"

#. l10n: # = Amount of queries
#: server_status_queries.php:105
msgid "#"
msgstr "#"

#: server_status_variables.php:78 server_variables.php:156
msgid "Filters"
msgstr "Filtrid"

#: server_status_variables.php:82 server_variables.php:158
msgid "Containing the word:"
msgstr "Sisaldab sõna:"

#: server_status_variables.php:89
msgid "Show only alert values"
msgstr "Näita ainult 'alert' väärtusi"

#: server_status_variables.php:94
msgid "Filter by category…"
msgstr "Filtreeri kategooria alusel…"

#: server_status_variables.php:114
msgid "Show unformatted values"
msgstr "Näita vormindamata väärtusi"

#: server_status_variables.php:133
msgid "Related links:"
msgstr "Seotud lingid:"

#: server_status_variables.php:331
msgid ""
"The number of connections that were aborted because the client died without "
"closing the connection properly."
msgstr ""
"Ühenduste hulk, mis katkestati seetõttu, et klient lahkus liinilt ilma "
"ühendust korralikult sulgemata."

#: server_status_variables.php:335
msgid "The number of failed attempts to connect to the MySQL server."
msgstr "Ühenduste hulk, millel ei õnnestunud MySQL serveriga ühendada."

#: server_status_variables.php:338
msgid ""
"The number of transactions that used the temporary binary log cache but that "
"exceeded the value of binlog_cache_size and used a temporary file to store "
"statements from the transaction."
msgstr ""
"Ülekannete hulk, mis kasutasid ajutist binaarse logi puhvrit, kuid mis "
"ületas binlog_cache_size väärtuse ja mis kasutasid ülekannete käskude "
"salvestamiseks ajutist faili."

#: server_status_variables.php:343
msgid "The number of transactions that used the temporary binary log cache."
msgstr "Ülekannete hulk, mis kasutasid ajutist binaarse logi puhvrit."

#: server_status_variables.php:346
msgid ""
"The number of connection attempts (successful or not) to the MySQL server."
msgstr ""
"Ühenduste hulk, mis üritas (edukalt või mitte) ühendada MySQL serveriga."

#: server_status_variables.php:350
msgid ""
"The number of temporary tables on disk created automatically by the server "
"while executing statements. If Created_tmp_disk_tables is big, you may want "
"to increase the tmp_table_size  value to cause temporary tables to be memory-"
"based instead of disk-based."
msgstr ""
"Ajutiste tabelite hulk kettal, mis on loodud automaatselt serveri poolt "
"käskude täitmise ajal. Kui Created_tmp_disk_tables on suur, siis võid "
"suurendada tmp_table_size  väärtust, et ajutised tabelid oleksid "
"mälupõhised, mitte kettapõhised."

#: server_status_variables.php:357
msgid "How many temporary files mysqld has created."
msgstr "Mysqld poolt loodud ajutiste failide hulk."

#: server_status_variables.php:360
msgid ""
"The number of in-memory temporary tables created automatically by the server "
"while executing statements."
msgstr ""
"Mälupõhiste ajutiste tabelite hulk, mis on loodud automaatselt serveri poolt "
"käskude täitmise ajal."

#: server_status_variables.php:364
msgid ""
"The number of rows written with INSERT DELAYED for which some error occurred "
"(probably duplicate key)."
msgstr ""
"INSERT DELAYED käsuga kirjutatud ridade hulk, millel esines mõni viga "
"(tõenäoliselt korduv võti)."

#: server_status_variables.php:368
msgid ""
"The number of INSERT DELAYED handler threads in use. Every different table "
"on which one uses INSERT DELAYED gets its own thread."
msgstr ""
"Kasutusel olevate INSERT DELAYED töötleja lõimude hulk. Iga erinev tabel, "
"mis kasutab INSERT DELAYED käsku, saab endale isikliku lõimu."

#: server_status_variables.php:373
msgid "The number of INSERT DELAYED rows written."
msgstr "Kirjutatud INSERT DELAYED ridade hulk."

#: server_status_variables.php:376
msgid "The number of executed FLUSH statements."
msgstr "Käivitatud FLUSH käskude hulk."

#: server_status_variables.php:379
msgid "The number of internal COMMIT statements."
msgstr "Sisemiste COMMIT käskude hulk."

#: server_status_variables.php:382
msgid "The number of times a row was deleted from a table."
msgstr "Tabelist kustutatud ridade hulk."

#: server_status_variables.php:385
msgid ""
"The MySQL server can ask the NDB Cluster storage engine if it knows about a "
"table with a given name. This is called discovery. Handler_discover "
"indicates the number of time tables have been discovered."
msgstr ""
"MySQL server saab pärida NDB Cluster varundusmootorit, kui ta teab antud "
"nimega tabelit. Seda nimetatakse avastamiseks. Handler_discover näitab, mitu "
"korda on tabeleid avastatud."

#: server_status_variables.php:391
msgid ""
"The number of times the first entry was read from an index. If this is high, "
"it suggests that the server is doing a lot of full index scans; for example, "
"SELECT col1 FROM foo, assuming that col1 is indexed."
msgstr ""
"Indeksist esimese sissekande lugemiste hulk. Kui see on kõrge, siis võib see "
"tähendada seda, et server teeb väga palju täielikke indeksite kontrolle. "
"Näiteks SELECT veerg1 FROM tabel viitab, et veerg1 on indekseeritud."

#: server_status_variables.php:397
msgid ""
"The number of requests to read a row based on a key. If this is high, it is "
"a good indication that your queries and tables are properly indexed."
msgstr ""
"Võtmel põhineva rea lugemise taotluste hulk. Kui see on kõrge, siis on see "
"hea näitaja, et sinu päringud ja tabelid on korralikult indekseeritud."

#: server_status_variables.php:402
msgid ""
"The number of requests to read the next row in key order. This is "
"incremented if you are querying an index column with a range constraint or "
"if you are doing an index scan."
msgstr ""
"Võtme järjekorras järgmise rea lugemise taotluste hulk. See on suurem, kui "
"pärid kitsendatud indekseeritud veergu või teed indeksi kontrolli."

#: server_status_variables.php:407
msgid ""
"The number of requests to read the previous row in key order. This read "
"method is mainly used to optimize ORDER BY … DESC."
msgstr ""
"Võtme järjekorras eelmise rea lugemise taotluste hulk. Seda lugemise "
"meetodit kasutatakse peamiselt ORDER BY … DESC optimeerimiseks."

#: server_status_variables.php:411
msgid ""
"The number of requests to read a row based on a fixed position. This is high "
"if you are doing a lot of queries that require sorting of the result. You "
"probably have a lot of queries that require MySQL to scan whole tables or "
"you have joins that don't use keys properly."
msgstr ""
"Fikseeritud asukohal põhineva rea lugemise taotluste hulk. See on kõrge, kui "
"teed palju päringuid, mis vajavad tulemuste sorteerimist. Tõenäoliselt teed "
"palju päringuid, millega peab MySQL kontrolliga terveid tabeleid või kasutad "
"liitmisi, mis ei kasuta võtmeid korralikult."

#: server_status_variables.php:418
msgid ""
"The number of requests to read the next row in the data file. This is high "
"if you are doing a lot of table scans. Generally this suggests that your "
"tables are not properly indexed or that your queries are not written to take "
"advantage of the indexes you have."
msgstr ""
"Andmefailis järgmise rea lugemise taotluste hulk. See on kõrge, kui teed "
"palju tabeli kontrolle. Üldiselt viitab see sellele, et sinu tabelid ei ole "
"korralikult indekseeritud või sinu päringud ei ole kirjutatud selliselt, et "
"need kasutaksid ära indeksid, mis sul on."

#: server_status_variables.php:425
msgid "The number of internal ROLLBACK statements."
msgstr "Sisemiste ROLLBACK käskude hulk."

#: server_status_variables.php:428
msgid "The number of requests to update a row in a table."
msgstr "Tabeli rea uuendamise taotluste hulk."

#: server_status_variables.php:431
msgid "The number of requests to insert a row in a table."
msgstr "Tabelisse rea lisamise taotluste hulk."

#: server_status_variables.php:434
msgid "The number of pages containing data (dirty or clean)."
msgstr "Andmeid (räpased või puhtad) sisaldavate lehtede hulk."

#: server_status_variables.php:437
msgid "The number of pages currently dirty."
msgstr "Hetkel räpaseid andmeid sisaldavate lehtede hulk."

#: server_status_variables.php:440
msgid "The number of buffer pool pages that have been requested to be flushed."
msgstr "Puhvertsooni lehtede hulk, mida on taotletud tühjendama."

#: server_status_variables.php:444
msgid "The number of free pages."
msgstr "Vabade lehtede hulk."

#: server_status_variables.php:447
msgid ""
"The number of latched pages in InnoDB buffer pool. These are pages currently "
"being read or written or that can't be flushed or removed for some other "
"reason."
msgstr ""
"InnoDB puhvertsoonis olevate lukustatud lehtede hulk. Neid lehti praegu "
"loetakse või kirjutatakse või mida ei saa mingil muul põhjusel tühjendada "
"ega eemaldada."

#: server_status_variables.php:452
msgid ""
"The number of pages busy because they have been allocated for administrative "
"overhead such as row locks or the adaptive hash index. This value can also "
"be calculated as Innodb_buffer_pool_pages_total - "
"Innodb_buffer_pool_pages_free - Innodb_buffer_pool_pages_data."
msgstr ""
"Lehtede hulk, mis on hõivatud administratiivse ballasti tõttu (nt ridade "
"lukustamised või adaptiivne räsi indeks). Seda väärtust saab arvutada ka "
"valemiga Innodb_buffer_pool_pages_total - Innodb_buffer_pool_pages_free - "
"Innodb_buffer_pool_pages_data."

#: server_status_variables.php:459
msgid "Total size of buffer pool, in pages."
msgstr "Puhvertsooni kogumaht lehtedes."

#: server_status_variables.php:462
msgid ""
"The number of \"random\" read-aheads InnoDB initiated. This happens when a "
"query is to scan a large portion of a table but in random order."
msgstr ""
"InnoDB algatatud \"juhuslike\" ettelugemiste hulk. See juhtub siis, kui "
"päring peab kontrollima palju tabeleid, aga juhuslikus järjekorras."

#: server_status_variables.php:467
msgid ""
"The number of sequential read-aheads InnoDB initiated. This happens when "
"InnoDB does a sequential full table scan."
msgstr ""
"InnoDB algatatud järjestike ettelugemiste hulk. See juhtub siis, kui InnoDB "
"teeb järjestikulist kogu tabeli kontrolli."

#: server_status_variables.php:471
msgid "The number of logical read requests InnoDB has done."
msgstr "InnoDB poolt tehtud loogiliste lugemise taotluste hulk."

#: server_status_variables.php:474
msgid ""
"The number of logical reads that InnoDB could not satisfy from buffer pool "
"and had to do a single-page read."
msgstr ""
"Loogiliste lugemiste hulk, mida InnoDB puhvertsoonist teha ei saanud ja mida "
"pidi tegema ühelehelise lugemisena."

#: server_status_variables.php:478
msgid ""
"Normally, writes to the InnoDB buffer pool happen in the background. "
"However, if it's necessary to read or create a page and no clean pages are "
"available, it's necessary to wait for pages to be flushed first. This "
"counter counts instances of these waits. If the buffer pool size was set "
"properly, this value should be small."
msgstr ""
"Tavaliselt toimuvad InnoDB puhvertsooni kirjutamised tagataustal. Siiski, "
"kui on tarvis lehte lugeda või luua ja ühtegi puhast lehte saadaval ei ole, "
"siis tuleb oodata lehti, mida peab kõigepealt tühjendama. See loendaja loeb, "
"palju veel ootama peab. Kui puhvertsooni maht on õigesti seadistatud, siis "
"see väärtus peaks olema madal."

#: server_status_variables.php:486
msgid "The number writes done to the InnoDB buffer pool."
msgstr "InnoDB puhvertsooni tehtud kirjutamiste hulk."

#: server_status_variables.php:489
msgid "The number of fsync() operations so far."
msgstr "Seni tehtud fsync() operatsioonide hulk."

#: server_status_variables.php:492
msgid "The current number of pending fsync() operations."
msgstr "Hetkel järjekorras olevate fsync() operatsioonide hulk."

#: server_status_variables.php:495
msgid "The current number of pending reads."
msgstr "Hetkel järjekorras olevate lugemiste hulk."

#: server_status_variables.php:498
msgid "The current number of pending writes."
msgstr "Hetkel järjekorras olevate kirjutamiste hulk."

#: server_status_variables.php:501
msgid "The amount of data read so far, in bytes."
msgstr "Seni loetud andmete koguhulk baitides."

#: server_status_variables.php:504
msgid "The total number of data reads."
msgstr "Andmete lugemiste koguhulk."

#: server_status_variables.php:507
msgid "The total number of data writes."
msgstr "Andmete kirjutamiste koguhulk."

#: server_status_variables.php:510
msgid "The amount of data written so far, in bytes."
msgstr "Seni kirjutatud andmete koguhulk baitides."

#: server_status_variables.php:513
msgid "The number of pages that have been written for doublewrite operations."
msgstr "Topeltkirjutamise operatsioonide jaoks kirjutatud lehtede hulk."

#: server_status_variables.php:517
msgid "The number of doublewrite operations that have been performed."
msgstr "Teostatud topeltkirjutamise operatsioonide hulk."

#: server_status_variables.php:520
msgid ""
"The number of waits we had because log buffer was too small and we had to "
"wait for it to be flushed before continuing."
msgstr ""
"Ootamiste hulk, mida on põhjustanud väike logi puhver ja mille tõttu on enne "
"jätkamist pidanud ootama selle tühjendamist."

#: server_status_variables.php:524
msgid "The number of log write requests."
msgstr "Logi kirjutamise taotluste hulk."

#: server_status_variables.php:527
msgid "The number of physical writes to the log file."
msgstr "Logi failisse füüsiliste kirjutamiste hulk."

#: server_status_variables.php:530
msgid "The number of fsync() writes done to the log file."
msgstr "fsync() poolt logi failisse tehtud kirjutamiste hulk."

#: server_status_variables.php:533
msgid "The number of pending log file fsyncs."
msgstr "Järjekorras olevate logifailide fsync() operatsioonide hulk."

#: server_status_variables.php:536
msgid "Pending log file writes."
msgstr "Järjekorras olevad logi faili kirjutamised."

#: server_status_variables.php:539
msgid "The number of bytes written to the log file."
msgstr "Logi faili kirjutatud baitide hulk."

#: server_status_variables.php:542
msgid "The number of pages created."
msgstr "Loodud lehtede hulk."

#: server_status_variables.php:545
msgid ""
"The compiled-in InnoDB page size (default 16KB). Many values are counted in "
"pages; the page size allows them to be easily converted to bytes."
msgstr ""
"Sisseehitatud InnoDB lehe maht (vaikimisi 16KB). Siin lehel on loendatud "
"mitmeid väärtusi. Lehe maht lubab neid kergesti baitidesse teisendada."

#: server_status_variables.php:550
msgid "The number of pages read."
msgstr "Loetud lehtede hulk."

#: server_status_variables.php:553
msgid "The number of pages written."
msgstr "Kirjutatud lehtede hulk."

#: server_status_variables.php:556
msgid "The number of row locks currently being waited for."
msgstr "Hetkel ootel olevate rea lukustamiste hulk."

#: server_status_variables.php:559
msgid "The average time to acquire a row lock, in milliseconds."
msgstr "Rea lukustamise saamise keskmine aeg millisekundites."

#: server_status_variables.php:562
msgid "The total time spent in acquiring row locks, in milliseconds."
msgstr "Rea lukustamise saamiseks kulutatud aeg kokku millisekundites."

#: server_status_variables.php:565
msgid "The maximum time to acquire a row lock, in milliseconds."
msgstr "Rea lukustamise saamise maksimaalne aeg millisekundites."

#: server_status_variables.php:568
msgid "The number of times a row lock had to be waited for."
msgstr "Ootama pidanud rea lukustamised kokku."

#: server_status_variables.php:571
msgid "The number of rows deleted from InnoDB tables."
msgstr "InnoDB tabelitest kustutatud ridade hulk."

#: server_status_variables.php:574
msgid "The number of rows inserted in InnoDB tables."
msgstr "InnoDB tabelitesse lisatud ridade hulk."

#: server_status_variables.php:577
msgid "The number of rows read from InnoDB tables."
msgstr "InnoDB tabelitest loetud ridade hulk."

#: server_status_variables.php:580
msgid "The number of rows updated in InnoDB tables."
msgstr "InnoDB tabelites uuendatud ridade hulk."

#: server_status_variables.php:583
msgid ""
"The number of key blocks in the key cache that have changed but haven't yet "
"been flushed to disk. It used to be known as Not_flushed_key_blocks."
msgstr ""
"Võtme puhvris võtmeplokkide hulk, mida on küll muudetud, kuid pole veel "
"kettale tühjendatud. Seda kasutatakse kui Not_flushed_key_blocks."

#: server_status_variables.php:588
msgid ""
"The number of unused blocks in the key cache. You can use this value to "
"determine how much of the key cache is in use."
msgstr ""
"Võtmepuhvris kasutamata plokkide hulk. Seda väärtust saad kasutada kasutusel "
"oleva võtme puhvri mahu tuvastamiseks."

#: server_status_variables.php:592
msgid ""
"The number of used blocks in the key cache. This value is a high-water mark "
"that indicates the maximum number of blocks that have ever been in use at "
"one time."
msgstr ""
"Võtmepuhvris kasutatud plokkide hulk. See väärtus on suurim tulemus, mis "
"näitab maksimaalset plokkide hulka, mis on kunagi samaaegselt kasutusel "
"olnud."

#: server_status_variables.php:597
msgid "Percentage of used key cache (calculated value)"
msgstr "Kasutatud võtme puhvri protsent (arvutatud väärtus)"

#: server_status_variables.php:600
msgid "The number of requests to read a key block from the cache."
msgstr "Puhvrist võtmeploki lugemise taotluste hulk."

#: server_status_variables.php:603
msgid ""
"The number of physical reads of a key block from disk. If Key_reads is big, "
"then your key_buffer_size value is probably too small. The cache miss rate "
"can be calculated as Key_reads/Key_read_requests."
msgstr ""
"Kettalt võtmeploki füüsiliste lugemiste hulk. Kui Key_reads on suur, siis "
"tõenäoliselt on sinu key_buffer_size väärtus liiga väike. Puhvri puudujääki "
"saab arvutada valemiga Key_reads/Key_read_requests."

#: server_status_variables.php:609
msgid ""
"Key cache miss calculated as rate of physical reads compared to read "
"requests (calculated value)"
msgstr ""
"Võtme puhvri puudujäägi arvutamisel võrreldakse füüsilisi lugemisi lugemise "
"taotlustega (arvutatud väärtus)"

#: server_status_variables.php:613
msgid "The number of requests to write a key block to the cache."
msgstr "Puhvrisse võtmeploki kirjutamise taotluste hulk."

#: server_status_variables.php:616
msgid "The number of physical writes of a key block to disk."
msgstr "Kettale võtmeploki füüsiliste kirjutamiste hulk."

#: server_status_variables.php:619
msgid ""
"Percentage of physical writes compared to write requests (calculated value)"
msgstr ""
"Füüsiliste kirjutamiste ja kirjutamise taotluste võrdlemise protsent "
"(arvutatud väärtus)"

#: server_status_variables.php:623
msgid ""
"The total cost of the last compiled query as computed by the query "
"optimizer. Useful for comparing the cost of different query plans for the "
"same query. The default value of 0 means that no query has been compiled yet."
msgstr ""
"Päringu optimeerija poolt arvutatud viimati koostatud päringu kogukulu. See "
"on kasulik erinevate päringuplaanide kulu võrdlemisel sama päringuga. "
"Vaikimisi väärtus 0 tähendab, et ühtegi päringut pole veel koostatud."

#: server_status_variables.php:629
msgid ""
"The maximum number of connections that have been in use simultaneously since "
"the server started."
msgstr ""
"Maksimaalne ühenduste hulk, mis on korraga kasutusel olnud alates serveri "
"käivitamisest."

#: server_status_variables.php:633
msgid "The number of rows waiting to be written in INSERT DELAYED queues."
msgstr ""
"INSERT DELAYED järjekordades kirjutamisvalmis olevate ootel ridade hulk."

#: server_status_variables.php:636
msgid ""
"The number of tables that have been opened. If opened tables is big, your "
"table cache value is probably too small."
msgstr ""
"Avatud tabelite hulk. Kui see on liiga suur, siis sinu tabeli puhvri väärtus "
"on tõenäoliselt liiga väike."

#: server_status_variables.php:640
msgid "The number of files that are open."
msgstr "Avatud failide hulk."

#: server_status_variables.php:643
msgid "The number of streams that are open (used mainly for logging)."
msgstr "Avatud striimide hulk (kasutatakse peamiselt sisselogimisel)."

#: server_status_variables.php:646
msgid "The number of tables that are open."
msgstr "Avatud tabelite hulk."

#: server_status_variables.php:649
msgid ""
"The number of free memory blocks in query cache. High numbers can indicate "
"fragmentation issues, which may be solved by issuing a FLUSH QUERY CACHE "
"statement."
msgstr ""
"Vaba mäluplokkide hulk päringu puhvris. Kõrgemad numbrid võivad viidata "
"killustumise probleemidele, mida saab lahendada FLUSH QUERY CACHE käsu "
"täitmisega."

#: server_status_variables.php:654
msgid "The amount of free memory for query cache."
msgstr "Päringu puhvri jaoks vaba mälu hulk."

#: server_status_variables.php:657
msgid "The number of cache hits."
msgstr "Puhvri kasutamise hulk."

#: server_status_variables.php:660
msgid "The number of queries added to the cache."
msgstr "Puhvrisse lisatud päringute hulk."

#: server_status_variables.php:663
msgid ""
"The number of queries that have been removed from the cache to free up "
"memory for caching new queries. This information can help you tune the query "
"cache size. The query cache uses a least recently used (LRU) strategy to "
"decide which queries to remove from the cache."
msgstr ""
"Uute päringute puhverdamiseks vabastatud mälu tõttu kustutatud päringute "
"hulk. See teave saab aidata sul häälestada päringu puhvri mahtu. Päringu "
"puhver kasutab hiljutise kasutamise (LRU) strateegiat, et otsustada, milline "
"päring puhvrist kustutada."

#: server_status_variables.php:670
msgid ""
"The number of non-cached queries (not cachable, or not cached due to the "
"query_cache_type setting)."
msgstr ""
"Puhverdamata päringute hulk (pole puhverdatav või ei puhverdatud "
"query_cache_type sätte tõttu)."

#: server_status_variables.php:674
msgid "The number of queries registered in the cache."
msgstr "Puhvris registreeritud päringute hulk."

#: server_status_variables.php:677
msgid "The total number of blocks in the query cache."
msgstr "Päringu puhvris olevate plokkide koguhulk."

#: server_status_variables.php:680
msgid "The status of failsafe replication (not yet implemented)."
msgstr "Töökindla paljundamise staatus (pole veel kasutusele võetud)."

#: server_status_variables.php:683
msgid ""
"The number of joins that do not use indexes. If this value is not 0, you "
"should carefully check the indexes of your tables."
msgstr ""
"Indekseid mittekasutatavate liitmiste hulk. Kui see väärtus ei ole 0, siis "
"peaksid hoolikalt kontrollima oma tabelite indekseid."

#: server_status_variables.php:687
msgid "The number of joins that used a range search on a reference table."
msgstr "Viidete tabelis piirkondlikku otsimist kasutanud liitmiste hulk."

#: server_status_variables.php:690
msgid ""
"The number of joins without keys that check for key usage after each row. "
"(If this is not 0, you should carefully check the indexes of your tables.)"
msgstr ""
"Ilma võtmeteta liitmiste hulk, mis kontrollib võtme kasutust pärast iga "
"rida. (Kui see ei ole 0, siis peaksid hoolikalt kontrollima oma tabelite "
"indekseid.)"

#: server_status_variables.php:695
msgid ""
"The number of joins that used ranges on the first table. (It's normally not "
"critical even if this is big.)"
msgstr ""
"Esimeses tabelis piirkonda kasutanud liitmiste hulk. (Tavaliselt pole "
"kriitiline, kui see on suur.)"

#: server_status_variables.php:699
msgid "The number of joins that did a full scan of the first table."
msgstr "Esimeses tabelis täielikku kontrolli teinud liitmiste hulk."

#: server_status_variables.php:702
msgid "The number of temporary tables currently open by the slave SQL thread."
msgstr "Alluva SQL lõimu poolt hetkel avatud ajutiste tabelite hulk."

#: server_status_variables.php:706
msgid ""
"Total (since startup) number of times the replication slave SQL thread has "
"retried transactions."
msgstr ""
"Paljundamisel alluva SQL lõimu poolt ülekannete kordamise hulk kokku (alates "
"käivitusest)."

#: server_status_variables.php:710
msgid "This is ON if this server is a slave that is connected to a master."
msgstr "See on ON, kui see server on alluv, mis on ühendatud ülemaga."

#: server_status_variables.php:713
msgid ""
"The number of threads that have taken more than slow_launch_time seconds to "
"create."
msgstr ""
"Lõimude hulk, mille loomiseks kulus rohkem, kui slow_launch_time sekundit."

#: server_status_variables.php:717
msgid ""
"The number of queries that have taken more than long_query_time seconds."
msgstr ""
"Päringute hulk, milleks kulus rohkem aega, kui long_query_time sekundit."

#: server_status_variables.php:721
msgid ""
"The number of merge passes the sort algorithm has had to do. If this value "
"is large, you should consider increasing the value of the sort_buffer_size "
"system variable."
msgstr ""
"Sorteerimise algoritmi poolt tehtud ühinemiste hulk. Kui see väärtus on "
"suur, siis peaksid kaaluma süsteemi muutuja sort_buffer_size väärtuse "
"vähendamist."

#: server_status_variables.php:726
msgid "The number of sorts that were done with ranges."
msgstr "Piirkondlike sorteerimiste hulk."

#: server_status_variables.php:729
msgid "The number of sorted rows."
msgstr "Sorteeritud ridade hulk."

#: server_status_variables.php:732
msgid "The number of sorts that were done by scanning the table."
msgstr "Tabeli kontrollimisel tehtud sorteerimiste hulk."

#: server_status_variables.php:735
msgid "The number of times that a table lock was acquired immediately."
msgstr "Koheselt teostatud tabeli lukustamiste hulk."

#: server_status_variables.php:738
msgid ""
"The number of times that a table lock could not be acquired immediately and "
"a wait was needed. If this is high, and you have performance problems, you "
"should first optimize your queries, and then either split your table or "
"tables or use replication."
msgstr ""
"Tabeli lukustamiste hulk, mida ei saanud teostada koheselt ja mis pidi "
"ootama. Kui see on kõrge, siis on sul probleeme jõudlusega. Sellisel juhul "
"peaksid kõigepealt optimeerima oma päringuid ja seejärel kas poolita oma "
"tabel või tabelid või kasuta paljundamist."

#: server_status_variables.php:744
msgid ""
"The number of threads in the thread cache. The cache hit rate can be "
"calculated as Threads_created/Connections. If this value is red you should "
"raise your thread_cache_size."
msgstr ""
"Lõimu puhvris olevate lõimude hulk. Puhvri kasutamise sageduse saab arvutada "
"valemiga Threads_created/Connections. Kui see väärtus on punane, siis "
"peaksid vähendama oma thread_cache_size väärtust."

#: server_status_variables.php:749
msgid "The number of currently open connections."
msgstr "Hetkel avatud ühenduste hulk."

#: server_status_variables.php:752
msgid ""
"The number of threads created to handle connections. If Threads_created is "
"big, you may want to increase the thread_cache_size value. (Normally this "
"doesn't give a notable performance improvement if you have a good thread "
"implementation.)"
msgstr ""
"Ühenduse käsitlemiseks loodud lõimude hulk. Kui Threads_created on suur, "
"peaksid suurendama thread_cache_size väärtust. (Tavaliselt ei anna see "
"märkimisväärset jõudluse kasvu, kui sul on hea lõimu kasutus.)"

#: server_status_variables.php:759
msgid "Thread cache hit rate (calculated value)"
msgstr "Lõimu puhvri kasutushulk (arvutatud väärtus)"

#: server_status_variables.php:762
msgid "The number of threads that are not sleeping."
msgstr "Lõimude hulk, mis ei ole jõude."

#: server_variables.php:107
msgid "Setting variable failed"
msgstr "Muutuja seadmine ebaõnnestus"

#: server_variables.php:119
msgid "Server variables and settings"
msgstr "Serveri muutujad ja sätted"

#: server_variables.php:168 server_variables.php:208
msgid "Session value"
msgstr "Seansi väärtus"

#: server_variables.php:168
msgid "Global value"
msgstr "Globaalne väärtus"

#: setup/frames/config.inc.php:38 setup/frames/index.inc.php:244
#: tbl_gis_visualization.php:194
msgid "Download"
msgstr "Lae alla"

#: setup/frames/form.inc.php:25
msgid "Incorrect formset, check $formsets array in setup/frames/form.inc.php"
msgstr ""
"Vale vorm, kontrolli setup/frames/form.inc.php failis $formsets massiivi"

#: setup/frames/index.inc.php:51
msgid "Cannot load or save configuration"
msgstr "Ei saa seadistust laadida ega salvestada"

#: setup/frames/index.inc.php:52
msgid ""
"Please create web server writable folder [em]config[/em] in phpMyAdmin top "
"level directory as described in [doc@setup_script]documentation[/doc]. "
"Otherwise you will be only able to download or display it."
msgstr ""
"Palun loo phpMyAdmini juurkataloogi veebiserveri jaoks kirjutatav "
"[em]config[/em] kaust, nagu on kirjeldatud "
"[doc@setup_script]dokumentatsioonis[/doc]. Muul juhul saad seda ainult alla "
"laadida või vaadata."

#: setup/frames/index.inc.php:60
msgid ""
"You are not using a secure connection; all data (including potentially "
"sensitive information, like passwords) is transferred unencrypted!"
msgstr ""
"Sa ei kasuta turvalist ühendust, kõik andmed (sisaldab tõenäoliselt "
"tundlikku teavet, nt paroole) edastatakse krüptimata!"

#: setup/frames/index.inc.php:64
#, php-format
msgid ""
"If your server is also configured to accept HTTPS requests follow [a@%s]this "
"link[/a] to use a secure connection."
msgstr ""
"Kui sinu server on seadistatud nõustuma ka HTTPS taotlustega, siis ava [a@"
"%s]see link[/a], et teada saada, kuidas kasutada turvalist ühendust."

#: setup/frames/index.inc.php:68
msgid "Insecure connection"
msgstr "Ebaturvaline ühendus"

#: setup/frames/index.inc.php:98
msgid "Configuration saved."
msgstr "Seadistus on salvestatud."

#: setup/frames/index.inc.php:99
msgid ""
"Configuration saved to file config/config.inc.php in phpMyAdmin top level "
"directory, copy it to top level one and delete directory config to use it."
msgstr ""
"Seadistus salvestati phpMyAdmini juurkataloogi config/config.inc.php faili. "
"Kopeeri see ühe taseme võrra kõrgemale ning selle kasutamiseks kustuta "
"'config' kataloog."

#: setup/frames/index.inc.php:107 setup/frames/menu.inc.php:16
msgid "Overview"
msgstr "Ülevaade"

#: setup/frames/index.inc.php:115
msgid "Show hidden messages (#MSG_COUNT)"
msgstr "Näita peidetud sõnumeid (#MSG_COUNT)"

#: setup/frames/index.inc.php:158
msgid "There are no configured servers"
msgstr "Seadistatud serverid puuduvad"

#: setup/frames/index.inc.php:166
msgid "New server"
msgstr "Uus server"

#: setup/frames/index.inc.php:199
msgid "Default language"
msgstr "Vaikimisi keel"

#: setup/frames/index.inc.php:210
msgid "let the user choose"
msgstr "lase kasutajal valida"

#: setup/frames/index.inc.php:221
msgid "- none -"
msgstr "- puudub -"

#: setup/frames/index.inc.php:225
msgid "Default server"
msgstr "Vaikimisi server"

#: setup/frames/index.inc.php:237
msgid "End of line"
msgstr "Rea lõpp"

#: setup/frames/index.inc.php:243
msgid "Display"
msgstr "Näita"

#: setup/frames/index.inc.php:250
msgid "Load"
msgstr "Lae"

#: setup/frames/index.inc.php:270
msgid "phpMyAdmin homepage"
msgstr "phpMyAdmini koduleht"

#: setup/frames/index.inc.php:272
msgid "Donate"
msgstr "Anneta"

#: setup/frames/servers.inc.php:29
msgid "Edit server"
msgstr "Muuda serverit"

#: setup/frames/servers.inc.php:38
msgid "Add a new server"
msgstr "Lisa uus server"

#: setup/index.php:22
msgid "Wrong GET file attribute value"
msgstr "Vale GET faili atribuudi väärtus"

#: setup/lib/form_processing.lib.php:45
msgid "Warning"
msgstr "Hoiatus"

#: setup/lib/form_processing.lib.php:46
msgid "Submitted form contains errors"
msgstr "Saadetud vorm sisaldab vigu"

#: setup/lib/form_processing.lib.php:47
msgid "Try to revert erroneous fields to their default values"
msgstr "Ürita valed väljad taastada nende vaikimisi väärtustele"

#: setup/lib/form_processing.lib.php:50
msgid "Ignore errors"
msgstr "Ignoreeri vigu"

#: setup/lib/form_processing.lib.php:52
msgid "Show form"
msgstr "Näita vormi"

#: setup/lib/index.lib.php:133
msgid ""
"Neither URL wrapper nor CURL is available. Version check is not possible."
msgstr "URL ega CURL pole kättesaadaval. Versiooni pole võimalik kontrollida."

#: setup/lib/index.lib.php:144
msgid ""
"Reading of version failed. Maybe you're offline or the upgrade server does "
"not respond."
msgstr ""
"Versiooni lugemine ebaõnnestus. Võibolla oled sa ühenduseta või uuendamise "
"server ei vasta."

#: setup/lib/index.lib.php:165
msgid "Got invalid version string from server"
msgstr "Serverist saabus vigane versiooni sõne"

#: setup/lib/index.lib.php:176
msgid "Unparsable version string"
msgstr "Seletamatu versiooni sõne"

#: setup/lib/index.lib.php:196
#, php-format
msgid ""
"You are using Git version, run [kbd]git pull[/kbd] :-)[br]The latest stable "
"version is %s, released on %s."
msgstr ""
"Sa kasutad Git versiooni, käivita [kbd]git pull[/kbd] :-)[br]Viimane "
"stabiilne versioon on %s, välja antud %s."

#: setup/lib/index.lib.php:203
msgid "No newer stable version is available"
msgstr "Uut stabiilset versiooni saadaval ei ole"

#: setup/lib/index.lib.php:298
#, php-format
msgid ""
"This %soption%s should be disabled as it allows attackers to bruteforce "
"login to any MySQL server. If you feel this is necessary, use %strusted "
"proxies list%s. However, IP-based protection may not be reliable if your IP "
"belongs to an ISP where thousands of users, including you, are connected to."
msgstr ""
"See %svalik%s peaks olema keelatud, kuna see võimaldab ründajatel sooritada "
"suurel hulgal logimisi kõikidesse MySQL serveritesse. Kui tunned, et sul on "
"seda vaja, siis kasuta %susaldusväärsete prokside nimekirja%s. Siiski ei "
"pruugi IP-põhine kaitse olla usaldusväärne, kui sinu IP kuulub ISP'le, "
"kellega on ühendatud koos sinuga tuhandeid kasutajaid."

#: setup/lib/index.lib.php:300
msgid ""
"You didn't have blowfish secret set and have enabled cookie authentication, "
"so a key was automatically generated for you. It is used to encrypt cookies; "
"you don't need to remember it."
msgstr ""
"Kuna sa ei ole blowfish turvasõna määranud, kuid oled valinud küpsisega "
"autentimine, siis loodi võti sinu jaoks automaatselt. Seda kasutatakse "
"küpsiste krüptimiseks, sa ei pea seda meelde jätma."

#: setup/lib/index.lib.php:301
#, php-format
msgid ""
"%sBzip2 compression and decompression%s requires functions (%s) which are "
"unavailable on this system."
msgstr ""
"%sBzip2 tihendamine ja hõrendamine%s vajab funktsioone (%s), mida siin "
"süsteemis pole."

#: setup/lib/index.lib.php:303
msgid ""
"This value should be double checked to ensure that this directory is neither "
"world accessible nor readable or writable by other users on your server."
msgstr ""
"Seda väärtust tuleks kaks korda kontrollida veendumaks, et sellele "
"kataloogile ei saaks ligi maailm ega poleks loetav või kirjutatav teiste "
"sinu serveri kasutajate poolt."

#: setup/lib/index.lib.php:304
#, php-format
msgid "This %soption%s should be enabled if your web server supports it."
msgstr ""
"Kui su veebiserver seda toetab, siis see %svalik%s peaks olema lubatud."

#: setup/lib/index.lib.php:306
#, php-format
msgid ""
"%sGZip compression and decompression%s requires functions (%s) which are "
"unavailable on this system."
msgstr ""
"%sGZip tihendamine ja hõrendamine%s vajab funktsioone (%s), mida siin "
"süsteemis pole."

#: setup/lib/index.lib.php:308
#, php-format
msgid ""
"%sLogin cookie validity%s greater than 1440 seconds may cause random session "
"invalidation if %ssession.gc_maxlifetime%s is lower than its value "
"(currently %d)."
msgstr ""
"Kui %ssisselogimise küpsise kehtivus%s on suurem, kui 1440 sekundit, siis "
"see võib põhjustada juhuslikku seansi aegumist, kui %ssession.gc_maxlifetime"
"%s väärtus on sellest madalam (praegu %d)."

#: setup/lib/index.lib.php:310
#, php-format
msgid ""
"%sLogin cookie validity%s should be set to 1800 seconds (30 minutes) at "
"most. Values larger than 1800 may pose a security risk such as impersonation."
msgstr ""
"%sSisselogimise küpsise kehtivus%s peaks olema kuni 1800 sekundit (30 "
"minutit). 1800-st suuremad väärtused võivad tuua esile turvariski."

#: setup/lib/index.lib.php:312
#, php-format
msgid ""
"If using cookie authentication and %sLogin cookie store%s is not 0, %sLogin "
"cookie validity%s must be set to a value less or equal to it."
msgstr ""
"Kui kasutada küpsisega autentimist ja %ssisselogimise küpsise salvestus%s ei "
"ole 0, siis %ssisselogimise küpsise kehtivuse%s väärtus peab olema madalam "
"või sellega võrdne."

#: setup/lib/index.lib.php:314
#, php-format
msgid ""
"If you feel this is necessary, use additional protection settings - %shost "
"authentication%s settings and %strusted proxies list%s. However, IP-based "
"protection may not be reliable if your IP belongs to an ISP where thousands "
"of users, including you, are connected to."
msgstr ""
"Kui tunned, et see on vajalik, siis kasuta täiendavaid kaitse sätteid - "
"%shostiga autentimise%s sätteid ja %susaldusväärsete prokside nimekirja%s. "
"Siiski ei pruugi IP-põhine kaitse olla usaldusväärne, kui sinu IP kuulub "
"ISP'le, kellega on ühendatud koos sinuga tuhandeid kasutajaid."

#: setup/lib/index.lib.php:316
#, php-format
msgid ""
"You set the [kbd]config[/kbd] authentication type and included username and "
"password for auto-login, which is not a desirable option for live hosts. "
"Anyone who knows or guesses your phpMyAdmin URL can directly access your "
"phpMyAdmin panel. Set %sauthentication type%s to [kbd]cookie[/kbd] or "
"[kbd]http[/kbd]."
msgstr ""
"Sa valisid [kbd]config[/kbd] autentimise tüübi ja kaasasid automaatsele "
"sisselogimisele kasutajanime ja parooli, mis ei ole soovitatav valik "
"liinilolevatele hostidele. Kõik, kes teavad või arvavad ära sinu phpMyAdmini "
"URL'i, saavad otse ligipääsu sinu phpMyAdmini paneelile. Määra %sautentimise "
"tüübiks%s [kbd]cookie[/kbd] või [kbd]http[/kbd]."

#: setup/lib/index.lib.php:318
#, php-format
msgid ""
"%sZip compression%s requires functions (%s) which are unavailable on this "
"system."
msgstr "%sZip tihendamine%s vajab funktsioone (%s), mida siin süsteemis pole."

#: setup/lib/index.lib.php:320
#, php-format
msgid ""
"%sZip decompression%s requires functions (%s) which are unavailable on this "
"system."
msgstr "%sZip hõrendamine%s vajab funktsioone (%s), mida siin süsteemis pole."

#: setup/lib/index.lib.php:348
msgid "You should use SSL connections if your database server supports it."
msgstr ""
"Sa peaksid kasutama SSL ühendusi, kui sinu andmebaasi server seda toetab."

#: setup/lib/index.lib.php:363
msgid "You should use mysqli for performance reasons."
msgstr "Jõudluse huvides peaksid kasutama mysqli'd."

#: setup/lib/index.lib.php:400
msgid "You allow for connecting to the server without a password."
msgstr "Sa lubad serveriga ühendada ilma paroolita."

#: setup/lib/index.lib.php:424
msgid "Key is too short, it should have at least 8 characters."
msgstr "Võti on liiga lühike, see peaks olema vähemalt 8 sümbolit."

#: setup/lib/index.lib.php:431
msgid "Key should contain letters, numbers [em]and[/em] special characters."
msgstr "Võti peaks sisaldama tähti, numbreid [em]ja[/em] erilisi sümboleid."

#: setup/validate.php:22
msgid "Wrong data"
msgstr "Valed andmed"

#: sql.php:304
#, php-format
msgid "Using bookmark \"%s\" as default browse query."
msgstr "\"%s\" järjehoidjat kasutatakse vaikimisi sirvimise päringuna."

#: sql.php:386
msgid "Bookmark not created"
msgstr "Järjehoidjat ei loodud"

#: sql.php:932
msgid "Showing as PHP code"
msgstr "Näitan PHP koodina"

#: sql.php:937
msgid "Validated SQL"
msgstr "Valideeritud SQL"

#: sql.php:1110
msgid "SQL result"
msgstr "SQL tulemus"

#: sql.php:1117
msgid "Generated by"
msgstr "Koostanud"

#: sql.php:1250
msgid ""
"This table does not contain a unique column. Grid edit, checkbox, Edit, Copy "
"and Delete features are not available."
msgstr ""
"See tabel ei sisalda unikaalset veergu. Ruudustiku muutmisega, "
"märkeruutudega, muutmisega, kopeerimisega ja kustutamisega seotud võimalused "
"ei ole saadaval."

#: sql.php:1299
#, php-format
msgid "Problems with indexes of table `%s`"
msgstr "Probleemid `%s` tabeli indeksitega"

#: sql.php:1335
msgid "Label"
msgstr "Nimi"

#: tbl_chart.php:38
msgid "No data to display"
msgstr "Puuduvad kuvatavad andmed"

#: tbl_chart.php:62 tbl_gis_visualization.php:24
msgid "No SQL query was set to fetch data."
msgstr "Puudub SQL päring andmete hankimiseks."

#: tbl_chart.php:124
msgid "No numeric columns present in the table to plot."
msgstr "Graafiku loomiseks puuduvad tabelis numbritüüpi veerud."

#: tbl_chart.php:154
msgctxt "Chart type"
msgid "Bar"
msgstr "Lint"

#: tbl_chart.php:156
msgctxt "Chart type"
msgid "Column"
msgstr "Tulp"

#: tbl_chart.php:159
msgctxt "Chart type"
msgid "Line"
msgstr "Joon"

#: tbl_chart.php:161
msgctxt "Chart type"
msgid "Spline"
msgstr "Sujuvjoon"

#: tbl_chart.php:163
msgctxt "Chart type"
msgid "Area"
msgstr "Ala"

#: tbl_chart.php:166
msgctxt "Chart type"
msgid "Pie"
msgstr "Sektor"

#: tbl_chart.php:170
msgctxt "Chart type"
msgid "Timeline"
msgstr "Ajaline järjestus"

#: tbl_chart.php:177
msgid "Stacked"
msgstr "Jaotatud ühe tulbana"

#: tbl_chart.php:180
msgid "Chart title"
msgstr "Diagrammi pealkiri"

#: tbl_chart.php:184
msgid "X-Axis:"
msgstr "X-telg:"

#: tbl_chart.php:200
msgid "Series:"
msgstr "Seeria:"

#: tbl_chart.php:229
msgid "X-Axis label:"
msgstr "X-telje nimi:"

#: tbl_chart.php:232
msgid "X Values"
msgstr "X väärtused"

#: tbl_chart.php:234
msgid "Y-Axis label:"
msgstr "Y-telje nimi:"

#: tbl_create.php:32
#, php-format
msgid "Table %s already exists!"
msgstr "%s tabel on juba olemas!"

#: tbl_create.php:56 tbl_get_field.php:37
#, php-format
msgid "'%s' database does not exist."
msgstr "'%s' andmebaasi pole olemas."

#: tbl_create.php:246
#, php-format
msgid "Table %1$s has been created."
msgstr "%1$s tabel on loodud."

#: tbl_export.php:27
msgid "View dump (schema) of table"
msgstr "Vaata tabeli tõmmist (skeemi)"

#: tbl_gis_visualization.php:114
msgid "Display GIS Visualization"
msgstr "Näita GIS visualiseerimist"

#: tbl_gis_visualization.php:119
msgid "Label column"
msgstr "Nime veerg"

#: tbl_gis_visualization.php:121
msgid "-- None --"
msgstr "-- Puudub --"

#: tbl_gis_visualization.php:135
msgid "Spatial column"
msgstr "Ruumiline veerg"

#: tbl_gis_visualization.php:150
msgid "Redraw"
msgstr "Joonista uuesti"

#: tbl_gis_visualization.php:178
msgid "File name"
msgstr "Faili nimi"

#: tbl_indexes.php:71
msgid "The name of the primary key must be \"PRIMARY\"!"
msgstr "Primaarvõtme nimi peab olema \"PRIMARY\"!"

#: tbl_indexes.php:81
msgid "Can't rename index to PRIMARY!"
msgstr "Ei saa muuta indeksi nimeks PRIMARY!"

#: tbl_indexes.php:97
msgid "No index parts defined!"
msgstr "Indeksi osasid pole defineeritud!"

#: tbl_indexes.php:197
msgid "Edit index"
msgstr "Muuda indeksit"

#: tbl_indexes.php:209
msgid "Index name:"
msgstr "Indeksi nimi:"

#: tbl_indexes.php:214
msgid ""
"(\"PRIMARY\" <b>must</b> be the name of and <b>only of</b> a primary key!)"
msgstr "(\"PRIMARY\" <b>peab</b> olema <b>ainult</b> primaarvõtme nimi!)"

#: tbl_indexes.php:234
msgid "Comment:"
msgstr "Kommentaar:"

#: tbl_indexes.php:249
msgid "Index type:"
msgstr "Indeksi tüüp:"

#: tbl_move_copy.php:43
msgid "Can't move table to same one!"
msgstr "Ei saa tabelit iseendasse liigutada!"

#: tbl_move_copy.php:45
msgid "Can't copy table to same one!"
msgstr "Ei saa tabelit iseendasse kopeerida!"

#: tbl_move_copy.php:55
#, php-format
msgid "Table %s has been moved to %s."
msgstr "%s tabel liigutati %s andmebaasi."

#: tbl_move_copy.php:57
#, php-format
msgid "Table %s has been copied to %s."
msgstr "%s tabel kopeeriti %s andmebaasi."

#: tbl_move_copy.php:79
msgid "The table name is empty!"
msgstr "Tabeli nimi on tühi!"

#: tbl_printview.php:65
msgid "Showing tables"
msgstr "Tabelite näitamine"

#: tbl_printview.php:345
msgid "Row Statistics"
msgstr "Rea statistika"

#: tbl_relation.php:213
#, php-format
msgid "Error creating foreign key on %1$s (check data types)"
msgstr "Viga võõrvõtme loomisel kohas %1$s (kontrolli andmete tüüpe)"

#: tbl_relation.php:381
msgid "Internal relation"
msgstr "Sisemine seos"

#: tbl_relation.php:385
msgid ""
"An internal relation is not necessary when a corresponding FOREIGN KEY "
"relation exists."
msgstr ""
"Sisemine seos on mittevajalik, kui vastav FOREIGN KEY seos on juba olemas."

#: tbl_relation.php:395
msgid "Foreign key constraint"
msgstr "Võõrvõtme piirang"

#: tbl_relation.php:498
msgid "Constraint name"
msgstr "Piirangu nimi"

#: tbl_relation.php:529
msgid "No index defined! Create one below"
msgstr "Indeksit pole määratud! Loo üks"

#: tbl_structure.php:125
msgid "No column selected."
msgstr "Veergu ei ole valitud."

#: tbl_structure.php:149
#, php-format
msgid "The column name '%s' is a MySQL reserved keyword."
msgstr "Veeru nimi '%s' on MySQLi reserveeritud võtmesõna."

#: tbl_tracking.php:135
#, php-format
msgid "Tracking report for table `%s`"
msgstr "`%s` tabeli jälgimise raport"

#: tbl_tracking.php:205
#, php-format
msgid "Version %1$s was created, tracking for %2$s is active."
msgstr "Versioon %1$s on loodud, %2$s jälgimine on aktiveeritud."

#: tbl_tracking.php:222
#, php-format
msgid "Tracking for %1$s was deactivated at version %2$s."
msgstr "%1$s jälgimine deaktiveeriti versioonil %2$s."

#: tbl_tracking.php:239
#, php-format
msgid "Tracking for %1$s was activated at version %2$s."
msgstr "%1$s jälgimine aktiveeriti versioonil %2$s."

#: tbl_tracking.php:253
msgid "SQL statements executed."
msgstr "SQL käsud on käivitatud."

#: tbl_tracking.php:260
msgid ""
"You can execute the dump by creating and using a temporary database. Please "
"ensure that you have the privileges to do so."
msgstr ""
"Ajutise andmebaasi loomisega ja kasutamisega saad käivitada tõmmise. Palun "
"veendu, et sul on selle jaoks õigusi."

#: tbl_tracking.php:262
msgid "Comment out these two lines if you do not need them."
msgstr "Kustuta need kaks rida, kui sa ei vaja neid."

#: tbl_tracking.php:272
msgid "SQL statements exported. Please copy the dump or execute it."
msgstr "SQL käsud on eksporditud. Palun kopeeri tõmmis või käivita see."

#: tbl_tracking.php:309
#, php-format
msgid "Version %s snapshot (SQL code)"
msgstr "Versiooni %s hetkepilt (SQL kood)"

#: tbl_tracking.php:453
msgid "Tracking data definition successfully deleted"
msgstr "Jälgimise andmete definitsioon on edukalt kustutatud"

#: tbl_tracking.php:477
msgid "Tracking data manipulation successfully deleted"
msgstr "Jälgimise andmete töötlus on edukalt kustutatud"

#: tbl_tracking.php:492
msgid "Tracking statements"
msgstr "Jälgimise käsud"

#: tbl_tracking.php:523 tbl_tracking.php:684
#, php-format
msgid "Show %1$s with dates from %2$s to %3$s by user %4$s %5$s"
msgstr ""
"Näita %1$s koos kuupäevadega alates %2$s kuni %3$s kasutajaks %4$s %5$s"

#: tbl_tracking.php:531
msgid "Delete tracking data row from report"
msgstr "Kustuta raportist jälgimise andmete rida"

#: tbl_tracking.php:547
msgid "No data"
msgstr "Andmed puuduvad"

#: tbl_tracking.php:556 tbl_tracking.php:623
msgid "Date"
msgstr "Kuupäev"

#: tbl_tracking.php:558
msgid "Data definition statement"
msgstr "Andmete definitsiooni käsk"

#: tbl_tracking.php:625
msgid "Data manipulation statement"
msgstr "Andmete töötluse käsk"

#: tbl_tracking.php:689
msgid "SQL dump (file download)"
msgstr "SQL tõmmis (faili allalaadimine)"

#: tbl_tracking.php:690
msgid "SQL dump"
msgstr "SQL tõmmis"

#: tbl_tracking.php:692
msgid "This option will replace your table and contained data."
msgstr "See valik asendab sinu tabeli ja selles sisalduvad andmed."

#: tbl_tracking.php:693
msgid "SQL execution"
msgstr "SQL teostus"

#: tbl_tracking.php:711
#, php-format
msgid "Export as %s"
msgstr "Ekspordi kui %s"

#: tbl_tracking.php:748
msgid "Show versions"
msgstr "Näita versioone"

#: tbl_tracking.php:836
#, php-format
msgid "Deactivate tracking for %s"
msgstr "Deaktiveeri %s jälgimine"

#: tbl_tracking.php:842
msgid "Deactivate now"
msgstr "Deaktiveeri kohe"

#: tbl_tracking.php:852
#, php-format
msgid "Activate tracking for %s"
msgstr "Aktiveeri %s jälgimine"

#: tbl_tracking.php:858
msgid "Activate now"
msgstr "Aktiveeri kohe"

#: tbl_tracking.php:871
#, php-format
msgid "Create version %1$s of %2$s"
msgstr "Loo versioon %1$s, %2$s"

#: tbl_tracking.php:879
msgid "Track these data definition statements:"
msgstr "Jälgi nende andmete definitsiooni käske:"

#: tbl_tracking.php:887
msgid "Track these data manipulation statements:"
msgstr "Jälgi nende andmete töötluse käske:"

#: tbl_tracking.php:897
msgid "Create version"
msgstr "Loo versioon"

#: themes.php:24
msgid "Get more themes!"
msgstr "Hangi rohkem välimusi!"

#: transformation_overview.php:21
msgid "Available MIME types"
msgstr "Saadavalolevad MIME-tüübid"

#: transformation_overview.php:34
msgid "Available transformations"
msgstr "Saadavalolevad transformatsioonid"

#: transformation_overview.php:39
msgctxt "for MIME transformation"
msgid "Description"
msgstr "Kirjeldus"

#: user_password.php:29
msgid "You don't have sufficient privileges to be here right now!"
msgstr "Sul pole siinviibimiseks piisavalt õigusi!"

#: user_password.php:106
msgid "The profile has been updated."
msgstr "Profiil on uuendatud."

#: view_create.php:178
msgid "VIEW name"
msgstr "VIEW nimi"

#: view_operations.php:90
msgid "Rename view to"
msgstr "Muuda vaate nimeks"

#: libraries/advisory_rules.txt:49
msgid "Uptime below one day"
msgstr "Tööaeg on alla ühe päeva"

#: libraries/advisory_rules.txt:52
msgid "Uptime is less than 1 day, performance tuning may not be accurate."
msgstr "Tööaeg on alla 1 päeva, jõudluse häälestamine ei pruugi olla täpne."

#: libraries/advisory_rules.txt:53
msgid ""
"To have more accurate averages it is recommended to let the server run for "
"longer than a day before running this analyzer"
msgstr ""
"Täpsemate keskmiste tulemuste saavutamiseks on soovitatav lasta serveril "
"töötada vähemalt ühe päeva enne, kui käivitada see analüüsija"

#: libraries/advisory_rules.txt:54
#, php-format
msgid "The uptime is only %s"
msgstr "Tööaeg on ainult %s"

#: libraries/advisory_rules.txt:56
msgid "Questions below 1,000"
msgstr "Päringuid on vähem kui 1000"

#: libraries/advisory_rules.txt:59
msgid ""
"Fewer than 1,000 questions have been run against this server. The "
"recommendations may not be accurate."
msgstr ""
"Sellele serverile on esitatud alla 1000 päringu. Soovitused ei pruugi olla "
"täpsed."

#: libraries/advisory_rules.txt:60
msgid ""
"Let the server run for a longer time until it has executed a greater amount "
"of queries."
msgstr ""
"Lase serveril pikemalt töötada, kuni see on teostanud suuremal hulgal "
"päringuid."

#: libraries/advisory_rules.txt:61
#, php-format
msgid "Current amount of Questions: %s"
msgstr "Praegune päringute hulk: %s"

#: libraries/advisory_rules.txt:63
msgid "Percentage of slow queries"
msgstr "Aeglaste päringute protsent"

#: libraries/advisory_rules.txt:66
msgid ""
"There is a lot of slow queries compared to the overall amount of Queries."
msgstr ""
"Siin on palju aeglaseid päringuid võrreldes kõikide päringute koguhulgaga."

#: libraries/advisory_rules.txt:67 libraries/advisory_rules.txt:74
msgid ""
"You might want to increase {long_query_time} or optimize the queries listed "
"in the slow query log"
msgstr ""
"Võid suurendada {long_query_time} väärtust või optimeerida aeglase päringu "
"logis loetletud päringuid"

#: libraries/advisory_rules.txt:68
#, php-format
msgid "The slow query rate should be below 5%%, your value is %s%%."
msgstr "Aeglase päringu protsent peaks jääma alla 5%%, sinu väärtus on %s%%."

#: libraries/advisory_rules.txt:70
msgid "Slow query rate"
msgstr "Aeglase päringu protsent"

#: libraries/advisory_rules.txt:73
msgid ""
"There is a high percentage of slow queries compared to the server uptime."
msgstr ""
"Serveri tööajaga võrreldes on siin aeglaste päringute protsent üsna suur."

#: libraries/advisory_rules.txt:75
#, php-format
msgid ""
"You have a slow query rate of %s per hour, you should have less than 1%% per "
"hour."
msgstr ""
"Sinu aeglase päringu protsent ühe tunni kohta on %s, see peaks olema sul ühe "
"tunni kohta alla 1%%."

#: libraries/advisory_rules.txt:77
msgid "Long query time"
msgstr "Pika päringu aeg"

#: libraries/advisory_rules.txt:80
msgid ""
"{long_query_time} is set to 10 seconds or more, thus only slow queries that "
"take above 10 seconds are logged."
msgstr ""
"{long_query_time} väärtuseks on määratud 10 sekundit või enam, seega "
"logitakse ainult need aeglased päringud, milleks kulub vähemalt 10 sekundit."

#: libraries/advisory_rules.txt:81
msgid ""
"It is suggested to set {long_query_time} to a lower value, depending on your "
"environment. Usually a value of 1-5 seconds is suggested."
msgstr ""
"Sõltuvalt sinu keskkonnast on soovitatav {long_query_time} väärtus muuta "
"madalamaks. Tavaliselt on soovitatavaks väärtuseks 1-5 sekundit."

#: libraries/advisory_rules.txt:82
#, php-format
msgid "long_query_time is currently set to %ds."
msgstr "long_query_time on praegu %ds."

#: libraries/advisory_rules.txt:84 libraries/advisory_rules.txt:91
msgid "Slow query logging"
msgstr "Aeglase päringu logimine"

#: libraries/advisory_rules.txt:87 libraries/advisory_rules.txt:94
msgid "The slow query log is disabled."
msgstr "Aeglase päringu logimine on keelatud."

#: libraries/advisory_rules.txt:88
msgid ""
"Enable slow query logging by setting {log_slow_queries} to 'ON'. This will "
"help troubleshooting badly performing queries."
msgstr ""
"Luba aeglase päringu logimine, määrates {log_slow_queries} väärtuseks 'ON'. "
"See aitab lahendada halvasti sooritatud päringute probleeme."

#: libraries/advisory_rules.txt:89
msgid "log_slow_queries is set to 'OFF'"
msgstr "log_slow_queries väärtuseks on määratud 'OFF'"

#: libraries/advisory_rules.txt:95
msgid ""
"Enable slow query logging by setting {slow_query_log} to 'ON'. This will "
"help troubleshooting badly performing queries."
msgstr ""
"Luba aeglase päringu logimine, määrates {slow_query_log} väärtuseks 'ON'. "
"See aitab lahendada halvasti sooritatud päringute probleeme."

#: libraries/advisory_rules.txt:96
msgid "slow_query_log is set to 'OFF'"
msgstr "slow_query_log väärtuseks on määratud 'OFF'"

#: libraries/advisory_rules.txt:100
msgid "Release Series"
msgstr "Väljaande seeria"

#: libraries/advisory_rules.txt:103
msgid "The MySQL server version less than 5.1."
msgstr "MySQL serveri versioon on alla 5.1."

#: libraries/advisory_rules.txt:104
msgid ""
"You should upgrade, as MySQL 5.1 has improved performance, and MySQL 5.5 "
"even more so."
msgstr ""
"Sa peaksid uuendama, kuna MySQL 5.1'l on parem jõudlus ja MySQL 5.5'l on "
"veel parem."

#: libraries/advisory_rules.txt:105 libraries/advisory_rules.txt:112
#: libraries/advisory_rules.txt:119
#, php-format
msgid "Current version: %s"
msgstr "Praegune versioon: %s"

#: libraries/advisory_rules.txt:107 libraries/advisory_rules.txt:114
msgid "Minor Version"
msgstr "Ebaoluline versioon"

#: libraries/advisory_rules.txt:110
msgid "Version less than 5.1.30 (the first GA release of 5.1)."
msgstr "Versioon on alla 5.1.30 (esimene 5.1'e GA väljaanne)."

#: libraries/advisory_rules.txt:111
msgid ""
"You should upgrade, as recent versions of MySQL 5.1 have improved "
"performance and MySQL 5.5 even more so."
msgstr ""
"Sa peaksid uuendama, kuna uuemal MySQL 5.1 versioonil on parem jõudlus ja "
"MySQL 5.5'l on veel parem."

#: libraries/advisory_rules.txt:117
msgid "Version less than 5.5.8 (the first GA release of 5.5)."
msgstr "Versioon on alla 5.5.8 (esimene 5.5'e GA väljaanne)."

#: libraries/advisory_rules.txt:118
msgid "You should upgrade, to a stable version of MySQL 5.5"
msgstr "Sa peaksid täiustama MySQL 5.5'e stabiilsele versioonile"

#: libraries/advisory_rules.txt:121 libraries/advisory_rules.txt:128
#: libraries/advisory_rules.txt:135
msgid "Distribution"
msgstr "Distributsioon"

#: libraries/advisory_rules.txt:124
msgid "Version is compiled from source, not a MySQL official binary."
msgstr "Versiooni võrreldi allikaga ning see pole MySQL'i ametlik pakett."

#: libraries/advisory_rules.txt:125
msgid ""
"If you did not compile from source, you may be using a package modified by a "
"distribution. The MySQL manual only is accurate for official MySQL binaries, "
"not any package distributions (such as RedHat, Debian/Ubuntu etc)."
msgstr ""
"Kui sa ei võrdle seda allikaga, siis võib juhtuda, et kasutad "
"distributsiooni poolt muudetud paketti. MySQL kasutusjuhend kehtib ainult "
"MySQL'i ametlike pakettide puhul, kuid mitte ükski paketi distributsioon "
"(nagu RedHat, Debian/Ubuntu jne)."

#: libraries/advisory_rules.txt:126
msgid "'source' found in version_comment"
msgstr "'source' leitud kohas version_comment"

#: libraries/advisory_rules.txt:131 libraries/advisory_rules.txt:138
msgid "The MySQL manual only is accurate for official MySQL binaries."
msgstr "MySQL kasutusjuhend kehtib ainult MySQL'i ametlike pakettide puhul."

#: libraries/advisory_rules.txt:132
msgid "Percona documentation is at http://www.percona.com/docs/wiki/"
msgstr ""
"Percona dokumentatsiooni leiab aadressilt http://www.percona.com/docs/wiki/"

#: libraries/advisory_rules.txt:133
msgid "'percona' found in version_comment"
msgstr "'percona' leitud kohas version_comment"

#: libraries/advisory_rules.txt:139
msgid "Drizzle documentation is at http://docs.drizzle.org/"
msgstr "Drizzle dokumentatsiooni leiab aadressilt http://docs.drizzle.org/"

#: libraries/advisory_rules.txt:140
#, php-format
msgid "Version string (%s) matches Drizzle versioning scheme"
msgstr "Versiooni sõne (%s) ühtib Drizzle versiooni skeemiga"

#: libraries/advisory_rules.txt:142
msgid "MySQL Architecture"
msgstr "MySQL'i arhitektuur"

#: libraries/advisory_rules.txt:145
msgid "MySQL is not compiled as a 64-bit package."
msgstr "MySQL ei ole kokku pandud 64-bitise paketina."

#: libraries/advisory_rules.txt:146
msgid ""
"Your memory capacity is above 3 GiB (assuming the Server is on localhost), "
"so MySQL might not be able to access all of your memory. You might want to "
"consider installing the 64-bit version of MySQL."
msgstr ""
"Sinu mälu maht on üle 3 GiB (eeldades, et server on localhostis) ja seega ei "
"saa MySQL kasutada kogu sinu mälu. Võib-olla kaalud 64-bitise MySQL "
"versiooni paigaldamist."

#: libraries/advisory_rules.txt:147
#, php-format
msgid "Available memory on this host: %s"
msgstr "Saadavalolev mälu hulk siin hostis: %s"

#: libraries/advisory_rules.txt:153
msgid "Query cache disabled"
msgstr "Päringu puhver on keelatud"

#: libraries/advisory_rules.txt:156
msgid "The query cache is not enabled."
msgstr "Päringu puhver ei ole lubatud."

#: libraries/advisory_rules.txt:157
msgid ""
"The query cache is known to greatly improve performance if configured "
"correctly. Enable it by setting {query_cache_size} to a 2 digit MiB value "
"and setting {query_cache_type} to 'ON'. <b>Note:</b> If you are using "
"memcached, ignore this recommendation."
msgstr ""
"Kui päringu puhver on õigesti seadistatud, siis aitab see suuresti parandada "
"jõudlust. Puhvri lubamiseks vali {query_cache_size} väärtuseks 2-kohaline "
"MiB väärtus ja vali {query_cache_type} väärtuseks 'ON'. <b>Märkus:</b> Kui "
"kasutad mälupuhvrit, siis on soovitatav siinolevaid juhendeid ignoreerida."

#: libraries/advisory_rules.txt:158
msgid "query_cache_size is set to 0 or query_cache_type is set to 'OFF'"
msgstr ""
"query_cache_size väärtuseks on määratud 0 või query_cache_type väärtuseks on "
"määratud 'OFF'"

#: libraries/advisory_rules.txt:160
msgid "Query caching method"
msgstr "Päringu puhverdamise meetod"

#: libraries/advisory_rules.txt:163
msgid "Suboptimal caching method."
msgstr "Väheoptimaalse puhverdamise meetod."

#: libraries/advisory_rules.txt:164
msgid ""
"You are using the MySQL Query cache with a fairly high traffic database. It "
"might be worth considering to use <a href=\"http://dev.mysql.com/doc/"
"refman/5.5/en/ha-memcached.html\">memcached</a> instead of the MySQL Query "
"cache, especially if you have multiple slaves."
msgstr ""
"Sa kasutad MySQL päringu puhvrit küllaltki suure liiklusega andmebaasis. "
"Tasub kaaluda MySQL päringu puhvri asemel kasutada <a href=\"http://dev."
"mysql.com/doc/refman/5.5/en/ha-memcached.html\">mälu puhvrit</a>, eriti, kui "
"sul on palju alluvaid."

#: libraries/advisory_rules.txt:165
#, php-format
msgid ""
"The query cache is enabled and the server receives %d queries per second. "
"This rule fires if there is more than 100 queries per second."
msgstr ""
"Päringu puhver on lubatud ja server võtab vastu %d päringut sekundis. See "
"annab endast märku, kui seal on üle 100 päringu sekundis."

#: libraries/advisory_rules.txt:167
#, php-format
msgid "Query cache efficiency (%%)"
msgstr "Päringu puhvri efektiivsus (%%)"

#: libraries/advisory_rules.txt:170
msgid "Query cache not running efficiently, it has a low hit rate."
msgstr "Päringu puhver ei tööta efektiivselt, selle kasutushulk on madal."

#: libraries/advisory_rules.txt:171
msgid "Consider increasing {query_cache_limit}."
msgstr "Kaalu {query_cache_limit} suurendamist."

#: libraries/advisory_rules.txt:172
#, php-format
msgid "The current query cache hit rate of %s%% is below 20%%"
msgstr "Praegune %s%% päringu puhvri kasutushulk on alla 20%%"

#: libraries/advisory_rules.txt:174
msgid "Query Cache usage"
msgstr "Päringu puhvri kasutus"

#: libraries/advisory_rules.txt:177
#, php-format
msgid "Less than 80%% of the query cache is being utilized."
msgstr "Kasutusel on alla 80%% päringu puhvrist."

#: libraries/advisory_rules.txt:178
msgid ""
"This might be caused by {query_cache_limit} being too low. Flushing the "
"query cache might help as well."
msgstr ""
"Selle põhjuseks võib olla {query_cache_limit} liiga madal väärtus. Päringu "
"puhvri puhastamine võib aidata."

#: libraries/advisory_rules.txt:179
#, php-format
msgid ""
"The current ratio of free query cache memory to total query cache size is %s"
"%%. It should be above 80%%"
msgstr ""
"Praegune vaba päringu puhvri mälu võrreldes päringu puhvri kogumahuga on %s"
"%%. See peaks olema üle 80%%"

#: libraries/advisory_rules.txt:181
msgid "Query cache fragmentation"
msgstr "Päringu puhvri killustatus"

#: libraries/advisory_rules.txt:184
msgid "The query cache is considerably fragmented."
msgstr "Päringu puhver on väga killustunud."

#: libraries/advisory_rules.txt:185
msgid ""
"Severe fragmentation is likely to (further) increase Qcache_lowmem_prunes. "
"This might be caused by many Query cache low memory prunes due to "
"{query_cache_size} being too small. For a immediate but short lived fix you "
"can flush the query cache (might lock the query cache for a long time). "
"Carefully adjusting {query_cache_min_res_unit} to a lower value might help "
"too, e.g. you can set it to the average size of your queries in the cache "
"using this formula: (query_cache_size - qcache_free_memory) / "
"qcache_queries_in_cache"
msgstr ""
"Tõsine fragmenteerumine võib põhjustada Qcache_lowmem_prunes (täiendava) "
"suurenemise. Selle põhjuseks võib olla mitmekordne päringute vahemälu "
"alampiiri kärpimine, sest {query_cache_size} väärtus on liiga väike. "
"Koheseks, kuid lühiajaliseks paranduseks, võib tühjendada päringute "
"vahemälu, kuid see võib lukustada päringute vahemälu pikaks ajaks. "
"Parameetri {query_cache_min_res_unit} ettevaatlik väiksemaks muutmine võib "
"samuti aidata: näiteks võib omistada talle väärtuseks keskmise päringu "
"suuruse, mille saab leida valemiga (query_cache_size - qcache_free_memory) / "
"qcache_queries_in_cache"

#: libraries/advisory_rules.txt:186
#, php-format
msgid ""
"The cache is currently fragmented by %s%% , with 100%% fragmentation meaning "
"that the query cache is an alternating pattern of free and used blocks. This "
"value should be below 20%%."
msgstr ""
"Puhver on praegu killustatud %s%%. 100%% killustumist tähendab, et päringu "
"puhver sisaldab vaheldumisi vabu ja kasutatud plokke. See väärtus peaks "
"olema alla 20%%."

#: libraries/advisory_rules.txt:188
msgid "Query cache low memory prunes"
msgstr "Päringute vahemälu alampiiri kärpimine"

#: libraries/advisory_rules.txt:191
msgid ""
"Cached queries are removed due to low query cache memory from the query "
"cache."
msgstr ""
"Puhverdatud päringud on madala päringu puhvri mälu tõttu eemaldatud päringu "
"puhvrist."

#: libraries/advisory_rules.txt:192
msgid ""
"You might want to increase {query_cache_size}, however keep in mind that the "
"overhead of maintaining the cache is likely to increase with its size, so do "
"this in small increments and monitor the results."
msgstr ""
"Võid suurendada {query_cache_size} väärtust, kuid siiski pea meeles, et "
"puhvri liigne suurendamine suurendab tõenäoliselt selle mahtu. Seega tee "
"seda väikeste sammude kaupa ja jälgi tulemusi."

#: libraries/advisory_rules.txt:193
#, php-format
msgid ""
"The ratio of removed queries to inserted queries is %s%%. The lower this "
"value is, the better (This rules firing limit: 0.1%%)"
msgstr ""
"Kustutatud päringute hulk võrreldes lisatud päringutega on %s%%. Madalam "
"väärtus on parem (teadaande limiit: 0.1%%)"

#: libraries/advisory_rules.txt:195
msgid "Query cache max size"
msgstr "Päringu puhvri maksimaalne maht"

#: libraries/advisory_rules.txt:198
msgid ""
"The query cache size is above 128 MiB. Big query caches may cause "
"significant overhead that is required to maintain the cache."
msgstr ""
"Päringu puhvri maht on üle 128 MiB. Suured päringu puhvrid võivad põhjustada "
"olulisemalt suuremat koormust, mis on vajalik puhvri haldamiseks."

#: libraries/advisory_rules.txt:199
msgid ""
"Depending on your environment, it might be performance increasing to reduce "
"this value."
msgstr ""
"Sõltuvalt sinu keskkonnast võib selle väärtuse kahandamine suurendada "
"jõudlust."

#: libraries/advisory_rules.txt:200
#, php-format
msgid "Current query cache size: %s"
msgstr "Praegune päringu puhvri maht: %s"

#: libraries/advisory_rules.txt:202
msgid "Query cache min result size"
msgstr "Päringu puhvri väikseima tulemuse maht"

#: libraries/advisory_rules.txt:205
msgid ""
"The max size of the result set in the query cache is the default of 1 MiB."
msgstr "Suurim tulemuse maht päringu puhvris on vaikimisi 1 MiB."

#: libraries/advisory_rules.txt:206
msgid ""
"Changing {query_cache_limit} (usually by increasing) may increase "
"efficiency. This variable determines the maximum size a query result may "
"have to be inserted into the query cache. If there are many query results "
"above 1 MiB that are well cacheable (many reads, little writes) then "
"increasing {query_cache_limit} will increase efficiency. Whereas in the case "
"of many query results being above 1 MiB that are not very well cacheable "
"(often invalidated due to table updates) increasing {query_cache_limit} "
"might reduce efficiency."
msgstr ""
"{query_cache_limit} väärtuse muutmine (tavaliselt suurendades) võib "
"suurendada jõudlust. See muutuja tuvastab päringu tulemuse suurima mahu, mis "
"võidakse lisada päringu puhvrisse. Kui selles on palju üle 1 MiB-seid "
"tulemusi, mis on hästi puhverdatavad (palju lugemisi, vähe kirjutamisi), "
"siis {query_cache_limit} väärtuse suurendamine suurendab jõudlust. Kui aga "
"on palju alla 1 MiB-seid tulemusi, mis ei ole väga hästi puhverdatavad "
"(tihtilugu kehtetud tabeli uuendamiste tõttu) ja kui siis suurendada "
"{query_cache_limit} väärtust, siis võib väheneda jõudlus."

#: libraries/advisory_rules.txt:207
msgid "query_cache_limit is set to 1 MiB"
msgstr "query_cache_limit väärtuseks on määratud 1 MiB"

#: libraries/advisory_rules.txt:211
msgid "Percentage of sorts that cause temporary tables"
msgstr "Ajutisi tabeleid põhjustavate sorteerimiste protsent"

#: libraries/advisory_rules.txt:214 libraries/advisory_rules.txt:221
msgid "Too many sorts are causing temporary tables."
msgstr "Liiga palju sorteerimisi põhjustab ajutisi tabeleid."

#: libraries/advisory_rules.txt:215 libraries/advisory_rules.txt:222
msgid ""
"Consider increasing {sort_buffer_size} and/or {read_rnd_buffer_size}, "
"depending on your system memory limits"
msgstr ""
"Oma süsteemimälu piirangust sõltuvalt kaalu {sort_buffer_size} ja/või "
"{read_rnd_buffer_size} väärtuse suurendamist"

#: libraries/advisory_rules.txt:216
#, php-format
msgid ""
"%s%% of all sorts cause temporary tables, this value should be lower than "
"10%%."
msgstr ""
"%s%% kõikidest sorteerimistest põhjustab ajutisi tabeleid. See väärtus peaks "
"jääma alla 10%%."

#: libraries/advisory_rules.txt:218
msgid "Rate of sorts that cause temporary tables"
msgstr "Ajutisi tabeleid põhjustavate sorteerimiste hulk"

#: libraries/advisory_rules.txt:223
#, php-format
msgid ""
"Temporary tables average: %s, this value should be less than 1 per hour."
msgstr ""
"Ajutiste tabelite keskmine: %s. See väärtust peaks ühe tunni kohta olema "
"alla 1."

#: libraries/advisory_rules.txt:225
msgid "Sort rows"
msgstr "Sorteeri ridu"

#: libraries/advisory_rules.txt:228
msgid "There are lots of rows being sorted."
msgstr "Praegu sorteeritakse palju ridu."

#: libraries/advisory_rules.txt:229
msgid ""
"While there is nothing wrong with a high amount of row sorting, you might "
"want to make sure that the queries which require a lot of sorting use "
"indexed columns in the ORDER BY clause, as this will result in much faster "
"sorting"
msgstr ""
"Kuigi suure hulga ridade sorteerimises pole midagi halba, peaksid palju "
"kiirema sorteerimise tulemuse saavutamiseks kasutama ORDER BY klauslis "
"indekseeritud veergusid"

#: libraries/advisory_rules.txt:230
#, php-format
msgid "Sorted rows average: %s"
msgstr "Sorteeritud ridade keskmine: %s"

#: libraries/advisory_rules.txt:233
msgid "Rate of joins without indexes"
msgstr "Ilma indeksiteta liitmiste hulk"

#: libraries/advisory_rules.txt:236
msgid "There are too many joins without indexes."
msgstr "Siin on liiga palju ilma indeksiteta liitmisi."

#: libraries/advisory_rules.txt:237
msgid ""
"This means that joins are doing full table scans. Adding indexes for the "
"columns being used in the join conditions will greatly speed up table joins"
msgstr ""
"See tähendab, et liitmised teevad kogu tabeli kontrolli. Veergude jaoks "
"indeksite lisamisel liitmise tingimustes kiirendab tunduvalt tabeli liitmisi"

#: libraries/advisory_rules.txt:238
#, php-format
msgid "Table joins average: %s, this value should be less than 1 per hour"
msgstr ""
"Tabeli liitmiste keskmine: %s. See väärtus peaks ühe tunni kohta olema alla 1"

#: libraries/advisory_rules.txt:240
msgid "Rate of reading first index entry"
msgstr "Esimese indeksi sissekande lugemiste hulk"

#: libraries/advisory_rules.txt:243
msgid "The rate of reading the first index entry is high."
msgstr "Esimese indeksi sissekande lugemiste hulk on kõrge."

#: libraries/advisory_rules.txt:244
msgid ""
"This usually indicates frequent full index scans. Full index scans are "
"faster than table scans but require lots of CPU cycles in big tables, if "
"those tables that have or had high volumes of UPDATEs and DELETEs, running "
"'OPTIMIZE TABLE' might reduce the amount of and/or speed up full index "
"scans. Other than that full index scans can only be reduced by rewriting "
"queries."
msgstr ""
"Tavaliselt tähendab see sagedasi terve indeksi kontrolle. Terve indeksi "
"kontrollid on küll kiiremad, kui tabeli kontrollid, kuid see nõuab suurtes "
"tabelites väga palju CPU tsükleid. Kui käivitada 'OPTIMIZE TABLE' nendes "
"tabelites, milles kasutatakse palju UPDATE ja DELETE käske, siis võib see "
"vähendada terve indeksi kontrollide hulka ja/või suurendada kiirust. Muul "
"juhul saab terve indeksi kontrolle vähendada ainult päringute "
"ümberkirjutamise abiga."

#: libraries/advisory_rules.txt:245
#, php-format
msgid "Index scans average: %s, this value should be less than 1 per hour"
msgstr ""
"Indeksi kontrollide keskmine: %s. See väärtus peaks ühe tunni kohta olema "
"alla 1"

#: libraries/advisory_rules.txt:247
msgid "Rate of reading fixed position"
msgstr "Fikseeritud positsiooni lugemiste hulk"

#: libraries/advisory_rules.txt:250
msgid "The rate of reading data from a fixed position is high."
msgstr "Fikseeritud positsioonist andmete lugemiste hulk on kõrge."

#: libraries/advisory_rules.txt:251
msgid ""
"This indicates that many queries need to sort results and/or do a full table "
"scan, including join queries that do not use indexes. Add indexes where "
"applicable."
msgstr ""
"See viitab sellele, et paljud päringud vajavad tulemuste sorteerimist ja/või "
"kogu tabeli kontrolli, sisaldades liitmise päringuid, mis ei kasuta "
"indekseid. Lisa indekseid, kus neid vaja."

#: libraries/advisory_rules.txt:252
#, php-format
msgid ""
"Rate of reading fixed position average: %s, this value should be less than 1 "
"per hour"
msgstr ""
"Fikseeritud positsiooni lugemiste hulga keskmine: %s. See väärtus peaks ühe "
"tunni kohta olema alla 1"

#: libraries/advisory_rules.txt:254
msgid "Rate of reading next table row"
msgstr "Järgmise tabeli rea lugemiste hulk"

#: libraries/advisory_rules.txt:257
msgid "The rate of reading the next table row is high."
msgstr "Järgmise tabeli rea lugemiste hulk on kõrge."

#: libraries/advisory_rules.txt:258
msgid ""
"This indicates that many queries are doing full table scans. Add indexes "
"where applicable."
msgstr ""
"See viitab sellele, et paljud päringud teevad kogu tabeli kontrolle. Lisa "
"indekseid, kus neid vaja."

#: libraries/advisory_rules.txt:259
#, php-format
msgid ""
"Rate of reading next table row: %s, this value should be less than 1 per hour"
msgstr ""
"Järgmise tabeli rea lugemiste hulk: %s. See väärtus peaks ühe tunni kohta "
"olema alla 1"

#: libraries/advisory_rules.txt:262
msgid "tmp_table_size vs. max_heap_table_size"
msgstr "tmp_table_size vs. max_heap_table_size"

#: libraries/advisory_rules.txt:265
msgid "{tmp_table_size} and {max_heap_table_size} are not the same."
msgstr "{tmp_table_size} ja {max_heap_table_size} ei ole üks ja seesama."

#: libraries/advisory_rules.txt:266
msgid ""
"If you have deliberately changed one of either: The server uses the lower "
"value of either to determine the maximum size of in-memory tables. So if you "
"wish to increase the in-memory table limit you will have to increase the "
"other value as well."
msgstr ""
"Kui oled mõõdukalt ühte neist muutnud: Server kasutab madalamat väärtust, et "
"tuvastada mälus olevate tabelite maksimaalset mahtu. Seega, kui soovid "
"suurendada mälus olevate tabelite piirangut, peaksid suurendama ka teist "
"väärtust."

#: libraries/advisory_rules.txt:267
#, php-format
msgid "Current values are tmp_table_size: %s, max_heap_table_size: %s"
msgstr "Praegused väärtused on tmp_table_size: %s, max_heap_table_size: %s"

#: libraries/advisory_rules.txt:269
msgid "Percentage of temp tables on disk"
msgstr "Kettal asuvate ajutiste tabelite protsent"

#: libraries/advisory_rules.txt:272 libraries/advisory_rules.txt:279
msgid ""
"Many temporary tables are being written to disk instead of being kept in "
"memory."
msgstr ""
"Paljud ajutised tabelid on mälus säilitamise asemel kirjutatud kettale."

#: libraries/advisory_rules.txt:273
msgid ""
"Increasing {max_heap_table_size} and {tmp_table_size} might help. However "
"some temporary tables are always being written to disk, independent of the "
"value of these variables. To eliminate these you will have to rewrite your "
"queries to avoid those conditions (Within a temporary table: Presence of a "
"BLOB or TEXT column or presence of a column bigger than 512 bytes) as "
"mentioned in the beginning of an <a href=\"http://www.facebook.com/note.php?"
"note_id=10150111255065841&comments\">Article by the Pythian Group</a>"
msgstr ""
"{max_heap_table_size} ja {tmp_table_size} suurendamine võib aidata. Siiski "
"mõned ajutised tabelid kirjutatakse alati kettale, sõltumata nende muutujate "
"väärtusest. Nende kõrvaldamiseks pead oma päringud ümber kirjutama, et "
"vältida taolisi tingimusi (ajutises tabelis: BLOB või TEXT veeruga või üle "
"512 baidise veeruga), mida on mainitud <a href=\"http://www.facebook.com/"
"note.php?note_id=10150111255065841&comments\"> Pythian Group artikli</a> "
"alguses"

#: libraries/advisory_rules.txt:274
#, php-format
msgid ""
"%s%% of all temporary tables are being written to disk, this value should be "
"below 25%%"
msgstr ""
"%s%% kõikidest ajutistest tabelitest kirjutatakse kettale. See väärtus peaks "
"olema alla 25%%"

#: libraries/advisory_rules.txt:276
msgid "Temp disk rate"
msgstr "Ajutise ketta hulk"

#: libraries/advisory_rules.txt:280
msgid ""
"Increasing {max_heap_table_size} and {tmp_table_size} might help. However "
"some temporary tables are always being written to disk, independent of the "
"value of these variables. To eliminate these you will have to rewrite your "
"queries to avoid those conditions (Within a temporary table: Presence of a "
"BLOB or TEXT column or presence of a column bigger than 512 bytes) as "
"mentioned in the <a href=\"http://dev.mysql.com/doc/refman/5.5/en/internal-"
"temporary-tables.html\">MySQL Documentation</a>"
msgstr ""
"{max_heap_table_size} ja {tmp_table_size} suurendamine võib aidata. Siiski "
"mõned ajutised tabelid kirjutatakse alati kettale, sõltumata nende muutujate "
"väärtusest. Nende vältimiseks pead oma päringud üle kirjutama, et vältida "
"taolisi tingimusi (ajutises tabelis: BLOB või TEXT veeruga või üle 512 "
"baidise veeruga), mida on mainitud <a href=\"http://dev.mysql.com/doc/"
"refman/5.5/en/internal-temporary-tables.html\">MySQL dokumentatsioonis</a>"

#: libraries/advisory_rules.txt:281
#, php-format
msgid ""
"Rate of temporary tables being written to disk: %s, this value should be "
"less than 1 per hour"
msgstr ""
"Kettale kirjutatavate ajutiste tabelite hulk: %s. See väärtus peaks ühe "
"tunni kohta olema alla 1"

#: libraries/advisory_rules.txt:296
msgid "MyISAM key buffer size"
msgstr "MyISAM võtme puhvri maht"

#: libraries/advisory_rules.txt:299
msgid "Key buffer is not initialized. No MyISAM indexes will be cached."
msgstr "Võtme puhvrit ei tuvastatud. Ühtegi MyISAM indeksit ei puhverdata."

#: libraries/advisory_rules.txt:300
msgid ""
"Set {key_buffer_size} depending on the size of your MyISAM indexes. 64M is a "
"good start."
msgstr ""
"Määra {key_buffer_size} väärtus sõltuvalt oma MyISAM indeksite mahust. 64M "
"oleks hea algus."

#: libraries/advisory_rules.txt:301
msgid "key_buffer_size is 0"
msgstr "key_buffer_size on 0"

#: libraries/advisory_rules.txt:303
#, php-format
msgid "Max %% MyISAM key buffer ever used"
msgstr "Suurim MyISAM võtme puhvri kasutuse %%"

#: libraries/advisory_rules.txt:306 libraries/advisory_rules.txt:314
#, php-format
msgid "MyISAM key buffer (index cache) %% used is low."
msgstr "MyISAM võtme puhvri (indeksi puhver) %% kasutus on madal."

#: libraries/advisory_rules.txt:307 libraries/advisory_rules.txt:315
msgid ""
"You may need to decrease the size of {key_buffer_size}, re-examine your "
"tables to see if indexes have been removed, or examine queries and "
"expectations about what indexes are being used."
msgstr ""
"Võid suurendada {key_buffer_size} väärtust, kuid kontrolli uuesti tabelit, "
"et näha, kas indeksid on kustutatud või kontrolli päringuid, et teada saada, "
"milliseid indekseid kasutatakse."

#: libraries/advisory_rules.txt:308
#, php-format
msgid ""
"max %% MyISAM key buffer ever used: %s%%, this value should be above 95%%"
msgstr ""
"maksimaalne MyISAM kasutatud võtme puhvri %%: %s%%. See väärtus peaks olema "
"vähemalt 95%%"

#: libraries/advisory_rules.txt:311
msgid "Percentage of MyISAM key buffer used"
msgstr "Kasutatud MyISAM võtme puhvri protsent"

#: libraries/advisory_rules.txt:316
#, php-format
msgid "%% MyISAM key buffer used: %s%%, this value should be above 95%%"
msgstr ""
"Kasutatud MyISAM võtme puhvri %%: %s%%. See väärtus peaks olema vähemalt 95%%"

#: libraries/advisory_rules.txt:318
msgid "Percentage of index reads from memory"
msgstr "Mälust loetud indeksite protsent"

#: libraries/advisory_rules.txt:321
#, php-format
msgid "The %% of indexes that use the MyISAM key buffer is low."
msgstr "MyISAM võtme puhvrit kasutavate indeksite %% on madal."

#: libraries/advisory_rules.txt:322
msgid "You may need to increase {key_buffer_size}."
msgstr "Võid suurendada {key_buffer_size} väärtust."

#: libraries/advisory_rules.txt:323
#, php-format
msgid "Index reads from memory: %s%%, this value should be above 95%%"
msgstr "Mälust loetud indeksid: %s%%. See väärtus peaks olema vähemalt 95%%"

#: libraries/advisory_rules.txt:327
msgid "Rate of table open"
msgstr "Avatud tabelite hulk"

#: libraries/advisory_rules.txt:330
msgid "The rate of opening tables is high."
msgstr "Avatud tabelite hulk on kõrge."

#: libraries/advisory_rules.txt:331
msgid ""
"Opening tables requires disk I/O which is costly. Increasing "
"{table_open_cache} might avoid this."
msgstr ""
"Tabelite avamine vajab ketta I/O'd, kuid see on kulukas. {table_open_cache} "
"väärtuse suurendamine võib seda ära hoida."

#: libraries/advisory_rules.txt:332
#, php-format
msgid "Opened table rate: %s, this value should be less than 10 per hour"
msgstr ""
"Avatud tabelite hulk: %s. See väärtus peaks ühe tunni kohta olema alla 10"

#: libraries/advisory_rules.txt:334
msgid "Percentage of used open files limit"
msgstr "Kasutatud avatud failide protsendi piirang"

#: libraries/advisory_rules.txt:337
msgid ""
"The number of open files is approaching the max number of open files.  You "
"may get a \"Too many open files\" error."
msgstr ""
"Avatud failide hulk läheneb maksimaalsele avatud failide hulgale.  Võid "
"saada \"Liiga palju avatud faile\" vea."

#: libraries/advisory_rules.txt:338 libraries/advisory_rules.txt:345
msgid ""
"Consider increasing {open_files_limit}, and check the error log when "
"restarting after changing {open_files_limit}."
msgstr ""
"Kaalu {open_files_limit} väärtuse suurendamist ja pärast {open_files_limit} "
"muutmist ning taaskäivitamist kontrolli vea logi."

#: libraries/advisory_rules.txt:339
#, php-format
msgid ""
"The number of opened files is at %s%% of the limit. It should be below 85%%"
msgstr "Avatud failide hulk on %s%% maksimaalsest. See peaks olema alla 85%%"

#: libraries/advisory_rules.txt:341
msgid "Rate of open files"
msgstr "Avatud failide hulk"

#: libraries/advisory_rules.txt:344
msgid "The rate of opening files is high."
msgstr "Failide avamise hulk on kõrge."

#: libraries/advisory_rules.txt:346
#, php-format
msgid "Opened files rate: %s, this value should be less than 5 per hour"
msgstr ""
"Avatud failide hulk: %s. See väärtus peaks ühe tunni kohta olema alla 5"

#: libraries/advisory_rules.txt:348
#, php-format
msgid "Immediate table locks %%"
msgstr "Viivitamatu tabeli lukustamiste %%"

#: libraries/advisory_rules.txt:351 libraries/advisory_rules.txt:358
msgid "Too many table locks were not granted immediately."
msgstr "Liiga palju tabeli lukustamisi, mida ei tehtud viivitamatult."

#: libraries/advisory_rules.txt:352 libraries/advisory_rules.txt:359
msgid "Optimize queries and/or use InnoDB to reduce lock wait."
msgstr ""
"Optimeeri päringuid ja/või kasuta InnoDB'd, et vähendada lukustamise "
"ooteaega."

#: libraries/advisory_rules.txt:353
#, php-format
msgid "Immediate table locks: %s%%, this value should be above 95%%"
msgstr ""
"Viivitamatu tabeli lukustamised: %s%%. See väärtus peaks olema vähemalt 95%%"

#: libraries/advisory_rules.txt:355
msgid "Table lock wait rate"
msgstr "Ootel olevate tabeli lukustamiste hulk"

#: libraries/advisory_rules.txt:360
#, php-format
msgid "Table lock wait rate: %s, this value should be less than 1 per hour"
msgstr ""
"Ootel olevate tabeli lukustamiste hulk: %s. See väärtus peaks ühe tunni "
"kohta olema alla 1"

#: libraries/advisory_rules.txt:362
msgid "Thread cache"
msgstr "Lõimu puhver"

#: libraries/advisory_rules.txt:365
msgid ""
"Thread cache is disabled, resulting in more overhead from new connections to "
"MySQL."
msgstr ""
"Lõimu puhver on keelatud, mille tulemusena suureneb ülekoormus uute MySQL "
"ühenduste arvelt."

#: libraries/advisory_rules.txt:366
msgid "Enable the thread cache by setting {thread_cache_size} > 0."
msgstr "Kasuta lõimu puhvrit, seades {thread_cache_size} > 0."

#: libraries/advisory_rules.txt:367
msgid "The thread cache is set to 0"
msgstr "Lõimu puhvriks on määratud 0"

#: libraries/advisory_rules.txt:369
#, php-format
msgid "Thread cache hit rate %%"
msgstr "Lõimu puhvri kasutushulga %%"

#: libraries/advisory_rules.txt:372
msgid "Thread cache is not efficient."
msgstr "Lõimu puhver pole efektiivne."

#: libraries/advisory_rules.txt:373
msgid "Increase {thread_cache_size}."
msgstr "Suurenda {thread_cache_size} väärtust."

#: libraries/advisory_rules.txt:374
#, php-format
msgid "Thread cache hitrate: %s%%, this value should be above 80%%"
msgstr "Lõimu puhvri kasutushulk: %s%%. See väärtus peaks olema üle 80%%"

#: libraries/advisory_rules.txt:376
msgid "Threads that are slow to launch"
msgstr "Lõimud, mis käivituvad aeglaselt"

#: libraries/advisory_rules.txt:379
msgid "There are too many threads that are slow to launch."
msgstr "Siin on liiga palju aeglase käivitumisega lõimusid."

#: libraries/advisory_rules.txt:380
msgid ""
"This generally happens in case of general system overload as it is pretty "
"simple operations. You might want to monitor your system load carefully."
msgstr ""
"See juhtub tavaliselt süsteemi ülekoormuse ajal, sest tegemist on üsna "
"lihtsa operatsiooniga. Sa peaksid jälgima hoolikalt oma süsteemi koormust."

#: libraries/advisory_rules.txt:381
#, php-format
msgid "%s thread(s) took longer than %s seconds to start, it should be 0"
msgstr "%s-l lõimul kulus käivitumiseks üle %s sekundi. See peaks olema 0"

#: libraries/advisory_rules.txt:383
msgid "Slow launch time"
msgstr "Aeglane käivitumise aeg"

#: libraries/advisory_rules.txt:386
msgid "Slow_launch_threads is above 2s"
msgstr "Slow_launch_threads on üle 2s"

#: libraries/advisory_rules.txt:387
msgid ""
"Set {slow_launch_time} to 1s or 2s to correctly count threads that are slow "
"to launch"
msgstr ""
"Aeglase käivitumisega lõimude õigeks loendamiseks määra {slow_launch_time} "
"väärtuseks 1s või 2s"

#: libraries/advisory_rules.txt:388
#, php-format
msgid "slow_launch_time is set to %s"
msgstr "slow_launch_time väärtuseks on määratud %s"

#: libraries/advisory_rules.txt:392
msgid "Percentage of used connections"
msgstr "Kasutatud ühenduste protsent"

#: libraries/advisory_rules.txt:395
msgid ""
"The maximum amount of used connections is getting close to the value of "
"{max_connections}."
msgstr ""
"Kasutatud ühenduste maksimaalne hulk läheneb {max_connections} väärtusele."

#: libraries/advisory_rules.txt:396
msgid ""
"Increase {max_connections}, or decrease {wait_timeout} so that connections "
"that do not close database handlers properly get killed sooner. Make sure "
"the code closes database handlers properly."
msgstr ""
"Suurenda {max_connections} väärtust või vähenda {wait_timeout} väärtust, et "
"varem sulgeda need ühendused, mis ei sulge andmebaasikäsitlejaid "
"korralikult. Veendu, et kood sulgeb andmebaasikäsitlejad korralikult."

#: libraries/advisory_rules.txt:397
#, php-format
msgid ""
"Max_used_connections is at %s%% of max_connections, it should be below 80%%"
msgstr ""
"Max_used_connections on %s%% max_connections väärtusest. See peaks olema "
"alla 80%%"

#: libraries/advisory_rules.txt:399
msgid "Percentage of aborted connections"
msgstr "Katkestatud ühenduste protsent"

#: libraries/advisory_rules.txt:402 libraries/advisory_rules.txt:409
msgid "Too many connections are aborted."
msgstr "Liiga palju ühendusi on katkestatud."

#: libraries/advisory_rules.txt:403 libraries/advisory_rules.txt:410
msgid ""
"Connections are usually aborted when they cannot be authorized. <a href="
"\"http://www.mysqlperformanceblog.com/2008/08/23/how-to-track-down-the-"
"source-of-aborted_connects/\">This article</a> might help you track down the "
"source."
msgstr ""
"Ühendused tavaliselt katkestatakse siis, kui nad ei saa autenditud. <a href="
"\"http://www.mysqlperformanceblog.com/2008/08/23/how-to-track-down-the-"
"source-of-aborted_connects/\">See artikkel</a> võib aidata sul allikat leida."

#: libraries/advisory_rules.txt:404
#, php-format
msgid "%s%% of all connections are aborted. This value should be below 1%%"
msgstr ""
"%s%% kõikidest ühendustest on katkestatud. See väärtus peaks olema alla 1%%"

#: libraries/advisory_rules.txt:406
msgid "Rate of aborted connections"
msgstr "Katkestatud ühenduste hulk"

#: libraries/advisory_rules.txt:411
#, php-format
msgid ""
"Aborted connections rate is at %s, this value should be less than 1 per hour"
msgstr ""
"Katkestatud ühenduse hulk on %s. See väärtus peaks ühe tunni kohta olema "
"alla 1"

#: libraries/advisory_rules.txt:413
msgid "Percentage of aborted clients"
msgstr "Katkestatud klientide protsent"

#: libraries/advisory_rules.txt:416 libraries/advisory_rules.txt:423
msgid "Too many clients are aborted."
msgstr "Liiga palju kliente on lahti ühendatud."

#: libraries/advisory_rules.txt:417 libraries/advisory_rules.txt:424
msgid ""
"Clients are usually aborted when they did not close their connection to "
"MySQL properly. This can be due to network issues or code not closing a "
"database handler properly. Check your network and code."
msgstr ""
"Kliendid ühendatakse tavaliselt lahti siis, kui nad ei sulge oma MySQL "
"ühendust korralikult. Seda võivad põhjustada võrguprobleemid või kood ei "
"sulge andmebaasikäsitlejat korralikult. Kontrolli oma võrku ja koodi."

#: libraries/advisory_rules.txt:418
#, php-format
msgid "%s%% of all clients are aborted. This value should be below 2%%"
msgstr ""
"%s%% kõikidest klientides on lahti ühendatud. See väärtus peaks olema alla "
"2%%"

#: libraries/advisory_rules.txt:420
msgid "Rate of aborted clients"
msgstr "Lahti ühendatud klientide hulk"

#: libraries/advisory_rules.txt:425
#, php-format
msgid "Aborted client rate is at %s, this value should be less than 1 per hour"
msgstr ""
"Lahti ühendatud klientide hulk on %s. See väärtus peaks ühe tunni kohta "
"olema alla 1"

#: libraries/advisory_rules.txt:429
msgid "Is InnoDB disabled?"
msgstr "Kas InnoDB on keelatud?"

#: libraries/advisory_rules.txt:432
msgid "You do not have InnoDB enabled."
msgstr "Sul ei ole InnoDB lubatud."

#: libraries/advisory_rules.txt:433
msgid "InnoDB is usually the better choice for table engines."
msgstr "InnoDB on tavaliselt tabelimootorite jaoks parem valik."

#: libraries/advisory_rules.txt:434
msgid "have_innodb is set to 'value'"
msgstr "have_innodb väärtuseks on määratud 'value'"

#: libraries/advisory_rules.txt:436
msgid "InnoDB log size"
msgstr "InnoDB logi maht"

#: libraries/advisory_rules.txt:439
msgid ""
"The InnoDB log file size is not an appropriate size, in relation to the "
"InnoDB buffer pool."
msgstr ""
"InnoDB logifaili maht ei ole InnoDB puhvertsooni arvestades sobivas mahus."

#: libraries/advisory_rules.txt:440
#, php-format
msgid ""
"Especially on a system with a lot of writes to InnoDB tables you should set "
"{innodb_log_file_size} to 25%% of {innodb_buffer_pool_size}. However the "
"bigger this value, the longer the recovery time will be when database "
"crashes, so this value should not be set much higher than 256 MiB. Please "
"note however that you cannot simply change the value of this variable. You "
"need to shutdown the server, remove the InnoDB log files, set the new value "
"in my.cnf, start the server, then check the error logs if everything went "
"fine. See also <a href=\"http://mysqldatabaseadministration.blogspot."
"com/2007/01/increase-innodblogfilesize-proper-way.html\">this blog entry</a>"
msgstr ""
"Eriti süsteemides, kus on palju InnoDB tabelite kirjutamisi, peaksid "
"{innodb_log_file_size} väärtuseks määrama 25%% {innodb_buffer_pool_size} "
"väärtusest. Siiski, mida suurem see väärtus on, seda pikem on andmebaasi "
"rikkumisel selle taastamise aeg ja seetõttu ei tohiks selle väärtus olla "
"palju suurem 256-st MiB-st. Kuid palun pane tähele, et sa ei saa niisama "
"lihtsalt selle muutuja väärtust muuta. Sa pead sulgema serveri, kustutama "
"InnoDB logi failid, määrama my.cnf failis uue väärtuse, käivitama serveri ja "
"siis kontrollima logisid, et kas kõik läks hästi. Vaata ka <a href=\"http://"
"mysqldatabaseadministration.blogspot.com/2007/01/increase-innodblogfilesize-"
"proper-way.html\">selle blogi sissekannet</a>"

#: libraries/advisory_rules.txt:441
#, php-format
msgid ""
"Your InnoDB log size is at %s%% in relation to the InnoDB buffer pool size, "
"it should not be below 20%%"
msgstr ""
"Sinu InnoDB logi maht on %s%% InnoDB puhvertsooni mahust. See ei tohiks olla "
"alla 20%%"

#: libraries/advisory_rules.txt:443
msgid "Max InnoDB log size"
msgstr "Maksimaalne InnoDB logi maht"

#: libraries/advisory_rules.txt:446
msgid "The InnoDB log file size is inadequately large."
msgstr "InnoDB logi fail on liiga mahukas."

#: libraries/advisory_rules.txt:447
#, php-format
msgid ""
"It is usually sufficient to set {innodb_log_file_size} to 25%% of the size "
"of {innodb_buffer_pool_size}. A very big {innodb_log_file_size} slows down "
"the recovery time after a database crash considerably. See also <a href="
"\"http://www.mysqlperformanceblog.com/2006/07/03/choosing-proper-"
"innodb_log_file_size/\">this Article</a>. You need to shutdown the server, "
"remove the InnoDB log files, set the new value in my.cnf, start the server, "
"then check the error logs if everything went fine. See also <a href=\"http://"
"mysqldatabaseadministration.blogspot.com/2007/01/increase-innodblogfilesize-"
"proper-way.html\">this blog entry</a>"
msgstr ""
"Tavaliselt piisab {innodb_log_file_size} väärtuseks 25%% "
"{innodb_buffer_pool_size} mahust. Väga suur {innodb_log_file_size} aeglustab "
"tunduvalt andmebaasi rikkumisel selle taastamist. Vaata ka <a href=\"http://"
"www.mysqlperformanceblog.com/2006/07/03/choosing-proper-innodb_log_file_size/"
"\">seda artiklit</a>. Sa pead sulgema serveri, kustutama InnoDB logi failid, "
"määrama my.cnf failis uue väärtuse, käivitama serveri ja siis kontrollima "
"vigade logisid, et kas kõik läks hästi. Vaata ka <a href=\"http://"
"mysqldatabaseadministration.blogspot.com/2007/01/increase-innodblogfilesize-"
"proper-way.html\">selle blogi sissekannet</a>"

#: libraries/advisory_rules.txt:448
#, php-format
msgid "Your absolute InnoDB log size is %s MiB"
msgstr "Sinu absoluutne InnoDB logi maht on %s MiB"

#: libraries/advisory_rules.txt:450
msgid "InnoDB buffer pool size"
msgstr "InnoDB puhvertsooni maht"

#: libraries/advisory_rules.txt:453
msgid "Your InnoDB buffer pool is fairly small."
msgstr "Sinu InnoDB puhvertsoon on üsna väike."

#: libraries/advisory_rules.txt:454
#, php-format
msgid ""
"The InnoDB buffer pool has a profound impact on performance for InnoDB "
"tables. Assign all your remaining memory to this buffer. For database "
"servers that use solely InnoDB as storage engine and have no other services "
"(e.g. a web server) running, you may set this as high as 80%% of your "
"available memory. If that is not the case, you need to carefully assess the "
"memory consumption of your other services and non-InnoDB-Tables and set this "
"variable accordingly. If it is set too high, your system will start "
"swapping, which decreases performance significantly. See also <a href="
"\"http://www.mysqlperformanceblog.com/2007/11/03/choosing-"
"innodb_buffer_pool_size/\">this article</a>"
msgstr ""
"InnoDB puhvertsoonil on suuri probleeme jõudlusega InnoDB tabelites. Eralda "
"oma ülejäänud mälu sellele puhvrile. Sa võid 80%% vabast mälust eraldada "
"andmebaasi serveritele, mis kasutavad varundusmootorina ainult InnoDB'd ja "
"millel puuduvad muud teenused (nt veebiserver). Kui see nii ei ole, siis "
"pead hoolikalt hindama teiste teenuste ja mitte-InnoDB tabelite mälu "
"tarbimist ning vastavalt sellele määrama selle muutuja väärtuse. Kui see on "
"määratud liiga kõrgeks, siis su süsteem hakkab andmeid saalima ning see "
"vähendab jõudlust oluliselt. Vaata ka <a href=\"http://www."
"mysqlperformanceblog.com/2007/11/03/choosing-innodb_buffer_pool_size/\">seda "
"artiklit</a>"

#: libraries/advisory_rules.txt:455
#, php-format
msgid ""
"You are currently using %s%% of your memory for the InnoDB buffer pool. This "
"rule fires if you are assigning less than 60%%, however this might be "
"perfectly adequate for your system if you don't have much InnoDB tables or "
"other services running on the same machine."
msgstr ""
"Sa kasutad hetkel %s%% mälust InnoDB puhvertsoonina. See annab endast teada, "
"kui eraldad alla 60%%. Siiski on sinu süsteemi jaoks ideaalne, kui sul ei "
"ole liiga palju InnoDB tabeleid või muid teenuseid, mis töötavad ühes "
"masinas."

#: libraries/advisory_rules.txt:459
msgid "MyISAM concurrent inserts"
msgstr "MyISAM'i samaaegsed lisamised"

#: libraries/advisory_rules.txt:462
msgid "Enable {concurrent_insert} by setting it to 1"
msgstr "Luba {concurrent_insert}, määrates väärtuseks 1"

#: libraries/advisory_rules.txt:463
msgid ""
"Setting {concurrent_insert} to 1 reduces contention between readers and "
"writers for a given table. See also <a href=\"http://dev.mysql.com/doc/"
"refman/5.5/en/concurrent-inserts.html\">MySQL Documentation</a>"
msgstr ""
"Määrates {concurrent_insert} väärtuseks 1, väheneb antud tabelis konkurents "
"lugejate ja kirjutajate vahel. Vaata ka <a href=\"http://dev.mysql.com/doc/"
"refman/5.5/en/concurrent-inserts.html\">MySQL dokumentatsiooni</a>"

#: libraries/advisory_rules.txt:464
msgid "concurrent_insert is set to 0"
msgstr "concurrent_insert väärtuseks on määratud 0"

#~ msgid "Display table comments in tooltips"
#~ msgstr "Näita tabeli kommentaare kohtspikris"

#~ msgid "Iconic table operations"
#~ msgstr "Ikoonilised tabeli tegevused"

#~ msgid "Cookies must be enabled past this point."
#~ msgstr "Küpsised peavad olema lubatud."

#~ msgid "Rearrange/edit charts"
#~ msgstr "Korrasta/muuda diagramme"

#~ msgid "Open Document"
#~ msgstr "Open Document"

#~ msgid "Table seems to be empty!"
#~ msgstr "Tabel tundub olevat tühi!"

#~ msgid "Count tables when showing database list"
#~ msgstr "Andmebaaside nimekirja näitamisel loenda ka tabelite hulka"

#~ msgid "Count tables"
#~ msgstr "Loenda tabeleid"

#~ msgid "ltr"
#~ msgstr "ltr"

#~ msgid "Software"
#~ msgstr "Tarkvara"

#~ msgid "Software version"
#~ msgstr "Tarkvara versioon"

#~ msgid "Width"
#~ msgstr "Laius"

#~ msgid "Height"
#~ msgstr "Kõrgus"

#~ msgid "Save to file"
#~ msgstr "Salvesta failina"

#~ msgid "Total count"
#~ msgstr "Koguhulk"

#~ msgid ""
#~ "A BLOB column with a maximum length of 65,535 (2^16 - 1) bytes, stored "
#~ "with a four-byte prefix indicating the length of the value"
#~ msgstr ""
#~ "BLOB veerg (maksimaalse pikkusega 65,535 (2^16 - 1) baiti) salvestatakse "
#~ "neljabaidise eesliitega, mis märgib väärtuse pikkust"

#~ msgid "Improves efficiency of screen refresh"
#~ msgstr "Paranda ekraani värskendamist"

#~ msgid "Enable Ajax"
#~ msgstr "Luba Ajax"

#~ msgid "KiB sent since last refresh"
#~ msgstr "KiB on saadetud peale viimast värskendust"

#~ msgid "KiB received since last refresh"
#~ msgstr "KiB on vastu võetud peale viimast värskendust"

#~ msgid "Server traffic (in KiB)"
#~ msgstr "Serveri liiklus (KiB'des)"

#~ msgid "Connections since last refresh"
#~ msgstr "Ühendusi pärast viimast värskendust"

#~ msgid "Questions since last refresh"
#~ msgstr "Päringuid pärast viimast värskendust"

#~ msgid "Questions (executed statements by the server)"
#~ msgstr "Päringuid (serveri poolt käivitatud käsud)"

#~ msgid "Runtime Information"
#~ msgstr "Jooksev informatsioon"

#, fuzzy
#~| msgid "Number of rows:"
#~ msgid "Number of data points: "
#~ msgstr "Ridade hulk:"

#~ msgid "Refresh rate: "
#~ msgstr "Värskendamissagedus: "

#~ msgid "Run analyzer"
#~ msgstr "Käivita analüüsija"

#~ msgid "Show more actions"
#~ msgstr "Näita rohkem tegevusi"

#~ msgid "Add to index &nbsp;%s&nbsp;column(s)"
#~ msgstr "Lisa indeksisse &nbsp;%s&nbsp;veerg(u)"

#~ msgid "Synchronize"
#~ msgstr "Sünkroniseeri"

#~ msgid "Source database"
#~ msgstr "Lähteandmebaas"

#~ msgid "Current server"
#~ msgstr "Praegune server"

#~ msgid "Remote server"
#~ msgstr "Kauge server"

#~ msgid "Difference"
#~ msgstr "Erinevus"

#~ msgid "Target database"
#~ msgstr "Sihtandmebaas"

#~ msgid "Click to select"
#~ msgstr "Kliki, et valida"

#~ msgid "Synchronize databases with master"
#~ msgstr "Sünkroniseeri andmebaasid ülemaga"

#~ msgid "Could not connect to the source"
#~ msgstr "Ei saanud lähtekohaga ühendada"

#~ msgid "Could not connect to the target"
#~ msgstr "Ei saanud sihtkohaga ühendada"

#~ msgid "Structure Synchronization"
#~ msgstr "Struktuuri sünkroniseerimine"

#~ msgid "Data Synchronization"
#~ msgstr "Andmete sünkroniseerimine"

#~ msgid "not present"
#~ msgstr "puudub"

#~ msgid "Structure Difference"
#~ msgstr "Struktuuri erinevus"

#~ msgid "Data Difference"
#~ msgstr "Andmete erinevus"

#~ msgid "Add column(s)"
#~ msgstr "Lisa veerg(usid)"

#~ msgid "Remove column(s)"
#~ msgstr "Kustuta veerg(usid)"

#~ msgid "Alter column(s)"
#~ msgstr "Muuda veergu(sid)"

#~ msgid "Remove index(s)"
#~ msgstr "Kustuta indeks(eid)"

#~ msgid "Apply index(s)"
#~ msgstr "Rakenda indeks(eid)"

#~ msgid "Update row(s)"
#~ msgstr "Uuenda rida/ridu"

#~ msgid "Insert row(s)"
#~ msgstr "Lisa rida/ridu"

#~ msgid "Would you like to delete all the previous rows from target tables?"
#~ msgstr "Kas soovid sihttabelitest kustutada kõik eelmised read?"

#~ msgid "Apply Selected Changes"
#~ msgstr "Rakenda valitud muudatused"

#~ msgid "Synchronize Databases"
#~ msgstr "Sünkroniseeri andmebaasid"

#~ msgid "Selected target tables have been synchronized with source tables."
#~ msgstr "Valitud sihttabelid on sünkroniseeritud lähtetabelitega."

#~ msgid "Target database has been synchronized with source database"
#~ msgstr "Sihtandmebaas on sünkroniseeritud lähteandmebaasiga"

#~ msgid "Executed queries"
#~ msgstr "Teostatud päringud"

#~ msgid "Enter manually"
#~ msgstr "Sisesta käsitsi"

#~ msgid "Current connection"
#~ msgstr "Praegune ühendus"

#~ msgid "Configuration: %s"
#~ msgstr "Seadistus: %s"

#~ msgid "Socket"
#~ msgstr "Sokkel"

#~ msgid ""
#~ "Target database will be completely synchronized with source database. "
#~ "Source database will remain unchanged."
#~ msgstr ""
#~ "Sihtandmebaas sünkroniseeritakse täielikult lähteandmebaasiga. "
#~ "Lähteandmebaasi ei muudeta."

#, fuzzy
#~| msgid "New"
#~ msgctxt "Crate new trigger"
#~ msgid "New"
#~ msgstr "Uus"

#~ msgid "phpMyAdmin is more friendly with a <b>frames-capable</b> browser."
#~ msgstr ""
#~ "phpMyAdmin on parema välimusega <b>raamimisvõimelises</b> veebilehitsejas."

#~ msgid "Show database listing as a list instead of a drop down"
#~ msgstr "Näita andmebaase rippmenüü asemel nimekirjana"

#~ msgid "Display databases as a list"
#~ msgstr "Näita andmebaase nimekirjana"

#~ msgid "Display databases in a tree"
#~ msgstr "Näita andmebaase puuna"

#~ msgid "Disable this if you want to see all databases at once"
#~ msgstr "Keela see, kui tahad korraga kõiki andmebaase näha"

#~ msgid "Use light version"
#~ msgstr "Kasuta lihtsat versiooni"

#~ msgid ""
#~ "Maximum number of databases displayed in left frame and database list"
#~ msgstr ""
#~ "Vasakus raamis ja andmebaaside nimekirjas näidatavate andmebaaside suurim "
#~ "hulk"

#~ msgid ""
#~ "If tooltips are enabled and a database comment is set, this will flip the "
#~ "comment and the real name"
#~ msgstr ""
#~ "Kui kohtspikrid on lubatud ja andmebaasil on kommentaar, siis see näitab "
#~ "kommentaari ja tegelikku nime"

#~ msgid "Display database comment instead of its name"
#~ msgstr "Näita andmebaasi nime asemel selle kommentaari"

#~ msgid ""
#~ "When setting this to [kbd]nested[/kbd], the alias of the table name is "
#~ "only used to split/nest the tables according to the "
#~ "$cfg['LeftFrameTableSeparator'] directive, so only the folder is called "
#~ "like the alias, the table name itself stays unchanged"
#~ msgstr ""
#~ "Kui valida selleks [kbd]nested[/kbd], siis tabeli nime aliast kasutatakse "
#~ "sõltuvalt $cfg['LeftFrameTableSeparator'] direktiivist ainult tabelite "
#~ "poolitamiseks. Seega on ainult kausta nimeks alias ja tabeli nimi jääb "
#~ "ise muutmata"

#~ msgid "Display table comment instead of its name"
#~ msgstr "Näita tabeli nime asemel selle kommentaari"

#~ msgctxt "short form"
#~ msgid "Create table"
#~ msgstr "Loo tabel"

#~ msgid "Please select a database"
#~ msgstr "Palun vali andmebaas"

#~ msgctxt "MySQL 5.5 documentation language"
#~ msgid "en"
#~ msgstr "en"

#~ msgctxt "MySQL 5.1 documentation language"
#~ msgid "en"
#~ msgstr "en"

#~ msgctxt "MySQL 5.0 documentation language"
#~ msgid "en"
#~ msgstr "en"

#~ msgctxt "PHP documentation language"
#~ msgid "en"
#~ msgstr "en"

#~ msgid "Do you really want to execute following query?"
#~ msgstr "Kas tõesti tahad käivitada selle päringu?"

#~ msgid "DocSQL"
#~ msgstr "DocSQL"

#~ msgid "Export all"
#~ msgstr "Ekspordi kõik"

#~ msgid "Privileges for all users"
#~ msgstr "Kõikide kasutajate õigused"

#~ msgid "PDF"
#~ msgstr "PDF"

#~ msgid "PHP array"
#~ msgstr "PHP massiiv"

#~ msgid ""
#~ "No description is available for this transformation.<br />Please ask the "
#~ "author what %s does."
#~ msgstr ""
#~ "Selle transformatsiooni jaoks kirjeldus puudub.<br />Palun küsi autorilt, "
#~ "mida %s teeb."

#~ msgid ""
#~ "MIME types printed in italics do not have a separate transformation "
#~ "function"
#~ msgstr "MIME-tüübid kursiivis ei oma eraldi transformatsiooni funktsiooni"

#~ msgid "rows"
#~ msgstr "ridu"

#~ msgid "Usage"
#~ msgstr "Kasutus"

#~ msgid "Use mousewheel to zoom in or out of the plot."
#~ msgstr ""
#~ "Kasuta diagrammi suurendamiseks või vähendamiseks hiire kerimisnuppu."

#~ msgid "Click and drag the mouse to navigate the plot."
#~ msgstr "Diagrammis navigeerimiseks vajuta hiir alla ja lohista seda."

#~ msgid "Strings are converted into integer for plotting"
#~ msgstr "Sõned teisendatakse diagrammi jaoks täisarvudeks"

#, fuzzy
#~| msgid "Linestring"
#~ msgid "String"
#~ msgstr "Rea sõne"

#~ msgid "Remove \"./config\" directory before using phpMyAdmin!"
#~ msgstr "Enne phpMyAdmini kasutamist kustuta ära \"./config\" kataloog!"

#~ msgid "A time, range is \"%1$s\" to \"%2$s\""
#~ msgstr "Aeg, ulatus on \"%1$s\" kuni \"%2$s\""

#~ msgid "Show help button instead of Documentation text"
#~ msgstr "Näita dokumentatsiooni teksti asemel abi nuppu"

#~ msgid "Show help button"
#~ msgstr "Näita abi nuppu"

#~ msgid "The remaining columns"
#~ msgstr "Ülejäänud veerud"

#~ msgid "A date, supported range is \"%1$s\" to \"%2$s\""
#~ msgstr "Kuupäev, sobiv ulatus on \"%1$s\" kuni \"%2$s\""

#~ msgid ""
#~ "Show affected rows of each statement on multiple-statement queries. See "
#~ "libraries/import.lib.php for defaults on how many queries a statement may "
#~ "contain."
#~ msgstr ""
#~ "Näita mitmekäsuliste päringute iga käsu poolt mõjutatud ridu. Loe "
#~ "libraries/import.lib.php failist vaikimisi väärtust, kui palju päringuid "
#~ "üks käsk võib sisaldada."

#~ msgid "Verbose multiple statements"
#~ msgstr "Sõnalised multi-käsud"

#, fuzzy
#~| msgid "Data only"
#~ msgid "Dates only."
#~ msgstr "Ainult andmed"

#~ msgid ""
#~ "Suggest a database name on the &quot;Create Database&quot; form (if "
#~ "possible) or keep the text field empty"
#~ msgstr ""
#~ "Soovita andmebaasi nime &quot;Loo andmebaas&quot; vormis (kui võimalik) "
#~ "või hoia tekstiväli tühjana"

#~ msgid "Suggest new database name"
#~ msgstr "Soovita uue andmebaasi nime"

#~ msgid "Show icons for warning, error and information messages"
#~ msgstr "Näita hoiatuse, vea ja teavitussõnumite ikoone"

#~ msgid "Iconic errors"
#~ msgstr "Ikoonilised vead"

#~ msgid "Use less graphically intense tabs"
#~ msgstr "Kasuta väiksema graafikaga vahelehti"

#~ msgid "Light tabs"
#~ msgstr "Heledad vahelehed"

#~ msgid "Use icons on main page"
#~ msgstr "Kasuta pealehel ikoone"

#~ msgid ""
#~ "Disable if you know that your pma_* tables are up to date. This prevents "
#~ "compatibility checks and thereby increases performance"
#~ msgstr ""
#~ "Keela, kui sa tead, et su pma_* tabelid on ajakohased. See väldib "
#~ "ühilduvuse kontrolle ja seetõttu suurendab jõudlust"

#~ msgid "Verbose check"
#~ msgstr "Sõnaline kontroll"

#~ msgid ""
#~ "Javascript support is missing or disabled in your browser, some "
#~ "phpMyAdmin functionality will be missing. For example navigation frame "
#~ "will not refresh automatically."
#~ msgstr ""
#~ "Javascripti tugi puudub või on sinu veebilehitsejas keelatud ning "
#~ "seetõttu mõni phpMyAdmini funktsionaalsus ei toimi. Näiteks navigeerimise "
#~ "raam ei uuene automaatselt."

#~ msgid "Add a value"
#~ msgstr "Lisa väärtus"

#~ msgid "Copy and paste the joined values into the \"Length/Values\" field"
#~ msgstr "Kopeeri ja kleebi liidetud väärtused \"Pikkus/Väärtused\" väljale"

#, fuzzy
#~ msgid "Tracking for %1$s, version %2$s is deactivated."
#~ msgstr "%s.%s jälgimine, versioon %s on aktiveerimata."

#, fuzzy
#~ msgid "Tracking for %1$s, version %2$s is activated."
#~ msgstr "%s.%s jälgimine, versioon %s on aktiveeritud."

#, fuzzy
#~ msgctxt "Correctly setup"
#~ msgid "OK"
#~ msgstr "OK"

#, fuzzy
#~ msgid "All users"
#~ msgstr "Lisa kasutaja"

#, fuzzy
#~ msgid "All hosts"
#~ msgstr "Kõik hostid"

#~ msgid "No blob streaming server configured!"
#~ msgstr "Blob striimimise server pole seadistatud!"

#~ msgid "Failed to fetch headers"
#~ msgstr "Päise hankimine ebaõnnestus"

#~ msgid "Failed to open remote URL"
#~ msgstr "Internetiaadressi (URL) avamine ebaõnnestus"

#~ msgid "You are about to DISABLE a BLOB Repository!"
#~ msgstr "Sa oled keelamas BLOB hoidlat!"

#~ msgid ""
#~ "Are you sure you want to disable all BLOB references for database %s?"
#~ msgstr "Oled kindel, et tahad keelata kõik BLOB viited %s andmebaasile?"

#~ msgid "Unknown error while uploading."
#~ msgstr "Üleslaadimisel esines tundmatu viga."

#~ msgid "PBMS error"
#~ msgstr "PBMS viga"

#~ msgid "PBMS connection failed:"
#~ msgstr "PBMS ühendus ebaõnnestus:"

#~ msgid "PBMS get BLOB info failed:"
#~ msgstr "PBMS ei saanud BLOB infot:"

#~ msgid "PBMS get BLOB Content-Type failed"
#~ msgstr "PBMS ei saanud BLOB Content-Type infot"

#~ msgid "View image"
#~ msgstr "Vaata pilti"

#~ msgid "Play audio"
#~ msgstr "Mängi heli"

#~ msgid "View video"
#~ msgstr "Vaata videot"

#~ msgid "Download file"
#~ msgstr "Lae fail alla"

#~ msgid "Could not open file: %s"
#~ msgstr "Ei saanud avada faili: %s"

#~ msgid "Garbage Threshold"
#~ msgstr "Prahi lävi"

#~ msgid ""
#~ "The percentage of garbage in a repository file before it is compacted."
#~ msgstr "Prahi protsent hoidla failis enne selle kokkusurumist."

#~ msgid ""
#~ "The port for the PBMS stream-based communications. Setting this value to "
#~ "0 will disable HTTP communication with the daemon."
#~ msgstr ""
#~ "PBMS voopõhise kommunikatsiooni port. Kui määrad selle väärtuseks 0, siis "
#~ "see keelab HTTP kommunikatsiooni deemoniga."

#~ msgid "Repository Threshold"
#~ msgstr "Hoidla lävi"

#~ msgid ""
#~ "The maximum size of a BLOB repository file. You may use Kb, MB or GB to "
#~ "indicate the unit of the value. A value in bytes is assumed when no unit "
#~ "is specified."
#~ msgstr ""
#~ "BLOB hoidla faili maksimaalne maht. Võid väärtuse ühikuna kasutada Kb, MB "
#~ "või GB. Kui ühikut pole täpsustatud, siis eeldatakse, et see on baitides."

#~ msgid "Temp Blob Timeout"
#~ msgstr "Ajutise Blob'i ooteaeg"

#~ msgid ""
#~ "The timeout, in seconds, for temporary BLOBs. Uploaded BLOB data is "
#~ "removed after this time, unless they are referenced by a record in the "
#~ "database."
#~ msgstr ""
#~ "Ajutiste BLOB'ide ooteaeg sekundites. Kui andmebaasis puudub viide "
#~ "nendeni, siis üleslaetud BLOB andmed kustutatakse pärast seda aega."

#~ msgid "Temp Log Threshold"
#~ msgstr "Ajutise logi maht"

#~ msgid ""
#~ "The maximum size of a temporary BLOB log file. You may use Kb, MB or GB "
#~ "to indicate the unit of the value. A value in bytes is assumed when no "
#~ "unit is specified."
#~ msgstr ""
#~ "Ajutise BLOB logifaili maksimaalne maht. Võid väärtuse ühikuna kasutada "
#~ "Kb, MB või GB. Kui ühikut pole täpsustatud, siis eeldatakse, et see on "
#~ "baitides."

#~ msgid "Max Keep Alive"
#~ msgstr "Maksimaalne liinilhoidmise aeg"

#~ msgid ""
#~ "The timeout for inactive connection with the keep-alive flag set. After "
#~ "this time the connection will be closed. The time-out is in milliseconds "
#~ "(1/1000)."
#~ msgstr ""
#~ "Ooteaeg liinilhoidmise ajaga passiivsete ühenduse jaoks. Pärast seda aega "
#~ "ühendus suletakse. Ooteaeg on millisekundites (1/1000)."

#~ msgid "Metadata Headers"
#~ msgstr "Metaandmete päised"

#~ msgid ""
#~ "A \":\" delimited list of metadata headers to be used to initialize the "
#~ "pbms_metadata_header table when a database is created."
#~ msgstr ""
#~ "\":\" eraldab metaandmete päiseid, mida kasutatakse pbms_metadata_header "
#~ "tabeli tuvastamiseks, kui andmebaas on loodud."

#~ msgid ""
#~ "Documentation and further information about PBMS can be found on %sThe "
#~ "PrimeBase Media Streaming home page%s."
#~ msgstr ""
#~ "Dokumentatsiooni ja edasist infot PBMS kohta leiab %sThe PrimeBase Media "
#~ "Streaming kodulehelt%s."

#~ msgid "The PrimeBase Media Streaming Blog by Barry Leslie"
#~ msgstr "The PrimeBase Media Streaming Blog by Barry Leslie"

#~ msgid "PrimeBase XT Home Page"
#~ msgstr "PrimeBase XT koduleht"

#~ msgid "The PrimeBase Media Streaming (PBMS) home page"
#~ msgstr "The PrimeBase Media Streaming (PBMS) koduleht"

#~ msgctxt "Create none database for user"
#~ msgid "None"
#~ msgstr "Puudub"

#~ msgid "Remove BLOB Repository Reference"
#~ msgstr "Kustuta BLOB hoidla viide"

#~ msgid "Upload to BLOB repository"
#~ msgstr "Lae üles BLOB hoidlasse"

#~ msgid ""
#~ "This configuration make sure that we only keep N (N = MaxTableUiprefs) "
#~ "newest record in \"table_uiprefs\" and automatically delete older records"
#~ msgstr ""
#~ "See seadistus kindlustab, et me säilitame ainult N (N = MaxTableUiprefs) "
#~ "viimast salvestist \"table_uiprefs\" tabelis ja vanemad salvestised "
#~ "kustutatakse automaatselt"

#~ msgid "Maximum number of records saved in \"table_uiprefs\" table"
#~ msgstr "\"table_uiprefs\" tabelisse salvestatavate salvestiste suurim hulk"

#~ msgid "Click to unselect"
#~ msgstr "Mittevalimiseks kliki"

#~ msgid "Modify an index"
#~ msgstr "Muuda indeksit"

#~ msgid "Column count has to be larger than zero."
#~ msgstr "Veergude arv peab olema nullist suurem."

#~ msgid "+ Restart insertion and add a new value"
#~ msgstr "+ Ava lisamine uuesti ja lisa uus väärtus"

#~ msgid "Create Table"
#~ msgstr "Loo tabel"

#~ msgid "(or the local Drizzle server's socket is not correctly configured)"
#~ msgstr "(või kohaliku Drizzle serveri sokkel ei ole õigesti seadistatud)"

#~ msgid ""
#~ "[kbd]horizontal[/kbd], [kbd]vertical[/kbd] or a number that indicates "
#~ "maximum number for which vertical model is used"
#~ msgstr ""
#~ "[kbd]horizontal[/kbd], [kbd]vertical[/kbd] või number, mis näitab "
#~ "suurimat numbrit, mida vertikaalne mudel kasutab"

#~ msgid "Display direction for altering/creating columns"
#~ msgstr "Näita veergude muutmise/loomise suunda"

#~ msgid "Create table on database %s"
#~ msgstr "Loo uus tabel andmebaasi %s"

#~ msgid "Data Label"
#~ msgstr "Andmete nimi"

#~ msgid "Location of the text file"
#~ msgstr "tekstifaili asukoht"

#~ msgid "MySQL charset"
#~ msgstr "MySQLi tähetabel"

#~ msgid "MySQL client version"
#~ msgstr "MySQL kliendi versioon"

#~ msgid "Outer Ring:"
#~ msgstr "Välimine ring:"

#~ msgid ""
#~ "The display column is shown in pink. To set/unset a column as the display "
#~ "column, click the \"Choose column to display\" icon, then click on the "
#~ "appropriate column name."
#~ msgstr ""
#~ "Näidatavad veerud näidatakse roosana. Näidatava veeru määramiseks/"
#~ "tühistamiseks vajuta \"Vali veerg, mida näidata\" ikoonile ja siis vajuta "
#~ "sobivale veeru nimele."

#~ msgid "memcached usage"
#~ msgstr "mälupuhvri kasutus"

#~ msgid "% open files"
#~ msgstr "% avatud faile"

#~ msgid "% connections used"
#~ msgstr "% kasutatud ühendusi"

#~ msgid "% aborted connections"
#~ msgstr "% katkestatud ühendusi"

#~ msgid "CPU Usage"
#~ msgstr "CPU kasutus"

#~ msgid "Memory Usage"
#~ msgstr "Mälu kasutus"

#~ msgid "Swap Usage"
#~ msgstr "Saale kasutus"

#~ msgid "Excel 97-2003 XLS Workbook"
#~ msgstr "Excel 97-2003 XLS Workbook"

#~ msgid "Excel 2007 XLSX Workbook"
#~ msgstr "Excel 2007 XLSX Workbook"

#~ msgctxt "PDF"
#~ msgid "page"
#~ msgstr "leht"

#~ msgid "Inline Edit"
#~ msgstr "Kiirmuutmine"

#~ msgid "Previous"
#~ msgstr "Eelmine"

#~ msgid "Next"
#~ msgstr "Järgmine"

#~ msgid "Create event"
#~ msgstr "Loo sündmus"

#~ msgid "Create routine"
#~ msgstr "Loo funktsioon"

#~ msgid "Create trigger"
#~ msgstr "Loo päästik"

#~ msgid ""
#~ "No themes support; please check your configuration and/or your themes in "
#~ "directory %s."
#~ msgstr ""
#~ "Teemade tugi puudub, palun kontrollige oma seadeid ja/või oma teemade "
#~ "kataloogi %s."

#~ msgid "The following queries have been executed:"
#~ msgstr "Järgnevad päringud on teostatud:"

#~ msgid "Switch to"
#~ msgstr "Mine"

#~ msgid "settings"
#~ msgstr "sätted"

#~ msgid "Refresh rate:"
#~ msgstr "Värskendussagedus:"

#~ msgid "Clear monitor config"
#~ msgstr "Puhasta jälgimise seadistus"

#~ msgid "Group together INSERTs into same table"
#~ msgstr "Grupeeri INSERT käsud kokku ühte tabelisse"

#~ msgid "Server traffic"
#~ msgstr "Serveri liiklus"

#~ msgid "Issued queries since last refresh"
#~ msgstr "Probleemseid päringuid alates viimasest värskendamisest"

#~ msgid "Value too long in the form!"
#~ msgstr "Väärtus on vormis liiga pikk!"

#~ msgid "Export of event \"%s\""
#~ msgstr "\"%s\" sündmuse eksport"

#~ msgid "The event scheduler is disabled"
#~ msgstr "Sündmuse ajastaja on keelatud"

#~ msgid "Turn it on"
#~ msgstr "Lülita see sisse"

#~ msgid "Turn it off"
#~ msgstr "Lülita see välja"

#~ msgid "Export of trigger \"%s\""
#~ msgstr "\"%s\" päästiku eksport"

#~ msgid "No trigger with name %s found"
#~ msgstr "%s nimelist päästikut ei leitud"

#~ msgid "row(s) starting from row #"
#~ msgstr "rida alates reast #"

#~ msgid "in %s mode and repeat headers after %s cells"
#~ msgstr "näita %s and korda pealkirju iga %s järel"

#~ msgid "Query \"%s\" failed"
#~ msgstr "\"%s\" päring ebaõnnestus"

#~ msgid ""
#~ "phpMyAdmin was unable to read your configuration file!<br />This might "
#~ "happen if PHP finds a parse error in it or PHP cannot find the file.<br /"
#~ ">Please call the configuration file directly using the link below and "
#~ "read the PHP error message(s) that you receive. In most cases a quote or "
#~ "a semicolon is missing somewhere.<br />If you receive a blank page, "
#~ "everything is fine."
#~ msgstr ""
#~ "phpMyAdmin ei suutnud lugeda Teie konfiguratsioonifaili!<br />See võib "
#~ "juhtuda kui PHP leiab vea selles või PHP ei leia antud faili üles.<br /"
#~ ">Palun kutsuge konfiguratsioonifail välja otseselt kasutades linki "
#~ "allpool ja lugege PHP veateadet(eid) mis teile öeldakse. Enamustel "
#~ "juhtudel on kuskilt puudu ülakoma või semikoolon.<br />Kui Teile "
#~ "kuvatakse tühi leht on kõik korras."

#~ msgid "Dropping Event"
#~ msgstr "Sündmuse kustutamine"

#~ msgid "Dropping Procedure"
#~ msgstr "Toimingu kustutamine"

#~ msgid "Theme / Style"
#~ msgstr "Teema / Stiil"

#~ msgid "seconds"
#~ msgstr "sekundit"

#~ msgid "Query execution time comparison (in microseconds)"
#~ msgstr "Päringu teostamise aja võrdlus (mikrosekundites)"

#~ msgid "GD extension is needed for charts."
#~ msgstr "Diagrammide jaoks on vajalik GD laiend."

#~ msgid "JSON encoder is needed for chart tooltips."
#~ msgstr "Diagrammi kohtspikrite jaoks on vajalik JSON kooder."

#~ msgid "The number of free memory blocks in query cache."
#~ msgstr "Vabad mälu plokid päringute vahemälus."

#~ msgctxt "$strShowStatusReset"
#~ msgid "Reset"
#~ msgstr "Nulli"

#~ msgid "Show processes"
#~ msgstr "Näita protsesse"

#~ msgctxt "for Show status"
#~ msgid "Reset"
#~ msgstr "Lähtesta"

#~ msgid ""
#~ "<b>Server traffic</b>: These tables show the network traffic statistics "
#~ "of this MySQL server since its startup."
#~ msgstr ""
#~ "<b>Serveri liiklus</b>: Need tabelid näitavad võrguliikluse statistikat "
#~ "selle MySQL serveri jaoks alates tema käivitamisest."

#~ msgid ""
#~ "<b>Query statistics</b>: Since its startup, %s queries have been sent to "
#~ "the server."
#~ msgstr ""
#~ "<b>Päringu statistika</b>: Alates stardist, %s päringut on saadetud "
#~ "serverile."

#~ msgid "Note: Generating the query chart can take a long time."
#~ msgstr "Märkus: Päringu diagrammi koostamine võib võtta palju aega."

#~ msgid "Chart generated successfully."
#~ msgstr "Diagramm koostati edukalt."

#~ msgid ""
#~ "The result of this query can't be used for a chart. See [doc@faq6-29]FAQ "
#~ "6.29[/doc]"
#~ msgstr ""
#~ "Selle päringu tulemust ei saa kasutada diagrammis. Vaata [doc@faq6-29]KKK "
#~ "6.29[/doc]"

#~ msgid "Title"
#~ msgstr "Pealkiri"

#~ msgid "Area margins"
#~ msgstr "Ala piirid"

#~ msgid "Legend margins"
#~ msgstr "Legendi piirid"

#~ msgid "Radar"
#~ msgstr "Radar"

#~ msgid "Multi"
#~ msgstr "Mitme tulbana"

#~ msgid "Continuous image"
#~ msgstr "Lakkamatu pilt"

#~ msgid ""
#~ "For compatibility reasons the chart image is segmented by default, select "
#~ "this to draw the whole chart in one image."
#~ msgstr ""
#~ "Ühilduvuse põhjustel on diagrammi pilt vaikimisi tükeldatud. Kui soovid "
#~ "joonistada terve diagrammi ühe pildina, siis vali see."

#~ msgid ""
#~ "When drawing a radar chart all values are normalized to a range [0..10]."
#~ msgstr ""
#~ "Radari joonistamisel lähtestatakse kõik väärtused [0..10] vahemikku."

#~ msgid ""
#~ "Note that not every result table can be put to the chart. See <a href=\"./"
#~ "Documentation.html#faq6-29\" target=\"Documentation\">FAQ 6.29</a>"
#~ msgstr ""
#~ "Pane tähele, et igat tulemuse tabelit ei saa lisada diagrammi. Vaata <a "
#~ "href=\"./Documentation.html#faq6-29\" target=\"Documentation\">KKK 6.29</"
#~ "a>"

#~ msgid "Add a New User"
#~ msgstr "Lisa uus kasutaja"

#~ msgid "Create User"
#~ msgstr "Loo kasutaja"

#~ msgid "Show table row links on left side"
#~ msgstr "Näita tabeli rea linke vasakul pool"

#~ msgid "Show table row links on right side"
#~ msgstr "Näita tabeli rea linke paremal pool"

#~ msgid "Background color"
#~ msgstr "Taustavärv"

#~ msgid "Choose…"
#~ msgstr "Vali…"

#~ msgid "Delete the matches for the "
#~ msgstr "Kustuta vasted tulemuselt"

#~ msgid "Show left delete link"
#~ msgstr "Näita vasakut kustutamise linki"

#~ msgid "Show right delete link"
#~ msgstr "Näita paremat kustutamise linki"

#~ msgid "Mailing lists"
#~ msgstr "Meililist"

#~ msgid "MySQL connection collation"
#~ msgstr "MySQL ühenduse kollatsioon"

#~ msgid "End"
#~ msgstr "Lõpp"

#~ msgid "Create new database"
#~ msgstr "Loo uus andmebaas"

#~ msgid "Add a new User"
#~ msgstr "Lisa uus kasutaja"

#~ msgid "Prev"
#~ msgstr "Eelmine"

#~ msgid "Inline"
#~ msgstr "Kiirmuutmine"

#~ msgid " Row size "
#~ msgstr " rea suurus "

#~ msgid " Show this query here again "
#~ msgstr " Näita päringut siin uuesti "

#~ msgid "X Axis label"
#~ msgstr "X-telje nimi"

#~ msgid "Y Axis label"
#~ msgstr "Y-telje nimi"

#~ msgid "Bar"
#~ msgstr "Riba"

#~ msgid "Line"
#~ msgstr "Joon"

#~ msgid "Pie"
#~ msgstr "Sektor"

#~ msgid ""
#~ "Enclose table and field names with backquotes <i>(Protects field and "
#~ "table names formed with special characters or keywords)</i>"
#~ msgstr ""
#~ "Aseta tabeli ja väljade nimed alumise ja ülemise jutumärgi vahele "
#~ "<i>(Kaitseb välja ja tabeli nimesid eriliste sümbolitega või "
#~ "võtmesõnadega vormimise eest)</i>"

#~ msgid "Create a new index"
#~ msgstr "Loo uus indeks"

#~ msgid "Word(s) or value(s) to search for (wildcard: \"%\"):"
#~ msgstr "Sõna(d) või väärtus(ed) otsinguks (lühend: \"%\"):"

#~ msgid "Inside table(s):"
#~ msgstr "Otsi tabeli(te)st:"

#~ msgid "User overview"
#~ msgstr "Kasutaja ülevaade"

#~ msgid "Query type"
#~ msgstr "Päringu tüüp"

#~ msgid "Show query chart"
#~ msgstr "Näita päringu diagrammi"<|MERGE_RESOLUTION|>--- conflicted
+++ resolved
@@ -1354,13 +1354,8 @@
 msgstr "Üldisest logist"
 
 #: js/messages.php:159
-<<<<<<< HEAD
 msgid "The database name is not known for this query in the server's logs."
-msgstr ""
-=======
-msgid "The database name is not known for this query in the server's logs"
-msgstr "See päring ei leidnud serveri logidest andmebaasi nime"
->>>>>>> 32a1a731
+msgstr "See päring ei leidnud serveri logidest andmebaasi nime."
 
 #: js/messages.php:160
 msgid "Analysing logs"
