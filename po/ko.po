#
msgid ""
msgstr ""
<<<<<<< HEAD
"Project-Id-Version: phpMyAdmin 4.4.14-dev\n"
"Report-Msgid-Bugs-To: translators@phpmyadmin.net\n"
"POT-Creation-Date: 2015-08-08 13:51-0400\n"
"PO-Revision-Date: 2015-09-07 03:23+0200\n"
"Last-Translator: Seongki Shin <skshin@gmail.com>\n"
"Language-Team: Korean "
"<https://hosted.weblate.org/projects/phpmyadmin/4-4/ko/>\n"
=======
"Project-Id-Version: phpMyAdmin 4.5.0-beta2\n"
"Report-Msgid-Bugs-To: translators@phpmyadmin.net\n"
"POT-Creation-Date: 2015-09-06 07:29-0400\n"
"PO-Revision-Date: 2015-09-07 03:23+0200\n"
"Last-Translator: Seongki Shin <skshin@gmail.com>\n"
"Language-Team: Korean "
"<https://hosted.weblate.org/projects/phpmyadmin/4-5/ko/>\n"
>>>>>>> 796e6ae0
"Language: ko\n"
"MIME-Version: 1.0\n"
"Content-Type: text/plain; charset=UTF-8\n"
"Content-Transfer-Encoding: 8bit\n"
"Plural-Forms: nplurals=1; plural=0;\n"
"X-Generator: Weblate 2.4-dev\n"

#: changelog.php:37 license.php:30
#, php-format
msgid ""
"The %s file is not available on this system, please visit www.phpmyadmin.net "
"for more information."
msgstr ""
"%s 파일은 이 시스템에서 이용할 수 없습니다. www.phpmyadmin.net에 방문하여 정"
"보를 확인하시기 바랍니다."

#: db_central_columns.php:105
msgid "The central list of columns for the current database is empty."
msgstr "현재 데이터베이스 컬럼의 중앙 목록이 비어 있습니다."

#: db_central_columns.php:130
msgid "Click to sort."
msgstr "정렬하려면 클릭하세요."

#: db_central_columns.php:149
#, php-format
msgid "Showing rows %1$s - %2$s."
msgstr "%1$s - %2$s행 표시 중."

#: db_create.php:61
#, php-format
msgid "Database %1$s has been created."
msgstr "데이터베이스 %1$s가 생성되었습니다."

#: db_datadict.php:58 libraries/operations.lib.php:33
msgid "Database comment"
msgstr "데이터베이스 설명"

#: db_datadict.php:105
#: libraries/plugins/schema/pdf/Pdf_Relation_Schema.class.php:968
#: templates/columns_definitions/column_definitions_form.phtml:79
msgid "Table comments:"
msgstr "테이블 설명:"

#: db_datadict.php:114 libraries/Index.class.php:699
#: libraries/insert_edit.lib.php:1565
#: libraries/navigation/Nodes/Node_Column.class.php:30
#: libraries/plugins/export/ExportHtmlword.class.php:281
#: libraries/plugins/export/ExportHtmlword.class.php:376
#: libraries/plugins/export/ExportLatex.class.php:508
#: libraries/plugins/export/ExportOdt.class.php:365
#: libraries/plugins/export/ExportOdt.class.php:465
#: libraries/plugins/export/ExportTexytext.class.php:273
#: libraries/plugins/export/ExportTexytext.class.php:362
#: libraries/plugins/export/PMA_ExportPdf.class.php:467
#: libraries/plugins/schema/pdf/Pdf_Relation_Schema.class.php:1001
#: libraries/plugins/schema/pdf/Pdf_Relation_Schema.class.php:1024
#: libraries/tracking.lib.php:879 libraries/tracking.lib.php:975
#: templates/columns_definitions/column_name.phtml:18
#: templates/table/index_form.phtml:124
#: templates/table/relation/common_form.phtml:10
#: templates/table/relation/common_form.phtml:43
#: templates/table/relation/foreign_key_row.phtml:194
#: templates/table/relation/foreign_key_row.phtml:206
#: templates/table/relation/internal_relational_row.phtml:71
#: templates/table/search/table_header.phtml:6
#: templates/table/search/zoom_result_form.phtml:33
msgid "Column"
msgstr "컬럼명"

#: db_datadict.php:115 libraries/Index.class.php:696
#: libraries/central_columns.lib.php:697
#: libraries/central_columns.lib.php:1383 libraries/insert_edit.lib.php:251
#: libraries/plugins/export/ExportHtmlword.class.php:284
#: libraries/plugins/export/ExportHtmlword.class.php:379
#: libraries/plugins/export/ExportLatex.class.php:509
#: libraries/plugins/export/ExportOdt.class.php:368
#: libraries/plugins/export/ExportOdt.class.php:468
#: libraries/plugins/export/ExportTexytext.class.php:274
#: libraries/plugins/export/ExportTexytext.class.php:363
#: libraries/plugins/export/PMA_ExportPdf.class.php:469
#: libraries/plugins/schema/pdf/Pdf_Relation_Schema.class.php:1002
#: libraries/plugins/schema/pdf/Pdf_Relation_Schema.class.php:1025
#: libraries/rte/rte_list.lib.php:75 libraries/rte/rte_list.lib.php:103
#: libraries/rte/rte_routines.lib.php:893
#: libraries/rte/rte_routines.lib.php:922
#: libraries/rte/rte_routines.lib.php:1584
#: libraries/server_privileges.lib.php:2371 libraries/tracking.lib.php:880
#: libraries/tracking.lib.php:972
#: templates/columns_definitions/table_fields_definitions.phtml:11
#: templates/database/structure/table_header.phtml:48
#: templates/table/search/table_header.phtml:7
#: templates/table/structure/table_structure_header.phtml:6
msgid "Type"
msgstr "종류"

#: db_datadict.php:116 libraries/Index.class.php:702
#: libraries/central_columns.lib.php:708
#: libraries/central_columns.lib.php:1384 libraries/insert_edit.lib.php:1574
#: libraries/plugins/export/ExportHtmlword.class.php:287
#: libraries/plugins/export/ExportHtmlword.class.php:382
#: libraries/plugins/export/ExportLatex.class.php:510
#: libraries/plugins/export/ExportOdt.class.php:371
#: libraries/plugins/export/ExportOdt.class.php:471
#: libraries/plugins/export/ExportTexytext.class.php:275
#: libraries/plugins/export/ExportTexytext.class.php:364
#: libraries/plugins/export/PMA_ExportPdf.class.php:471
#: libraries/plugins/schema/pdf/Pdf_Relation_Schema.class.php:1004
#: libraries/plugins/schema/pdf/Pdf_Relation_Schema.class.php:1027
#: libraries/tracking.lib.php:882 libraries/tracking.lib.php:978
#: templates/columns_definitions/table_fields_definitions.phtml:39
#: templates/table/search/zoom_result_form.phtml:34
#: templates/table/structure/table_structure_header.phtml:9
msgid "Null"
msgstr "Null"

#: db_datadict.php:117 libraries/central_columns.lib.php:701
#: libraries/central_columns.lib.php:1383
#: libraries/plugins/export/ExportHtmlword.class.php:290
#: libraries/plugins/export/ExportHtmlword.class.php:385
#: libraries/plugins/export/ExportLatex.class.php:511
#: libraries/plugins/export/ExportOdt.class.php:374
#: libraries/plugins/export/ExportOdt.class.php:474
#: libraries/plugins/export/ExportTexytext.class.php:276
#: libraries/plugins/export/ExportTexytext.class.php:365
#: libraries/plugins/export/PMA_ExportPdf.class.php:473
#: libraries/plugins/schema/pdf/Pdf_Relation_Schema.class.php:1005
#: libraries/plugins/schema/pdf/Pdf_Relation_Schema.class.php:1028
#: libraries/replication_gui.lib.php:153 libraries/tracking.lib.php:883
#: templates/columns_definitions/table_fields_definitions.phtml:25
#: templates/database/structure/body_for_table_summary.phtml:55
#: templates/table/structure/table_structure_header.phtml:10
msgid "Default"
msgstr "기본값"

#: db_datadict.php:119 libraries/plugins/export/ExportHtmlword.class.php:389
#: libraries/plugins/export/ExportLatex.class.php:513
#: libraries/plugins/export/ExportOdt.class.php:478
#: libraries/plugins/export/ExportTexytext.class.php:367
#: libraries/plugins/export/PMA_ExportPdf.class.php:482
#: libraries/plugins/schema/pdf/Pdf_Relation_Schema.class.php:1007
#: libraries/plugins/schema/pdf/Pdf_Relation_Schema.class.php:1030
msgid "Links to"
msgstr "링크 대상"

#: db_datadict.php:121 libraries/config/messages.inc.php:158
#: libraries/config/messages.inc.php:174 libraries/config/messages.inc.php:212
#: libraries/plugins/export/ExportHtmlword.class.php:394
#: libraries/plugins/export/ExportLatex.class.php:516
#: libraries/plugins/export/ExportOdt.class.php:483
#: libraries/plugins/export/ExportTexytext.class.php:370
#: libraries/plugins/export/PMA_ExportPdf.class.php:489
#: libraries/plugins/schema/pdf/Pdf_Relation_Schema.class.php:1018
#: libraries/plugins/schema/pdf/Pdf_Relation_Schema.class.php:1031
#: templates/columns_definitions/table_fields_definitions.phtml:65
msgid "Comments"
msgstr "설명"

#: db_datadict.php:156
#: libraries/controllers/TableStructureController.class.php:953
#: libraries/controllers/TableStructureController.class.php:958
#: libraries/tracking.lib.php:922
#: templates/columns_definitions/column_indexes.phtml:6
#: templates/table/structure/check_all_table_column.phtml:22
#: templates/table/structure/display_structure.phtml:74
msgid "Primary"
msgstr "기본"

#: db_datadict.php:166 js/messages.php:317 libraries/Index.class.php:567
#: libraries/Index.class.php:606 libraries/Index.class.php:1021
#: libraries/central_columns.lib.php:966
#: libraries/config/FormDisplay.tpl.php:273 libraries/mult_submits.lib.php:403
#: libraries/mult_submits.lib.php:417
#: libraries/plugins/export/ExportHtmlword.class.php:631
#: libraries/plugins/export/ExportLatex.class.php:590
#: libraries/plugins/export/ExportOdt.class.php:756
#: libraries/plugins/export/ExportTexytext.class.php:568
#: libraries/plugins/schema/pdf/Pdf_Relation_Schema.class.php:1077
#: libraries/server_privileges.lib.php:2548
#: libraries/server_privileges.lib.php:2732
#: libraries/server_privileges.lib.php:2752
#: libraries/server_privileges.lib.php:3082
#: libraries/server_privileges.lib.php:3088
#: libraries/server_privileges.lib.php:3452
#: libraries/server_privileges.lib.php:3475 libraries/tracking.lib.php:933
#: libraries/tracking.lib.php:1010 libraries/tracking.lib.php:1015
#: prefs_manage.php:140 templates/prefs_autoload.phtml:15
#: templates/table/structure/table_structure_row.phtml:24
msgid "No"
msgstr "아니오"

#: db_datadict.php:166 js/messages.php:444 libraries/Index.class.php:568
#: libraries/Index.class.php:605 libraries/Index.class.php:1021
#: libraries/central_columns.lib.php:966
#: libraries/config/FormDisplay.tpl.php:273
#: libraries/controllers/TableStructureController.class.php:541
#: libraries/controllers/TableStructureController.class.php:1204
#: libraries/controllers/TableStructureController.class.php:1213
#: libraries/controllers/TableStructureController.class.php:1218
#: libraries/controllers/TableStructureController.class.php:1223
#: libraries/controllers/TableStructureController.class.php:1228
#: libraries/mult_submits.inc.php:82 libraries/mult_submits.inc.php:195
#: libraries/mult_submits.lib.php:339 libraries/mult_submits.lib.php:372
#: libraries/mult_submits.lib.php:401 libraries/mult_submits.lib.php:415
#: libraries/plugins/export/ExportHtmlword.class.php:632
#: libraries/plugins/export/ExportLatex.class.php:590
#: libraries/plugins/export/ExportOdt.class.php:757
#: libraries/plugins/export/ExportTexytext.class.php:568
#: libraries/plugins/schema/pdf/Pdf_Relation_Schema.class.php:1078
#: libraries/server_databases.lib.php:475
#: libraries/server_databases.lib.php:485
#: libraries/server_privileges.lib.php:2548
#: libraries/server_privileges.lib.php:2729
#: libraries/server_privileges.lib.php:2750
#: libraries/server_privileges.lib.php:3081
#: libraries/server_privileges.lib.php:3086
#: libraries/server_privileges.lib.php:3449
#: libraries/server_privileges.lib.php:3475 libraries/tracking.lib.php:933
#: libraries/tracking.lib.php:1008 libraries/tracking.lib.php:1013
#: prefs_manage.php:138 templates/prefs_autoload.phtml:14
#: templates/table/structure/table_structure_row.phtml:24
msgid "Yes"
msgstr "예"

#: db_export.php:44
msgid "View dump (schema) of database"
msgstr "데이터베이스의 덤프(스키마) 데이터 보기"

#: db_export.php:48 db_tracking.php:101 export.php:381
#: libraries/DBQbe.class.php:326
#: libraries/controllers/DatabaseStructureController.class.php:180
#: libraries/navigation/NavigationTree.class.php:898
msgid "No tables found in database."
msgstr "데이터베이스에 테이블이 없습니다."

#: db_export.php:62 libraries/ServerStatusData.class.php:129
#: libraries/build_html_for_db.lib.php:28
#: libraries/config/messages.inc.php:276
#: libraries/navigation/Nodes/Node_Table_Container.class.php:26
#: libraries/navigation/Nodes/Node_Table_Container.class.php:27
#: libraries/plugins/export/ExportXml.class.php:120
#: templates/database/structure/show_create.phtml:18
msgid "Tables"
msgstr "테이블"

#: db_export.php:63 libraries/Menu.class.php:317 libraries/Menu.class.php:425
#: libraries/Util.class.php:3350 libraries/Util.class.php:3360
#: libraries/Util.class.php:3366 libraries/Util.class.php:3646
#: libraries/Util.class.php:4287 libraries/Util.class.php:4304
#: libraries/central_columns.lib.php:728 libraries/config.values.php:39
#: libraries/config.values.php:47 libraries/config.values.php:109
#: libraries/config.values.php:115 libraries/config/setup.forms.php:320
#: libraries/config/setup.forms.php:361 libraries/config/setup.forms.php:387
#: libraries/config/user_preferences.forms.php:218
#: libraries/config/user_preferences.forms.php:259
#: libraries/config/user_preferences.forms.php:285
#: libraries/import.lib.php:1301
#: libraries/navigation/Nodes/Node_Column.class.php:40
#: libraries/navigation/Nodes/Node_Database.class.php:51
#: libraries/navigation/Nodes/Node_Table.class.php:283
#: libraries/server_privileges.lib.php:1141 libraries/tracking.lib.php:874
#: templates/columns_definitions/table_fields_definitions.phtml:3
#: templates/database/designer/table_list.phtml:28
msgid "Structure"
msgstr "구조"

#: db_export.php:64 libraries/build_html_for_db.lib.php:38
#: libraries/config/setup.forms.php:333 libraries/config/setup.forms.php:369
#: libraries/config/setup.forms.php:392 libraries/config/setup.forms.php:397
#: libraries/config/user_preferences.forms.php:231
#: libraries/config/user_preferences.forms.php:267
#: libraries/config/user_preferences.forms.php:290
#: libraries/config/user_preferences.forms.php:295
#: libraries/server_privileges.lib.php:1140
#: templates/table/structure/display_table_stats.phtml:12
msgid "Data"
msgstr "데이터"

#: db_export.php:67 libraries/DbSearch.class.php:446
#: libraries/display_export.lib.php:44 libraries/replication_gui.lib.php:378
msgid "Select all"
msgstr "모두 선택"

#: db_operations.php:53 tbl_create.php:24
msgid "The database name is empty!"
msgstr "데이터베이스명이 없습니다!"

#: db_operations.php:141
#, php-format
msgid "Database %1$s has been renamed to %2$s."
msgstr "데이터베이스 %1$s 의 이름을 %2$s 로 변경하였습니다."

#: db_operations.php:153
#, php-format
msgid "Database %1$s has been copied to %2$s."
msgstr "데이터베이스 %1$s 을(를) %2$s 로 복사하였습니다."

#: db_operations.php:283
#, php-format
msgid ""
"The phpMyAdmin configuration storage has been deactivated. %sFind out why%s."
msgstr ""
"phpMyAdmin 설정 스토리지가 비활성화되어 있습니다. 원인을 확인하려면 %s여기를 "
"클릭%s하십시오."

#: db_qbe.php:129
msgid "You have to choose at least one column to display!"
msgstr "출력하려면 적어도 1개 이상의 열을 선택해야 합니다!"

#: db_qbe.php:146
#, php-format
msgid "Switch to %svisual builder%s"
msgstr "%s비주얼 쿼리 빌더%s로 전환"

#: db_search.php:30 libraries/plugins/AuthenticationPlugin.class.php:70
#: libraries/plugins/auth/AuthenticationConfig.class.php:103
#: libraries/plugins/auth/AuthenticationConfig.class.php:118
#: libraries/plugins/auth/AuthenticationHttp.class.php:91
msgid "Access denied!"
msgstr "접근이 거부되었습니다!"

#: db_tracking.php:51 db_tracking.php:76
msgid "Tracking data deleted successfully."
msgstr "추적자료의 삭제가 완료되었습니다."

#: db_tracking.php:60
#, php-format
msgid ""
"Version %1$s was created for selected tables, tracking is active for them."
msgstr "버전 %1$s 는 선택된 테이블들로 만들어졌고, 추적기능은 활성화되어 있습니다."

#: db_tracking.php:91
msgid "No tables selected."
msgstr "테이블이 선택되지 않았습니다."

#: db_tracking.php:145
msgid "Database Log"
msgstr "데이터베이스 로그"

#: error_report.php:68
msgid ""
"An error has been detected and an error report has been automatically "
"submitted based on your settings."
msgstr "오류를 발견하고 설정에 따라 자동으로 제출되었습니다."

#: error_report.php:72
msgid "Thank you for submitting this report."
msgstr "보고서를 제출해 주셔서 고맙습니다."

#: error_report.php:76
msgid ""
"An error has been detected and an error report has been generated but failed "
"to be sent."
msgstr "오류를 발견하고 관련 보고서를 만들어 보내는데 실패했습니다."

#: error_report.php:81
msgid "If you experience any problems please submit a bug report manually."
msgstr "사용중 발생한 문제는 수동으로 제출해 주세요."

#: error_report.php:85
msgid "You may want to refresh the page."
msgstr "페이지를 새로고침 하세요."

#: export.php:188 schema_export.php:61
msgid "Bad type!"
msgstr "잘못된 타입!"

#: export.php:275
msgid "Bad parameters!"
msgstr "잘못된 인자!"

#: file_echo.php:22
msgid "Invalid export type"
msgstr "잘못된 내보내기 타입"

#: gis_data_editor.php:118
#, php-format
msgid "Value for the column \"%s\""
msgstr "\"%s\"행의 값"

#: gis_data_editor.php:146
#: templates/table/gis_visualization/gis_visualization.phtml:37
msgid "Use OpenStreetMaps as Base Layer"
msgstr "기본 레이어로 OpenStreetMaps를 사용"

#. l10n: Spatial Reference System Identifier
#: gis_data_editor.php:168
msgid "SRID:"
msgstr "SRID:"

#: gis_data_editor.php:191
#, php-format
msgid "Geometry %d:"
msgstr "기하데이터 %d:"

#: gis_data_editor.php:213
msgid "Point:"
msgstr "포인트:"

#: gis_data_editor.php:214 gis_data_editor.php:241 gis_data_editor.php:297
#: gis_data_editor.php:370 js/messages.php:433
msgid "X"
msgstr "X"

#: gis_data_editor.php:217 gis_data_editor.php:245 gis_data_editor.php:301
#: gis_data_editor.php:376 js/messages.php:434
msgid "Y"
msgstr "Y"

#: gis_data_editor.php:239 gis_data_editor.php:295 gis_data_editor.php:368
#: js/messages.php:436
#, php-format
msgid "Point %d"
msgstr "포인트 %d"

#: gis_data_editor.php:252 gis_data_editor.php:308 gis_data_editor.php:386
#: js/messages.php:442
msgid "Add a point"
msgstr "포인트 추가"

#: gis_data_editor.php:269
#, php-format
msgid "Linestring %d:"
msgstr "문자열 %d:"

#: gis_data_editor.php:272 gis_data_editor.php:349
msgid "Outer ring:"
msgstr "외부 원:"

#: gis_data_editor.php:274 gis_data_editor.php:351
#, php-format
msgid "Inner ring %d:"
msgstr "내부 원 %d:"

#: gis_data_editor.php:311
msgid "Add a linestring"
msgstr "선 추가"

#: gis_data_editor.php:312 gis_data_editor.php:391 js/messages.php:443
msgid "Add an inner ring"
msgstr "내부 링 추가"

#: gis_data_editor.php:333
#, php-format
msgid "Polygon %d:"
msgstr "폴리곤 %d:"

#: gis_data_editor.php:397
msgid "Add a polygon"
msgstr "폴리곤 추가"

#: gis_data_editor.php:403
msgid "Add geometry"
msgstr "공간 데이터를 추가"

#: gis_data_editor.php:409 js/messages.php:292
#: libraries/DbSearch.class.php:467 libraries/DisplayResults.class.php:1802
#: libraries/browse_foreigners.lib.php:142
#: libraries/display_change_password.lib.php:166
#: libraries/display_export.lib.php:399 libraries/display_export.lib.php:405
#: libraries/display_import.lib.php:394 libraries/index.lib.php:44
#: libraries/insert_edit.lib.php:1544 libraries/insert_edit.lib.php:1581
#: libraries/normalization.lib.php:165 libraries/normalization.lib.php:822
#: libraries/operations.lib.php:40 libraries/operations.lib.php:109
#: libraries/operations.lib.php:263 libraries/operations.lib.php:306
#: libraries/operations.lib.php:811 libraries/operations.lib.php:884
#: libraries/operations.lib.php:933 libraries/operations.lib.php:1347
#: libraries/operations.lib.php:1668
#: libraries/plugins/auth/AuthenticationCookie.class.php:248
#: libraries/replication_gui.lib.php:122 libraries/replication_gui.lib.php:161
#: libraries/replication_gui.lib.php:325 libraries/replication_gui.lib.php:462
#: libraries/replication_gui.lib.php:907 libraries/rte/rte_events.lib.php:509
#: libraries/rte/rte_routines.lib.php:1060
#: libraries/rte/rte_routines.lib.php:1672
#: libraries/rte/rte_triggers.lib.php:396 libraries/server_bin_log.lib.php:61
#: libraries/server_privileges.lib.php:705
#: libraries/server_privileges.lib.php:2108
#: libraries/server_privileges.lib.php:2874
#: libraries/server_privileges.lib.php:3555
#: libraries/server_privileges.lib.php:4655
#: libraries/server_user_groups.lib.php:285
#: libraries/sql_query_form.lib.php:369 libraries/sql_query_form.lib.php:429
#: libraries/tracking.lib.php:533 libraries/tracking.lib.php:653
#: prefs_manage.php:277 prefs_manage.php:355
#: templates/columns_definitions/column_definitions_form.phtml:59
#: templates/database/create_table.phtml:21 templates/header_location.phtml:28
#: templates/startAndNumberOfRowsPanel.phtml:14
#: templates/table/index_form.phtml:238
#: templates/table/search/selection_form.phtml:75
#: templates/table/structure/add_column.phtml:25 view_create.php:275
#: view_operations.php:106
msgid "Go"
msgstr "실행"

#: gis_data_editor.php:412
msgid "Output"
msgstr "출력"

#: gis_data_editor.php:415
msgid ""
"Choose \"GeomFromText\" from the \"Function\" column and paste the string "
"below into the \"Value\" field."
msgstr ""
"\"기능\"컬럼에서 \"GeomFromText\"를 선택하고 아래 문자를 복사하여 \"값\"필드"
"에 붙여넣으십시오."

#: import.php:54
msgid "Succeeded"
msgstr "성공함"

#: import.php:58 js/messages.php:501
msgid "Failed"
msgstr "실패함"

#: import.php:62
msgid "Incomplete params"
msgstr "불완전한 인자"

#: import.php:180
#, php-format
msgid ""
"You probably tried to upload a file that is too large. Please refer to "
"%sdocumentation%s for a workaround for this limit."
msgstr ""
"너무 큰 파일을 업로드하려고 시도했습니다. 제한을 해결하기 위해서는 "
"%sdocumentation%s를 참조하여 주십시오."

#: import.php:358 import.php:673
msgid "Showing bookmark"
msgstr "북마크 보이기"

#: import.php:373 import.php:669
msgid "The bookmark has been deleted."
msgstr "북마크를 제거했습니다."

#: import.php:470
#, php-format
msgid ""
"Uploaded file cannot be moved, because the server has open_basedir enabled "
"without access to the %s directory (for temporary files)."
msgstr ""
"업로드된 파일을 이동할 수 없습니다. 서버 설정에 open_basedir이 활성화되어 있"
"지만, %s 디렉토리(임시 파일 저장용)에 접근 권한이 없습니다."

#: import.php:486 import.php:563 libraries/File.class.php:426
#: libraries/File.class.php:522
msgid "File could not be read!"
msgstr "파일을 읽을 수 없습니다!"

#: import.php:497 import.php:512 import.php:537 import.php:552
#: libraries/File.class.php:589
#, php-format
msgid ""
"You attempted to load file with unsupported compression (%s). Either support "
"for it is not implemented or disabled by your configuration."
msgstr ""
"지원되지 않는 압축(%s)형식의 파일을 업로드하려고 시도했습니다. 지원이 구현되"
"지 않았거나 설정에서 사용하지 않게 되어있습니다."

#: import.php:570
msgid ""
"No data was received to import. Either no file name was submitted, or the "
"file size exceeded the maximum size permitted by your PHP configuration. See "
"[doc@faq1-16]FAQ 1.16[/doc]."
msgstr ""
"가져올 데이터가 없습니다. 파일이 지정되지 않았거나 파일 크기가 PHP 설정의 최"
"대 파일 크기를 초과했을 수 있습니다. [doc@faq1-16]FAQ 1.16[/doc] 참조."

#: import.php:593
msgid ""
"Cannot convert file's character set without character set conversion library!"
msgstr "문자셋 변환 라이브러리 없이 파일의 문자셋을 변환할 수 없습니다!"

#: import.php:634 libraries/display_import.lib.php:656
msgid "Could not load import plugins, please check your installation!"
msgstr ""
"가져오기 플러그인을 로드할 수 없습니다. 올바로 설치되었는지 확인해주세요!"

#: import.php:676 libraries/sql.lib.php:736 libraries/sql.lib.php:1462
#, php-format
msgid "Bookmark %s has been created."
msgstr "북마크 %s가 생성되었습니다."

#: import.php:685
#, php-format
msgid "Import has been successfully finished, %d queries executed."
msgstr "가져오기를 성공적으로 마쳤습니다. %d 쿼리가 실행되었습니다."

#: import.php:713
#, php-format
msgid ""
"Script timeout passed, if you want to finish import, please %sresubmit the "
"same file%s and import will resume."
msgstr ""
"스크립트 시간 제한이 초과되었습니다. 이어서 하시려면 같은 파일을 다시 전송해 "
"주세요 (%s, %s)."

#: import.php:723
msgid ""
"However on last run no data has been parsed, this usually means phpMyAdmin "
"won't be able to finish this import unless you increase php time limits."
msgstr ""
"파싱된 데이터가 없지만, 이것은 보통 phpMyAdmin이 php 시간 제한을 늘리지 않고"
"는 이 가져오기를 마칠 수 없음을 뜻합니다."

#: import_status.php:103
msgid "Could not load the progress of the import."
msgstr "가져오기에 필요한 절차를 로드할 수 없습니다."

#: import_status.php:112 js/messages.php:378 libraries/Util.class.php:780
#: libraries/export.lib.php:518
#: libraries/plugins/schema/Export_Relation_Schema.class.php:298
#: user_password.php:253
msgid "Back"
msgstr "뒤로"

#: index.php:149 libraries/Footer.class.php:70
msgid "phpMyAdmin Demo Server"
msgstr "phpMyAdmin 데모 서버"

#: index.php:153
#, php-format
msgid ""
"You are using the demo server. You can do anything here, but please do not "
"change root, debian-sys-maint and pma users. More information is available "
"at %s."
msgstr ""
"데모서버를 사용중입니다. 뭐든지 할 수있으나 root, debian-sys-maint, pma사용자"
"는 변경하지 마세요. 추가정보는 %s에서 있습니다."

#: index.php:163
msgid "General settings"
msgstr "일반 설정"

#: index.php:191 js/messages.php:525
#: libraries/display_change_password.lib.php:50
#: libraries/display_change_password.lib.php:53 user_password.php:247
msgid "Change password"
msgstr "암호 변경"

#: index.php:207
msgid "Server connection collation"
msgstr "서버 연결 콜레이션(언어)"

#: index.php:229
msgid "Appearance settings"
msgstr "외관 설정"

#: index.php:259 prefs_manage.php:285
msgid "More settings"
msgstr "자세한 설정"

#: index.php:280
msgid "Database server"
msgstr "데이터베이스 서버"

#: index.php:283 libraries/plugins/auth/AuthenticationCookie.class.php:185
msgid "Server:"
msgstr "서버:"

#: index.php:287
msgid "Server type:"
msgstr "서버 타입:"

#: index.php:291 libraries/plugins/export/ExportLatex.class.php:212
#: libraries/plugins/export/ExportSql.class.php:693
#: libraries/plugins/export/ExportXml.class.php:189
msgid "Server version:"
msgstr "서버 버전:"

#: index.php:297
msgid "Protocol version:"
msgstr "제품 버전:"

#: index.php:301
msgid "User:"
msgstr "사용자:"

#: index.php:306
msgid "Server charset:"
msgstr "서버 문자셋:"

#: index.php:321
msgid "Web server"
msgstr "웹서버"

#: index.php:332
msgid "Database client version:"
msgstr "데이터베이스 클라이언트 버전:"

#: index.php:336
msgid "PHP extension:"
msgstr "PHP 확장:"

#: index.php:350
msgid "PHP version:"
msgstr "PHP 버전:"

#: index.php:361
msgid "Show PHP information"
msgstr "PHP 정보 보기"

#: index.php:384
msgid "Version information:"
msgstr "버전 정보:"

#: index.php:393 libraries/Util.class.php:432 libraries/Util.class.php:495
#: libraries/config/FormDisplay.tpl.php:162
#: libraries/display_export.lib.php:574 libraries/engines/pbxt.lib.php:162
#: libraries/navigation/NavigationHeader.class.php:196
#: libraries/server_variables.lib.php:160
msgid "Documentation"
msgstr "문서"

#: index.php:400
msgid "Wiki"
msgstr "위키"

#: index.php:409
msgid "Official Homepage"
msgstr "phpMyAdmin 공식 홈"

#: index.php:416
msgid "Contribute"
msgstr "기여"

#: index.php:423
msgid "Get support"
msgstr "지원 받기"

#: index.php:430
msgid "List of changes"
msgstr "변경 목록"

#: index.php:452
msgid ""
"You are connected as 'root' with no password, which corresponds to the "
"default MySQL privileged account. Your MySQL server is running with this "
"default, is open to intrusion, and you really should fix this security hole "
"by setting a password for user 'root'."
msgstr ""
<<<<<<< HEAD
"당신은 'root' 유저에 비밀번호가 없는 상태로 로그인하여 있습니다. 이같은 기본설정상태로 MySQL 서버가 작동한다면 누구나 침입할 "
"수 있으므로, 'root'유저에 암호를 설정하여 이 보안 취약점을 수정하시기 바랍니다."
=======
"당신은 'root' 유저에 비밀번호가 없는 상태로 로그인하여 있습니다. 이같은 기본"
"설정상태로 MySQL 서버가 작동한다면 누구나 침입할 수 있으므로, 'root'유저에 암"
"호를 설정하여 이 보안 취약점을 수정하시기 바랍니다."
>>>>>>> 796e6ae0

#: index.php:469
msgid ""
"You have enabled mbstring.func_overload in your PHP configuration. This "
"option is incompatible with phpMyAdmin and might cause some data to be "
"corrupted!"
msgstr ""
"PHP 설정에서 mbstring.func_overload를 활성화해야합니다. 이 옵션은 phpMyAdmin"
"와 호환되지 않고 일부 데이터가 손상될 수 있습니다!"

#: index.php:484
msgid ""
"The mbstring PHP extension was not found and you seem to be using a "
"multibyte charset. Without the mbstring extension phpMyAdmin is unable to "
"split strings correctly and it may result in unexpected results."
msgstr ""
"mbstring PHP extension 을 찾을 수 없거나 multibyte charset 을 사용한 것 같습"
"니다. mbstring PHP extension 이 없다면 phpMyAdmin 에서 문자열을 정확하게 나"
"눌 수 없으며 이로 인해 예상하지 못한 결과가 발생 할 수 있습니다."

#: index.php:501
msgid ""
"Your PHP parameter [a@http://php.net/manual/en/session.configuration.php#ini."
"session.gc-maxlifetime@_blank]session.gc_maxlifetime[/a] is lower than "
"cookie validity configured in phpMyAdmin, because of this, your login might "
"expire sooner than configured in phpMyAdmin."
msgstr ""
"PHP 매개변수 [a@http://php.net/manual/en/session.configuration.php#ini."
"session.gc-maxlifetime@_blank]session.gc_maxlifetime[/a] 가 phpMyAdmin 의 "
"cookie 유효기간보다 작게 설정되어 있어, 로그인이 phpMyAdmin 설정값보다 빨리 "
"만료될 수 있습니다."

#: index.php:520
msgid ""
"Login cookie store is lower than cookie validity configured in phpMyAdmin, "
"because of this, your login will expire sooner than configured in phpMyAdmin."
msgstr ""
"로그인 쿠키의 저장 시간이 phpMyAdmin에서 설정한 쿠키 유효 시간보다 짧게 설정"
"되어 있어, 로그인이 설정한 것보다 일찍 만료됩니다."

#: index.php:536
msgid "The configuration file now needs a secret passphrase (blowfish_secret)."
msgstr "이제 설정 파일은 암호화 문자열(blowfish_scret) 을 필요로 합니다."

#: index.php:549
msgid ""
"Directory [code]config[/code], which is used by the setup script, still "
"exists in your phpMyAdmin directory. It is strongly recommended to remove it "
"once phpMyAdmin has been configured. Otherwise the security of your server "
"may be compromised by unauthorized people downloading your configuration."
msgstr ""
"설정 스크립트가 [code]config[/code] 디렉토리를 사용하고 phpMyAdmin디렉토리에"
"도 존재합니다. phpMyAdmin 설정 완료후 꼭 삭제하세요. 그렇지 않으며 보안에 취"
"약해 집니다."

#: index.php:565
#, php-format
msgid ""
"The phpMyAdmin configuration storage is not completely configured, some "
"extended features have been deactivated. %sFind out why%s. "
msgstr ""
"phpMyAdmin 설정 스토리지가 완전히 설정되지 않아, 일부 확장 기능들이 비활성화 "
"된 상태입니다. 원인을 확인하려면 %s여기%s를 클릭하세요. "

#: index.php:572
msgid ""
"Or alternately go to 'Operations' tab of any database to set it up there."
msgstr "대신 데이터베이스 작업 탭을 사용하여 설정할 수도 있습니다."

#: index.php:621
#, php-format
msgid ""
"Your PHP MySQL library version %s differs from your MySQL server version %s. "
"This may cause unpredictable behavior."
msgstr ""
"PHP MySQL 라이브버리 버전(%s) 과 MySQL server version(%s) 이 다릅니다. 이것"
"은 예상하지 못한 문제를 야기할 수 있습니다."

#: index.php:649
#, php-format
msgid ""
"Server running with Suhosin. Please refer to %sdocumentation%s for possible "
"issues."
msgstr ""
"Server 가 Suhosin 으로 운영중입니다. 이로 인해 발생할 수 있는 문제는 "
"%sdocumentation%s 에서 확인이 가능합니다."

#: js/messages.php:38 libraries/import.lib.php:123 sql.php:160
msgid "\"DROP DATABASE\" statements are disabled."
msgstr "\"DROP DATABASE\" 구문은 허락되지 않습니다."

#: js/messages.php:44
msgid "Confirm"
msgstr "확인"

#: js/messages.php:45
#, php-format
msgid "Do you really want to execute \"%s\"?"
msgstr "정말로 \"%s\"을/를 실행하시겠습니까?"

#: js/messages.php:46 libraries/mult_submits.lib.php:397
msgid "You are about to DESTROY a complete database!"
msgstr "이 데이터베이스 전체를 제거하려고 합니다!"

#: js/messages.php:47
msgid "You are about to DESTROY a complete table!"
msgstr "이 테이블 전체를 제거하려고 합니다!"

#: js/messages.php:48
msgid "You are about to TRUNCATE a complete table!"
msgstr "이 테이블의 모든 데이터를 비우려고 합니다!"

#: js/messages.php:49
msgid "Delete tracking data for this table?"
msgstr "이 테이블에 대한 추적 데이터를 삭제합니까?"

#: js/messages.php:50
msgid "Delete tracking data for these tables?"
msgstr "이 테이블들에 대한 추적 데이터를 제거하시겠습니까?"

<<<<<<< HEAD
#: js/messages.php:49
#| msgid "Delete tracking data for this table"
msgid "Delete tracking data for this version?"
msgstr "이 버전에 대한 추적 데이터를 제거하시겠습니까?"

#: js/messages.php:50
#| msgid "Delete tracking data for this table"
msgid "Delete tracking data for these versions?"
msgstr "이 버전에 대한 추적 데이터를 제거하시겠습니까?"

#: js/messages.php:51
#| msgid "Delete tracking data for this table"
=======
#: js/messages.php:51
msgid "Delete tracking data for this version?"
msgstr "이 버전에 대한 추적 데이터를 제거하시겠습니까?"

#: js/messages.php:52
msgid "Delete tracking data for these versions?"
msgstr "이 버전에 대한 추적 데이터를 제거하시겠습니까?"

#: js/messages.php:53
>>>>>>> 796e6ae0
msgid "Delete entry from tracking report?"
msgstr "추적 보고서에서 이 항목을 제거하시겠습니까?"

#: js/messages.php:54
msgid "Deleting tracking data"
msgstr "추적 데이터 삭제중"

#: js/messages.php:55
msgid "Dropping Primary Key/Index"
msgstr "기본 키 / 인덱스를 제거중"

#: js/messages.php:56
msgid "Dropping Foreign key."
msgstr "외래키를 제거중."

#: js/messages.php:57
msgid "This operation could take a long time. Proceed anyway?"
msgstr "이 명령은 오랜 시간이 걸릴 수 있습니다. 그래도 실행하시겠습니까?"

#: js/messages.php:58
#, php-format
msgid "Do you really want to delete user group \"%s\"?"
msgstr "\"%s\"그룹을 삭제하시겠습니까?"

#: js/messages.php:59
#, php-format
msgid "Do you really want to delete the search \"%s\"?"
msgstr "\"%s\" 검색을 삭제하겠습니까?"

#: js/messages.php:60
msgid "You have unsaved changes; are you sure you want to leave this page?"
msgstr ""
"바뀐 내용을 저장하지 않았습니다. 저장하지 않고 페이지를 이동하겠습니까?"

#: js/messages.php:61
msgid "Do you really want to revoke the selected user(s) ?"
msgstr "선택한 사용자를 정말로 삭제하시겠습니까?"

<<<<<<< HEAD
#: js/messages.php:60
=======
#: js/messages.php:62
>>>>>>> 796e6ae0
#| msgid "Do you really want to delete this bookmark?"
msgid "Do you really want to delete this central column?"
msgstr "이 중심 컬럼을 정말로 삭제하시겠습니까?"

#: js/messages.php:63
msgid "Do you really want to delete the selected items?"
msgstr "선택된 항목들을 정말로 삭제하시겠습니까?"

#: js/messages.php:64
msgid ""
"Do you really want to DROP the selected partition(s)? This will also DELETE "
"the data related to the selected partition(s)!"
msgstr ""
"선택된 파티션을 정말로 제거하시겠습니까? 이는 선택된 파티션과 연관된 데이터들"
"을 함께 삭제할 것입니다!"

#: js/messages.php:65
msgid "Do you really want to TRUNCATE the selected partition(s)?"
msgstr "선택된 파티션의 내용을 정말로 비우시겠습니까?"

#: js/messages.php:67
msgid ""
"This operation will attempt to convert your data to the new collation. In "
"rare cases, especially where a character doesn't exist in the new collation, "
"this process could cause the data to appear incorrectly under the new "
"collation; in this case we suggest you revert to the original collation and "
"refer to the tips at "
msgstr ""

#: js/messages.php:73
msgid "Garbled Data"
msgstr ""

#: js/messages.php:75
msgid "Are you sure you wish to change the collation and convert the data?"
msgstr ""

#: js/messages.php:77
msgid ""
"Through this operation, MySQL attempts to map the data values between "
"collations. If the character sets are incompatible, there may be data loss "
"and this lost data may <b>NOT</b> be recoverable simply by changing back the "
"column collation(s).<b> To convert existing data, it is suggested to use the "
"column(s) editing feature (the \"Change\" Link) on the table structure page. "
"</b>"
msgstr ""

#: js/messages.php:85
msgid ""
"Are you sure you wish to change all the column collations and convert the "
"data?"
msgstr ""

#: js/messages.php:88
msgid "Save & close"
msgstr "저장 & 닫기"

#: js/messages.php:89 libraries/config/FormDisplay.tpl.php:417
#: libraries/insert_edit.lib.php:1548 prefs_manage.php:361
#: prefs_manage.php:372
msgid "Reset"
msgstr "초기화"

#: js/messages.php:90
msgid "Reset all"
msgstr "모두 초기화"

#: js/messages.php:93
msgid "Missing value in the form!"
msgstr "입력 폼 안에 빠진 값이 있습니다!"

#: js/messages.php:94
msgid "Select at least one of the options!"
msgstr "하나 이상의 옵션을 선택하세요!"

#: js/messages.php:95
msgid "Please enter a valid number!"
msgstr "올바른  숫자를 입력하세요!"

#: js/messages.php:96
msgid "Please enter a valid length!"
msgstr "올바른 길이를 입력하세요!"

#: js/messages.php:97
msgid "Add index"
msgstr "인덱스 추가"

#: js/messages.php:98
msgid "Edit index"
msgstr "인덱스 수정"

#: js/messages.php:99 templates/table/index_form.phtml:232
#, php-format
msgid "Add %s column(s) to index"
msgstr "인덱스에 %s 열 추가"

#: js/messages.php:100
msgid "Create single-column index"
msgstr "단일 컬럼 인덱스 생성"

#: js/messages.php:101
msgid "Create composite index"
msgstr ""

#: js/messages.php:102
msgid "Composite with:"
msgstr "이것과 합치기:"

#: js/messages.php:103
msgid "Please select column(s) for the index."
msgstr "인덱스에 추가할 열을 선택해주세요."

#: js/messages.php:106 templates/table/structure/add_column.phtml:1
msgid "You have to add at least one column."
msgstr "적어도 한 개 이상의 컬럼을 추가해야 합니다."

#: js/messages.php:109 libraries/insert_edit.lib.php:1546
#: templates/columns_definitions/column_definitions_form.phtml:162
#: templates/table/index_form.phtml:237
#: templates/table/relation/common_form.phtml:108
msgid "Preview SQL"
msgstr "SQL 미리보기"

#: js/messages.php:112
msgid "Simulate query"
msgstr "쿼리 시뮬레이션 하기"

#: js/messages.php:113
msgid "Matched rows:"
msgstr "일치하는 행:"

#: js/messages.php:114 libraries/Util.class.php:681
msgid "SQL query:"
msgstr "SQL 질의:"

#. l10n: Default label for the y-Axis of Charts
#: js/messages.php:118
msgid "Y values"
msgstr "Y값"

#: js/messages.php:121
msgid "The host name is empty!"
msgstr "호스트명이 없습니다!"

#: js/messages.php:122
msgid "The user name is empty!"
msgstr "사용자명이 없습니다!"

#: js/messages.php:123 libraries/server_privileges.lib.php:1858
#: user_password.php:116
msgid "The password is empty!"
msgstr "암호가 없습니다!"

#: js/messages.php:124 libraries/server_privileges.lib.php:1856
#: user_password.php:119
msgid "The passwords aren't the same!"
msgstr "암호가 동일하지 않습니다!"

#: js/messages.php:125
msgid "Removing Selected Users"
msgstr "선택한 사용자를 삭제"

#: js/messages.php:126 js/messages.php:187 libraries/tracking.lib.php:458
#: libraries/tracking.lib.php:828
msgid "Close"
msgstr "닫기"

#: js/messages.php:129
msgid "Template was created."
msgstr "템플릿이 생성되었습니다."

#: js/messages.php:130
msgid "Template was loaded."
msgstr ""

#: js/messages.php:131
msgid "Template was updated."
msgstr "템플릿이 업데이트 되었습니다."

#: js/messages.php:132
msgid "Template was deleted."
msgstr "템플릿이 삭제되었습니다."

#. l10n: Other, small valued, queries
#: js/messages.php:135 libraries/ServerStatusData.class.php:133
#: libraries/server_status_queries.lib.php:146
msgid "Other"
msgstr "기타"

#. l10n: Thousands separator
#: js/messages.php:137 libraries/Util.class.php:1450
msgid ","
msgstr ","

#. l10n: Decimal separator
#: js/messages.php:139 libraries/Util.class.php:1452
msgid "."
msgstr "."

#: js/messages.php:141
msgid "Connections / Processes"
msgstr "연결 / 프로세스"

#: js/messages.php:144
msgid "Local monitor configuration incompatible!"
msgstr "호환되지 않는 로컬 모니터 설정입니다!"

#: js/messages.php:145
msgid ""
"The chart arrangement configuration in your browsers local storage is not "
"compatible anymore to the newer version of the monitor dialog. It is very "
"likely that your current configuration will not work anymore. Please reset "
"your configuration to default in the <i>Settings</i> menu."
msgstr ""
"브라우저 내의 차트 정렬 설정은 더 이상 새 버전의 모니터 다이얼로그와 호환되"
"지 않습니다. 현재 설정은 더 이상 작동되지 않을 수 있습니다. <i>설정</i>메뉴에"
"서 설정을 초기화해 주세요."

#: js/messages.php:147
msgid "Query cache efficiency"
msgstr "질의 캐시 효율"

#: js/messages.php:148
msgid "Query cache usage"
msgstr "질의 캐시 사용량"

#: js/messages.php:149
msgid "Query cache used"
msgstr "질의 캐시 사용됨"

#: js/messages.php:151
msgid "System CPU usage"
msgstr "시스템 CPU 사용량"

#: js/messages.php:152
msgid "System memory"
msgstr "시스템 메모리"

#: js/messages.php:153
msgid "System swap"
msgstr "시스템 스왑"

#: js/messages.php:155
msgid "Average load"
msgstr "평균 부하"

#: js/messages.php:156
msgid "Total memory"
msgstr "전체 메모리"

#: js/messages.php:157
msgid "Cached memory"
msgstr "캐시된 메모리"

#: js/messages.php:158
msgid "Buffered memory"
msgstr "버퍼 메모리"

#: js/messages.php:159
msgid "Free memory"
msgstr "사용가능 메모리"

#: js/messages.php:160
msgid "Used memory"
msgstr "사용된 메모리"

#: js/messages.php:162
msgid "Total swap"
msgstr "전체 스왑"

#: js/messages.php:163
msgid "Cached swap"
msgstr "캐시된 스왑"

#: js/messages.php:164
msgid "Used swap"
msgstr "사용된 스왑"

#: js/messages.php:165
msgid "Free swap"
msgstr "사용가능 스왑"

#: js/messages.php:167
msgid "Bytes sent"
msgstr "바이트 보냄"

#: js/messages.php:168
msgid "Bytes received"
msgstr "바이트 받음"

#: js/messages.php:169 libraries/server_status.lib.php:235
msgid "Connections"
msgstr "연결 수"

#: js/messages.php:170 libraries/ServerStatusData.class.php:446
#: libraries/server_status_processes.lib.php:157
msgid "Processes"
msgstr "프로세스"

#. l10n: shortcuts for Byte
#: js/messages.php:173 libraries/Util.class.php:1394
msgid "B"
msgstr "B"

#. l10n: shortcuts for Kilobyte
#: js/messages.php:174 libraries/Util.class.php:1396
#: libraries/server_status_monitor.lib.php:217
msgid "KiB"
msgstr "KB"

#. l10n: shortcuts for Megabyte
#: js/messages.php:175 libraries/Util.class.php:1398
#: libraries/display_export.lib.php:842
#: libraries/server_status_monitor.lib.php:218
msgid "MiB"
msgstr "MB"

#. l10n: shortcuts for Gigabyte
#: js/messages.php:176 libraries/Util.class.php:1400
msgid "GiB"
msgstr "GB"

#. l10n: shortcuts for Terabyte
#: js/messages.php:177 libraries/Util.class.php:1402
msgid "TiB"
msgstr "TB"

#. l10n: shortcuts for Petabyte
#: js/messages.php:178 libraries/Util.class.php:1404
msgid "PiB"
msgstr "PB"

#. l10n: shortcuts for Exabyte
#: js/messages.php:179 libraries/Util.class.php:1406
msgid "EiB"
msgstr "EB"

#: js/messages.php:180
#, php-format
msgid "%d table(s)"
msgstr "%d개 테이블(s)"

#. l10n: Questions is the name of a MySQL Status variable
#: js/messages.php:183
msgid "Questions"
msgstr "질의"

#: js/messages.php:184 libraries/server_status.lib.php:143
msgid "Traffic"
msgstr "소통량"

#: js/messages.php:185 libraries/Menu.class.php:586
#: libraries/Util.class.php:4278 libraries/server_status_monitor.lib.php:257
msgid "Settings"
msgstr "설정"

#: js/messages.php:186
msgid "Add chart to grid"
msgstr "차트에 그리드 추가"

#: js/messages.php:188
msgid "Please add at least one variable to the series!"
msgstr "하나 이상의 변수를 시리즈에 추가하십시오!"

#: js/messages.php:189 libraries/DisplayResults.class.php:1494
#: libraries/config.values.php:69 libraries/display_export.lib.php:691
#: libraries/plugins/export/ExportSql.class.php:2090
#: libraries/plugins/schema/SchemaPdf.class.php:102
#: libraries/server_privileges.lib.php:3049
#: libraries/server_status_monitor.lib.php:236
#: libraries/server_status_processes.lib.php:308
#: templates/columns_definitions/transformation.phtml:4
#: templates/database/designer/options_panel.phtml:178
#: templates/table/search/options_zoom.phtml:12
#: templates/table/search/rows_zoom.phtml:26
msgid "None"
msgstr "없음"

#: js/messages.php:190
msgid "Resume monitor"
msgstr "모니터링 재개"

#: js/messages.php:191
msgid "Pause monitor"
msgstr "모니터링 정지"

#: js/messages.php:192 libraries/server_status_processes.lib.php:37
msgid "Start auto refresh"
msgstr "자동 새로고침 시작"

#: js/messages.php:193
msgid "Stop auto refresh"
msgstr "자동 새로고침 중지"

#: js/messages.php:195
msgid "general_log and slow_query_log are enabled."
msgstr "일반 로그와 슬로우 쿼리 로그가 활성화 되었습니다."

#: js/messages.php:196
msgid "general_log is enabled."
msgstr "일반 로그가 활성화 되었습니다."

#: js/messages.php:197
msgid "slow_query_log is enabled."
msgstr "슬로우 쿼리 로그가 활성화 되었습니다."

#: js/messages.php:198
msgid "slow_query_log and general_log are disabled."
msgstr "슬로우 쿼리 로그와 일반 로그가 비활성화 되었습니다."

#: js/messages.php:199
msgid "log_output is not set to TABLE."
msgstr "테이블에 대한 로그 출력이 설정되지 않았습니다."

#: js/messages.php:200
msgid "log_output is set to TABLE."
msgstr "테이블에 대한 로그 출력이 설정되었습니다."

#: js/messages.php:201
#, php-format
msgid ""
"slow_query_log is enabled, but the server logs only queries that take longer "
"than %d seconds. It is advisable to set this long_query_time 0-2 seconds, "
"depending on your system."
msgstr ""
"슬로우 쿼리 로그는 활성화 되어 있지만, 서버는 수행 시간이 %d초 이상인 쿼리에 "
"대해서만 슬로우 쿼리 로그를 남깁니다.   슬로우 쿼리를 남기는 쿼리의 수행 시간"
"을 0-2초로 설정하는 것을 권장합니다.  사용하는 시스템에 따라 적절하게 설정하"
"십시오."

#: js/messages.php:202
#, php-format
msgid "long_query_time is set to %d second(s)."
msgstr "long_query_time이 %d초로 설정되였습니다."

#: js/messages.php:203
msgid ""
"Following settings will be applied globally and reset to default on server "
"restart:"
msgstr ""
"다음 설정은 서버 전체에 적용되고 서버 재기동시 기본 설정으로 초기화됩니다:"

#. l10n: %s is FILE or TABLE
#: js/messages.php:205
#, php-format
msgid "Set log_output to %s"
msgstr "로그 출력을 %s로 설정"

#. l10n: Enable in this context means setting a status variable to ON
#: js/messages.php:207
#, php-format
msgid "Enable %s"
msgstr "%s 사용가능"

#. l10n: Disable in this context means setting a status variable to OFF
#: js/messages.php:209
#, php-format
msgid "Disable %s"
msgstr "%s 사용안함"

#. l10n: %d seconds
#: js/messages.php:211
#, php-format
msgid "Set long_query_time to %d seconds."
msgstr "long_query_time을 %d초로 설정."

#: js/messages.php:213
msgid ""
"You can't change these variables. Please log in as root or contact your "
"database administrator."
msgstr ""
"변수들을 변경할 수 없습니다. root로 로그인하거나 데이터베이스 관리자에게 문의"
"하십시오."

#: js/messages.php:216
msgid "Change settings"
msgstr "설정 변경"

#: js/messages.php:217
msgid "Current settings"
msgstr "현재 설정"

#: js/messages.php:219 templates/table/chart/tbl_chart.phtml:53
msgid "Chart title"
msgstr "차트 제목"

#. l10n: As in differential values
#: js/messages.php:221
msgid "Differential"
msgstr "차이"

#: js/messages.php:222
#, php-format
msgid "Divided by %s"
msgstr "%s로 구분"

#: js/messages.php:223
msgid "Unit"
msgstr "단위"

#: js/messages.php:225
msgid "From slow log"
msgstr "느린 로그로부터"

#: js/messages.php:226
msgid "From general log"
msgstr "일반 로그로부터"

#: js/messages.php:228
msgid "The database name is not known for this query in the server's logs."
msgstr ""
"서버의 로그에 저장된 이 쿼리에 해당하는 데이터베이스 이름을 알 수 없습니다."

#: js/messages.php:230
msgid "Analysing logs"
msgstr "로그 분석 중"

#: js/messages.php:231
msgid "Analysing & loading logs. This may take a while."
msgstr "로그를 읽고 분석합니다. 이 작업은 시간이 걸릴 수 있습니다."

#: js/messages.php:232
msgid "Cancel request"
msgstr "요청 취소"

#: js/messages.php:233
msgid ""
"This column shows the amount of identical queries that are grouped together. "
"However only the SQL query itself has been used as a grouping criteria, so "
"the other attributes of queries, such as start time, may differ."
msgstr ""
"이 열은 함께 그룹화된 동일한 질의의 양을 보여줍니다. 그러나 질의 자체만으로 "
"그룹화하기 때문에, 시작 시간 등의 질의에 대한 다른 특성은 다를 수 있습니다."

#: js/messages.php:234
msgid ""
"Since grouping of INSERTs queries has been selected, INSERT queries into the "
"same table are also being grouped together, disregarding of the inserted "
"data."
msgstr ""
"INSERT 쿼리들만 선택되었기 때문에, 입력하는 데이터에 상관없이 같은 테이블을 "
"대상으로 하는 쿼리들끼리 또 분류되었습니다."

#: js/messages.php:235
msgid "Log data loaded. Queries executed in this time span:"
msgstr "로그자료가 로드되었습니다. 쿼리들이 실행되었던 기간:"

#: js/messages.php:237
msgid "Jump to Log table"
msgstr "로그 테이블로 이동"

#: js/messages.php:238
msgid "No data found"
msgstr "자료가 없습니다"

#: js/messages.php:239
msgid "Log analysed, but no data found in this time span."
msgstr "로그가 분석되었습니다. 하지만 해당 기간내에는 자료가 없습니다."

#: js/messages.php:241
msgid "Analyzing…"
msgstr "분석중…"

#: js/messages.php:242
msgid "Explain output"
msgstr "SQL 해석"

#: js/messages.php:243 libraries/Menu.class.php:552
#: libraries/Util.class.php:4274 libraries/config.values.php:104
#: libraries/rte/rte_events.lib.php:393 libraries/rte/rte_list.lib.php:101
#: libraries/server_status_processes.lib.php:92 libraries/tracking.lib.php:279
#: libraries/tracking.lib.php:1620
msgid "Status"
msgstr "상태"

#: js/messages.php:244 js/messages.php:761
#: libraries/plugins/export/ExportHtmlword.class.php:472
#: libraries/plugins/export/ExportOdt.class.php:588
#: libraries/plugins/export/ExportTexytext.class.php:427
#: libraries/plugins/export/PMA_ExportPdf.class.php:309
#: libraries/rte/rte_list.lib.php:90
#: libraries/server_status_processes.lib.php:88 libraries/sql.lib.php:232
msgid "Time"
msgstr "시간"

#: js/messages.php:245
msgid "Total time:"
msgstr "전체 시간:"

#: js/messages.php:246
msgid "Profiling results"
msgstr "프로파일링 결과"

#: js/messages.php:247
msgctxt "Display format"
msgid "Table"
msgstr "테이블"

#: js/messages.php:248
msgid "Chart"
msgstr "차트"

#. l10n: A collection of available filters
#: js/messages.php:251
msgid "Log table filter options"
msgstr "로그 테이블의 필터 옵션"

#. l10n: Filter as in "Start Filtering"
#: js/messages.php:253
msgid "Filter"
msgstr "필터"

#: js/messages.php:254
msgid "Filter queries by word/regexp:"
msgstr "단어/정규식에 의한 필터 질의:"

#: js/messages.php:255
msgid "Group queries, ignoring variable data in WHERE clauses"
msgstr "그룹 쿼리, WHERE 절 변수 데이터를 무시합니다"

#: js/messages.php:256
msgid "Sum of grouped rows:"
msgstr "그룹화된 행의 합계:"

#: js/messages.php:257
msgid "Total:"
msgstr "전체:"

#: js/messages.php:259
msgid "Loading logs"
msgstr "로그를 불러오는 중"

#: js/messages.php:260
msgid "Monitor refresh failed"
msgstr "모니터링 리프리쉬가 실패하였습니다"

#: js/messages.php:261
msgid ""
"While requesting new chart data the server returned an invalid response. "
"This is most likely because your session expired. Reloading the page and "
"reentering your credentials should help."
msgstr ""
"새로운 차트 데이터를 요청하는 동안 서버에서 잘못된 응답을 반환했습니다.대부분"
"의 경우 세션이 만료되었기 때문입니다.페이지를 다시 로드하고 새로 인증받는 것"
"이 도움이 될것입니다."

#: js/messages.php:262
msgid "Reload page"
msgstr "페이지 새로고침"

#: js/messages.php:264
msgid "Affected rows:"
msgstr "적용된 행:"

#: js/messages.php:267
msgid "Failed parsing config file. It doesn't seem to be valid JSON code."
msgstr "설정 파일을 분석할 수 없습니다. 유효한 JSON 코드가 아닙니다."

#: js/messages.php:269
msgid ""
"Failed building chart grid with imported config. Resetting to default config…"
msgstr "가져온 설정과 차트 격자를 그리는데 실패했습니다. 기본 설정으로 적용중…"

#: js/messages.php:270 libraries/Menu.class.php:352
#: libraries/Menu.class.php:455 libraries/Menu.class.php:582
#: libraries/Util.class.php:4277 libraries/Util.class.php:4292
#: libraries/Util.class.php:4309 libraries/config/messages.inc.php:260
#: libraries/display_import.lib.php:105
#: libraries/server_status_monitor.lib.php:318 prefs_manage.php:238
#: setup/frames/menu.inc.php:26
msgid "Import"
msgstr "가져오기"

#: js/messages.php:271
msgid "Import monitor configuration"
msgstr "모니터 설정 가져오기"

#: js/messages.php:272
msgid "Please select the file you want to import."
msgstr "가져올 파일을 선택하세요."

#: js/messages.php:273
msgid "No files available on server for import!"
msgstr "가져오기를 수행하기 위한 파일이 서버에 없습니다!"

#: js/messages.php:275
msgid "Analyse query"
msgstr "질의 분석"

#: js/messages.php:279
msgid "Advisor system"
msgstr "조언 시스템"

#: js/messages.php:280
msgid "Possible performance issues"
msgstr "가능한 성능 문제"

#: js/messages.php:281
msgid "Issue"
msgstr "이슈"

#: js/messages.php:282
msgid "Recommendation"
msgstr "추천"

#: js/messages.php:283
msgid "Rule details"
msgstr "규칙 세부 사항"

#: js/messages.php:284
msgid "Justification"
msgstr "인증"

#: js/messages.php:285
msgid "Used variable / formula"
msgstr "사용된 변수 / 수식"

#: js/messages.php:286
msgid "Test"
msgstr "테스트"

#: js/messages.php:289
msgid "Formatting SQL…"
msgstr ""

#: js/messages.php:293 libraries/server_variables.lib.php:157
#: templates/database/designer/aggregate_query_panel.phtml:63
#: templates/database/designer/delete_relation_panel.phtml:28
#: templates/database/designer/having_query_panel.phtml:117
#: templates/database/designer/new_relation_panel.phtml:88
#: templates/database/designer/options_panel.phtml:253
#: templates/database/designer/rename_to_panel.phtml:45
#: templates/database/designer/where_query_panel.phtml:83
msgid "Cancel"
msgstr "취소"

#: js/messages.php:296 libraries/Header.class.php:462
msgid "Page-related settings"
msgstr "페이지 관련 설정"

#: js/messages.php:297 libraries/config/FormDisplay.tpl.php:415
msgid "Apply"
msgstr "적용"

#: js/messages.php:300 libraries/navigation/NavigationHeader.class.php:60
#: libraries/server_status_monitor.lib.php:123
msgid "Loading…"
msgstr "불러오는 중…"

#: js/messages.php:301
msgid "Request aborted!!"
msgstr "요청이 취소되었습니다!"

#: js/messages.php:302
msgid "Processing request"
msgstr "요청 처리 중"

#: js/messages.php:303
msgid "Request failed!!"
msgstr "요청에 실패했습니다!"

#: js/messages.php:304
msgid "Error in processing request"
msgstr "요청 처리 중 에러 발생"

#: js/messages.php:305
#, php-format
msgid "Error code: %s"
msgstr "오류 코드: %s"

#: js/messages.php:306
#, php-format
msgid "Error text: %s"
msgstr "에러 메시지: %s"

#: js/messages.php:307 libraries/db_common.inc.php:69
#: libraries/db_table_exists.lib.php:30 libraries/server_databases.lib.php:461
msgid "No databases selected."
msgstr "데이터베이스를 선택하지 않았습니다."

#: js/messages.php:308
msgid "Dropping column"
msgstr "열 삭제 중"

#: js/messages.php:309
msgid "Adding primary key"
msgstr "기본키 추가 중"

#: js/messages.php:310
#: templates/database/designer/aggregate_query_panel.phtml:59
#: templates/database/designer/having_query_panel.phtml:113
#: templates/database/designer/new_relation_panel.phtml:87
#: templates/database/designer/options_panel.phtml:252
#: templates/database/designer/rename_to_panel.phtml:41
#: templates/database/designer/where_query_panel.phtml:82
msgid "OK"
msgstr "확인"

#: js/messages.php:311
msgid "Click to dismiss this notification"
msgstr "클릭하면 이 알림을 받지 않습니다"

#: js/messages.php:314
msgid "Renaming databases"
msgstr "데이터베이스 이름 변경 중"

#: js/messages.php:315
msgid "Copying database"
msgstr "데이터베이스 복사 중"

#: js/messages.php:316
msgid "Changing charset"
msgstr "문자셋 변경 중"

#: js/messages.php:320 libraries/Util.class.php:3232
msgid "Enable foreign key checks"
msgstr "외래 키(foreign key) 점검 사용"

#: js/messages.php:323
msgid "Failed to get real row count."
msgstr "실제 줄 갯수 알아오기 실패."

#: js/messages.php:326
msgid "Searching"
msgstr "검색중"

#: js/messages.php:327
msgid "Hide search results"
msgstr "검색 결과 숨기기"

#: js/messages.php:328
msgid "Show search results"
msgstr "검색 결과 보이기"

#: js/messages.php:329
msgid "Browsing"
msgstr "보기"

#: js/messages.php:330
msgid "Deleting"
msgstr "삭제중"

#: js/messages.php:333
msgid "The definition of a stored function must contain a RETURN statement!"
msgstr "저장 함수의 정의는 RETURN문을 포함해야 합니다!"

#: js/messages.php:334 libraries/DisplayResults.class.php:4837
#: libraries/DisplayResults.class.php:5095 libraries/Menu.class.php:344
#: libraries/Menu.class.php:446 libraries/Menu.class.php:578
#: libraries/Util.class.php:3653 libraries/Util.class.php:3654
#: libraries/Util.class.php:4276 libraries/Util.class.php:4291
#: libraries/Util.class.php:4308 libraries/config/messages.inc.php:254
#: libraries/display_export.lib.php:170 libraries/rte/rte_list.lib.php:146
#: libraries/server_privileges.lib.php:2213
#: libraries/server_privileges.lib.php:2292
#: libraries/server_privileges.lib.php:2634
#: libraries/server_privileges.lib.php:3358
#: libraries/server_status_monitor.lib.php:322 prefs_manage.php:303
#: setup/frames/menu.inc.php:27
#: templates/database/structure/check_all_tables.phtml:11
msgid "Export"
msgstr "내보내기"

#: js/messages.php:337 libraries/rte/rte_routines.lib.php:743
msgid "ENUM/SET editor"
msgstr "ENUM/SET 수정"

#: js/messages.php:338
#, php-format
msgid "Values for column %s"
msgstr "\"%s\" 열의 값"

#: js/messages.php:339
msgid "Values for a new column"
msgstr "새로운 열의 값"

#: js/messages.php:340
msgid "Enter each value in a separate field."
msgstr "각각의 필드에 값을 입력하세요."

#: js/messages.php:341
#, php-format
msgid "Add %d value(s)"
msgstr "%d 값 추가"

#: js/messages.php:344
msgid ""
"Note: If the file contains multiple tables, they will be combined into one."
msgstr "참고: 파일에 여러 테이블이 포함되어 있다면, 하나로 결합됩니다."

#: js/messages.php:347
msgid "Hide query box"
msgstr "질의 상자 숨기기"

#: js/messages.php:348
msgid "Show query box"
msgstr "질의 상자 보이기"

#: js/messages.php:349 libraries/Console.class.php:88
#: libraries/Console.class.php:214 libraries/DisplayResults.class.php:3477
#: libraries/DisplayResults.class.php:4821 libraries/Index.class.php:723
#: libraries/Util.class.php:710 libraries/Util.class.php:1207
#: libraries/Util.class.php:3651 libraries/Util.class.php:3652
#: libraries/central_columns.lib.php:851
#: libraries/central_columns.lib.php:1194
#: libraries/config/messages.inc.php:895
#: libraries/server_user_groups.lib.php:119
#: libraries/server_variables.lib.php:240
#: libraries/server_variables.lib.php:245 setup/frames/index.inc.php:180
msgid "Edit"
msgstr "수정"

#: js/messages.php:350 libraries/Console.class.php:89
#: libraries/DbSearch.class.php:365 libraries/DisplayResults.class.php:3546
#: libraries/DisplayResults.class.php:4805
#: libraries/central_columns.lib.php:853
#: libraries/central_columns.lib.php:1199 libraries/display_export.lib.php:225
#: libraries/server_user_groups.lib.php:129
#: libraries/sql_query_form.lib.php:416 libraries/tracking.lib.php:477
#: setup/frames/index.inc.php:184 setup/frames/index.inc.php:292
#: templates/database/designer/delete_relation_panel.phtml:27
msgid "Delete"
msgstr "삭제"

#: js/messages.php:351 libraries/DisplayResults.class.php:913
#: libraries/DisplayResults.class.php:921
#, php-format
msgid "%d is not valid row number."
msgstr "%d는 올바른 행번호가 아닙니다."

#: js/messages.php:352
#: libraries/controllers/TableSearchController.class.php:437
#: libraries/controllers/TableSearchController.class.php:914
#: libraries/sql.lib.php:186 tbl_change.php:155
msgid "Browse foreign values"
msgstr "외래값 탐색"

#: js/messages.php:353
msgid "No auto-saved query"
msgstr ""

#: js/messages.php:354
#, php-format
msgid "Variable %d:"
msgstr "변수 %d:"

#: js/messages.php:357 libraries/normalization.lib.php:886
msgid "Pick"
msgstr "고르기"

#: js/messages.php:358
msgid "Column selector"
msgstr "컬럼 셀렉터"

#: js/messages.php:359
msgid "Search this list"
msgstr "현재 리스트 검색"

#: js/messages.php:360
#, php-format
msgid ""
"No columns in the central list. Make sure the Central columns list for "
"database %s has columns that are not present in the current table."
msgstr ""

#: js/messages.php:361
msgid "See more"
msgstr "더 보기"

#: js/messages.php:362
msgid "Are you sure?"
msgstr "정말로?"

#: js/messages.php:363
msgid ""
"This action may change some of the columns definition.<br/>Are you sure you "
"want to continue?"
msgstr "컬럼 정의의 일부가 변경될 수도 있습니다.<br/>계속하겠습니까?"

#: js/messages.php:364
msgid "Continue"
msgstr "계속"

#: js/messages.php:367
msgid "Add primary key"
msgstr "기본키 추가"

#: js/messages.php:368
msgid "Primary key added."
msgstr "기본 키가 추가되었습니다."

#: js/messages.php:369 libraries/normalization.lib.php:191
msgid "Taking you to next step…"
msgstr "다음 단계로 가는 중…"

#: js/messages.php:370
#, php-format
msgid "The first step of normalization is complete for table '%s'."
msgstr "정규화의 첫번째 단계는 테이블 '%s'를 완성하는 것이다."

#: js/messages.php:371 libraries/normalization.lib.php:452
#: libraries/normalization.lib.php:499 libraries/normalization.lib.php:584
#: libraries/normalization.lib.php:644
msgid "End of step"
msgstr "단계의 끝"

#: js/messages.php:372
msgid "Second step of normalization (2NF)"
msgstr "정규화의 두번째 단계 (2NF)"

#. l10n: Display text for calendar close link
#: js/messages.php:373 js/messages.php:630 libraries/normalization.lib.php:288
msgid "Done"
msgstr "완료"

#: js/messages.php:374
msgid "Confirm partial dependencies"
msgstr "부분 의존성 확인"

#: js/messages.php:375
msgid "Selected partial dependencies are as follows:"
msgstr "선택된 부분 의존성은 다음과 같다:"

#: js/messages.php:376
msgid ""
"Note: a, b -> d,f implies values of columns a and b combined together can "
"determine values of column d and column f."
msgstr ""

#: js/messages.php:377
msgid "No partial dependencies selected!"
msgstr "부분 의존성이 선택되지 않았습니다!"

#: js/messages.php:379
msgid "Show me the possible partial dependencies based on data in the table"
msgstr ""

#: js/messages.php:380
msgid "Hide partial dependencies list"
msgstr "부분 의존성 목록을 숨김"

#: js/messages.php:381
msgid ""
"Sit tight! It may take few seconds depending on data size and column count "
"of the table."
msgstr ""
"잠시 기다리십시오! 데이터의 크기와 열의 갯수에 따라 수 초 가량 시간이 걸릴 "
"수 있습니다."

#: js/messages.php:382
msgid "Step"
msgstr "단계"

#: js/messages.php:383
msgid "The following actions will be performed:"
msgstr "다음의 행동이 수행될 것이다:"

#: js/messages.php:384
#, php-format
msgid "DROP columns %s from the table %s"
msgstr ""

#: js/messages.php:385
msgid "Create the following table"
msgstr "다음 테이블을 생성"

#: js/messages.php:388
msgid "Third step of normalization (3NF)"
msgstr "정규화의 세번째 단계 (3NF)"

#: js/messages.php:389
msgid "Confirm transitive dependencies"
msgstr ""

#: js/messages.php:390
msgid "Selected dependencies are as follows:"
msgstr "선택된 의존성은 다음과 같다:"

#: js/messages.php:391
msgid "No dependencies selected!"
msgstr "의존성이 선택되지 않았습니다!"

#: js/messages.php:394 libraries/central_columns.lib.php:1215
#: libraries/insert_edit.lib.php:1456 libraries/server_variables.lib.php:155
#: setup/frames/config.inc.php:42 setup/frames/index.inc.php:280
#: templates/columns_definitions/column_definitions_form.phtml:165
#: templates/table/gis_visualization/gis_visualization.phtml:48
#: templates/table/relation/common_form.phtml:109
msgid "Save"
msgstr "저장"

#: js/messages.php:397
msgid "Hide search criteria"
msgstr "검색 조건 숨기기"

#: js/messages.php:398
msgid "Show search criteria"
msgstr "검색 조건 보이기"

#: js/messages.php:399
msgid "Range search"
msgstr "범위 검색"

#: js/messages.php:400
msgid "Column maximum:"
msgstr "열(컬럼) 최댓값:"

#: js/messages.php:401
msgid "Column minimum:"
msgstr "열(컬럼) 최솟값:"

#: js/messages.php:402
msgid "Minimum value:"
msgstr "최솟값:"

#: js/messages.php:403
msgid "Maximum value:"
msgstr "최댓값:"

#: js/messages.php:406
msgid "Hide find and replace criteria"
msgstr "찾기와 바꾸기 조건 숨김"

#: js/messages.php:407
msgid "Show find and replace criteria"
msgstr "찾기와 바꾸기 조건 보임"

#: js/messages.php:411
msgid "Each point represents a data row."
msgstr "각 포인트는 데이터 행을 나타냅니다."

#: js/messages.php:413
msgid "Hovering over a point will show its label."
msgstr "포인트에 마우스를 올리면 라벨이 표시됩니다."

#: js/messages.php:415
msgid "To zoom in, select a section of the plot with the mouse."
msgstr "확대하려면 마우스로 플롯의 한 영역을 선택하세요."

#: js/messages.php:417
msgid "Click reset zoom button to come back to original state."
msgstr "줌 원래대로 보기 버튼을 클릭하면 원본 상태로 돌아갑니다."

#: js/messages.php:419
msgid "Click a data point to view and possibly edit the data row."
msgstr "데이터 포인트(플롯 지점)를 클릭하면 행의 열람과 편집이 가능합니다."

#: js/messages.php:421
msgid "The plot can be resized by dragging it along the bottom right corner."
msgstr "우측 하단 코너로 드래그하여 플롯을 확대할 수 있습니다."

#: js/messages.php:424
msgid "Select two columns"
msgstr "두 개의 열 선택"

#: js/messages.php:426
msgid "Select two different columns"
msgstr "두 개의 서로다른 열 선택"

#: js/messages.php:428
msgid "Data point content"
msgstr "데이터 포인트 내용"

#: js/messages.php:431 js/messages.php:563 js/messages.php:580
#: libraries/Error_Handler.class.php:344 libraries/insert_edit.lib.php:2572
#: templates/table/index_form.phtml:154 templates/table/index_form.phtml:194
msgid "Ignore"
msgstr "무시"

#: js/messages.php:432 libraries/DisplayResults.class.php:3480
#: libraries/DisplayResults.class.php:4826
msgid "Copy"
msgstr "복사"

#: js/messages.php:435
msgid "Point"
msgstr "포인트"

#: js/messages.php:437
msgid "Linestring"
msgstr "줄(열) 구분자"

#: js/messages.php:438
msgid "Polygon"
msgstr "폴리곤"

#: js/messages.php:439 libraries/DisplayResults.class.php:1785
msgid "Geometry"
msgstr "기하데이터"

#: js/messages.php:440
msgid "Inner ring"
msgstr "내부 원"

#: js/messages.php:441
msgid "Outer ring"
msgstr "외부 원"

#: js/messages.php:445
msgid "Do you want to copy encryption key?"
msgstr "암호화 키를 복사하겠습니까?"

#: js/messages.php:446
msgid "Encryption key"
msgstr "암호화 키"

#: js/messages.php:450
msgid ""
"Indicates that you have made changes to this page; you will be prompted for "
"confirmation before abandoning changes"
msgstr ""

#: js/messages.php:455
msgid "Select referenced key"
msgstr "참고키 선택"

#: js/messages.php:456
msgid "Select Foreign Key"
msgstr "외래키 선택"

#: js/messages.php:457
msgid "Please select the primary key or a unique key!"
msgstr "기본키 혹은 유니크키를 선택하십시오!"

#: js/messages.php:458 templates/database/designer/side_menu.phtml:91
#: templates/database/designer/side_menu.phtml:94
msgid "Choose column to display"
msgstr "출력할 필드 선택"

#: js/messages.php:460
msgid ""
"You haven't saved the changes in the layout. They will be lost if you don't "
"save them. Do you want to continue?"
msgstr ""
"레이아웃의 변경을 저장하지 않았습니다. 저장하지 않으면, 변경사항이 손실됩니"
"다. 이대로 계속 하시겠습니까?"

#: js/messages.php:463
msgid "Page name"
msgstr "페이지 이름"

#: js/messages.php:464 templates/database/designer/side_menu.phtml:56
#: templates/database/designer/side_menu.phtml:59
msgid "Save page"
msgstr "페이지 저장"

#: js/messages.php:465 templates/database/designer/side_menu.phtml:63
#: templates/database/designer/side_menu.phtml:66
msgid "Save page as"
msgstr "페이지를 다른 이름으로 저장"

#: js/messages.php:466 templates/database/designer/side_menu.phtml:49
#: templates/database/designer/side_menu.phtml:52
msgid "Open page"
msgstr "페이지 열기"

#: js/messages.php:467
msgid "Delete page"
msgstr "페이지 삭제"

#: js/messages.php:468 templates/database/designer/side_menu.phtml:10
msgid "Untitled"
msgstr "제목 없음"

#: js/messages.php:469
msgid "Please select a page to continue"
msgstr "계속할 페이지를 선택하세요"

#: js/messages.php:470
msgid "Please enter a valid page name"
msgstr "올바른 페이지 이름을 입력하세요"

#: js/messages.php:471
msgid "Do you want to save the changes to the current page?"
msgstr "현재 페이지의 수정된 내용을 저장하겠습니까?"

#: js/messages.php:472
msgid "Successfully deleted the page"
msgstr "페이지 삭제 성공"

#: js/messages.php:473
msgid "Export relational schema"
msgstr "관계 스키마를 내보내기"

#: js/messages.php:474
msgid "Modifications have been saved"
msgstr "수정된 내용이 저장되었습니다"

#: js/messages.php:477
#, php-format
msgid "Add an option for column \"%s\"."
msgstr "컬럼 \"%s\"에 대한옵션 추가 ."

#: js/messages.php:478
#, php-format
msgid "%d object(s) created."
msgstr "%d 개의 개체가 생성되었습니다."

#: js/messages.php:479 libraries/mult_submits.lib.php:340
#: libraries/mult_submits.lib.php:373 libraries/sql_query_form.lib.php:408
msgid "Submit"
msgstr "확인"

#: js/messages.php:482
msgid "Press escape to cancel editing."
msgstr "편집을 취소하려면 ESC를 누르세요."

#: js/messages.php:483
msgid ""
"You have edited some data and they have not been saved. Are you sure you "
"want to leave this page before saving the data?"
msgstr ""
"일부 데이터를 변경한 후 저장하지 않았습니다. 데이터를 저장하지 않고 페이지를 "
"이동하기를 원합니까?"

#: js/messages.php:484
msgid "Drag to reorder."
msgstr "재정렬하려면 드래그하세요."

#: js/messages.php:485
msgid "Click to sort results by this column."
msgstr "이 열의 값에 따라 결과를 정렬하려면 누르세요."

<<<<<<< HEAD
#: js/messages.php:446
#| msgid ""
#| "Shift+Click to add this column to ORDER BY clause or to toggle ASC/DESC."
#| "<br />- Control+Click to remove column from ORDER BY clause"
=======
#: js/messages.php:486
>>>>>>> 796e6ae0
msgid ""
"Shift+Click to add this column to ORDER BY clause or to toggle ASC/DESC.<br /"
">- Ctrl+Click or Alt+Click (Mac: Shift+Option+Click) to remove column from "
"ORDER BY clause"
msgstr ""
<<<<<<< HEAD
"Shift+Click 으로 ORDER BY 절에 이 컬럼을 추가하거나 내림차순/오름차순 토글<br />- Ctrl+Click 또는 Alt+"
"Click (맥: Shift+Option+Click) 으로 ORDER BY 절로부터 이 컬럼 제거"
=======
"Shift+Click 으로 ORDER BY 절에 이 컬럼을 추가하거나 내림차순/오름차순 토글"
"<br />- Ctrl+Click 또는 Alt+Click (맥: Shift+Option+Click) 으로 ORDER BY 절로"
"부터 이 컬럼 제거"
>>>>>>> 796e6ae0

#: js/messages.php:487
msgid "Click to mark/unmark."
msgstr "선택/해제하려면 클릭하세요."

#: js/messages.php:488
msgid "Double-click to copy column name."
msgstr "칼럼명을 복사하려면 더블클릭하세요."

#: js/messages.php:490
msgid "Click the drop-down arrow<br />to toggle column's visibility."
msgstr "칼럼보이기 여부를 바꾸려면<br />드롭다운 화살표를 클릭하세요."

#: js/messages.php:492 libraries/DisplayResults.class.php:1017
#: libraries/browse_foreigners.lib.php:290
#: libraries/browse_foreigners.lib.php:343
#: libraries/server_privileges.lib.php:3620
msgid "Show all"
msgstr "모두 보기"

#: js/messages.php:493
msgid ""
"This table does not contain a unique column. Features related to the grid "
"edit, checkbox, Edit, Copy and Delete links may not work after saving."
msgstr ""
"이 테이블에는 유일 속성을 가진 컬럼이 없습니다. 저장 시에 격자창 편집, 체크박"
"스, 편집, 복사, 삭제 등의 기능이 정상적으로 동작하지 않을 수 있습니다."

#: js/messages.php:494
msgid "Please enter a valid hexadecimal string. Valid characters are 0-9, A-F."
msgstr "올바른 16진수 문자열을 입력하세요. 사용가능한 문자는 0-9, A-F 입니다."

#: js/messages.php:495
msgid ""
"Do you really want to see all of the rows? For a big table this could crash "
"the browser."
msgstr ""
"정말 모든 열을 보시겠습니까? 테이블 크기가 큰 경우 브라우저가 정지할 수 있습"
"니다."

#: js/messages.php:496
msgid "Original length"
msgstr "원본 길이"

#: js/messages.php:499
msgid "cancel"
msgstr "취소"

#: js/messages.php:500 libraries/server_status.lib.php:280
msgid "Aborted"
msgstr "중지됨"

#: js/messages.php:502
msgid "Success"
msgstr "성공"

#: js/messages.php:503
msgid "Import status"
msgstr "상태 가져오기"

#: js/messages.php:504 libraries/navigation/Navigation.class.php:112
msgid "Drop files here"
msgstr "파일을 여기로 끌어오세요"

#: js/messages.php:505
msgid "Select database first"
msgstr "데이터베이스를 먼저 선택하세요"

#: js/messages.php:510
msgid "You can also edit most values<br />by double-clicking directly on them."
msgstr "값을 더블클릭 하여 바로 수정할 수 있습니다.<br />(일부 제외)."

#: js/messages.php:513
msgid "You can also edit most values<br />by clicking directly on them."
msgstr "값을 클릭하여 바로 수정할 수 있습니다.<br />(일부 제외)."

#: js/messages.php:518
msgid "Go to link:"
msgstr "다음 링크로 이동:"

#: js/messages.php:519
msgid "Copy column name."
msgstr "컬럼 이름 복사."

#: js/messages.php:520
msgid "Right-click the column name to copy it to your clipboard."
msgstr ""
"마우스 오른쪽버튼을 클릭하여 클립보드에 컬럼 이름을 복사할 수 있습니다."

#: js/messages.php:523
msgid "Generate password"
msgstr "암호 생성"

#: js/messages.php:524 libraries/replication_gui.lib.php:899
msgid "Generate"
msgstr "생성"

#: js/messages.php:528
msgid "More"
msgstr "더보기"

#: js/messages.php:531
msgid "Show panel"
msgstr "패널 표시"

#: js/messages.php:532
msgid "Hide panel"
msgstr "패널 숨기기"

#: js/messages.php:533
msgid "Show hidden navigation tree items."
msgstr "숨겨진 탐색 트리의 항목보기."

<<<<<<< HEAD
#: js/messages.php:493 libraries/config/messages.inc.php:431
#: libraries/navigation/NavigationTree.class.php:1335
#| msgid "Customize main panel"
msgid "Link with main panel"
msgstr "매인 패널에 링크"

#: js/messages.php:494 libraries/navigation/NavigationTree.class.php:1338
#| msgid "Customize main panel"
=======
#: js/messages.php:534 libraries/config/messages.inc.php:478
#: libraries/navigation/NavigationTree.class.php:1399
msgid "Link with main panel"
msgstr "매인 패널에 링크"

#: js/messages.php:535 libraries/navigation/NavigationTree.class.php:1402
>>>>>>> 796e6ae0
msgid "Unlink from main panel"
msgstr "매인 패널에서 링크 해제"

#: js/messages.php:536
msgid "To filter all databases on server, press Enter after a search term"
msgstr ""

#: js/messages.php:537
#, php-format
msgid "To filter all %s in database, press Enter after a search term"
msgstr ""

#: js/messages.php:538
msgid "tables"
msgstr "테이블"

#: js/messages.php:539
msgid "views"
msgstr "뷰"

#: js/messages.php:540
msgid "procedures"
msgstr "프로시저"

<<<<<<< HEAD
#: js/messages.php:500
#| msgid "event"
=======
#: js/messages.php:541
>>>>>>> 796e6ae0
msgid "events"
msgstr "이벤트"

#: js/messages.php:542
msgid "functions"
msgstr "함수"

#: js/messages.php:545
msgid "The requested page was not found in the history, it may have expired."
msgstr ""
"요청하신 페이지를 기록에서 찾을 수 없습니다. 만기 되었을 수도 있습니다."

#: js/messages.php:548 setup/lib/index.lib.php:160
#, php-format
msgid ""
"A newer version of phpMyAdmin is available and you should consider "
"upgrading. The newest version is %s, released on %s."
msgstr ""
"phpMyAdmin 업그레이드가 필요합니다. 최신버전은 %s이며 %s에 릴리즈 되었습니다."

#. l10n: Latest available phpMyAdmin version
#: js/messages.php:550
msgid ", latest stable version:"
msgstr ", 최신 안정 버전:"

#: js/messages.php:551
msgid "up to date"
msgstr "최신버전"

#: js/messages.php:553 libraries/DisplayResults.class.php:4942
#: view_create.php:181
msgid "Create view"
msgstr "뷰 생성"

#: js/messages.php:556
msgid "Send error report"
msgstr "오류 보고서 전송"

#: js/messages.php:557
msgid "Submit error report"
msgstr "오류 보고서 제출"

#: js/messages.php:559
msgid ""
"A fatal JavaScript error has occurred. Would you like to send an error "
"report?"
msgstr "치명적인 자바스크립트 오류 발생. 오류를 전송할까요?"

#: js/messages.php:561
msgid "Change report settings"
msgstr "보고서 설정 변경"

#: js/messages.php:562
msgid "Show report details"
msgstr "보고서 상세 보기"

#: js/messages.php:565
msgid ""
"Your export is incomplete, due to a low execution time limit at the PHP "
"level!"
msgstr "PHP의 실행시간 제한에 걸려 내보내기가 완료되지 않았습니다!"

#: js/messages.php:569
#, php-format
msgid ""
"Warning: a form on this page has more than %d fields. On submission, some of "
"the fields might be ignored, due to PHP's max_input_vars configuration."
msgstr ""
"경고: 현재 페이지의 폼 필드는 %d개가 넘습니다. 폼이 전송될 때 PHP의 "
"max_input_vars 설정에 의해 일부 필드가 손실될 수 있습니다."

#: js/messages.php:575 js/messages.php:588
msgid "Some errors have been detected on the server!"
msgstr "서버 에러가 감지되었습니다!"

#: js/messages.php:577
msgid "Please look at the bottom of this window."
msgstr "이 창의 아래쪽을 보세요."

#: js/messages.php:583 libraries/Error_Handler.class.php:348
msgid "Ignore All"
msgstr "모두 무시"

#: js/messages.php:590
msgid ""
"As per your settings, they are being submitted currently, please be patient."
msgstr "각 설정은 현재 전송중입니다. 기다려주세요."

#: js/messages.php:598
msgid "Execute this query again?"
msgstr "이 질의를 다시 실행합니까?"

#: js/messages.php:599
msgid "Do you really want to delete this bookmark?"
msgstr "정말 이 북마크를 삭제하겠습니까?"

#: js/messages.php:600
msgid "Some error occurred while getting SQL debug info."
msgstr ""

#: js/messages.php:601
#, php-format
msgid "%s queries executed %s times in %s seconds."
msgstr ""

#: js/messages.php:602
#, php-format
msgid "%s argument(s) passed"
msgstr ""

#: js/messages.php:603
msgid "Show arguments"
msgstr "매개변수 보이기"

#: js/messages.php:604
msgid "Hide arguments"
msgstr "매개변수 숨기기"

#: js/messages.php:605 libraries/Console.class.php:321
msgid "Time taken:"
msgstr ""

#: js/messages.php:606
msgid ""
"Your web browser does not support local storage of settings or the quota "
"limit has been reached, some features may not work properly for you. In "
"Safari, such problem is commonly caused by \"Private Mode Browsing\"."
msgstr ""

#: js/messages.php:634
msgctxt "Previous month"
msgid "Prev"
msgstr "이전"

#: js/messages.php:639
msgctxt "Next month"
msgid "Next"
msgstr "다음"

#. l10n: Display text for current month link in calendar
#: js/messages.php:642
msgid "Today"
msgstr "오늘"

#: js/messages.php:646
msgid "January"
msgstr "1월"

#: js/messages.php:647
msgid "February"
msgstr "2월"

#: js/messages.php:648
msgid "March"
msgstr "3월"

#: js/messages.php:649
msgid "April"
msgstr "4월"

#: js/messages.php:650
msgid "May"
msgstr "5월"

#: js/messages.php:651
msgid "June"
msgstr "6월"

#: js/messages.php:652
msgid "July"
msgstr "7월"

#: js/messages.php:653
msgid "August"
msgstr "8월"

#: js/messages.php:654
msgid "September"
msgstr "9월"

#: js/messages.php:655
msgid "October"
msgstr "10월"

#: js/messages.php:656
msgid "November"
msgstr "11월"

#: js/messages.php:657
msgid "December"
msgstr "12월"

#. l10n: Short month name
#: js/messages.php:664 libraries/Util.class.php:1613
msgid "Jan"
msgstr "1월"

#. l10n: Short month name
#: js/messages.php:666 libraries/Util.class.php:1615
msgid "Feb"
msgstr "2월"

#. l10n: Short month name
#: js/messages.php:668 libraries/Util.class.php:1617
msgid "Mar"
msgstr "3월"

#. l10n: Short month name
#: js/messages.php:670 libraries/Util.class.php:1619
msgid "Apr"
msgstr "4월"

#. l10n: Short month name
#: js/messages.php:672 libraries/Util.class.php:1621
msgctxt "Short month name"
msgid "May"
msgstr "5월"

#. l10n: Short month name
#: js/messages.php:674 libraries/Util.class.php:1623
msgid "Jun"
msgstr "6월"

#. l10n: Short month name
#: js/messages.php:676 libraries/Util.class.php:1625
msgid "Jul"
msgstr "7월"

#. l10n: Short month name
#: js/messages.php:678 libraries/Util.class.php:1627
msgid "Aug"
msgstr "8월"

#. l10n: Short month name
#: js/messages.php:680 libraries/Util.class.php:1629
msgid "Sep"
msgstr "9월"

#. l10n: Short month name
#: js/messages.php:682 libraries/Util.class.php:1631
msgid "Oct"
msgstr "10월"

#. l10n: Short month name
#: js/messages.php:684 libraries/Util.class.php:1633
msgid "Nov"
msgstr "11월"

#. l10n: Short month name
#: js/messages.php:686 libraries/Util.class.php:1635
msgid "Dec"
msgstr "12월"

#: js/messages.php:692
msgid "Sunday"
msgstr "일요일"

#: js/messages.php:693
msgid "Monday"
msgstr "월요일"

#: js/messages.php:694
msgid "Tuesday"
msgstr "화요일"

#: js/messages.php:695
msgid "Wednesday"
msgstr "수요일"

#: js/messages.php:696
msgid "Thursday"
msgstr "목요일"

#: js/messages.php:697
msgid "Friday"
msgstr "금요일"

#: js/messages.php:698
msgid "Saturday"
msgstr "토요일"

#. l10n: Short week day name
#: js/messages.php:705
msgid "Sun"
msgstr "일"

#. l10n: Short week day name
#: js/messages.php:707 libraries/Util.class.php:1640
msgid "Mon"
msgstr "월"

#. l10n: Short week day name
#: js/messages.php:709 libraries/Util.class.php:1642
msgid "Tue"
msgstr "화"

#. l10n: Short week day name
#: js/messages.php:711 libraries/Util.class.php:1644
msgid "Wed"
msgstr "수"

#. l10n: Short week day name
#: js/messages.php:713 libraries/Util.class.php:1646
msgid "Thu"
msgstr "목"

#. l10n: Short week day name
#: js/messages.php:715 libraries/Util.class.php:1648
msgid "Fri"
msgstr "금"

#. l10n: Short week day name
#: js/messages.php:717 libraries/Util.class.php:1650
msgid "Sat"
msgstr "토"

#. l10n: Minimal week day name
#: js/messages.php:724
msgid "Su"
msgstr "일"

#. l10n: Minimal week day name
#: js/messages.php:726
msgid "Mo"
msgstr "월"

#. l10n: Minimal week day name
#: js/messages.php:728
msgid "Tu"
msgstr "화"

#. l10n: Minimal week day name
#: js/messages.php:730
msgid "We"
msgstr "수"

#. l10n: Minimal week day name
#: js/messages.php:732
msgid "Th"
msgstr "목"

#. l10n: Minimal week day name
#: js/messages.php:734
msgid "Fr"
msgstr "금"

#. l10n: Minimal week day name
#: js/messages.php:736
msgid "Sa"
msgstr "토"

#. l10n: Column header for week of the year in calendar
#: js/messages.php:740
msgid "Wk"
msgstr "주"

#. l10n: Month-year order for calendar, use either "calendar-month-year"
#. * or "calendar-year-month".
#.
#: js/messages.php:747
msgid "calendar-month-year"
msgstr "calendar-year-month"

#. l10n: Year suffix for calendar, "none" is empty.
#: js/messages.php:750
msgctxt "Year suffix"
msgid "none"
msgstr "없음"

#: js/messages.php:762
msgid "Hour"
msgstr "시"

#: js/messages.php:763
msgid "Minute"
msgstr "분"

#: js/messages.php:764
msgid "Second"
msgstr "초"

#: js/messages.php:775
msgid "This field is required"
msgstr ""

#: js/messages.php:776
msgid "Please fix this field"
msgstr "이 필드를 수정하세요"

#: js/messages.php:777
msgid "Please enter a valid email address"
msgstr "올바른 이메일 주소를 입력하세요"

#: js/messages.php:778
msgid "Please enter a valid URL"
msgstr "올바른  URL을 입력하세요"

#: js/messages.php:779
msgid "Please enter a valid date"
msgstr "올바른 날짜를 입력하세요"

#: js/messages.php:780
msgid "Please enter a valid date ( ISO )"
msgstr "올바른 날짜(ISO 형식)를 입력하세요"

#: js/messages.php:781
msgid "Please enter a valid number"
msgstr "올바른  숫자를 입력하세요"

#: js/messages.php:782
msgid "Please enter a valid credit card number"
msgstr "올바른 신용 카드 번호를 입력하세요"

#: js/messages.php:783
msgid "Please enter only digits"
msgstr "숫자만 입력해 주세요"

#: js/messages.php:784
msgid "Please enter the same value again"
msgstr "같은 값을 한번 더 입력하세요"

#: js/messages.php:785
msgid "Please enter no more than {0} characters"
msgstr ""

#: js/messages.php:786
msgid "Please enter at least {0} characters"
msgstr "최소 {0} 글자 이상 입력해주세요"

#: js/messages.php:787
msgid "Please enter a value between {0} and {1} characters long"
msgstr ""

#: js/messages.php:788
msgid "Please enter a value between {0} and {1}"
msgstr "{0} 에서 {1} 사이의 값을 입력하세요"

#: js/messages.php:789
msgid "Please enter a value less than or equal to {0}"
msgstr "{0}과 같거나 작은 값을 입력하세요"

#: js/messages.php:790
msgid "Please enter a value greater than or equal to {0}"
msgstr "{0}과 같거나 큰 값을 입력하세요"

#: js/messages.php:792
msgid "Please enter a valid date or time"
msgstr "올바른 날짜 또는 시간을 입력하세요"

#: js/messages.php:793
msgid "Please enter a valid HEX input"
msgstr "올바른 HEX값을 입력하세요"

#: js/messages.php:794 libraries/Message.class.php:199
#: libraries/Util.class.php:657 libraries/core.lib.php:245
#: libraries/import.lib.php:181 libraries/insert_edit.lib.php:1170
#: tbl_operations.php:229 view_operations.php:63
msgid "Error"
msgstr "오류"

#: libraries/Advisor.class.php:79
#, php-format
msgid "PHP threw following error: %s"
msgstr "PHP에서 다음과 같은 오류가 발생했습니다: %s"

#: libraries/Advisor.class.php:108
#, php-format
msgid "Failed evaluating precondition for rule '%s'."
msgstr "규칙 '%s'에 대한 precondition 계산 실패."

#: libraries/Advisor.class.php:125
#, php-format
msgid "Failed calculating value for rule '%s'."
msgstr "규칙 '%s'에 대한 값 계산 실패."

#: libraries/Advisor.class.php:144
#, php-format
msgid "Failed running test for rule '%s'."
msgstr "규칙 '%s'에 대한 테스트를 실행 못 함."

#: libraries/Advisor.class.php:224
#, php-format
msgid "Failed formatting string for rule '%s'."
msgstr "규칙 '%s'를 변환하는데 실패했습니다."

#: libraries/Advisor.class.php:396
#, php-format
msgid ""
"Invalid rule declaration on line %1$s, expected line %2$s of previous rule."
msgstr "%1$s 행의 규칙이 잘못됨, 이전 규칙의 %2$s 행일 수 있음."

#: libraries/Advisor.class.php:415
#, php-format
msgid "Invalid rule declaration on line %s."
msgstr "%s 행에 잘못된 규칙 선언."

#: libraries/Advisor.class.php:423
#, php-format
msgid "Unexpected characters on line %s."
msgstr "%s 라인에 알 수 없는 문자가 있습니다."

#: libraries/Advisor.class.php:438
#, php-format
msgid "Unexpected character on line %1$s. Expected tab, but found \"%2$s\"."
msgstr ""
"%1$s 행에 알 수 없는 문자가 있습니다. 탭 문자가 있어야 하지만, \"%2$s\"가 있"
"습니다."

#: libraries/Advisor.class.php:475
msgid "per second"
msgstr "초당"

#: libraries/Advisor.class.php:478
msgid "per minute"
msgstr "분당"

#: libraries/Advisor.class.php:481 libraries/server_status.lib.php:152
#: libraries/server_status.lib.php:237
#: libraries/server_status_queries.lib.php:98
msgid "per hour"
msgstr "시간당"

#: libraries/Advisor.class.php:484
msgid "per day"
msgstr "하루당"

#: libraries/Config.class.php:1189
#, php-format
msgid "Existing configuration file (%s) is not readable."
msgstr "이미 존재하고 있는 환경설정 파일 (%s) 을 읽을 수 없습니다."

#: libraries/Config.class.php:1219
msgid "Wrong permissions on configuration file, should not be world writable!"
msgstr ""
"설정 파일에 잘못된 권한이 지정되어있습니다. 익명 쓰기 권한이면 안됩니다!"

#: libraries/Config.class.php:1802
msgid "Font size"
msgstr "글꼴 크기"

#: libraries/Console.class.php:85 libraries/Console.class.php:210
#: libraries/Console.class.php:313
msgid "Collapse"
msgstr "접기"

#: libraries/Console.class.php:86 libraries/Console.class.php:212
#: libraries/Console.class.php:314
msgid "Expand"
msgstr "펼치기"

#: libraries/Console.class.php:87 libraries/Console.class.php:213
msgid "Requery"
msgstr "다시 쿼리하기"

#: libraries/Console.class.php:91 libraries/Console.class.php:220
#: libraries/Menu.class.php:219 libraries/config/messages.inc.php:925
#: libraries/plugins/export/ExportHtmlword.class.php:149
#: libraries/plugins/export/ExportOdt.class.php:193
#: libraries/plugins/export/ExportTexytext.class.php:133
#: libraries/server_databases.lib.php:303
#: libraries/server_privileges.lib.php:1166
#: libraries/server_privileges.lib.php:2892
#: libraries/server_privileges.lib.php:3146
#: libraries/server_privileges.lib.php:3158
#: libraries/server_privileges.lib.php:4360
#: libraries/server_status_processes.lib.php:80
#: templates/table/relation/foreign_key_row.phtml:165
#: templates/table/relation/internal_relational_row.phtml:55
msgid "Database"
msgstr "데이터베이스"

#: libraries/Console.class.php:100
#, php-format
msgid "Total %d bookmark"
msgid_plural "Total %d bookmarks"
msgstr[0] "총 %d 개의 북마크"

#: libraries/Console.class.php:108
msgid "private"
msgstr ""

#: libraries/Console.class.php:112 libraries/bookmark.lib.php:89
msgid "shared"
msgstr "공유"

#. l10n: First parameter will be replaced with the translation for Total and the number of bookmarks, second one with the translation for private and the third one, with the translation for shared
#: libraries/Console.class.php:116
#, php-format
msgid "%1$s, %2$s and %3$s bookmarks included"
msgstr "북마크 %1$s, %2$s 그리고 %3$s가 포함되었습니다"

#: libraries/Console.class.php:122
msgid "No bookmarks"
msgstr "북마크 없음"

#: libraries/Console.class.php:183
msgid "During current session"
msgstr ""

#: libraries/Console.class.php:215
msgid "Explain"
msgstr "설명"

#: libraries/Console.class.php:216 libraries/Util.class.php:1280
#: libraries/sql.lib.php:221
msgid "Profiling"
msgstr "프로파일링"

#: libraries/Console.class.php:218
msgid "Bookmark"
msgstr "북마크"

#: libraries/Console.class.php:219
msgid "Query failed"
msgstr "질의 실패"

#: libraries/Console.class.php:223
msgid "Queried time"
msgstr "질의 실행 시간"

#: libraries/Console.class.php:230
msgid "SQL Query Console"
msgstr "SQL 질의 콘솔"

#: libraries/Console.class.php:231
msgid "Console"
msgstr "콘솔"

#: libraries/Console.class.php:234 libraries/sql_query_form.lib.php:244
#: setup/frames/index.inc.php:299
msgid "Clear"
msgstr ""

#: libraries/Console.class.php:237
msgid "History"
msgstr "최근 기록"

#: libraries/Console.class.php:240 libraries/Console.class.php:370
#: libraries/DisplayResults.class.php:1721 libraries/import.lib.php:1267
#: libraries/import.lib.php:1302
#: libraries/plugins/export/ExportCodegen.class.php:90
#: libraries/plugins/export/ExportCsv.class.php:51
#: libraries/plugins/export/ExportExcel.class.php:44
#: libraries/plugins/export/ExportHtmlword.class.php:52
#: libraries/plugins/export/ExportJson.class.php:50
#: libraries/plugins/export/ExportLatex.class.php:75
#: libraries/plugins/export/ExportMediawiki.class.php:52
#: libraries/plugins/export/ExportOds.class.php:57
#: libraries/plugins/export/ExportOdt.class.php:66
#: libraries/plugins/export/ExportPdf.class.php:92
#: libraries/plugins/export/ExportPhparray.class.php:49
#: libraries/plugins/export/ExportSql.class.php:72
#: libraries/plugins/export/ExportTexytext.class.php:51
#: libraries/plugins/export/ExportXml.class.php:81
#: libraries/plugins/export/ExportYaml.class.php:50
#: libraries/plugins/import/AbstractImportCsv.class.php:40
#: libraries/plugins/import/ImportMediawiki.class.php:60
#: libraries/plugins/import/ImportOds.class.php:59
#: libraries/plugins/import/ImportShp.class.php:57
#: libraries/plugins/import/ImportSql.class.php:51
#: libraries/plugins/import/ImportXml.class.php:58
#: libraries/rte/rte_routines.lib.php:924 templates/table/index_form.phtml:49
#: templates/table/search/options.phtml:2
#: templates/table/structure/row_stats_table.phtml:20
msgid "Options"
msgstr "옵션"

#: libraries/Console.class.php:244 libraries/Console.class.php:332
msgid "Bookmarks"
msgstr "북마크"

#: libraries/Console.class.php:248 libraries/Console.class.php:286
#: libraries/config/messages.inc.php:99
msgid "Debug SQL"
msgstr "SQL 디버그"

#: libraries/Console.class.php:257
msgid "Press Ctrl+Enter to execute query"
msgstr "Ctrl+Enter를 눌러 쿼리를 실행"

#: libraries/Console.class.php:259
msgid "Press Enter to execute query"
msgstr "Enter를 눌러 쿼리를 실행"

#: libraries/Console.class.php:277
msgid "ascending"
msgstr "오름차순"

#: libraries/Console.class.php:280
msgid "descending"
msgstr "내림차순"

#: libraries/Console.class.php:283
msgid "Order:"
msgstr "순서:"

#: libraries/Console.class.php:289
#: templates/table/search/replace_preview.phtml:17
msgid "Count"
msgstr "개수"

#: libraries/Console.class.php:292
msgid "Execution order"
msgstr "실행 순서"

#: libraries/Console.class.php:295
msgid "Time taken"
msgstr ""

#: libraries/Console.class.php:298
msgid "Order by:"
msgstr "정렬 순서:"

#: libraries/Console.class.php:301
msgid "Group queries"
msgstr "그룹 질의"

#: libraries/Console.class.php:304
#| msgid "SQL queries"
msgid "Ungroup queries"
msgstr "그룹 해제 질의"

#: libraries/Console.class.php:315
msgid "Show trace"
msgstr "추적 보기"

#: libraries/Console.class.php:317
msgid "Hide trace"
msgstr "추적 숨기기"

#: libraries/Console.class.php:319
#| msgid "Count"
msgid "Count:"
msgstr "개수:"

#: libraries/Console.class.php:336 libraries/Util.class.php:1249
#: libraries/config/messages.inc.php:897
#: libraries/server_status_processes.lib.php:255
#: libraries/server_status_variables.lib.php:42
msgid "Refresh"
msgstr "다시 보기"

#: libraries/Console.class.php:339
msgid "Add"
msgstr "추가"

#: libraries/Console.class.php:348
msgid "Add bookmark"
msgstr "북마크 추가"

#: libraries/Console.class.php:352
msgid "Label"
msgstr "레이블"

#: libraries/Console.class.php:354
msgid "Target database"
msgstr "대상 데이터베이스"

#: libraries/Console.class.php:357
msgid "Share this bookmark"
msgstr "이 북마크를 공유"

#: libraries/Console.class.php:374
msgid "Set default"
msgstr "기본값으로 초기화"

#: libraries/Console.class.php:378
msgid "Always expand query messages"
msgstr "항상 질의 메시지를 확장"

#: libraries/Console.class.php:380
msgid "Show query history at start"
msgstr "시작할 때 질의 기록을 보여주기"

#: libraries/Console.class.php:382
msgid "Show current browsing query"
msgstr ""

#: libraries/Console.class.php:385
msgid ""
"Execute queries on Enter and insert new line with Shift + Enter. To make "
"this permanent, view settings."
msgstr ""

#: libraries/Console.class.php:389
msgid "Switch to dark theme"
msgstr "어두운 테마로 변경"

#: libraries/DBQbe.class.php:405 libraries/DisplayResults.class.php:1478
#: libraries/DisplayResults.class.php:2268
#: libraries/DisplayResults.class.php:2274 libraries/config.values.php:70
#: libraries/operations.lib.php:804 libraries/server_databases.lib.php:307
#: libraries/server_databases.lib.php:335
#: libraries/server_status_processes.lib.php:191
#: templates/database/structure/sortable_header.phtml:21
#: templates/database/structure/sortable_header.phtml:38
#: templates/table/search/options.phtml:68
msgid "Ascending"
msgstr "오름차순"

#: libraries/DBQbe.class.php:408 libraries/DisplayResults.class.php:1490
#: libraries/DisplayResults.class.php:2264
#: libraries/DisplayResults.class.php:2278 libraries/config.values.php:71
#: libraries/operations.lib.php:807 libraries/server_databases.lib.php:307
#: libraries/server_databases.lib.php:335
#: libraries/server_status_processes.lib.php:188
#: templates/database/structure/sortable_header.phtml:26
#: templates/database/structure/sortable_header.phtml:43
#: templates/table/search/options.phtml:69
msgid "Descending"
msgstr "내림차순"

#: libraries/DBQbe.class.php:467
#: templates/table/search/search_and_replace.phtml:6
msgid "Column:"
msgstr "컬럼명:"

#: libraries/DBQbe.class.php:513
msgid "Alias:"
msgstr ""

#: libraries/DBQbe.class.php:566
msgid "Sort:"
msgstr "정렬:"

#: libraries/DBQbe.class.php:630
msgid "Sort order:"
msgstr "정렬 순서:"

#: libraries/DBQbe.class.php:679
msgid "Show:"
msgstr "보기:"

#: libraries/DBQbe.class.php:728
msgid "Criteria:"
msgstr "조건:"

#: libraries/DBQbe.class.php:797
msgid "Add/Delete criteria rows"
msgstr "조건행 추가/삭제"

#: libraries/DBQbe.class.php:797
msgid "Add/Delete columns"
msgstr "컬럼 추가/삭제"

#: libraries/DBQbe.class.php:824 libraries/DBQbe.class.php:856
msgid "Update Query"
msgstr "질의 업데이트"

#: libraries/DBQbe.class.php:839
msgid "Use Tables"
msgstr "사용할 테이블"

#: libraries/DBQbe.class.php:877 libraries/DBQbe.class.php:988
msgid "Or:"
msgstr "또는:"

#: libraries/DBQbe.class.php:881 libraries/DBQbe.class.php:973
msgid "And:"
msgstr "그리고:"

#: libraries/DBQbe.class.php:886
msgid "Ins"
msgstr "삽입"

#: libraries/DBQbe.class.php:889
msgid "Del"
msgstr "삭제"

#: libraries/DBQbe.class.php:905
msgid "Modify:"
msgstr "수정:"

#: libraries/DBQbe.class.php:968
msgid "Ins:"
msgstr "삽입:"

#: libraries/DBQbe.class.php:983
msgid "Del:"
msgstr "삭제:"

#: libraries/DBQbe.class.php:1849
#, php-format
msgid "SQL query on database <b>%s</b>:"
msgstr "데이터베이스 <b>%s</b>에 SQL 질의:"

#: libraries/DBQbe.class.php:1863 libraries/Util.class.php:1235
msgid "Submit Query"
msgstr "질의 실행"

#: libraries/DBQbe.class.php:1877
msgid "Saved bookmarked search:"
msgstr "저장된 북마크 검색:"

#: libraries/DBQbe.class.php:1879
msgid "New bookmark"
msgstr "새 북마크"

#: libraries/DBQbe.class.php:1905
msgid "Create bookmark"
msgstr "북마크 생성"

#: libraries/DBQbe.class.php:1908
msgid "Update bookmark"
msgstr "북마크 업데이트"

#: libraries/DBQbe.class.php:1910
msgid "Delete bookmark"
msgstr "북마크 삭제"

#: libraries/DatabaseInterface.class.php:2522
msgid ""
"The server is not responding (or the local server's socket is not correctly "
"configured)."
msgstr ""
"서버가 응답하지 않습니다 (또는 로컬 서버의 소켓이 현재 제대로 구성되어 있지 "
"않습니다)."

#: libraries/DatabaseInterface.class.php:2527
msgid "The server is not responding."
msgstr "서버가 응답하지 않습니다."

#: libraries/DatabaseInterface.class.php:2532
msgid "Please check privileges of directory containing database."
msgstr "디렉토리를 포함하는 데이터베이스의 권한을 확인하십시오."

#: libraries/DatabaseInterface.class.php:2542
msgid "Details…"
msgstr "자세히…"

#: libraries/DatabaseInterface.class.php:2762
msgid "Connection for controluser as defined in your configuration failed."
msgstr "관리사용자(controluser, 설정에 정의됨)로서의 접속에 실패."

#: libraries/DbSearch.class.php:98 libraries/DbSearch.class.php:404
msgid "at least one of the words"
msgstr "최소 한 단어"

#: libraries/DbSearch.class.php:99 libraries/DbSearch.class.php:408
msgid "all words"
msgstr "모든 단어"

#: libraries/DbSearch.class.php:100 libraries/DbSearch.class.php:412
msgid "the exact phrase"
msgstr "정확한 문구"

#: libraries/DbSearch.class.php:101 libraries/DbSearch.class.php:413
msgid "as regular expression"
msgstr "정규표현식"

#: libraries/DbSearch.class.php:271
#, php-format
msgid "Search results for \"<i>%s</i>\" %s:"
msgstr "\"<i>%s</i>\"의 검색 결과 %s:"

#: libraries/DbSearch.class.php:298
#, php-format
msgid "<b>Total:</b> <i>%s</i> match"
msgid_plural "<b>Total:</b> <i>%s</i> matches"
msgstr[0] "<b>총:</b> <i>%s</i> 건 일치"

#: libraries/DbSearch.class.php:335
#, php-format
msgid "%1$s match in <strong>%2$s</strong>"
msgid_plural "%1$s matches in <strong>%2$s</strong>"
msgstr[0] "<strong>%2$s</strong> 에서 %1$s 건 일치"

#: libraries/DbSearch.class.php:354 libraries/Menu.class.php:311
#: libraries/Util.class.php:3354 libraries/Util.class.php:3364
#: libraries/Util.class.php:3640 libraries/Util.class.php:3641
#: libraries/Util.class.php:4303 libraries/config.values.php:43
#: libraries/config.values.php:51 libraries/config.values.php:119
#: libraries/navigation/Nodes/Node_Table.class.php:295
#: templates/table/structure/check_all_table_column.phtml:5
msgid "Browse"
msgstr "보기"

#: libraries/DbSearch.class.php:361
#, php-format
msgid "Delete the matches for the %s table?"
msgstr "테이블 %s에 대하여 일치하는 것들을 삭제 하겠습니까?"

#: libraries/DbSearch.class.php:388
msgid "Search in database"
msgstr "데이터베이스 검색"

#: libraries/DbSearch.class.php:392
msgid "Words or values to search for (wildcard: \"%\"):"
msgstr "찾을 단어, 값 (와일드카드: \"%\"):"

#: libraries/DbSearch.class.php:401
#: templates/table/search/search_and_replace.phtml:1
msgid "Find:"
msgstr "찾는 방식:"

#: libraries/DbSearch.class.php:406 libraries/DbSearch.class.php:410
msgid "Words are separated by a space character (\" \")."
msgstr "단어는 스페이스(\" \")로 구분됩니다."

#: libraries/DbSearch.class.php:425
msgid "Inside tables:"
msgstr "검색할 테이블:"

#: libraries/DbSearch.class.php:450 libraries/display_export.lib.php:50
#: libraries/replication_gui.lib.php:380
msgid "Unselect all"
msgstr "모두 선택해제"

#: libraries/DbSearch.class.php:455
msgid "Inside column:"
msgstr "검색할 컬럼:"

#: libraries/DisplayResults.class.php:890
msgid "Save edited data"
msgstr "수정한 데이터 저장"

#: libraries/DisplayResults.class.php:896
msgid "Restore column order"
msgstr "컬럼(열) 순서 복구"

#: libraries/DisplayResults.class.php:944
#: libraries/central_columns.lib.php:662
msgid "Filter rows"
msgstr "행 필터링"

#: libraries/DisplayResults.class.php:946
#: libraries/central_columns.lib.php:664
msgid "Search this table"
msgstr "현재 테이블 검색"

#: libraries/DisplayResults.class.php:974 libraries/Util.class.php:2549
#: libraries/Util.class.php:2552
msgctxt "First page"
msgid "Begin"
msgstr "처음"

#: libraries/DisplayResults.class.php:977 libraries/Util.class.php:2550
#: libraries/Util.class.php:2553 libraries/server_bin_log.lib.php:170
#: libraries/server_bin_log.lib.php:172
msgctxt "Previous page"
msgid "Previous"
msgstr "이전"

#: libraries/DisplayResults.class.php:1043 libraries/Util.class.php:2581
#: libraries/Util.class.php:2591 libraries/server_bin_log.lib.php:204
#: libraries/server_bin_log.lib.php:206
msgctxt "Next page"
msgid "Next"
msgstr "다음"

#: libraries/DisplayResults.class.php:1073 libraries/Util.class.php:2582
#: libraries/Util.class.php:2592
msgctxt "Last page"
msgid "End"
msgstr "마지막"

#: libraries/DisplayResults.class.php:1116
msgid "All"
msgstr "모두"

#: libraries/DisplayResults.class.php:1126
#: libraries/display_export.lib.php:434
#: templates/startAndNumberOfRowsPanel.phtml:10
msgid "Number of rows:"
msgstr "행 갯수:"

#: libraries/DisplayResults.class.php:1436
msgid "Sort by key"
msgstr "키로 정렬"

#: libraries/DisplayResults.class.php:1727
#: libraries/DisplayResults.class.php:1835
msgid "Partial texts"
msgstr "텍스트의 일부분"

#: libraries/DisplayResults.class.php:1728
#: libraries/DisplayResults.class.php:1839
msgid "Full texts"
msgstr "전체 텍스트"

#: libraries/DisplayResults.class.php:1744
msgid "Relational key"
msgstr "관계키"

#: libraries/DisplayResults.class.php:1745
#, fuzzy
#| msgid "Displaying Column Comments"
msgid "Display column for relations"
msgstr "열(칼럼) 설명(코멘트) 출력하기"

#: libraries/DisplayResults.class.php:1758
msgid "Show binary contents"
msgstr "바이너리 항목 보이기"

#: libraries/DisplayResults.class.php:1764
msgid "Show BLOB contents"
msgstr "BLOB 내용 보기"

#: libraries/DisplayResults.class.php:1776
msgid "Hide browser transformation"
msgstr "브라우저 정보 숨기기"

#: libraries/DisplayResults.class.php:1786
msgid "Well Known Text"
msgstr "잘 알려진 텍스트"

#: libraries/DisplayResults.class.php:1787
msgid "Well Known Binary"
msgstr "잘 알려진 바이너리"

#: libraries/DisplayResults.class.php:3522
#: libraries/DisplayResults.class.php:3537
msgid "The row has been deleted."
msgstr "행을 삭제 하였습니다."

#: libraries/DisplayResults.class.php:3573
#: libraries/DisplayResults.class.php:4805
#: libraries/server_status_processes.lib.php:302
msgid "Kill"
msgstr "강제로 끝냄"

#: libraries/DisplayResults.class.php:4265
msgid "May be approximate. See [doc@faq3-11]FAQ 3.11[/doc]."
msgstr "근사값입니다. [doc@faq3-11]FAQ 3.11[/doc]를 참조하세요."

#: libraries/DisplayResults.class.php:4335 libraries/Message.class.php:180
#: libraries/controllers/TableRelationController.class.php:259
#: libraries/controllers/TableSearchController.class.php:653
#: libraries/rte/rte_routines.lib.php:1423 libraries/sql_query_form.lib.php:89
#: tbl_operations.php:227 tbl_row_action.php:139 view_operations.php:62
msgid "Your SQL query has been executed successfully."
msgstr "쿼리가 성공적으로 실행되었습니다."

#: libraries/DisplayResults.class.php:4663
#: libraries/controllers/DatabaseStructureController.class.php:574
#, php-format
msgid ""
"This view has at least this number of rows. Please refer to %sdocumentation"
"%s."
msgstr ""
"이 뷰는 최소 이 숫자 이상의 열을 가지고 있습니다. %s문서%s를 참조해 주십시오."

#: libraries/DisplayResults.class.php:4676
#, php-format
msgid "Showing rows %1s - %2s"
msgstr "%1s - %2s행 표시 중"

#: libraries/DisplayResults.class.php:4691
#, php-format
msgid "%1$d total, %2$d in query"
msgstr "총 %1$d개 중 현재 쿼리에 %2$d개"

#: libraries/DisplayResults.class.php:4696
#, php-format
msgid "%d total"
msgstr "합계 %d"

#: libraries/DisplayResults.class.php:4708 libraries/sql.lib.php:1314
#, php-format
msgid "Query took %01.4f seconds."
msgstr "질의 실행시간 %01.4f 초."

#: libraries/DisplayResults.class.php:4810
#: libraries/DisplayResults.class.php:4817 libraries/Util.class.php:4727
#: libraries/Util.class.php:4733 libraries/mult_submits.inc.php:50
#: templates/database/structure/check_all_tables.phtml:2
#: templates/database/structure/check_all_tables.phtml:9
msgid "With selected:"
msgstr "선택한 것을:"

#: libraries/DisplayResults.class.php:4814
#: libraries/DisplayResults.class.php:4816 libraries/Util.class.php:4729
#: libraries/Util.class.php:4730 libraries/server_privileges.lib.php:1174
#: libraries/server_privileges.lib.php:1175
#: libraries/server_privileges.lib.php:1387
#: libraries/server_user_groups.lib.php:231
#: templates/database/structure/check_all_tables.phtml:3
#: templates/database/structure/check_all_tables.phtml:4
msgid "Check all"
msgstr "모두 체크"

#: libraries/DisplayResults.class.php:4988 libraries/Header.class.php:383
#: templates/database/structure/print_view_data_dictionary_link.phtml:3
#: templates/table/structure/optional_action_links.phtml:1
msgid "Print view"
msgstr "인쇄용 보기"

#: libraries/DisplayResults.class.php:5020
msgid "Query results operations"
msgstr "쿼리 결과 처리방법"

#: libraries/DisplayResults.class.php:5108
#: templates/table/chart/tbl_chart.phtml:12
msgid "Display chart"
msgstr "차트 표시"

#: libraries/DisplayResults.class.php:5133
msgid "Visualize GIS data"
msgstr "GIS 데이터를 시각화"

#: libraries/DisplayResults.class.php:5310
msgid "Link not found!"
msgstr "링크를 찾을 수 없습니다!"

#: libraries/Error_Handler.class.php:71
msgid "Too many error messages, some are not displayed."
msgstr "오류메시지가 너무 많기 때문에 일부 메시지는 출력되지 않습니다."

#: libraries/Error_Handler.class.php:333
msgid "Report"
msgstr "보고"

#: libraries/Error_Handler.class.php:338 templates/error/report_form.phtml:28
msgid "Automatically send report next time"
msgstr "다음부터 보고를 자동으로 보내기"

#: libraries/File.class.php:225
msgid "File was not an uploaded file."
msgstr "파일은 업로드된 파일이 아닙니다."

#: libraries/File.class.php:265
msgid "The uploaded file exceeds the upload_max_filesize directive in php.ini."
msgstr ""
"php.ini 파일에 지정된 upload_max_filesize 값보다 더 큰 파일이 업로드되었습니"
"다."

#: libraries/File.class.php:271
msgid ""
"The uploaded file exceeds the MAX_FILE_SIZE directive that was specified in "
"the HTML form."
msgstr "HTML 폼에 지정된 MAX_FILE_SIZE 값보다 더 큰 파일이 업로드되었습니다."

#: libraries/File.class.php:277
msgid "The uploaded file was only partially uploaded."
msgstr "파일업로드가 완전하지 않게 실행되었습니다."

#: libraries/File.class.php:281
msgid "Missing a temporary folder."
msgstr "임시 폴더가 없습니다."

#: libraries/File.class.php:284
msgid "Failed to write file to disk."
msgstr "디스크 쓰기에 실패했습니다."

#: libraries/File.class.php:287
msgid "File upload stopped by extension."
msgstr "확장프로그램 때문에 파일 업로드가 중지되었습니다."

#: libraries/File.class.php:290
msgid "Unknown error in file upload."
msgstr "파일 업로드 중에 알 수 없는 오류가 발생했습니다."

#: libraries/File.class.php:470
msgid "Error moving the uploaded file, see [doc@faq1-11]FAQ 1.11[/doc]."
msgstr ""
"업로드된 파일을 이동시킬 수 없습니다. [doc@faq1-11]FAQ 1.11[/doc] 참조."

#: libraries/File.class.php:489
msgid "Error while moving uploaded file."
msgstr "업로드된 파일을 이동하는 중에 오류가 발생하였습니다."

#: libraries/File.class.php:497
msgid "Cannot read uploaded file."
msgstr "업로드한 파일을 읽을 수 없습니다."

#: libraries/Footer.class.php:74
#, php-format
msgid "Currently running Git revision %1$s from the %2$s branch."
msgstr "%2$s구분에서 현재 실행중인 Git 리버젼 %1$s."

#: libraries/Footer.class.php:81
msgid "Git information missing!"
msgstr "Git정보가 없습니다!"

#: libraries/Footer.class.php:201 libraries/Footer.class.php:205
#: libraries/Footer.class.php:208
msgid "Open new phpMyAdmin window"
msgstr "새 창으로 phpMyAdmin 열기"

#: libraries/Header.class.php:469
msgid "Click on the bar to scroll to top of page"
msgstr "클릭하여 페이지 상단으로 이동"

#: libraries/Header.class.php:751
#: libraries/plugins/auth/AuthenticationCookie.class.php:156
msgid "Javascript must be enabled past this point!"
msgstr "이 페이지를 넘기려면 Javascript 사용을 허용해야 합니다!"

#: libraries/Index.class.php:667
msgid "No index defined!"
msgstr "인덱스가 설정되지 않았습니다!"

#: libraries/Index.class.php:672 libraries/Index.class.php:683
#: libraries/build_html_for_db.lib.php:43 libraries/index.lib.php:29
#: libraries/navigation/Nodes/Node_Index_Container.class.php:24
#: libraries/navigation/Nodes/Node_Index_Container.class.php:25
#: libraries/tracking.lib.php:967
msgid "Indexes"
msgstr "인덱스"

#: libraries/Index.class.php:693 libraries/central_columns.lib.php:687
#: libraries/rte/rte_list.lib.php:74 libraries/rte/rte_list.lib.php:89
#: libraries/rte/rte_list.lib.php:102 libraries/server_databases.lib.php:409
#: libraries/server_privileges.lib.php:2374
#: libraries/server_privileges.lib.php:3168
#: libraries/server_privileges.lib.php:3344
#: libraries/server_user_groups.lib.php:82
#: libraries/server_variables.lib.php:192 libraries/tracking.lib.php:280
#: libraries/tracking.lib.php:793 libraries/tracking.lib.php:1475
#: libraries/tracking.lib.php:1621
#: templates/database/structure/table_header.phtml:30
#: templates/table/structure/display_partitions.phtml:29
#: templates/table/structure/table_structure_header.phtml:23
msgid "Action"
msgstr "실행"

#: libraries/Index.class.php:695 libraries/browse_foreigners.lib.php:159
#: libraries/browse_foreigners.lib.php:163 libraries/tracking.lib.php:971
msgid "Keyname"
msgstr "키 이름"

#: libraries/Index.class.php:697
#: libraries/controllers/TableStructureController.class.php:955
#: libraries/controllers/TableStructureController.class.php:960
#: libraries/tracking.lib.php:973
#: templates/columns_definitions/column_indexes.phtml:11
#: templates/table/structure/check_all_table_column.phtml:26
msgid "Unique"
msgstr "고유값"

#: libraries/Index.class.php:698 libraries/tracking.lib.php:974
msgid "Packed"
msgstr "압축됨"

#: libraries/Index.class.php:700 libraries/tracking.lib.php:976
msgid "Cardinality"
msgstr "관계성"

#: libraries/Index.class.php:701 libraries/build_html_for_db.lib.php:22
#: libraries/central_columns.lib.php:703
#: libraries/central_columns.lib.php:1384 libraries/mysql_charsets.lib.php:45
#: libraries/operations.lib.php:293 libraries/operations.lib.php:1082
#: libraries/server_collations.lib.php:35 libraries/tracking.lib.php:881
#: libraries/tracking.lib.php:977
#: templates/columns_definitions/table_fields_definitions.phtml:33
#: templates/database/structure/table_header.phtml:55
#: templates/table/search/table_header.phtml:8
#: templates/table/structure/row_stats_table.phtml:31
#: templates/table/structure/table_structure_header.phtml:7
msgid "Collation"
msgstr "데이터정렬방식"

#: libraries/Index.class.php:703 libraries/rte/rte_events.lib.php:496
#: libraries/rte/rte_routines.lib.php:1047 libraries/tracking.lib.php:885
#: libraries/tracking.lib.php:979
#: templates/database/structure/table_header.phtml:84
#: templates/table/structure/display_partitions.phtml:27
msgid "Comment"
msgstr "설명"

#: libraries/Index.class.php:731
msgid "The primary key has been dropped."
msgstr "기본 키를 제거했습니다."

#: libraries/Index.class.php:740
#, php-format
msgid "Index %s has been dropped."
msgstr "인덱스 %s 를 제거했습니다."

#: libraries/Index.class.php:757 libraries/Util.class.php:3647
#: libraries/Util.class.php:3648
#: libraries/controllers/TableStructureController.class.php:951
#: libraries/controllers/TableStructureController.class.php:952
#: libraries/operations.lib.php:1617 libraries/rte/rte_list.lib.php:150
#: libraries/server_databases.lib.php:146
#: templates/database/structure/check_all_tables.phtml:16
#: templates/table/relation/foreign_key_row.phtml:93
#: templates/table/structure/check_all_table_column.phtml:15
#: templates/table/structure/display_structure.phtml:189
msgid "Drop"
msgstr "삭제"

#: libraries/Index.class.php:874
#, php-format
msgid ""
"The indexes %1$s and %2$s seem to be equal and one of them could possibly be "
"removed."
msgstr ""
"인덱스 %1$s와 %2$s는 동일한 것으로, 두 가지 중 하나는 제거해도 상관없습니다."

#: libraries/Linter.class.php:96
msgid ""
"Linting is disabled for this query because it exceeds the maximum length."
msgstr ""

#: libraries/Linter.class.php:162
#, php-format
msgid "%1$s (near <code>%2$s</code>)"
msgstr ""

#: libraries/Menu.class.php:200 libraries/ServerStatusData.class.php:442
#: libraries/config/messages.inc.php:933
msgid "Server"
msgstr "서버"

#: libraries/Menu.class.php:248
#: libraries/navigation/Nodes/Node_View.class.php:32
#: libraries/tbl_info.inc.php:63
#: templates/database/structure/structure_table_row.phtml:97
#: templates/database/structure/structure_table_row.phtml:159
msgid "View"
msgstr "뷰"

#: libraries/Menu.class.php:248 libraries/config/messages.inc.php:935
#: libraries/plugins/export/ExportXml.class.php:499
#: libraries/rte/rte_list.lib.php:87 libraries/rte/rte_triggers.lib.php:331
#: libraries/server_privileges.lib.php:1169
#: libraries/server_privileges.lib.php:2910
#: libraries/server_privileges.lib.php:3147
#: libraries/server_privileges.lib.php:3158
#: libraries/server_privileges.lib.php:4374 libraries/tracking.lib.php:1474
#: libraries/tracking.lib.php:1616
#: templates/database/structure/table_header.phtml:21
#: templates/table/relation/foreign_key_row.phtml:176
#: templates/table/relation/internal_relational_row.phtml:63
msgid "Table"
msgstr "테이블"

#: libraries/Menu.class.php:325 libraries/Menu.class.php:429
#: libraries/Menu.class.php:548 libraries/Util.class.php:3351
#: libraries/Util.class.php:3361 libraries/Util.class.php:3367
#: libraries/Util.class.php:4273 libraries/Util.class.php:4288
#: libraries/Util.class.php:4305 libraries/config.values.php:40
#: libraries/config.values.php:48 libraries/config.values.php:110
#: libraries/config.values.php:116 libraries/config/messages.inc.php:323
#: libraries/navigation/Nodes/Node_Table.class.php:292
msgid "SQL"
msgstr "SQL"

#: libraries/Menu.class.php:328 libraries/Menu.class.php:432
#: libraries/Util.class.php:3352 libraries/Util.class.php:3362
#: libraries/Util.class.php:3368 libraries/Util.class.php:3642
#: libraries/Util.class.php:3643 libraries/Util.class.php:4289
#: libraries/Util.class.php:4306 libraries/config.values.php:41
#: libraries/config.values.php:49 libraries/config.values.php:111
#: libraries/config.values.php:117
#: libraries/navigation/Nodes/Node_Table.class.php:286
msgid "Search"
msgstr "검색"

#: libraries/Menu.class.php:338 libraries/Util.class.php:3353
#: libraries/Util.class.php:3363 libraries/Util.class.php:3644
#: libraries/Util.class.php:3645 libraries/Util.class.php:4307
#: libraries/config.values.php:42 libraries/config.values.php:50
#: libraries/config.values.php:118
#: libraries/navigation/Nodes/Node_Table.class.php:289
#: libraries/sql_query_form.lib.php:285 libraries/sql_query_form.lib.php:288
msgid "Insert"
msgstr "삽입"

#: libraries/Menu.class.php:362 libraries/Menu.class.php:467
#: libraries/Util.class.php:4294 libraries/Util.class.php:4310
#: libraries/config.values.php:106 libraries/server_common.lib.php:51
#: libraries/server_privileges.lib.php:2372
#: libraries/server_privileges.lib.php:3160
#: libraries/server_privileges.lib.php:4249
msgid "Privileges"
msgstr "사용권한"

#: libraries/Menu.class.php:371 libraries/Menu.class.php:379
#: libraries/Menu.class.php:459 libraries/Util.class.php:3355
#: libraries/Util.class.php:3369 libraries/Util.class.php:4293
#: libraries/Util.class.php:4311 libraries/config.values.php:112
#: view_operations.php:92
msgid "Operations"
msgstr "테이블 작업"

#: libraries/Menu.class.php:384 libraries/Menu.class.php:492
#: libraries/Util.class.php:4298 libraries/Util.class.php:4312
#: libraries/relation.lib.php:255
msgid "Tracking"
msgstr "SQL 명령어 트래킹"

#: libraries/Menu.class.php:397 libraries/Menu.class.php:486
#: libraries/Util.class.php:4297 libraries/Util.class.php:4313
#: libraries/navigation/Nodes/Node_Trigger_Container.class.php:24
#: libraries/plugins/export/ExportHtmlword.class.php:558
#: libraries/plugins/export/ExportOdt.class.php:686
#: libraries/plugins/export/ExportPdf.class.php:283
#: libraries/plugins/export/ExportSql.class.php:1965
#: libraries/plugins/export/ExportTexytext.class.php:504
#: libraries/plugins/export/ExportXml.class.php:125
#: libraries/rte/rte_words.lib.php:50
msgid "Triggers"
msgstr "트리거"

#: libraries/Menu.class.php:436 libraries/Menu.class.php:443
#: libraries/Menu.class.php:450
msgid "Database seems to be empty!"
msgstr "데이터베이스가 비어있는 것 같습니다!"

#: libraries/Menu.class.php:439 libraries/Util.class.php:4290
msgid "Query"
msgstr "질의 마법사"

#: libraries/Menu.class.php:472 libraries/Util.class.php:4295
#: libraries/rte/rte_words.lib.php:36
msgid "Routines"
msgstr "루틴"

#: libraries/Menu.class.php:479 libraries/Util.class.php:4296
#: libraries/navigation/Nodes/Node_Event_Container.class.php:26
#: libraries/plugins/export/ExportSql.class.php:947
#: libraries/plugins/export/ExportXml.class.php:107
#: libraries/rte/rte_words.lib.php:64
msgid "Events"
msgstr "이벤트"

#: libraries/Menu.class.php:498 libraries/Util.class.php:4299
msgid "Designer"
msgstr "디자이너"

#: libraries/Menu.class.php:507 libraries/Util.class.php:4300
#: templates/database/structure/check_all_tables.phtml:35
msgid "Central columns"
msgstr "중심 열"

#: libraries/Menu.class.php:544 libraries/Util.class.php:4272
#: libraries/config.values.php:103 libraries/config/messages.inc.php:268
#: libraries/config/messages.inc.php:343
#: libraries/navigation/NavigationTree.class.php:1240
#: libraries/server_common.lib.php:48 libraries/server_privileges.lib.php:4360
msgid "Databases"
msgstr "데이터베이스"

#: libraries/Menu.class.php:568
msgid "User accounts"
msgstr "사용자 계정"

#: libraries/Menu.class.php:595 libraries/ServerStatusData.class.php:122
#: libraries/Util.class.php:4279 libraries/server_common.lib.php:36
msgid "Binary log"
msgstr "바이너리 로그"

#: libraries/Menu.class.php:601 libraries/ServerStatusData.class.php:127
#: libraries/Util.class.php:4280 libraries/server_common.lib.php:42
#: templates/database/structure/body_for_table_summary.phtml:10
#: templates/database/structure/table_header.phtml:27
msgid "Replication"
msgstr "복제"

#: libraries/Menu.class.php:606 libraries/ServerStatusData.class.php:194
#: libraries/Util.class.php:4281 libraries/config.values.php:105
#: libraries/server_engines.lib.php:108 libraries/server_engines.lib.php:112
#: libraries/sql_query_form.lib.php:421
msgid "Variables"
msgstr "환경설정값"

#: libraries/Menu.class.php:610 libraries/Util.class.php:4282
msgid "Charsets"
msgstr "문자셋"

#: libraries/Menu.class.php:615 libraries/Util.class.php:4283
#: libraries/server_common.lib.php:33 libraries/server_plugins.lib.php:27
msgid "Plugins"
msgstr "플러그인"

#: libraries/Menu.class.php:626 libraries/Util.class.php:4284
msgid "Engines"
msgstr "엔진"

#: libraries/Message.class.php:254
#, php-format
msgid "%1$d row affected."
msgid_plural "%1$d rows affected."
msgstr[0] "%1$d 열에 적용되었습니다."

#: libraries/Message.class.php:273
#, php-format
msgid "%1$d row deleted."
msgid_plural "%1$d rows deleted."
msgstr[0] "%1$d 열이 삭제되었습니다."

#: libraries/Message.class.php:292
#, php-format
msgid "%1$d row inserted."
msgid_plural "%1$d rows inserted."
msgstr[0] "%1$d 열이 삽입되었습니다."

#: libraries/PDF.class.php:70 libraries/Util.class.php:2538
#: libraries/browse_foreigners.lib.php:327
#: libraries/plugins/schema/pdf/Pdf_Relation_Schema.class.php:865
#: libraries/plugins/schema/pdf/Pdf_Relation_Schema.class.php:890
#: libraries/select_lang.lib.php:605
msgid "Page number:"
msgstr "페이지 번호:"

#: libraries/PDF.class.php:126
msgid "Error while creating PDF:"
msgstr "PDF 생성 실패:"

#: libraries/RecentFavoriteTable.class.php:138
msgid "Could not save recent table!"
msgstr "최근 테이블을 저장할 수 없습니다!"

#: libraries/RecentFavoriteTable.class.php:142
msgid "Could not save favorite table!"
msgstr "즐겨찾기 테이블을 저장할 수 없습니다!"

#: libraries/RecentFavoriteTable.class.php:212
#: templates/database/structure/favorite_anchor.phtml:12
msgid "Remove from Favorites"
msgstr "즐겨찾기에서 삭제"

#: libraries/RecentFavoriteTable.class.php:234
msgid "There are no recent tables."
msgstr "최근 테이블이 없습니다."

#: libraries/RecentFavoriteTable.class.php:235
msgid "There are no favorite tables."
msgstr "즐겨찾기 테이블이 없습니다."

#: libraries/RecentFavoriteTable.class.php:250
msgid "Recent tables"
msgstr "최근 테이블"

#: libraries/RecentFavoriteTable.class.php:252
msgid "Recent"
msgstr "최근"

#: libraries/RecentFavoriteTable.class.php:254
#: libraries/config/messages.inc.php:544
msgid "Favorite tables"
msgstr "즐겨찾기 테이블"

#: libraries/RecentFavoriteTable.class.php:256
msgid "Favorites"
msgstr "즐겨찾기"

#: libraries/SavedSearches.class.php:246
msgid "Please provide a name for this bookmarked search."
msgstr "즐겨찾기될 검색에 대한 이름을 입력하세요."

#: libraries/SavedSearches.class.php:261
msgid "Missing information to save the bookmarked search."
msgstr "즐겨찾기될 검색을 저장할 정보가 없습니다."

#: libraries/SavedSearches.class.php:283 libraries/SavedSearches.class.php:320
msgid "An entry with this name already exists."
msgstr "같은 이름의 엔트리가 이미 존재합니다."

#: libraries/SavedSearches.class.php:347
msgid "Missing information to delete the search."
msgstr "검색을 삭제하기 위한 정보가 없습니다."

#: libraries/SavedSearches.class.php:375
msgid "Missing information to load the search."
msgstr "검색을 불러오기 위한 정보가 없습니다."

#: libraries/SavedSearches.class.php:394
msgid "Error while loading the search."
msgstr "검색을 불러오는 중에 오류가 발생하였습니다."

#: libraries/ServerStatusData.class.php:116
#: libraries/server_status_processes.lib.php:100
msgid "SQL query"
msgstr "SQL 질의"

#: libraries/ServerStatusData.class.php:119
msgid "Handler"
msgstr "핸들러"

#: libraries/ServerStatusData.class.php:120
msgid "Query cache"
msgstr "질의(쿼리) 캐시"

#: libraries/ServerStatusData.class.php:121
msgid "Threads"
msgstr "쓰레드"

#: libraries/ServerStatusData.class.php:123
msgid "Temporary data"
msgstr "임시 데이터"

#: libraries/ServerStatusData.class.php:124
msgid "Delayed inserts"
msgstr "지연된 삽입"

#: libraries/ServerStatusData.class.php:125
msgid "Key cache"
msgstr "키 캐시"

#: libraries/ServerStatusData.class.php:126
msgid "Joins"
msgstr "조인 수"

#: libraries/ServerStatusData.class.php:128
msgid "Sorting"
msgstr "정렬"

#: libraries/ServerStatusData.class.php:130
msgid "Transaction coordinator"
msgstr "트랜잭션 코디네이터"

#: libraries/ServerStatusData.class.php:131
#: libraries/server_bin_log.lib.php:53
msgid "Files"
msgstr "파일들"

#: libraries/ServerStatusData.class.php:147
msgid "Flush (close) all tables"
msgstr "모든 테이블 플러시(닫음)"

#: libraries/ServerStatusData.class.php:153
msgid "Show open tables"
msgstr "열려있는 테이블 보기"

#: libraries/ServerStatusData.class.php:162
msgid "Show slave hosts"
msgstr "슬레이브 호스트 보기"

#: libraries/ServerStatusData.class.php:169
#: libraries/replication_gui.lib.php:50
msgid "Show master status"
msgstr "마스터 상태 보기"

#: libraries/ServerStatusData.class.php:172
msgid "Show slave status"
msgstr "슬레이브 상태 보기"

#: libraries/ServerStatusData.class.php:177
msgid "Flush query cache"
msgstr "쿼리 캐시를 비움"

#: libraries/ServerStatusData.class.php:197
#: libraries/engines/innodb.lib.php:153
msgid "InnoDB Status"
msgstr "InnoDB 상태"

#: libraries/ServerStatusData.class.php:450
msgid "Query statistics"
msgstr "질의 통계"

#: libraries/ServerStatusData.class.php:454
msgid "All status variables"
msgstr "모든 상태 변수"

#: libraries/ServerStatusData.class.php:458
msgid "Monitor"
msgstr "사용 현황"

#: libraries/ServerStatusData.class.php:462
msgid "Advisor"
msgstr "시스템 분석 / 조언"

#: libraries/ServerStatusData.class.php:506
#, php-format
msgid "%d second"
msgid_plural "%d seconds"
msgstr[0] "%d 초"

#: libraries/ServerStatusData.class.php:511
#, php-format
msgid "%d minute"
msgid_plural "%d minutes"
msgstr[0] "%d 분"

#: libraries/StorageEngine.class.php:273
msgid ""
"There is no detailed status information available for this storage engine."
msgstr "이 유형의 스토리지 엔진은 자세한 상태 정보를 제공하지 않습니다."

#: libraries/StorageEngine.class.php:376
#: templates/database/structure/body_for_table_summary.phtml:50
#, php-format
msgid "%s is the default storage engine on this MySQL server."
msgstr "%s는 이 MySQL 서버의 기본 스토리지 엔진입니다."

#: libraries/StorageEngine.class.php:379
#, php-format
msgid "%s is available on this MySQL server."
msgstr "%s 는 이 MySQL 서버에서 가능합니다."

#: libraries/StorageEngine.class.php:382
#, php-format
msgid "%s has been disabled for this MySQL server."
msgstr "%s 는 이 MySQL 서버에서 비활성화되었습니다."

#: libraries/StorageEngine.class.php:387
#, php-format
msgid "This MySQL server does not support the %s storage engine."
msgstr "이 MySQL 서버는 %s 스토리지 엔진을 지원하지 않습니다."

#: libraries/Table.class.php:342
msgid "Unknown table status:"
msgstr "알 수 없는 테이블 상태:"

#: libraries/Table.class.php:735
#, php-format
msgid "Source database `%s` was not found!"
msgstr "원본 데이터베이스 '%s'를 찾을 수 없습니다!"

#: libraries/Table.class.php:743
#, php-format
msgid "Target database `%s` was not found!"
msgstr "목표 데이터베이스 '%s'를 찾을 수 없습니다!"

#: libraries/Table.class.php:1268
msgid "Invalid database:"
msgstr "잘못된 데이터베이스:"

#: libraries/Table.class.php:1282
msgid "Invalid table name:"
msgstr "잘못된 테이블 이름:"

#: libraries/Table.class.php:1317
#, php-format
msgid "Failed to rename table %1$s to %2$s!"
msgstr "테이블 %1$s의 이름을 %2$s(으)로 바꾸는데 실패했습니다!"

#: libraries/Table.class.php:1336
#, php-format
msgid "Table %1$s has been renamed to %2$s."
msgstr "테이블 %1$s을(를) %2$s(으)로 이름을 변경하였습니다."

#: libraries/Table.class.php:1516
msgid "Could not save table UI preferences!"
msgstr "테이블 UI 설정을 저장할 수 없습니다!"

#: libraries/Table.class.php:1546
#, php-format
msgid ""
"Failed to cleanup table UI preferences (see $cfg['Servers'][$i]"
"['MaxTableUiprefs'] %s)"
msgstr ""
"테이블 UI 설정을 정리하는 데 실패했습니다. ($cfg['Servers'][$i]"
"['MaxTableUiprefs'] %s 를 참조하세요)"

#: libraries/Table.class.php:1701
#, php-format
msgid ""
"Cannot save UI property \"%s\". The changes made will not be persistent "
"after you refresh this page. Please check if the table structure has been "
"changed."
msgstr ""
"UI설정 %s를 저장할 수 없습니다. 페이지를 리프레시를 해도 이 변경은 반영되지 "
"않을것입니다.\n"
"테이블 구조가 변경되었는지 확인 바랍니다."

#: libraries/Table.class.php:1838
msgid "The name of the primary key must be \"PRIMARY\"!"
msgstr "기본 키의 이름은 반드시 PRIMARY여야 합니다!"

#: libraries/Table.class.php:1849
msgid "Can't rename index to PRIMARY!"
msgstr "인덱스 이름을 기본 키로 바꿀 수 없습니다!"

#: libraries/Table.class.php:1871
msgid "No index parts defined!"
msgstr "인덱스 부분의 정의가 없음!"

#: libraries/Table.class.php:2185
#, php-format
msgid "Error creating foreign key on %1$s (check data types)"
msgstr "%1$s의 외래키 생성 에러 (데이터 타입을 확인하세요)"

#: libraries/Theme.class.php:170
#, php-format
msgid "No valid image path for theme %s found!"
msgstr "%s 테마를 위한 올바른 이미지 경로를 찾을 수 없습니다!"

#: libraries/Theme.class.php:402
msgid "No preview available."
msgstr "미리보기가 불가능합니다."

#: libraries/Theme.class.php:404
msgid "take it"
msgstr "사용하기"

#: libraries/Theme_Manager.class.php:137
#, php-format
msgid "Default theme %s not found!"
msgstr "기본테마 %s를 찾을 수 없음!"

#: libraries/Theme_Manager.class.php:194
#, php-format
msgid "Theme %s not found!"
msgstr "%s 테마를 찾을 수 없음!"

#: libraries/Theme_Manager.class.php:274
#, php-format
msgid "Theme path not found for theme %s!"
msgstr "%s 테마의 경로를 찾을 수 없음!"

#: libraries/Theme_Manager.class.php:368
msgid "Theme:"
msgstr "테마:"

#: libraries/Types.class.php:321
msgid ""
"A 1-byte integer, signed range is -128 to 127, unsigned range is 0 to 255"
msgstr ""
"1바이트 정수형의 범위는 부호가 있는 경우 -128 에서 127, 부호가 없는 경우 0 에"
"서 255 입니다"

#: libraries/Types.class.php:326
msgid ""
"A 2-byte integer, signed range is -32,768 to 32,767, unsigned range is 0 to "
"65,535"
msgstr ""
"2바이트 정수형의 범위는 부호가 있는 경우 -32,768 에서 32,767, 부호가 없는 경"
"우 0 에서 65,355 입니다"

#: libraries/Types.class.php:331
msgid ""
"A 3-byte integer, signed range is -8,388,608 to 8,388,607, unsigned range is "
"0 to 16,777,215"
msgstr ""
"3바이트 정수형의 범위는 부호가 있는 경우 -8,388,608 에서 8,388,607, 부호가 없"
"는 경우 0 에서 16,777,215 입니다"

#: libraries/Types.class.php:336
msgid ""
"A 4-byte integer, signed range is -2,147,483,648 to 2,147,483,647, unsigned "
"range is 0 to 4,294,967,295"
msgstr ""
"4바이트 정수형의 범위는 부호가 있는 경우 -2,147,483,648 에서 2,147,483,647 이"
"며, 부호가 없는 경우 0 에서 4,294,967,295 입니다"

#: libraries/Types.class.php:342
msgid ""
"An 8-byte integer, signed range is -9,223,372,036,854,775,808 to "
"9,223,372,036,854,775,807, unsigned range is 0 to 18,446,744,073,709,551,615"
msgstr ""
"8바이트 정수형의 범위는 부호가 있는 경우 -9,223,372,036,854,775,808 에서 "
"9,223,372,036,854,775,807, 부호가 없는 경우 0 에서 "
"18,446,744,073,709,551,615 입니다"

#: libraries/Types.class.php:348 libraries/Types.class.php:893
msgid ""
"A fixed-point number (M, D) - the maximum number of digits (M) is 65 "
"(default 10), the maximum number of decimals (D) is 30 (default 0)"
msgstr ""
"고정소수점 숫자 (M, D) - 최대 자릿수(M)는 65이며 (기본값 10), 최대 소수점 자"
"릿수(D)는 30입니다 (기본값 0)"

#: libraries/Types.class.php:354
msgid ""
"A small floating-point number, allowable values are -3.402823466E+38 to "
"-1.175494351E-38, 0, and 1.175494351E-38 to 3.402823466E+38"
msgstr ""
"작은 부동소수점 숫자, 허용 가능한 값은 -3.402823466E+38 에서 "
"-1.175494351E-38 까지, 0, 그리고 1.175494351E-38 에서 3.402823466E+38 까지입"
"니다"

#: libraries/Types.class.php:360
msgid ""
"A double-precision floating-point number, allowable values are "
"-1.7976931348623157E+308 to -2.2250738585072014E-308, 0, and "
"2.2250738585072014E-308 to 1.7976931348623157E+308"
msgstr ""
"배정밀도 부동소수점 숫자, 허용 가능한 값은 -1.7976931348623157E+308 에서 "
"-2.2250738585072014E-308 까지, 0, 그리고 2.2250738585072014E-308 에서 "
"1.7976931348623157E+308 까지입니다"

#: libraries/Types.class.php:366
msgid ""
"Synonym for DOUBLE (exception: in REAL_AS_FLOAT SQL mode it is a synonym for "
"FLOAT)"
msgstr "DOUBLE과 동일함. (예외: REAL_AS_FLOAT SQL모드에서는 FLOAT으로 동작함)"

#: libraries/Types.class.php:371
msgid ""
"A bit-field type (M), storing M of bits per value (default is 1, maximum is "
"64)"
msgstr "비트 필드 타입 (M), 값 하나 당 M 비트를 저장 (기본값은 1, 최대 64)"

#: libraries/Types.class.php:376
msgid ""
"A synonym for TINYINT(1), a value of zero is considered false, nonzero "
"values are considered true"
msgstr ""
"TINYINT(1)와 동일함. 저장된 값이 0일 경우 거짓으로, 0이 아닐 경우 참값이 저장"
"된 것으로 간주됨"

#: libraries/Types.class.php:380
msgid "An alias for BIGINT UNSIGNED NOT NULL AUTO_INCREMENT UNIQUE"
msgstr "BIGINT UNSIGNED NOT NULL AUTO_INCREMENT UNIQUE 의 별칭"

#: libraries/Types.class.php:383 libraries/Types.class.php:907
#, php-format
msgid "A date, supported range is %1$s to %2$s"
msgstr "날짜 타입, %1$s 부터 %2$s 까지 지원됨"

#: libraries/Types.class.php:388 libraries/Types.class.php:913
#, php-format
msgid "A date and time combination, supported range is %1$s to %2$s"
msgstr "날짜와 시간 조합, %1$s 부터 %2$s 까지 지원됨"

#: libraries/Types.class.php:393
msgid ""
"A timestamp, range is 1970-01-01 00:00:01 UTC to 2038-01-09 03:14:07 UTC, "
"stored as the number of seconds since the epoch (1970-01-01 00:00:00 UTC)"
msgstr ""
"타임스탬프 형식, 1970-01-01 00:00:01 UTC 부터 2038-01-09 03:14:07 UTC 까지, "
"EPOCH (1970-01-01 00:00:00 UTC) 이후 경과된 초 단위 시간을 숫자로 저장함"

#: libraries/Types.class.php:399 libraries/Types.class.php:924
#, php-format
msgid "A time, range is %1$s to %2$s"
msgstr "%1$s 에서 %2$s 사이의 범위를 가진 시간값"

#: libraries/Types.class.php:403
msgid ""
"A year in four-digit (4, default) or two-digit (2) format, the allowable "
"values are 70 (1970) to 69 (2069) or 1901 to 2155 and 0000"
msgstr ""
"네 자리(4, 기본값) 또는 두 자리(2)로 표현한 연도, 70(1970) 부터 69(2069) 또"
"는 1901 부터 2155 까지 및 0000 값이 허용됨"

#: libraries/Types.class.php:409
msgid ""
"A fixed-length (0-255, default 1) string that is always right-padded with "
"spaces to the specified length when stored"
msgstr ""
"저장시 항상 지정된 길이까지 오른쪽을 공백으로 채우는 고정 길이 (0-255, 기본"
"값 1) 문자열"

#: libraries/Types.class.php:415 libraries/Types.class.php:929
#, php-format
msgid ""
"A variable-length (%s) string, the effective maximum length is subject to "
"the maximum row size"
msgstr "가변 길이 (%s) 문자열, 효율적인 최대 길이는 최대 열 크기에 따라 다름"

#: libraries/Types.class.php:421
msgid ""
"A TEXT column with a maximum length of 255 (2^8 - 1) characters, stored with "
"a one-byte prefix indicating the length of the value in bytes"
msgstr ""
"최대 255(2^8-1)글자의 길이를 가지는 TEXT 칼럼, 값의 길이를 바이트 단위로 나타"
"내는 1바이트 인디케이터를 앞에 붙여서 저장함"

#: libraries/Types.class.php:427 libraries/Types.class.php:935
msgid ""
"A TEXT column with a maximum length of 65,535 (2^16 - 1) characters, stored "
"with a two-byte prefix indicating the length of the value in bytes"
msgstr ""
"최대 65,535(2^16-1)글자의 길이를 가지는 TEXT 칼럼, 값의 길이를 바이트 단위로 "
"나타내는 2바이트 인디케이터를 앞에 붙여서 저장함"

#: libraries/Types.class.php:433
msgid ""
"A TEXT column with a maximum length of 16,777,215 (2^24 - 1) characters, "
"stored with a three-byte prefix indicating the length of the value in bytes"
msgstr ""
"최대 16,777,215(2^24-1)글자의 길이를 가지는 TEXT 칼럼, 값의 길이를 바이트 단"
"위로 나타내는 3바이트 인디케이터를 앞에 붙여서 저장함"

#: libraries/Types.class.php:439
msgid ""
"A TEXT column with a maximum length of 4,294,967,295 or 4GiB (2^32 - 1) "
"characters, stored with a four-byte prefix indicating the length of the "
"value in bytes"
msgstr ""
"최대 4,294,967,295 또는 4GiB (2^32 - 1) 글자 길이를 가지는 TEXT 칼럼, 값의 길"
"이를 바이트 단위로 나타내는 4바이트 인디케이터를 앞에 붙여서 저장함"

#: libraries/Types.class.php:445
msgid ""
"Similar to the CHAR type, but stores binary byte strings rather than non-"
"binary character strings"
msgstr "CHAR형과 비슷하나, 일반 문자열 대신 바이너리값을 저장할 수 있음"

#: libraries/Types.class.php:450
msgid ""
"Similar to the VARCHAR type, but stores binary byte strings rather than non-"
"binary character strings"
msgstr "VARCHAR형과 비슷하나, 일반 문자열 대신 바이너리 값을 저장할 수 있음"

#: libraries/Types.class.php:455
msgid ""
"A BLOB column with a maximum length of 255 (2^8 - 1) bytes, stored with a "
"one-byte prefix indicating the length of the value"
msgstr ""
"최대 크기가 255 (2^8 - 1) 바이트인 BLOB 컬럼은, 데이터의 현재 크기를 나타내"
"는 1바이트의 값이 데이터 앞에 붙습니다"

#: libraries/Types.class.php:460
msgid ""
"A BLOB column with a maximum length of 16,777,215 (2^24 - 1) bytes, stored "
"with a three-byte prefix indicating the length of the value"
msgstr ""
"최대 크기가 16,777,215 (2^24 - 1) 바이트인 BLOB 컬럼은, 데이터의 현재 크기를 "
"나타내는 3바이트의 값이 데이터 앞에 붙습니다"

#: libraries/Types.class.php:466 libraries/Types.class.php:946
msgid ""
"A BLOB column with a maximum length of 65,535 (2^16 - 1) bytes, stored with "
"a two-byte prefix indicating the length of the value"
msgstr ""
"최대 크기가 65,535 (2^16 - 1) 바이트인 BLOB 컬럼은, 데이터의 현재 크기를 나타"
"내는 2 바이트의 값이 데이터 앞에 붙음"

#: libraries/Types.class.php:471
msgid ""
"A BLOB column with a maximum length of 4,294,967,295 or 4GiB (2^32 - 1) "
"bytes, stored with a four-byte prefix indicating the length of the value"
msgstr ""
"최대 크기가 4,294,967,295(2^32 - 1) 바이트(4GiB)인 BLOB 컬럼은, 데이터의 현"
"재 크기를 나타내는 4바이트의 값이 데이터 앞에 붙습니다"

#: libraries/Types.class.php:477
msgid ""
"An enumeration, chosen from the list of up to 65,535 values or the special "
"'' error value"
msgstr ""
"열거형, 최대 65,535개의 지정된 값 또는 특수 오류 값 ('') 중에서 선택될 수 있"
"음"

#: libraries/Types.class.php:481
msgid "A single value chosen from a set of up to 64 members"
msgstr "최대 64개의 맴버 집합으로부터 선택되는 단일 값"

#: libraries/Types.class.php:483
msgid "A type that can store a geometry of any type"
msgstr "모든 종류의 기하데이터를 저장할 수 있는 타입"

#: libraries/Types.class.php:485
msgid "A point in 2-dimensional space"
msgstr "2차원 공간의 점"

#: libraries/Types.class.php:487
msgid "A curve with linear interpolation between points"
msgstr "점들로부터 생성된 하나의 선형 곡선"

#: libraries/Types.class.php:489
msgid "A polygon"
msgstr "폴리곤"

#: libraries/Types.class.php:491
msgid "A collection of points"
msgstr "포인트들의 집합"

#: libraries/Types.class.php:494
msgid "A collection of curves with linear interpolation between points"
msgstr "포인트간의 선형 보간을 거친 커브들의 집합"

#: libraries/Types.class.php:497
msgid "A collection of polygons"
msgstr "폴리곤들의 집합"

#: libraries/Types.class.php:499
msgid "A collection of geometry objects of any type"
msgstr "모든 종류의 기하데이터 객체들의 집합"

#: libraries/Types.class.php:760 libraries/Types.class.php:1188
msgctxt "numeric types"
msgid "Numeric"
msgstr "숫자"

#: libraries/Types.class.php:778 libraries/Types.class.php:1191
msgctxt "date and time types"
msgid "Date and time"
msgstr "날짜와 시간"

#: libraries/Types.class.php:787 libraries/Types.class.php:1194
#: libraries/normalization.lib.php:160 normalization.php:24
msgctxt "string types"
msgid "String"
msgstr "문자열"

#: libraries/Types.class.php:808
msgctxt "spatial types"
msgid "Spatial"
msgstr "공간(좌표)형"

#: libraries/Types.class.php:885
msgid "A 4-byte integer, range is -2,147,483,648 to 2,147,483,647"
msgstr ""
"-2,147,483,648부터 2,147,483,647까지의 값을 저장할 수 있는 4바이트 정수형"

#: libraries/Types.class.php:888
msgid ""
"An 8-byte integer, range is -9,223,372,036,854,775,808 to "
"9,223,372,036,854,775,807"
msgstr ""
"-9,223,372,036,854,775,808 에서 9,223,372,036,854,775,807까지의 값을 저장할 "
"수 있는 8바이트 정수형"

#: libraries/Types.class.php:898
msgid "A system's default double-precision floating-point number"
msgstr "시스템 기본 배정도 부동소수점 (double-pricision floating point) 숫자"

#: libraries/Types.class.php:900
msgid "True or false"
msgstr "참 혹은 거짓"

#: libraries/Types.class.php:902
msgid "An alias for BIGINT NOT NULL AUTO_INCREMENT UNIQUE"
msgstr "BIGINT NOT NULL AUTO_INCREMENT UNIQUE 에 대한 알리아스"

#: libraries/Types.class.php:904
msgid "Stores a Universally Unique Identifier (UUID)"
msgstr "범용 고유 식별자(UUID) 저장"

#: libraries/Types.class.php:919
msgid ""
"A timestamp, range is '0001-01-01 00:00:00' UTC to '9999-12-31 23:59:59' "
"UTC; TIMESTAMP(6) can store microseconds"
msgstr ""
"타임스탬프, '0001-01-01 00:00:00' UTC 부터 '9999-12-31 23:59:59' UTC 까지의 "
"범위를 가짐, TIMESTAMP(6)은 마이크로 초를 저장할 수 있음"

#: libraries/Types.class.php:941
msgid ""
"A variable-length (0-65,535) string, uses binary collation for all "
"comparisons"
msgstr "가변 길이 (0-65,535) 문자열, 비교에 이진(binary) 콜레이션 사용"

#: libraries/Types.class.php:951
msgid "An enumeration, chosen from the list of defined values"
msgstr "열거형, 정의된 값들의 목록 중에서 선택됨"

#: libraries/Util.class.php:257
#, php-format
msgid "Max: %s%s"
msgstr "최대: %s%s"

#: libraries/Util.class.php:665
msgid "Static analysis:"
msgstr ""

#: libraries/Util.class.php:668
#, php-format
msgid "%d errors were found during analysis."
msgstr ""

#: libraries/Util.class.php:730 libraries/rte/rte_events.lib.php:110
#: libraries/rte/rte_events.lib.php:119 libraries/rte/rte_events.lib.php:150
#: libraries/rte/rte_general.lib.php:36 libraries/rte/rte_routines.lib.php:223
#: libraries/rte/rte_routines.lib.php:250
#: libraries/rte/rte_routines.lib.php:372
#: libraries/rte/rte_routines.lib.php:1457
#: libraries/rte/rte_triggers.lib.php:86 libraries/rte/rte_triggers.lib.php:95
#: libraries/rte/rte_triggers.lib.php:127
msgid "MySQL said: "
msgstr "MySQL 메시지: "

#: libraries/Util.class.php:1171 libraries/config/messages.inc.php:896
msgid "Explain SQL"
msgstr "SQL 해석"

#: libraries/Util.class.php:1181
msgid "Skip Explain SQL"
msgstr "SQL 해석 생략"

#: libraries/Util.class.php:1189
#, php-format
msgid "Analyze Explain at %s"
msgstr ""

#: libraries/Util.class.php:1220
msgid "Without PHP Code"
msgstr "PHP 코드 없이 보기"

#: libraries/Util.class.php:1223 libraries/config/messages.inc.php:898
msgid "Create PHP code"
msgstr "PHP 코드 보기"

<<<<<<< HEAD
#: libraries/Util.class.php:1274
#| msgid "Edit index"
=======
#: libraries/Util.class.php:1292
>>>>>>> 796e6ae0
msgctxt "Inline edit query"
msgid "Edit inline"
msgstr "인라인 편집"

#. l10n: Short week day name
#: libraries/Util.class.php:1638
msgctxt "Short week day name"
msgid "Sun"
msgstr "일"

#. l10n: See http://www.php.net/manual/en/function.strftime.php
#: libraries/Util.class.php:1654
#: libraries/plugins/transformations/abstract/DateFormatTransformationsPlugin.class.php:69
msgid "%B %d, %Y at %I:%M %p"
msgstr "%y-%m-%d %H:%M"

#: libraries/Util.class.php:2036
#, php-format
msgid "%s days, %s hours, %s minutes and %s seconds"
msgstr "%s일 %s시간 %s분 %s초"

#: libraries/Util.class.php:2129
msgid "Missing parameter:"
msgstr "매개 변수 누락:"

#: libraries/Util.class.php:2662
#, php-format
msgid "Jump to database \"%s\"."
msgstr "데이터베이스 \"%s\" 로 이동."

#: libraries/Util.class.php:2687
#, php-format
msgid "The %s functionality is affected by a known bug, see %s"
msgstr "%s 기능은 알려진 버그가 있습니다. %s 문서를 참조하십시오"

#: libraries/Util.class.php:2898
msgid "Click to toggle"
msgstr "토글하려면 클릭"

#: libraries/Util.class.php:3559 prefs_manage.php:248
msgid "Browse your computer:"
msgstr "업로드 파일:"

#: libraries/Util.class.php:3584
#, php-format
msgid "Select from the web server upload directory <b>%s</b>:"
msgstr "웹 서버 업로드 디렉토리중 <b>%s</b>에서 선택:"

#: libraries/Util.class.php:3613 libraries/insert_edit.lib.php:1171
msgid "The directory you set for upload work cannot be reached."
msgstr "설정한 업로드 디렉토리에 접근할 수 없습니다."

#: libraries/Util.class.php:3624
msgid "There are no files to upload!"
msgstr "업로드할 파일이 없습니다!"

#: libraries/Util.class.php:3649 libraries/Util.class.php:3650
#: templates/database/structure/check_all_tables.phtml:15
msgid "Empty"
msgstr "비우기"

#: libraries/Util.class.php:3655 libraries/Util.class.php:3656
msgid "Execute"
msgstr "실행하기"

#: libraries/Util.class.php:4169
msgid "Print"
msgstr "인쇄"

#: libraries/Util.class.php:4275
msgid "Users"
msgstr "사용자"

#: libraries/browse_foreigners.lib.php:136
msgid "Search:"
msgstr "검색:"

#: libraries/browse_foreigners.lib.php:160
#: libraries/browse_foreigners.lib.php:162
#: libraries/server_collations.lib.php:36 libraries/server_engines.lib.php:50
#: libraries/server_plugins.lib.php:197
#: libraries/server_status_variables.lib.php:221
msgid "Description"
msgstr "설명"

#: libraries/browse_foreigners.lib.php:258
msgid "Use this value"
msgstr "이 값을 사용합니다"

#: libraries/build_html_for_db.lib.php:33 libraries/import.lib.php:191
#: templates/database/structure/table_header.phtml:36
#: templates/table/structure/actions_in_table_structure.phtml:113
#: templates/table/structure/display_partitions.phtml:24
#: templates/table/structure/row_stats_table.phtml:42
msgid "Rows"
msgstr "행"

#: libraries/build_html_for_db.lib.php:48 libraries/engines/innodb.lib.php:180
#: libraries/server_databases.lib.php:173 libraries/server_status.lib.php:195
#: libraries/server_status.lib.php:307
#: templates/table/structure/display_table_stats.phtml:40
msgid "Total"
msgstr "전체 쿼리수"

#: libraries/build_html_for_db.lib.php:96
msgid "Jump to database"
msgstr "데이터베이스로 이동"

#: libraries/build_html_for_db.lib.php:146
#: templates/database/structure/structure_table_row.phtml:15
msgid "Not replicated"
msgstr "복제되지 않음"

#: libraries/build_html_for_db.lib.php:158
#: templates/database/structure/structure_table_row.phtml:16
msgid "Replicated"
msgstr "복제"

#: libraries/build_html_for_db.lib.php:176
#, php-format
msgid "Check privileges for database \"%s\"."
msgstr "데이터베이스 \"%s\" 에 대한 사용권한 검사."

#: libraries/build_html_for_db.lib.php:181
msgid "Check privileges"
msgstr "사용권한 검사"

#: libraries/central_columns.lib.php:155
msgid ""
"The configuration storage is not ready for the central list of columns "
"feature."
msgstr ""

#: libraries/central_columns.lib.php:283
#, php-format
msgid "Could not add %1$s as they already exist in central list!"
msgstr ""

#: libraries/central_columns.lib.php:298
msgid "Could not add columns!"
msgstr "컬럼을 추가할 수 없음!"

#: libraries/central_columns.lib.php:373
#, php-format
msgid ""
"Couldn't remove Column(s) %1$s as they don't exist in central columns list!"
msgstr ""

#: libraries/central_columns.lib.php:385
msgid "Could not remove columns!"
msgstr "컬럼을 삭제할 수 없음!"

#: libraries/central_columns.lib.php:530
msgid "YES"
msgstr "예"

#: libraries/central_columns.lib.php:530
msgid "NO"
msgstr "아니오"

#: libraries/central_columns.lib.php:695
#: libraries/central_columns.lib.php:1383
#: libraries/plugins/export/ExportHtmlword.class.php:471
#: libraries/plugins/export/ExportOdt.class.php:585
#: libraries/plugins/export/ExportTexytext.class.php:426
#: libraries/plugins/export/PMA_ExportPdf.class.php:307
#: libraries/rte/rte_list.lib.php:73 libraries/rte/rte_list.lib.php:85
#: libraries/rte/rte_list.lib.php:100 libraries/rte/rte_routines.lib.php:921
#: libraries/rte/rte_routines.lib.php:1583 setup/frames/index.inc.php:163
#: templates/columns_definitions/table_fields_definitions.phtml:8
#: templates/database/create_table.phtml:11
#: templates/table/structure/display_partitions.phtml:20
#: templates/table/structure/table_structure_header.phtml:5
msgid "Name"
msgstr "이름"

#: libraries/central_columns.lib.php:699
#: libraries/central_columns.lib.php:1383
#: libraries/rte/rte_routines.lib.php:923
#: templates/columns_definitions/table_fields_definitions.phtml:14
msgid "Length/Values"
msgstr "길이/값*"

<<<<<<< HEAD
#: libraries/central_columns.lib.php:660
#| msgid "Attributes"
=======
#: libraries/central_columns.lib.php:706
>>>>>>> 796e6ae0
msgid "Attribute"
msgstr "속성"

#: libraries/central_columns.lib.php:710
#: libraries/central_columns.lib.php:1384
msgid "A_I"
msgstr ""

#: libraries/central_columns.lib.php:750
msgid "Select a table"
msgstr "테이블 선택"

#: libraries/central_columns.lib.php:804
#: templates/table/structure/add_column.phtml:4
msgid "Add column"
msgstr "컬럼 추가"

#: libraries/central_columns.lib.php:816
msgid "Select a column."
msgstr "컬럼 선택."

#: libraries/central_columns.lib.php:1263
msgid "Add new column"
msgstr "새 컬럼 추가"

#: libraries/central_columns.lib.php:1384
#: libraries/plugins/schema/pdf/Pdf_Relation_Schema.class.php:1003
#: libraries/plugins/schema/pdf/Pdf_Relation_Schema.class.php:1026
#: templates/columns_definitions/table_fields_definitions.phtml:36
#: templates/table/structure/table_structure_header.phtml:8
msgid "Attributes"
msgstr "보기"

#: libraries/common.inc.php:579
msgid "Failed to read configuration file!"
msgstr "설정 파일을 읽는데 실패했습니다!"

#: libraries/common.inc.php:582
msgid ""
"This usually means there is a syntax error in it, please check any errors "
"shown below."
msgstr ""
"일반적으로 이것은 문법 오류가 있음을 의미합니다. 다음의 모든 오류를 확인하십"
"시오."

#: libraries/common.inc.php:591
#, php-format
msgid "Could not load default configuration from: %1$s"
msgstr "기본 설정을 가져올 수 없습니다: %1$s"

#: libraries/common.inc.php:599
msgid ""
"The [code]$cfg['PmaAbsoluteUri'][/code] directive MUST be set in your "
"configuration file!"
msgstr ""
"환경설정 파일에 [code]$cfg['PmaAbsoluteUri'][/code] 변수가 정의되어야 합니다!"

#: libraries/common.inc.php:634
#, php-format
msgid "Invalid server index: %s"
msgstr "잘못된 서버 인덱스: %s"

#: libraries/common.inc.php:646
#, php-format
msgid "Invalid hostname for server %1$s. Please review your configuration."
msgstr "서버 %1$s의 호스트 이름이 잘못되었습니다. 설정을 확인하십시오."

#: libraries/common.inc.php:664
#, php-format
msgid "Server %d"
msgstr "서버 %d"

#: libraries/common.inc.php:861
msgid "Invalid authentication method set in configuration:"
msgstr "설정 파일에 잘못된 인증 방식 설정되어 있습니다.:"

#: libraries/common.inc.php:1004
#, php-format
msgid ""
"Unable to use timezone %1$s for server %2$d. Please check your configuration "
"setting for [em]$cfg['Servers'][%3$d]['SessionTimeZone'][/em]. phpMyAdmin is "
"currently using the default time zone of the database server."
msgstr ""

#: libraries/common.inc.php:1036
#, php-format
msgid "You should upgrade to %s %s or later."
msgstr "%s를 %s 이상으로 업그레이드 하십시오."

#: libraries/common.inc.php:1153
msgid "Error: Token mismatch"
msgstr "오류: 토큰 불일치"

#: libraries/common.inc.php:1185
msgid "GLOBALS overwrite attempt"
msgstr "GLOBALS 덮어쓰기 시도"

#: libraries/common.inc.php:1192
msgid "possible exploit"
msgstr "어떤 공격을 받고있을 가능성이 있습니다"

#: libraries/common.inc.php:1201
msgid "numeric key detected"
msgstr "전역 변수에서 숫자로 된 키가 발견 되었습니다"

#: libraries/config.values.php:56 libraries/config.values.php:76
#: libraries/config.values.php:88
msgid "Icons"
msgstr "아이콘"

#: libraries/config.values.php:57 libraries/config.values.php:77
#: libraries/config.values.php:89
msgid "Text"
msgstr "텍스트"

#: libraries/config.values.php:58 libraries/config.values.php:66
#: libraries/config.values.php:78 libraries/config.values.php:90
msgid "Both"
msgstr "둘다"

#: libraries/config.values.php:63
msgid "Nowhere"
msgstr "아무데도"

#: libraries/config.values.php:64
msgid "Left"
msgstr "왼쪽"

#: libraries/config.values.php:65
msgid "Right"
msgstr "오른쪽"

#: libraries/config.values.php:93
msgid "Click"
msgstr "클릭"

#: libraries/config.values.php:94
msgid "Double click"
msgstr "더블 클릭"

#: libraries/config.values.php:95 libraries/config.values.php:124
#: libraries/config/FormDisplay.tpl.php:233 libraries/relation.lib.php:97
#: libraries/relation.lib.php:105
msgid "Disabled"
msgstr "사용불가"

#: libraries/config.values.php:98
msgid "key"
msgstr ""

#: libraries/config.values.php:99
<<<<<<< HEAD
#| msgid "Display columns table"
msgid "display column"
msgstr "열 표시"
=======
msgid "display column"
msgstr "열 표시"

#: libraries/config.values.php:102
msgid "Welcome"
msgstr "환영합니다"
>>>>>>> 796e6ae0

#: libraries/config.values.php:122
msgid "Open"
msgstr "열기"

#: libraries/config.values.php:123
msgid "Closed"
msgstr "닫기"

#: libraries/config.values.php:127
msgid "Ask before sending error reports"
msgstr "오류보고서 전송전 물어보기"

#: libraries/config.values.php:128
msgid "Always send error reports"
msgstr "항상 오류보고서 전송"

#: libraries/config.values.php:129
msgid "Never send error reports"
msgstr "오류보고서 보내지 않음"

#: libraries/config.values.php:132
msgid "Server default"
msgstr "서버 기본값"

#: libraries/config.values.php:133
msgid "Enable"
msgstr "활성화"

#: libraries/config.values.php:134
msgid "Disable"
msgstr "비활성화"

#: libraries/config.values.php:163
#: libraries/plugins/export/ExportHtmlword.class.php:69
#: libraries/plugins/export/ExportLatex.class.php:103
#: libraries/plugins/export/ExportMediawiki.class.php:73
#: libraries/plugins/export/ExportOdt.class.php:83
#: libraries/plugins/export/ExportPdf.class.php:119
#: libraries/plugins/export/ExportSql.class.php:200
#: libraries/plugins/export/ExportTexytext.class.php:68
msgid "structure"
msgstr "구조"

#: libraries/config.values.php:164
#: libraries/plugins/export/ExportHtmlword.class.php:70
#: libraries/plugins/export/ExportLatex.class.php:104
#: libraries/plugins/export/ExportMediawiki.class.php:74
#: libraries/plugins/export/ExportOdt.class.php:84
#: libraries/plugins/export/ExportPdf.class.php:120
#: libraries/plugins/export/ExportSql.class.php:201
#: libraries/plugins/export/ExportTexytext.class.php:69
msgid "data"
msgstr "데이터"

#: libraries/config.values.php:165
#: libraries/plugins/export/ExportHtmlword.class.php:71
#: libraries/plugins/export/ExportLatex.class.php:105
#: libraries/plugins/export/ExportMediawiki.class.php:75
#: libraries/plugins/export/ExportOdt.class.php:85
#: libraries/plugins/export/ExportPdf.class.php:121
#: libraries/plugins/export/ExportSql.class.php:202
#: libraries/plugins/export/ExportTexytext.class.php:70
msgid "structure and data"
msgstr "구조와 데이터 모두"

#: libraries/config.values.php:168
msgid "Quick - display only the minimal options to configure"
msgstr "빠른 보기 - 설정할 최소 옵션만을 보여줍니다"

#: libraries/config.values.php:169
msgid "Custom - display all possible options to configure"
msgstr "커스텀 - 설정 가능한 모든 옵션을 보여줍니다"

#: libraries/config.values.php:171
msgid "Custom - like above, but without the quick/custom choice"
msgstr "커스텀 - 위와 같음. 단, 빠른 보기/커스텀 선택 없음"

#: libraries/config.values.php:200
msgid "complete inserts"
msgstr "완전한 삽입"

#: libraries/config.values.php:201
msgid "extended inserts"
msgstr "확장된 삽입"

#: libraries/config.values.php:202
msgid "both of the above"
msgstr "위의 것 모두"

#: libraries/config.values.php:203
msgid "neither of the above"
msgstr "위의 것 모두 아님"

#: libraries/config/FormDisplay.class.php:96
#: libraries/config/Validator.class.php:572
msgid "Not a positive number!"
msgstr "양수가 아닙니다!"

#: libraries/config/FormDisplay.class.php:97
#: libraries/config/Validator.class.php:594
msgid "Not a non-negative number!"
msgstr "0 또는 양수가 아닙니다!"

#: libraries/config/FormDisplay.class.php:98
#: libraries/config/Validator.class.php:550
msgid "Not a valid port number!"
msgstr "유효한 포트번호가 아닙니다!"

#: libraries/config/FormDisplay.class.php:99
#: libraries/config/FormDisplay.class.php:652
#: libraries/config/Validator.class.php:612
msgid "Incorrect value!"
msgstr "잘못된 값!"

#: libraries/config/FormDisplay.class.php:100
#: libraries/config/Validator.class.php:628
#, php-format
msgid "Value must be equal or lower than %s!"
msgstr "값은 %s보다 작거나 같아야 합니다!"

#: libraries/config/FormDisplay.class.php:614
#, php-format
msgid "Missing data for %s"
msgstr "%s 데이터 누락"

#: libraries/config/FormDisplay.class.php:802
#: libraries/config/FormDisplay.class.php:808
#: libraries/config/FormDisplay.class.php:815
msgid "unavailable"
msgstr "사용불가"

#: libraries/config/FormDisplay.class.php:804
#: libraries/config/FormDisplay.class.php:810
#: libraries/config/FormDisplay.class.php:817
#, php-format
msgid "\"%s\" requires %s extension"
msgstr "\"%s\"(은)는 %s 확장기능이 필요합니다"

#: libraries/config/FormDisplay.class.php:837
#, php-format
msgid "Compressed import will not work due to missing function %s."
msgstr "%s 기능이 누락되어 가져올 수 없습니다."

#: libraries/config/FormDisplay.class.php:845
#, php-format
msgid "Compressed export will not work due to missing function %s."
msgstr "%s 기능이 누락되어 내보낼 수 없습니다."

#: libraries/config/FormDisplay.class.php:858
#, php-format
msgid "maximum %s"
msgstr "최대 %s"

#: libraries/config/FormDisplay.tpl.php:231
msgid "This setting is disabled, it will not be applied to your configuration."
msgstr "이 설정은 비활성화되어 있어, 설정에 적용되지 않습니다."

#: libraries/config/FormDisplay.tpl.php:324
#, php-format
msgid "Set value: %s"
msgstr "설정된 값: %s"

#: libraries/config/FormDisplay.tpl.php:329
#: libraries/config/messages.inc.php:613
msgid "Restore default value"
msgstr "기본값으로 복원"

#: libraries/config/FormDisplay.tpl.php:343
msgid "Allow users to customize this value"
msgstr "이 값을 사용자화하기 위한 사용자 허용"

#: libraries/config/ServerConfigChecks.class.php:169
msgid "You should use SSL connections if your database server supports it."
msgstr "데이터베이스 서버가 지원한다면 SSL 연결을 사용해야 합니다."

#: libraries/config/ServerConfigChecks.class.php:208
msgid "You allow for connecting to the server without a password."
msgstr "암호 없이 서버 접속을 허용합니다."

#: libraries/config/ServerConfigChecks.class.php:347
msgid "Key is too short, it should have at least 8 characters."
msgstr "키가 너무 짧습니다. 최소 8글자 이상이어야 합니다."

#: libraries/config/ServerConfigChecks.class.php:357
msgid "Key should contain letters, numbers [em]and[/em] special characters."
msgstr "키는 문자, 숫자 [em]그리고[/em] 특수문자가 포함되어야 합니다."

#: libraries/config/ServerConfigChecks.class.php:382
#, fuzzy, php-format
#| msgid ""
#| "This %soption%s should be disabled as it allows attackers to bruteforce "
#| "login to any MySQL server. If you feel this is necessary, use %strusted "
#| "proxies list%s. However, IP-based protection may not be reliable if your "
#| "IP belongs to an ISP where thousands of users, including you, are "
#| "connected to."
msgid ""
"This %soption%s should be disabled as it allows attackers to bruteforce "
"login to any MySQL server. If you feel this is necessary, use %srestrict "
"login to MySQL server%s or %strusted proxies list%s. However, IP-based "
"protection with trusted proxies list may not be reliable if your IP belongs "
"to an ISP where thousands of users, including you, are connected to."
msgstr ""
"이 %soption%s은 무차별 대입 공격으로 MySQL 서버에 로그인 할 수 있는 취약점이 "
"있으므로 비활성화 되어야 합니다. 만약 이 기능이 필요하다면, %strusted "
"proxies list%s 옵션을 사용하세요. 하지만 IP 기반의 방어는 당신의 IP 주소가 수"
"천명이 함께쓰는 ISP 대역에 있을 경우 안전하지 않습니다."

#: libraries/config/ServerConfigChecks.class.php:402
msgid ""
"You didn't have blowfish secret set and have enabled [kbd]cookie[/kbd] "
"authentication, so a key was automatically generated for you. It is used to "
"encrypt cookies; you don't need to remember it."
msgstr ""
"Blowfish secret이 설정되어 있지 않은 상태로 [kbd]쿠키[/kbd] 인증이 활성화되"
"어 있습니다. 그래서 키를 자동으로 생성하였습니다. 이 키는 쿠키를 암호화하는"
"데 사용하여, 굳이 외울 필요는 없습니다."

#: libraries/config/ServerConfigChecks.class.php:408
#, php-format
msgid ""
"%sBzip2 compression and decompression%s requires functions (%s) which are "
"unavailable on this system."
msgstr ""
"%sBzip2 compression and decompression%s는 (%s) 기능이 필요한데, 이 기능은 이 "
"시스템이서는 사용할 수 없습니다."

#: libraries/config/ServerConfigChecks.class.php:418
msgid ""
"This value should be double checked to ensure that this directory is neither "
"world accessible nor readable or writable by other users on your server."
msgstr ""
"이 값은, 이 디렉토리가 외부에서 접속할 수 없도록, 이 서버의 다른 사용자가 읽"
"거나 쓸 수 없도록 이중으로 체크되어야 합니다."

#: libraries/config/ServerConfigChecks.class.php:423
#, php-format
msgid "This %soption%s should be enabled if your web server supports it."
msgstr "웹서버가 지원한다면 이 %s옵션 %s이 활성화됩니다."

#: libraries/config/ServerConfigChecks.class.php:432
#, php-format
msgid ""
"%sGZip compression and decompression%s requires functions (%s) which are "
"unavailable on this system."
msgstr ""
"%sGZip compression and decompression%s은 (%s) 기능이 필요한데, 이 기능은 이 "
"시스템이서는 사용할 수 없습니다."

#: libraries/config/ServerConfigChecks.class.php:443
#, php-format
msgid ""
"%sLogin cookie validity%s greater than %ssession.gc_maxlifetime%s may cause "
"random session invalidation (currently session.gc_maxlifetime is %d)."
msgstr ""
"%ssession.gc_maxlifetime%s보다 큰 %sLogin cookie validity%s은 불규칙적으로 세"
"션 파기를 유발할 수 있습니다(현재 session.gc_maxlifetime은 %d)."

#: libraries/config/ServerConfigChecks.class.php:459
#, php-format
msgid ""
"%sLogin cookie validity%s should be set to 1800 seconds (30 minutes) at "
"most. Values larger than 1800 may pose a security risk such as impersonation."
msgstr ""
"%sLogin cookie validity%s은 1800초(30분) 이하로 설정되어야 합니다.. 1800 초과"
"시 인증 속이기 등의 보안 위험에 노출될 수 있습니다."

#: libraries/config/ServerConfigChecks.class.php:470
#, php-format
msgid ""
"If using [kbd]cookie[/kbd] authentication and %sLogin cookie store%s is not "
"0, %sLogin cookie validity%s must be set to a value less or equal to it."
msgstr ""
"[kbd]쿠키[/kbd] 인증을 사용하면서 %sLogin cookie store%s가 0이 아니라면, "
"%sLogin cookie validity%s은 그 값 이하의 값을 가져야합니다."

#: libraries/config/ServerConfigChecks.class.php:484
#, php-format
msgid ""
"If you feel this is necessary, use additional protection settings - %shost "
"authentication%s settings and %strusted proxies list%s. However, IP-based "
"protection may not be reliable if your IP belongs to an ISP where thousands "
"of users, including you, are connected to."
msgstr ""
"만약 이것이 필요하다고 느낀다면, 추가적인 보안 설정을 하세요 - %shost "
"authentication%s 설정과 %strusted proxies list%s. 하지만 IP 기반 보안은, 당신"
"이 수천명의 사용자와 함께 쓰는 IP 대역을 사용할경우 그다지 안전하지 않습니다."

#: libraries/config/ServerConfigChecks.class.php:499
#, php-format
msgid ""
"You set the [kbd]config[/kbd] authentication type and included username and "
"password for auto-login, which is not a desirable option for live hosts. "
"Anyone who knows or guesses your phpMyAdmin URL can directly access your "
"phpMyAdmin panel. Set %sauthentication type%s to [kbd]cookie[/kbd] or "
"[kbd]http[/kbd]."
msgstr ""
"[kbd]config[/kbd] 권한 타입 설정에 자동 로그인을 위해 사용자명과 암호를 포함"
"했습니다. 이 설정은 실서비스용으로는 권장하지 않습니다. 누군가가 phpMyAdmin"
"이 설치된 주소를 추측하고 접속하여 phpMyAdmin 패널을 건드릴 수 있습니다. "
"%sauthentication type%s을 [kbd]cookie[/kbd]나 [kbd]http[/kbd]로 설정하세요."

#: libraries/config/ServerConfigChecks.class.php:512
#, php-format
msgid ""
"%sZip compression%s requires functions (%s) which are unavailable on this "
"system."
msgstr "%sZip 압축%s을 하기 위한 함수 %s가 현재 시스템에서 사용할 수 없습니다."

#: libraries/config/ServerConfigChecks.class.php:523
#, php-format
msgid ""
"%sZip decompression%s requires functions (%s) which are unavailable on this "
"system."
msgstr ""
"%sZip decompression%s 기능은 (%s) 기능이 필요한데, 현재 시스템에서 사용할수 "
"없습니다."

#: libraries/config/Validator.class.php:249
msgid "Could not initialize Drizzle connection library!"
msgstr "Drizzle 연결 라이브러리를 초기화할 수 없습니다!"

#: libraries/config/Validator.class.php:258
#: libraries/config/Validator.class.php:266
#: libraries/config/Validator.class.php:277
#: libraries/config/Validator.class.php:284
msgid "Could not connect to the database server!"
msgstr "데이터베이스 서버에 접속할 수 없습니다!"

#: libraries/config/Validator.class.php:319
msgid "Empty username while using [kbd]config[/kbd] authentication method!"
msgstr "[kbd]config[/kbd] 권한 기능을 사용하지만 사용자명이 빈 값입니다!"

#: libraries/config/Validator.class.php:327
msgid ""
"Empty signon session name while using [kbd]signon[/kbd] authentication "
"method!"
msgstr ""
"[kbd]signon[/kbd] 권한 기능을 사용하지만 signon 세션 이름이 빈 값입니다!"

#: libraries/config/Validator.class.php:336
msgid "Empty signon URL while using [kbd]signon[/kbd] authentication method!"
msgstr "[kbd]signon[/kbd] 권한 기능을 사용하지만 signon URL 값이 빈 값입니다!"

#: libraries/config/Validator.class.php:387
msgid ""
"Empty phpMyAdmin control user while using phpMyAdmin configuration storage!"
msgstr ""
"phpMyAdmin 설정 저장공간을 사용하는 동안 phpMyAdmin 관리 사용자를 비웁니다!"

#: libraries/config/Validator.class.php:394
msgid ""
"Empty phpMyAdmin control user password while using phpMyAdmin configuration "
"storage!"
msgstr ""
"phpMyAdmin 설정 저장공간을 사용하는 동안 phpMyAdmin 관리 사용자 패스워드를 비"
"웁니다!"

#: libraries/config/Validator.class.php:480
msgid "Incorrect value:"
msgstr "부정확한 값:"

#: libraries/config/Validator.class.php:489
#, php-format
msgid "Incorrect IP address: %s"
msgstr "잘못된 IP 주소: %s"

#: libraries/config/messages.inc.php:18
msgid ""
"If enabled, user can enter any MySQL server in login form for cookie auth."
msgstr ""
"활성화 할 경우, 사용자는 모든 MySQL 서버에 쿠키 인증을 이용하는 로그인 폼을 "
"사용하여 입장할 수 있습니다."

#: libraries/config/messages.inc.php:20
msgid "Allow login to any MySQL server"
msgstr "아무 MySQL 서버에 로그인 허용"

#: libraries/config/messages.inc.php:22
msgid ""
"Restricts the MySQL servers the user can enter when a login to an arbitrary "
"MySQL server is enabled by matching the IP or hostname of the MySQL server "
"to the given regular expression."
msgstr ""

<<<<<<< HEAD
#: libraries/config/messages.inc.php:25
#| msgid "Cannot log in to the MySQL server"
=======
#: libraries/config/messages.inc.php:26
>>>>>>> 796e6ae0
msgid "Restrict login to MySQL server"
msgstr "MySQL 서버로의 로그인 제한"

#: libraries/config/messages.inc.php:28
msgid ""
"Enabling this allows a page located on a different domain to call phpMyAdmin "
"inside a frame, and is a potential [strong]security hole[/strong] allowing "
"cross-frame scripting (XSS) attacks."
msgstr ""
"활성화 할 경우, 다른 도메인에 위치한 페이지에서 phpMyAdmin을 프레임 안쪽에 로"
"드하는 것을 허용하게 되며, 이는 크로스 프레임 스크립팅(XSS) 공격 [strong]보"
"안 취약점[/strong]을 허용할 가능성을 가집니다."

#: libraries/config/messages.inc.php:32
msgid "Allow third party framing"
msgstr "서드파티 프레이밍 허용"

#: libraries/config/messages.inc.php:34
msgid "Show \"Drop database\" link to normal users"
msgstr "일반 사용자에게 \"데이터베이스 삭제(drop)\" 링크를 제공"

#: libraries/config/messages.inc.php:36
msgid ""
"Secret passphrase used for encrypting cookies in [kbd]cookie[/kbd] "
"authentication."
msgstr "[kbd]쿠키[/kbd] 인증방식에서 쿠키를 암호화하는데 사용할 비밀 키."

#: libraries/config/messages.inc.php:39
msgid "Blowfish secret"
msgstr "BLOWFISH 암호화"

#: libraries/config/messages.inc.php:40
msgid "Highlight selected rows."
msgstr "선택된 행을 하이라이트."

#: libraries/config/messages.inc.php:41
msgid "Row marker"
msgstr "열(row) 마커"

#: libraries/config/messages.inc.php:43
msgid "Highlight row pointed by the mouse cursor."
msgstr "마우스 커서 위치의 행 포인트 하이라이트."

#: libraries/config/messages.inc.php:45
msgid "Highlight pointer"
msgstr "포인터 하이라이트"

#: libraries/config/messages.inc.php:47
msgid ""
"Enable [a@http://en.wikipedia.org/wiki/Bzip2]bzip2[/a] compression for "
"import operations."
msgstr ""
"가져오기 작업시 [a@http://en.wikipedia.org/wiki/Bzip2]bzip2[/a] 압축을 활성화"
"합니다."

#: libraries/config/messages.inc.php:50
msgid "Bzip2"
msgstr "Bzip2"

#: libraries/config/messages.inc.php:52
msgid ""
"Defines which type of editing controls should be used for CHAR and VARCHAR "
"columns; [kbd]input[/kbd] - allows limiting of input length, [kbd]textarea[/"
"kbd] - allows newlines in columns."
msgstr ""
"CHAR와 VARCHAR 컬럼에 사용될 편집 입력창 설정; [kbd]input[/kbd] - 입력 길이 "
"제한 가능, [kbd]textarea[/kbd] - 줄 바꿈 허용."

#: libraries/config/messages.inc.php:56
msgid "CHAR columns editing"
msgstr "CHAR 컬럼 편집"

#: libraries/config/messages.inc.php:58
msgid ""
"Use user-friendly editor for editing SQL queries ([a@http://codemirror."
"net/]CodeMirror[/a]) with syntax highlighting and line numbers."
msgstr ""
"사용하기 쉬운 편집기([a@http://codemirror.net/]CodeMirror[/a], 문법 강조 및 "
"줄 번호 지원)로 SQL 쿼리를 편집."

#: libraries/config/messages.inc.php:62
msgid "Enable CodeMirror"
msgstr "CodeMirror 활성화"

#: libraries/config/messages.inc.php:64
msgid ""
"Find any errors in the query before executing it. Requires CodeMirror to be "
"enabled."
msgstr ""

#: libraries/config/messages.inc.php:67
msgid "Enable linter"
msgstr "Linter 활성화"

#: libraries/config/messages.inc.php:69
msgid ""
"Defines the minimum size for input fields generated for CHAR and VARCHAR "
"columns."
msgstr "CHAR와 VARCHAR 컬럼에 대한 입력필드의 최소크기를 설정."

#: libraries/config/messages.inc.php:72
msgid "Minimum size for input field"
msgstr "입력 필드의 최소 크기"

#: libraries/config/messages.inc.php:74
msgid ""
"Defines the maximum size for input fields generated for CHAR and VARCHAR "
"columns."
msgstr "CHAR와 VARCHAR 컬럼에 대한 입력필드의 최대크기 설정."

#: libraries/config/messages.inc.php:77
msgid "Maximum size for input field"
msgstr "입력 필드의 최대 크기"

#: libraries/config/messages.inc.php:79
msgid "Number of columns for CHAR/VARCHAR textareas."
msgstr "CHAR/VARCHAR textarea 입력 필드의 칸 수."

#: libraries/config/messages.inc.php:81
msgid "CHAR textarea columns"
msgstr "CHAR 텍스트입력 컬럼"

#: libraries/config/messages.inc.php:82
msgid "Number of rows for CHAR/VARCHAR textareas."
msgstr "CHAR/VARCHAR textarea 입력 필드의 줄 수."

#: libraries/config/messages.inc.php:83
msgid "CHAR textarea rows"
msgstr "CHAR 텍스트입력 행"

#: libraries/config/messages.inc.php:84
msgid "Check config file permissions"
msgstr "설정 파일에 대한 권한을 확인"

#: libraries/config/messages.inc.php:86
msgid ""
"Compress gzip exports on the fly without the need for much memory; if you "
"encounter problems with created gzip files disable this feature."
msgstr ""
"많은 메모리를 쓰지 않고 즉석에서 gzip 내보내기 압축하기. 생성된 gzip 파일에 "
"문제가 있다면, 이 기능을 끄세요."

#: libraries/config/messages.inc.php:89
msgid "Compress on the fly"
msgstr "즉시 압축"

#: libraries/config/messages.inc.php:90 setup/frames/config.inc.php:24
#: setup/frames/index.inc.php:213
msgid "Configuration file"
msgstr "설정 파일"

#: libraries/config/messages.inc.php:92
msgid ""
"Whether a warning (\"Are your really sure…\") should be displayed when "
"you're about to lose data."
msgstr ""
"데이터가 삭제되려는 상황에서 경고 메시지(\"정말 확실합니까\") 출력 여부."

#: libraries/config/messages.inc.php:95
msgid "Confirm DROP queries"
msgstr "DROP 쿼리 확인"

<<<<<<< HEAD
#: libraries/config/messages.inc.php:86
msgid "Debug SQL"
msgstr "SQL 디버그"
=======
#: libraries/config/messages.inc.php:97
msgid ""
"Log SQL queries and their execution time, to be displayed in the console"
msgstr ""
>>>>>>> 796e6ae0

#: libraries/config/messages.inc.php:101
msgid "Tab that is displayed when entering a database."
msgstr "데이터베이스에 들어왔을 때 보여줄 탭."

#: libraries/config/messages.inc.php:102
msgid "Default database tab"
msgstr "기본 데이터베이스 탭"

#: libraries/config/messages.inc.php:104
msgid "Tab that is displayed when entering a server."
msgstr "서버에 들어왔을 때 보여줄 탭."

#: libraries/config/messages.inc.php:106
msgid "Default server tab"
msgstr "기본 서버 탭"

#: libraries/config/messages.inc.php:107
msgid "Tab that is displayed when entering a table."
msgstr "테이블에 들어왔을 때 보여줄 탭."

#: libraries/config/messages.inc.php:108
msgid "Default table tab"
msgstr "기본 테이블 탭"

#: libraries/config/messages.inc.php:110
msgid "Autocomplete of the table and column names in the SQL queries."
msgstr "SQL 질의에서의 테이블 및 칼럼 이름 자동완성 사용 여부."

#: libraries/config/messages.inc.php:113
msgid "Enable autocomplete for table and column names"
msgstr "테이블명 및 칼럼명 자동완성 사용"

#: libraries/config/messages.inc.php:116
msgid "Whether the table structure actions should be hidden."
msgstr "테이블 구조 관련 기능을 숨겨 놓을지 말지 여부."

#: libraries/config/messages.inc.php:117
msgid "Hide table structure actions"
msgstr "테이블 구조 관련 기능 숨기기"

#: libraries/config/messages.inc.php:119
msgid "Show server listing as a list instead of a drop down."
msgstr "서버 목록을 목록 형태로 출력(드롭 다운 사용 안 함)."

#: libraries/config/messages.inc.php:120
msgid "Display servers as a list"
msgstr "서버들을 목록으로 표시"

#: libraries/config/messages.inc.php:122
msgid ""
"Disable the table maintenance mass operations, like optimizing or repairing "
"the selected tables of a database."
msgstr ""
"선택한 테이블을 최적화 하거나 복구하는 등의 대규모 유지 보수 작업을 해제합니"
"다."

#: libraries/config/messages.inc.php:125
msgid "Disable multi table maintenance"
msgstr "다중테이블 유지보수기능 해제"

#: libraries/config/messages.inc.php:127
msgid ""
"Set the number of seconds a script is allowed to run ([kbd]0[/kbd] for no "
"limit)."
msgstr ""
"스크립트가 실행 가능한 시간을 초단위로 설정합니다. ([kbd]0[/kbd] 이면 무제"
"한)."

#: libraries/config/messages.inc.php:130
msgid "Maximum execution time"
msgstr "최대 실행 시간"

#: libraries/config/messages.inc.php:132 libraries/display_export.lib.php:796
#, php-format
msgid "Use %s statement"
msgstr "%s 구문 사용"

#: libraries/config/messages.inc.php:134 prefs_manage.php:318
msgid "Save as file"
msgstr "파일로 저장"

#: libraries/config/messages.inc.php:135 libraries/config/messages.inc.php:368
msgid "Character set of the file"
msgstr "파일 문자셋"

#: libraries/config/messages.inc.php:136 libraries/config/messages.inc.php:152
#: libraries/sql_query_form.lib.php:247
#: templates/table/structure/row_stats_table.phtml:7
msgid "Format"
msgstr "형식"

#: libraries/config/messages.inc.php:137
msgid "Compression"
msgstr "압축"

#: libraries/config/messages.inc.php:138 libraries/config/messages.inc.php:145
#: libraries/config/messages.inc.php:153 libraries/config/messages.inc.php:157
#: libraries/config/messages.inc.php:171 libraries/config/messages.inc.php:173
#: libraries/config/messages.inc.php:223 libraries/config/messages.inc.php:226
#: libraries/config/messages.inc.php:228
#: libraries/plugins/export/ExportCsv.class.php:91
#: libraries/plugins/export/ExportExcel.class.php:68
#: libraries/plugins/export/ExportHtmlword.class.php:90
#: libraries/plugins/export/ExportOds.class.php:75
#: libraries/plugins/export/ExportOdt.class.php:127
#: libraries/plugins/export/ExportTexytext.class.php:85
msgid "Put columns names in the first row"
msgstr "첫 줄에 열 이름을 넣기"

#: libraries/config/messages.inc.php:139 libraries/config/messages.inc.php:370
#: libraries/config/messages.inc.php:383
#: libraries/plugins/import/ImportCsv.class.php:137
msgid "Columns enclosed with"
msgstr "열을 시작하는 문자"

#: libraries/config/messages.inc.php:140 libraries/config/messages.inc.php:371
#: libraries/config/messages.inc.php:384
#: libraries/plugins/import/ImportCsv.class.php:148
msgid "Columns escaped with"
msgstr "특수 문자 구분에 사용된 문자"

#: libraries/config/messages.inc.php:141 libraries/config/messages.inc.php:147
#: libraries/config/messages.inc.php:154 libraries/config/messages.inc.php:163
#: libraries/config/messages.inc.php:172 libraries/config/messages.inc.php:176
#: libraries/config/messages.inc.php:224 libraries/config/messages.inc.php:227
#: libraries/config/messages.inc.php:229
msgid "Replace NULL with"
msgstr "NULL을 변경"

#: libraries/config/messages.inc.php:142 libraries/config/messages.inc.php:148
msgid "Remove CRLF characters within columns"
msgstr "열 내의 CRLF 문자를 제거하기"

#: libraries/config/messages.inc.php:143 libraries/config/messages.inc.php:377
#: libraries/config/messages.inc.php:391
#: libraries/plugins/import/ImportCsv.class.php:122
msgid "Columns terminated with"
msgstr "열을 종료하는 문자"

#: libraries/config/messages.inc.php:144 libraries/config/messages.inc.php:369
#: libraries/plugins/import/ImportCsv.class.php:157
msgid "Lines terminated with"
msgstr "행을 종료하는 문자"

#: libraries/config/messages.inc.php:146
msgid "Excel edition"
msgstr "Excel 버전"

#: libraries/config/messages.inc.php:149
msgid "Database name template"
msgstr "데이터베이스명 템플릿"

#: libraries/config/messages.inc.php:150
msgid "Server name template"
msgstr "서버명 템플릿"

#: libraries/config/messages.inc.php:151
msgid "Table name template"
msgstr "파일명 템플릿"

#: libraries/config/messages.inc.php:155 libraries/config/messages.inc.php:169
#: libraries/config/messages.inc.php:178 libraries/config/messages.inc.php:219
#: libraries/config/messages.inc.php:225
#: libraries/plugins/export/ExportHtmlword.class.php:63
#: libraries/plugins/export/ExportLatex.class.php:97
#: libraries/plugins/export/ExportMediawiki.class.php:63
#: libraries/plugins/export/ExportOdt.class.php:77
#: libraries/plugins/export/ExportPdf.class.php:114
#: libraries/plugins/export/ExportTexytext.class.php:62
msgid "Dump table"
msgstr "덤프 테이블"

#: libraries/config/messages.inc.php:156
#: libraries/plugins/export/ExportLatex.class.php:89
msgid "Include table caption"
msgstr "테이블 설명 포함하기"

#: libraries/config/messages.inc.php:159 libraries/config/messages.inc.php:165
msgid "Table caption"
msgstr "테이블 설명"

#: libraries/config/messages.inc.php:160 libraries/config/messages.inc.php:167
msgid "Continued table caption"
msgstr "테이블 설명(Continued)"

#: libraries/config/messages.inc.php:161 libraries/config/messages.inc.php:168
msgid "Label key"
msgstr "레이블 키"

#: libraries/config/messages.inc.php:162 libraries/config/messages.inc.php:175
#: libraries/config/messages.inc.php:215
#: libraries/plugins/export/ExportOdt.class.php:489
#: templates/columns_definitions/table_fields_definitions.phtml:82
msgid "MIME type"
msgstr "MIME 형식"

#: libraries/config/messages.inc.php:164 libraries/config/messages.inc.php:177
#: libraries/config/messages.inc.php:218
msgid "Relations"
msgstr "관계"

#: libraries/config/messages.inc.php:170
msgid "Export method"
msgstr "내보내기 방법"

#: libraries/config/messages.inc.php:179 libraries/config/messages.inc.php:182
msgid "Save on server"
msgstr "서버에 저장"

#: libraries/config/messages.inc.php:180 libraries/config/messages.inc.php:184
#: libraries/display_export.lib.php:500 libraries/display_export.lib.php:535
msgid "Overwrite existing file(s)"
msgstr "기존 파일 덮어쓰기"

#: libraries/config/messages.inc.php:181
msgid "Export as separate files"
msgstr "분리된 파일로 내보내기"

#: libraries/config/messages.inc.php:185
msgid "Remember file name template"
msgstr "파일명 템플릿을 저장하기"

#: libraries/config/messages.inc.php:186 libraries/operations.lib.php:224
#: libraries/operations.lib.php:859 libraries/operations.lib.php:1298
msgid "Add AUTO_INCREMENT value"
msgstr "AUTO_INCREMENT 값 추가"

#: libraries/config/messages.inc.php:188
msgid "Enclose table and column names with backquotes"
msgstr "테이블과 열 이름을 백쿼트(`)로 감싸기"

#: libraries/config/messages.inc.php:189 libraries/config/messages.inc.php:400
#: libraries/display_export.lib.php:395
msgid "SQL compatibility mode"
msgstr "SQL 호환 모드"

#: libraries/config/messages.inc.php:190
msgid "Creation/Update/Check dates"
msgstr "생성/갱신/검사일자"

#: libraries/config/messages.inc.php:191
msgid "Use delayed inserts"
msgstr "지연 삽입 사용"

#: libraries/config/messages.inc.php:192
#: libraries/plugins/export/ExportSql.class.php:142
msgid "Disable foreign key checks"
msgstr "외래 키(foreign key) 체크 사용 안함"

#: libraries/config/messages.inc.php:193
#: libraries/plugins/export/ExportSql.class.php:155
msgid "Export views as tables"
msgstr "뷰를 테이블로 내보내기"

#: libraries/config/messages.inc.php:195
msgid "Export related metadata from phpMyAdmin configuration storage"
msgstr "phpMyAdmin 설정 공간으로부터 관련 메타데이터 내보내기"

#: libraries/config/messages.inc.php:197 libraries/config/messages.inc.php:198
#: libraries/config/messages.inc.php:200 libraries/config/messages.inc.php:202
#: libraries/config/messages.inc.php:203 libraries/config/messages.inc.php:205
#: libraries/config/messages.inc.php:217 libraries/operations.lib.php:219
#: libraries/operations.lib.php:1294
#, php-format
msgid "Add %s"
msgstr "%s 추가"

#: libraries/config/messages.inc.php:206
msgid "Use hexadecimal for BINARY & BLOB"
msgstr "BINARY와 BLOB을 16진수로 표현"

#: libraries/config/messages.inc.php:208
msgid ""
"Add IF NOT EXISTS (less efficient as indexes will be generated during table "
"creation)"
msgstr ""

#: libraries/config/messages.inc.php:211
msgid "Use ignore inserts"
msgstr "삽입 무시기능 사용"

#: libraries/config/messages.inc.php:213
msgid "Syntax to use when inserting data"
msgstr "자료 삽입시 사용 구문"

#: libraries/config/messages.inc.php:214
#: libraries/plugins/export/ExportSql.class.php:431
msgid "Maximal length of created query"
msgstr "CREATE 질의 최대 길이"

#: libraries/config/messages.inc.php:220
msgid "Export type"
msgstr "내보내기 형식"

#: libraries/config/messages.inc.php:221
#: libraries/plugins/export/ExportSql.class.php:129
msgid "Enclose export in a transaction"
msgstr "내보내기에 트랜잭션 포함"

#: libraries/config/messages.inc.php:222
msgid "Export time in UTC"
msgstr "세계 표준시(UTC)로 시간 내보내기"

#: libraries/config/messages.inc.php:230
msgid "Force secured connection while using phpMyAdmin."
msgstr "강제적인 보안 연결로 phpMyAdmin을 사용하기."

#: libraries/config/messages.inc.php:231
msgid "Force SSL connection"
msgstr "강제적인 SSL 연결"

#: libraries/config/messages.inc.php:233
msgid ""
"Sort order for items in a foreign-key dropdown box; [kbd]content[/kbd] is "
"the referenced data, [kbd]id[/kbd] is the key value."
msgstr ""
"외래키 드롭다운 박스 항목을 정렬; [kbd]content[/kbd]: 참조 데이터, [kbd]id[/"
"kbd]: 키 값."

#: libraries/config/messages.inc.php:236
msgid "Foreign key dropdown order"
msgstr "외래키 드롭다운 순서(정렬)"

#: libraries/config/messages.inc.php:238
msgid "A dropdown will be used if fewer items are present."
msgstr "이보다 적은 항목의 경우 드롭다운이 사용됩니다."

#: libraries/config/messages.inc.php:239
msgid "Foreign key limit"
msgstr "외래키 제한"

#: libraries/config/messages.inc.php:241
msgid "Default value for foreign key checks checkbox for some queries."
msgstr ""

#: libraries/config/messages.inc.php:243
msgid "Foreign key checks"
msgstr "외래 키(foreign key) 확인"

#: libraries/config/messages.inc.php:244
msgid "Browse mode"
msgstr "탐색 모드"

#: libraries/config/messages.inc.php:245
msgid "Customize browse mode."
msgstr "탐색 모드 사용자화."

#: libraries/config/messages.inc.php:247 libraries/config/messages.inc.php:249
#: libraries/config/messages.inc.php:267 libraries/config/messages.inc.php:280
#: libraries/config/messages.inc.php:282 libraries/config/messages.inc.php:326
msgid "Customize default options."
msgstr "기본옵션 사용자화."

#: libraries/config/messages.inc.php:248 libraries/config/setup.forms.php:266
#: libraries/config/setup.forms.php:344
#: libraries/config/user_preferences.forms.php:166
#: libraries/config/user_preferences.forms.php:242
msgid "CSV"
msgstr "CSV 데이터"

#: libraries/config/messages.inc.php:250
msgid "Developer"
msgstr "개발자"

#: libraries/config/messages.inc.php:251
msgid "Settings for phpMyAdmin developers."
msgstr "phpMyAdmin 개발자를 위한 설정."

#: libraries/config/messages.inc.php:252
msgid "Edit mode"
msgstr "편집 모드"

#: libraries/config/messages.inc.php:253
msgid "Customize edit mode."
msgstr "편집모드 사용자화."

#: libraries/config/messages.inc.php:255
msgid "Export defaults"
msgstr "기본설정 내보내기"

#: libraries/config/messages.inc.php:256
msgid "Customize default export options."
msgstr "기본 내보내기 옵션 사용자화."

#: libraries/config/messages.inc.php:257 libraries/config/messages.inc.php:318
#: setup/frames/menu.inc.php:22
msgid "Features"
msgstr "특징"

#: libraries/config/messages.inc.php:258
msgid "General"
msgstr "일반"

#: libraries/config/messages.inc.php:259
msgid "Set some commonly used options."
msgstr "일반적인 옵션 설정."

#: libraries/config/messages.inc.php:261
msgid "Import defaults"
msgstr "가져오기 기본값"

#: libraries/config/messages.inc.php:262
msgid "Customize default common import options."
msgstr "기본 가져오기 옵션 사용자화."

#: libraries/config/messages.inc.php:263
msgid "Import / export"
msgstr "가져오기 / 내보내기"

#: libraries/config/messages.inc.php:265
msgid "Set import and export directories and compression options."
msgstr "가져오기/내보내기 디렉토리와 압축 옵션 설정."

#: libraries/config/messages.inc.php:266
msgid "LaTeX"
msgstr "LaTeX"

#: libraries/config/messages.inc.php:269
msgid "Databases display options."
msgstr "데이터베이스 표시 옵션."

#: libraries/config/messages.inc.php:270 setup/frames/menu.inc.php:24
msgid "Navigation panel"
msgstr "내비게이션 패널"

#: libraries/config/messages.inc.php:271
msgid "Customize appearance of the navigation panel."
msgstr "내비게이션 패널 모양 설정."

#: libraries/config/messages.inc.php:272
msgid "Navigation tree"
msgstr "내비게이션 트리"

#: libraries/config/messages.inc.php:273
msgid "Customize the navigation tree."
msgstr "내비게이션 트리 사용자화."

#: libraries/config/messages.inc.php:274 libraries/select_server.lib.php:46
#: setup/frames/index.inc.php:145
msgid "Servers"
msgstr "서버"

#: libraries/config/messages.inc.php:275
msgid "Servers display options."
msgstr "서버보기 옵션."

#: libraries/config/messages.inc.php:277
msgid "Tables display options."
msgstr "테이블보기 옵션."

#: libraries/config/messages.inc.php:278 setup/frames/menu.inc.php:25
msgid "Main panel"
msgstr "메인 패널"

#: libraries/config/messages.inc.php:279
msgid "Microsoft Office"
msgstr "마이크로소프트 오피스"

#: libraries/config/messages.inc.php:283
msgid "Other core settings"
msgstr "기타 핵심기능 설정"

#: libraries/config/messages.inc.php:285
msgid "Settings that didn't fit anywhere else."
msgstr "어디에도 해당되지 않는 설정."

#: libraries/config/messages.inc.php:286
msgid "Page titles"
msgstr "페이지 제목"

<<<<<<< HEAD
#: libraries/config/messages.inc.php:251
#| msgid ""
#| "Specify browser's title bar text. Refer to "
#| "[doc@cfg_TitleTable]documentation[/doc] for magic strings that can be "
#| "used to get special values."
=======
#: libraries/config/messages.inc.php:288
>>>>>>> 796e6ae0
msgid ""
"Specify browser's title bar text. Refer to [doc@faq6-27]documentation[/doc] "
"for magic strings that can be used to get special values."
msgstr ""
<<<<<<< HEAD
"브라우저의 타이틀바 텍스트를 지정합니다. 특수한 값을 얻기 위해 사용가능한 매직 문자열들에 대한 내용은 "
"[doc@faq6-27]문서[/doc]를 참조하십시오."

#: libraries/config/messages.inc.php:255
msgid "Query window"
msgstr "질의 창"
=======
"브라우저의 타이틀바 텍스트를 지정합니다. 특수한 값을 얻기 위해 사용가능한 매"
"직 문자열들에 대한 내용은 [doc@faq6-27]문서[/doc]를 참조하십시오."
>>>>>>> 796e6ae0

#: libraries/config/messages.inc.php:292
msgid "Security"
msgstr "보안"

#: libraries/config/messages.inc.php:294
msgid ""
"Please note that phpMyAdmin is just a user interface and its features do not "
"limit MySQL."
msgstr ""
"phpMyAdmin은 유저 인터페이스일 뿐이며, 해당 기능들이 MySQL을 제한하지 않습니"
"다."

#: libraries/config/messages.inc.php:297
msgid "Basic settings"
msgstr "기본 설정"

#: libraries/config/messages.inc.php:298
msgid "Authentication"
msgstr "인증"

#: libraries/config/messages.inc.php:299
msgid "Authentication settings."
msgstr "인증 설정."

#: libraries/config/messages.inc.php:300
msgid "Server configuration"
msgstr "서버 환경설정"

#: libraries/config/messages.inc.php:302
msgid ""
"Advanced server configuration, do not change these options unless you know "
"what they are for."
msgstr "고급 서버 설정 (이 옵션에 대해 자세히 모른다면 변경하지 마세요)."

#: libraries/config/messages.inc.php:305
msgid "Enter server connection parameters."
msgstr "서버 연결 파라미터 입력."

#: libraries/config/messages.inc.php:306
msgid "Configuration storage"
msgstr "설정 저장공간"

#: libraries/config/messages.inc.php:308
msgid ""
"Configure phpMyAdmin configuration storage to gain access to additional "
"features, see [doc@linked-tables]phpMyAdmin configuration storage[/doc] in "
"documentation."
msgstr ""
"추가적인 기능을 사용하기 위해 phpMyAdmin 설정 저장공간을 설정하세요. 설명서"
"의 [doc@linked-tables]phpMyAdmin configuration storage[/doc] 참고."

#: libraries/config/messages.inc.php:312
msgid "Changes tracking"
msgstr "변경 추적하기"

#: libraries/config/messages.inc.php:314
msgid ""
"Tracking of changes made in database. Requires the phpMyAdmin configuration "
"storage."
msgstr "데이터베이스 변경 추적 기능. phpMyAdmin 설정 저장공간이 필요함."

#: libraries/config/messages.inc.php:317
msgid "Customize export options"
msgstr "내보내기 옵션 사용자화"

#: libraries/config/messages.inc.php:319
msgid "Customize import defaults"
msgstr "기본 가져오기 사용자화"

#: libraries/config/messages.inc.php:320
msgid "Customize navigation panel"
msgstr "네비게이션 패널 사용자화"

#: libraries/config/messages.inc.php:321
msgid "Customize main panel"
msgstr "매인 패널 사용자화"

#: libraries/config/messages.inc.php:322 libraries/config/messages.inc.php:327
#: setup/frames/menu.inc.php:23
msgid "SQL queries"
msgstr "SQL 질의문"

#: libraries/config/messages.inc.php:324
msgid "SQL Query box"
msgstr "SQL 질의 상자"

#: libraries/config/messages.inc.php:325
msgid "Customize links shown in SQL Query boxes."
msgstr "SQL 쿼리 박스에 표시할 링크를 설정."

#: libraries/config/messages.inc.php:328
msgid "SQL queries settings."
msgstr "SQL 질의문 설정."

#: libraries/config/messages.inc.php:329
msgid "Startup"
msgstr "시작"

#: libraries/config/messages.inc.php:330
msgid "Customize startup page."
msgstr "시작 페이지 사용자화."

#: libraries/config/messages.inc.php:331
msgid "Database structure"
msgstr "데이터베이스 구조"

#: libraries/config/messages.inc.php:333
msgid ""
"Choose which details to show in the database structure (list of tables)."
msgstr "데이터베이스 구조(테이블 목록)란에서 어떤 정보를 보여줄 지 선택."

#: libraries/config/messages.inc.php:334
#: libraries/plugins/export/ExportPdf.class.php:280
#: templates/table/secondary_tabs.phtml:8
msgid "Table structure"
msgstr "테이블 구조"

#: libraries/config/messages.inc.php:336
msgid "Settings for the table structure (list of columns)."
msgstr "테이블 구조(컬럼 목록) 설정."

#: libraries/config/messages.inc.php:337
msgid "Tabs"
msgstr "탭"

#: libraries/config/messages.inc.php:338
msgid "Choose how you want tabs to work."
msgstr "탭이 어떻게 동작할지 선택."

#: libraries/config/messages.inc.php:339
msgid "Display relational schema"
msgstr "릴레이션 스키마 표시"

#: libraries/config/messages.inc.php:341
#: libraries/plugins/schema/SchemaDia.class.php:77
#: libraries/plugins/schema/SchemaPdf.class.php:83
msgid "Paper size"
msgstr "용지 크기"

#: libraries/config/messages.inc.php:344
msgid "Text fields"
msgstr "텍스트 필드"

#: libraries/config/messages.inc.php:345
msgid "Customize text input fields."
msgstr "문자열 입력필드 사용자화."

#: libraries/config/messages.inc.php:346
msgid "Texy! text"
msgstr "Texy! 텍스트"

#: libraries/config/messages.inc.php:347
msgid "Customize default options"
msgstr "기본옵션 사용자화"

#: libraries/config/messages.inc.php:348
msgid "Warnings"
msgstr "경고"

#: libraries/config/messages.inc.php:350
msgid "Disable some of the warnings shown by phpMyAdmin."
msgstr "phpMyAdmin로 인해 출력되는 경고의 일부를 끔."

#: libraries/config/messages.inc.php:352
msgid ""
"Enable [a@http://en.wikipedia.org/wiki/Gzip]gzip[/a] compression for import "
"and export operations."
msgstr ""
"가져오기와 내보내기 작업에 [a@http://en.wikipedia.org/wiki/Gzip]gzip[/a] 압"
"축 사용."

#: libraries/config/messages.inc.php:355
msgid "GZip"
msgstr "GZip"

#: libraries/config/messages.inc.php:356
msgid "Extra parameters for iconv"
msgstr "iconv 확장 파라미터"

#: libraries/config/messages.inc.php:358
msgid ""
"If enabled, phpMyAdmin continues computing multiple-statement queries even "
"if one of the queries failed."
msgstr ""
"활성화 할 경우, phpMyAdmin은 다중 쿼리 실행 중 하나가 실패하더라도 실행을 계"
"속합니다."

#: libraries/config/messages.inc.php:361
msgid "Ignore multiple statement errors"
msgstr "여러 개의 구문 오류 무시"

#: libraries/config/messages.inc.php:363
msgid ""
"Allow interrupt of import in case script detects it is close to time limit. "
"This might be a good way to import large files, however it can break "
"transactions."
msgstr ""
"임포트 중 시간 제한에 근접할 것을 스크립트가 발견할 경우, 임포트를 중지하는 "
"것을 허용합니다. 이는, 크기가 큰 파일을 임포트할 때 유용합니다. 하지만, 트랜"
"잭션이 끊어질 수 있습니다."

#: libraries/config/messages.inc.php:367
msgid "Partial import: allow interrupt"
msgstr "일부분만 가져오기: 인터럽트 허용"

#: libraries/config/messages.inc.php:372 libraries/config/messages.inc.php:385
#: libraries/plugins/import/ImportCsv.class.php:89
#: libraries/plugins/import/ImportLdi.class.php:73
msgid "Do not abort on INSERT error"
msgstr "INSERT 에러시 종료하지 않기"

#: libraries/config/messages.inc.php:373 libraries/config/messages.inc.php:387
msgid "Add ON DUPLICATE KEY UPDATE"
msgstr ""

#: libraries/config/messages.inc.php:375 libraries/config/messages.inc.php:389
msgid "Update data when duplicate keys found on import"
msgstr ""

#: libraries/config/messages.inc.php:379
msgid ""
"Default format; be aware that this list depends on location (database, "
"table) and only SQL is always available."
msgstr ""
"기본 포멧; 주의: 이 리스트는 선택된 데이터베이스와 테이블에 영향을 받습니다. "
"그리고 SQL에서만 가능합니다."

#: libraries/config/messages.inc.php:382
msgid "Format of imported file"
msgstr "가져올 파일의 형식"

#: libraries/config/messages.inc.php:386
#: libraries/plugins/import/ImportLdi.class.php:78
msgid "Use LOCAL keyword"
msgstr "LOCAL 키워드 사용"

#: libraries/config/messages.inc.php:392 libraries/config/messages.inc.php:404
#: libraries/config/messages.inc.php:405
msgid "Column names in first row"
msgstr "첫행에 컬럼명 출력"

#: libraries/config/messages.inc.php:393
#: libraries/plugins/import/ImportOds.class.php:83
msgid "Do not import empty rows"
msgstr "가져오기시 비어있는 행 제외"

#: libraries/config/messages.inc.php:395
msgid "Import currencies ($5.00 to 5.00)"
msgstr "통화 값 가져오기 ($5.00은 5.00으로 가져옴)"

#: libraries/config/messages.inc.php:397
msgid "Import percentages as proper decimals (12.00% to .12)"
msgstr "퍼센티지값을 소수로 가져오기 (12.00%를 .12로)"

#: libraries/config/messages.inc.php:398
msgid "Number of queries to skip from start."
msgstr "건너뛰고 시작할 쿼리 수."

#: libraries/config/messages.inc.php:399
msgid "Partial import: skip queries"
msgstr "일부분만 가져오기: 쿼리 건너뛰기"

#: libraries/config/messages.inc.php:402
msgid "Do not use AUTO_INCREMENT for zero values"
msgstr "값이 없는 경우(zero value) AUTO_INCREMENT 사용 금지"

#: libraries/config/messages.inc.php:403
msgid "Read as multibytes"
msgstr ""

#: libraries/config/messages.inc.php:406
msgid "Initial state for sliders"
msgstr "슬라이더의 초기 상태"

#: libraries/config/messages.inc.php:407
msgid "How many rows can be inserted at one time."
msgstr "한 번에 삽입할 행 개수."

#: libraries/config/messages.inc.php:408
msgid "Number of inserted rows"
msgstr "입력된 행 갯수"

#: libraries/config/messages.inc.php:410
msgid ""
"Maximum number of characters shown in any non-numeric column on browse view."
msgstr "둘러보기 뷰에서 숫자가 아닌 컬럼을 표시할 때 최대 문자 수."

#: libraries/config/messages.inc.php:412
msgid "Limit column characters"
msgstr "컬럼 문자 제한"

#: libraries/config/messages.inc.php:414
msgid ""
"If TRUE, logout deletes cookies for all servers; when set to FALSE, logout "
"only occurs for the current server. Setting this to FALSE makes it easy to "
"forget to log out from other servers when connected to multiple servers."
msgstr ""
"활성화 할 경우 로그아웃 시 모든 서버의 쿠키를 삭제하며 비활성화 할 경우 로그"
"아웃 시 현재 서버만 적용됩니다. FALSE로 설정하면 여러 서버에 연결되어 있을 "
"때 다른 서버에서 로그아웃 하는 것을 잊을 수 있습니다."

#: libraries/config/messages.inc.php:418
msgid "Delete all cookies on logout"
msgstr "로그아웃시 모든 쿠키 삭제"

#: libraries/config/messages.inc.php:420
msgid ""
"Define whether the previous login should be recalled or not in [kbd]cookie[/"
"kbd] authentication mode."
msgstr "[kbd]쿠키[/kbd] 인증 모드에서 이전 로그인이 다시 불려질지 여부."

#: libraries/config/messages.inc.php:423
msgid "Recall user name"
msgstr "유저명 다시 호출"

#: libraries/config/messages.inc.php:425
msgid ""
"Defines how long (in seconds) a login cookie should be stored in browser. "
"The default of 0 means that it will be kept for the existing session only, "
"and will be deleted as soon as you close the browser window. This is "
"recommended for non-trusted environments."
msgstr ""
"로그인 쿠키가 브라우저에 얼마나 오래 저장될지 결정합니다. (초 단위) 기본값은 "
"0으로, 이는 쿠키가 현재 세션에만 유효하며 브라우저 창을 닫으면 바로 삭제됨을 "
"의미합니다. 이는 신뢰되지 않는 환경에서 권장됩니다."

#: libraries/config/messages.inc.php:430
msgid "Login cookie store"
msgstr "로그인 쿠키 저장 시간"

#: libraries/config/messages.inc.php:432
msgid "Define how long (in seconds) a login cookie is valid."
msgstr "로그인 쿠키의 유효시간을 설정 (초 단위)."

#: libraries/config/messages.inc.php:433
msgid "Login cookie validity"
msgstr "로그인 쿠키 유효시간"

#: libraries/config/messages.inc.php:435
msgid "Double size of textarea for LONGTEXT columns."
msgstr "LONGTEXT 형식의 컬럼에 대해 두 배 크기의 textarea를 사용."

#: libraries/config/messages.inc.php:436
msgid "Bigger textarea for LONGTEXT"
msgstr "LONGTEXT의 경우 더 큰 textarea를 사용"

#: libraries/config/messages.inc.php:438
msgid "Maximum number of characters used when a SQL query is displayed."
msgstr "SQL 쿼리 출력시 사용할 최대 문자수."

#: libraries/config/messages.inc.php:439
msgid "Maximum displayed SQL length"
msgstr "최대한 표시될 SQL 길이"

#: libraries/config/messages.inc.php:440 libraries/config/messages.inc.php:459
#: libraries/config/messages.inc.php:597
msgid "Users cannot set a higher value"
msgstr "사용자는 더 높은 값을 설정 할 수 없습니다"

#: libraries/config/messages.inc.php:442
msgid "Maximum number of databases displayed in database list."
msgstr "데이터베이스 목록에 표시할 데이터베이스의 최대 갯수."

#: libraries/config/messages.inc.php:443
msgid "Maximum databases"
msgstr "데이터베이스의 최대 갯수"

#: libraries/config/messages.inc.php:445
msgid ""
"The number of items that can be displayed on each page on the first level of "
"the navigation tree."
msgstr "탐색 트리 첫번째 단계에서 페이지 당 보여질 아이템 수."

#: libraries/config/messages.inc.php:448
msgid "Maximum items on first level"
msgstr "첫번째 단계에서 최대 아이템 갯수"

#: libraries/config/messages.inc.php:450
msgid ""
"The number of items that can be displayed on each page of the navigation "
"tree."
msgstr "탐색 트리에서 페이지 당 보여질 아이템 수."

#: libraries/config/messages.inc.php:452
msgid "Maximum items in branch"
msgstr "브렌치 당 최대 아이템 갯수"

#: libraries/config/messages.inc.php:454
msgid ""
"Number of rows displayed when browsing a result set. If the result set "
"contains more rows, \"Previous\" and \"Next\" links will be shown."
msgstr ""
"결과셋을 탐색할 때 보여질 행의 수. 만약 결과셋에 설정값 이상의 행이 있다면, "
"\"이전\"과 \"다음 링크가 표시됩니다."

#: libraries/config/messages.inc.php:458
msgid "Maximum number of rows to display"
msgstr "출력할 최대 행 갯수"

#: libraries/config/messages.inc.php:461
msgid "Maximum number of tables displayed in table list."
msgstr "테이블 목록에 표시할 테이블의 최대 갯수."

#: libraries/config/messages.inc.php:463
msgid "Maximum tables"
msgstr "최대 테이블 수"

#: libraries/config/messages.inc.php:465
msgid ""
"The number of bytes a script is allowed to allocate, eg. [kbd]32M[/kbd] "
"([kbd]-1[/kbd] for no limit and [kbd]0[/kbd] for no change)."
msgstr ""
"스크립트가 사용 가능한 메모리 최대값. 예: [kbd]32M[/kbd] ([kbd]-1[/kbd] 이면 "
"무제한, [kbd]0[/kbd]은 변경하지 않음)."

#: libraries/config/messages.inc.php:468
msgid "Memory limit"
msgstr "메모리 제한"

#: libraries/config/messages.inc.php:470
msgid "In the navigation panel, replaces the database tree with a selector"
msgstr ""

<<<<<<< HEAD
#: libraries/config/messages.inc.php:428
#| msgid "Show hidden navigation tree items."
=======
#: libraries/config/messages.inc.php:473
>>>>>>> 796e6ae0
msgid "Show databases navigation as tree"
msgstr "데이터베이스 내비게이션을 트리로 보기"

#: libraries/config/messages.inc.php:476
msgid "Link with main panel by highlighting the current database or table."
msgstr ""

#: libraries/config/messages.inc.php:479
msgid "Show logo in navigation panel."
msgstr "탐색 패널에 로고를 보여줌."

#: libraries/config/messages.inc.php:480
msgid "Display logo"
msgstr "로고 출력"

#: libraries/config/messages.inc.php:482
msgid "URL where logo in the navigation panel will point to."
msgstr "탐색 패널의 로고가 가리키는 URL."

#: libraries/config/messages.inc.php:483
msgid "Logo link URL"
msgstr "로고 링크 URL"

#: libraries/config/messages.inc.php:485
msgid ""
"Open the linked page in the main window ([kbd]main[/kbd]) or in a new one "
"([kbd]new[/kbd])."
msgstr ""
"링크된 페이지를 메인 창([kbd]메인[/kbd])으로 열지, 새 창([kbd]새[/kbd])으로 "
"열지 선택."

#: libraries/config/messages.inc.php:488
msgid "Logo link target"
msgstr "로고 링크 타겟"

#: libraries/config/messages.inc.php:490
msgid "Display server choice at the top of the navigation panel."
msgstr "네비게이션 패널 맨 위에 서버 선택 메뉴를 표시."

#: libraries/config/messages.inc.php:491
msgid "Display servers selection"
msgstr "서버 선택 출력"

#: libraries/config/messages.inc.php:492
msgid "Target for quick access icon"
msgstr "빠른 접근 아이콘 대상"

<<<<<<< HEAD
#: libraries/config/messages.inc.php:447
#| msgid "Target for quick access icon"
=======
#: libraries/config/messages.inc.php:494
>>>>>>> 796e6ae0
msgid "Target for second quick access icon"
msgstr "두 번째 빠른 접근 아이콘 대상"

#: libraries/config/messages.inc.php:497
msgid ""
"Defines the minimum number of items (tables, views, routines and events) to "
"display a filter box."
msgstr ""
"필터 박스에 표시할 아이템(테이블, 뷰, 루틴, 이벤트)의 최소 개수를 정의."

#: libraries/config/messages.inc.php:501
msgid "Minimum number of items to display the filter box"
msgstr "필터 박스에 표시할 최소 아이템 개수"

#: libraries/config/messages.inc.php:503
msgid "Minimum number of databases to display the database filter box"
msgstr "데이터베이스 필터 박스에 표시할 최소 데이터베이스 수"

<<<<<<< HEAD
#: libraries/config/messages.inc.php:458
#| msgid ""
#| "Group items in the navigation tree (determined by the separator defined "
#| "below)."
msgid ""
"Group items in the navigation tree (determined by the separator defined in "
"the Databases and Tables tabs above)."
msgstr "내비게이션 트리의 그룹 아이템 (위쪽 '데이터베이스와 테이블' 탭에서 정의한 구분자로 구분)."
=======
#: libraries/config/messages.inc.php:505
msgid ""
"Group items in the navigation tree (determined by the separator defined in "
"the Databases and Tables tabs above)."
msgstr ""
"내비게이션 트리의 그룹 아이템 (위쪽 '데이터베이스와 테이블' 탭에서 정의한 구"
"분자로 구분)."
>>>>>>> 796e6ae0

#: libraries/config/messages.inc.php:508
msgid "Group items in the tree"
msgstr "트리의 그룹 아이템"

#: libraries/config/messages.inc.php:510
msgid "String that separates databases into different tree levels."
msgstr "데이터베이스를 서로 다른 트리 레벨로 구분하기 위한 문자열."

#: libraries/config/messages.inc.php:511
msgid "Database tree separator"
msgstr "데이터베이스 트리 구분자"

#: libraries/config/messages.inc.php:513
msgid "String that separates tables into different tree levels."
msgstr "테이블을 서로 다른 트리 레벨로 구분하기 위한 문자열."

#: libraries/config/messages.inc.php:514
msgid "Table tree separator"
msgstr "테이블 트리 구분자"

#: libraries/config/messages.inc.php:515
msgid "Maximum table tree depth"
msgstr "테이블 트리의 최대 깊이(depth)"

#: libraries/config/messages.inc.php:517
msgid "Highlight server under the mouse cursor."
msgstr "마우스 커서 아래의 서버를 강조 표시."

#: libraries/config/messages.inc.php:518
msgid "Enable highlighting"
msgstr "﻿강조 표시 사용"

#: libraries/config/messages.inc.php:520
#, fuzzy
#| msgid "Whether to disable the possibility of database expansion or not."
msgid ""
"Whether to offer the possibility of tree expansion in the navigation panel."
msgstr "데이터베이스 확장 가능 여부를 비활성화할 것인지."

#: libraries/config/messages.inc.php:523
#, fuzzy
#| msgid "Table navigation bar"
msgid "Enable navigation tree expansion"
msgstr "테이블 네비게이션 바"

#: libraries/config/messages.inc.php:524
#, fuzzy
#| msgid "Show/Hide tables list"
msgid "Show tables in tree"
msgstr "테이블 목록 표시/숨김"

#: libraries/config/messages.inc.php:526
#, fuzzy
#| msgid "Whether to disable the possibility of database expansion or not."
msgid "Whether to show tables under database in the navigation tree"
msgstr "데이터베이스 확장 가능 여부를 비활성화할 것인지."

#: libraries/config/messages.inc.php:527
#, fuzzy
#| msgid "Show versions"
msgid "Show views in tree"
msgstr "버전 보기"

#: libraries/config/messages.inc.php:529
#, fuzzy
#| msgid "Show hidden navigation tree items."
msgid "Whether to show views under database in the navigation tree"
msgstr "숨겨진 탐색 트리의 항목보기."

#: libraries/config/messages.inc.php:530
#, fuzzy
#| msgid "Show function fields"
msgid "Show functions in tree"
msgstr "함수 필드 보이기"

#: libraries/config/messages.inc.php:532
msgid "Whether to show functions under database in the navigation tree"
msgstr ""

#: libraries/config/messages.inc.php:533
#, fuzzy
#| msgid "procedures"
msgid "Show procedures in tree"
msgstr "프로시저"

#: libraries/config/messages.inc.php:535
msgid "Whether to show procedures under database in the navigation tree"
msgstr ""

#: libraries/config/messages.inc.php:536
#, fuzzy
#| msgid "Show versions"
msgid "Show events in tree"
msgstr "버전 보기"

#: libraries/config/messages.inc.php:538
#, fuzzy
#| msgid "Show hidden navigation tree items."
msgid "Whether to show events under database in the navigation tree"
msgstr "숨겨진 탐색 트리의 항목보기."

#: libraries/config/messages.inc.php:540
msgid "Maximum number of recently used tables; set 0 to disable."
msgstr "최근 사용한 테이블 최대 개수; 0이면 이 기능 사용 안 함."

#: libraries/config/messages.inc.php:542
msgid "Maximum number of favorite tables; set 0 to disable."
msgstr "즐겨찾기 테이블 최대 개수; 0이면 이 기능 사용 안 함."

#: libraries/config/messages.inc.php:543
msgid "Recently used tables"
msgstr "최근 사용한 테이블"

#: libraries/config/messages.inc.php:545
msgid "These are Edit, Copy and Delete links."
msgstr "수정, 복사, 삭제 링크가 있음."

#: libraries/config/messages.inc.php:546
msgid "Where to show the table row links"
msgstr "테이블 열 링크를 표시할 위치"

#: libraries/config/messages.inc.php:548
msgid "Whether to show row links even in the absence of a unique key."
msgstr ""

#: libraries/config/messages.inc.php:550
msgid "Show row links anyway"
msgstr ""

#: libraries/config/messages.inc.php:552
msgid "Use natural order for sorting table and database names."
msgstr "테이블과 데이터베이스를 정렬할 때 자연 순서(natural order) 사용."

#: libraries/config/messages.inc.php:553
msgid "Natural order"
msgstr "자연순서"

#: libraries/config/messages.inc.php:554 libraries/config/messages.inc.php:585
#: libraries/config/messages.inc.php:587
msgid "Use only icons, only text or both."
msgstr "아이콘만 사용, 텍스트만 사용, 둘 다 사용."

#: libraries/config/messages.inc.php:555
msgid "Table navigation bar"
msgstr "테이블 네비게이션 바"

#: libraries/config/messages.inc.php:557
msgid "Use GZip output buffering for increased speed in HTTP transfers."
msgstr "HTTP 전송 시 속도에 맞춰 GZip 출력 버퍼를 사용."

#: libraries/config/messages.inc.php:558
msgid "GZip output buffering"
msgstr "GZip 출력 버퍼"

#: libraries/config/messages.inc.php:560
msgid ""
"[kbd]SMART[/kbd] - i.e. descending order for columns of type TIME, DATE, "
"DATETIME and TIMESTAMP, ascending order otherwise."
msgstr ""
"[kbd]SMART[/kbd] - 예: TIME, DATE, DATETIME 및 TIMESTAMP 형식 컬럼에 대해 내"
"림차순 정렬, 다른 형식에 대해 오름차순 정렬."

#: libraries/config/messages.inc.php:563
msgid "Default sorting order"
msgstr "기본 정렬 순서"

#: libraries/config/messages.inc.php:565
msgid "Use persistent connections to MySQL databases."
msgstr "MySQL 데이터베이스에 영속적인 연결 사용."

#: libraries/config/messages.inc.php:566
msgid "Persistent connections"
msgstr "영속적인 연결"

#: libraries/config/messages.inc.php:568
msgid ""
"Disable the default warning that is displayed on the database details "
"Structure page if any of the required tables for the phpMyAdmin "
"configuration storage could not be found."
msgstr ""
"데이터베이스 상세 구조 페이지에서, phpMyAdmin 설정 저장용 테이블 중 하나가 없"
"을 경우 출력되는 기본 경고를 끄기."

#: libraries/config/messages.inc.php:573
msgid "Missing phpMyAdmin configuration storage tables"
msgstr "phpMyAdmin 설정 공간 테이블이 없습니다"

#: libraries/config/messages.inc.php:575
msgid ""
"Disable the default warning that is displayed if a difference between the "
"MySQL library and server is detected."
msgstr "MySQL 라이브러리와 서버간의 차이가 있을 때 출력되는 기본 경고를 끄기."

#: libraries/config/messages.inc.php:579
msgid "Server/library difference warning"
msgstr "서버/라이브러리 차이점 경고"

#: libraries/config/messages.inc.php:581
msgid ""
"Disable the default warning that is displayed on the Structure page if "
"column names in a table are reserved MySQL words."
msgstr ""
"테이블의 컬럼 이름이 MySQL 예약어일 경우 구조 페이지에서 출력되는 기본 경고"
"를 끄기."

#: libraries/config/messages.inc.php:584
msgid "MySQL reserved word warning"
msgstr "MySQL 예약어 경고"

#: libraries/config/messages.inc.php:586
msgid "How to display the menu tabs"
msgstr "메뉴탭 보여주기 방식"

#: libraries/config/messages.inc.php:588
msgid "How to display various action links"
msgstr "여러 기능 링크를 표시하는 방법"

#: libraries/config/messages.inc.php:589
msgid "Disallow BLOB and BINARY columns from editing."
msgstr "BLOB, 바이너리 컬럼 편집 허용 안함."

#: libraries/config/messages.inc.php:590
msgid "Protect binary columns"
msgstr "바이너리 컬럼 보호"

#: libraries/config/messages.inc.php:592
msgid ""
"Enable if you want DB-based query history (requires phpMyAdmin configuration "
"storage). If disabled, this utilizes JS-routines to display query history "
"(lost by window close)."
msgstr ""
"DB-기반 쿼리 기록이 필요한 경우 활성화하세요 (phpMyAdmin 설정 공간이 필요합니"
"다). 비활성화 할 경우, 쿼리 기록으로 JS-routines가 사용됩니다 (창을 닫을 경"
"우 소멸됩니다)."

#: libraries/config/messages.inc.php:596
msgid "Permanent query history"
msgstr "영구적 쿼리 기록"

#: libraries/config/messages.inc.php:598
msgid "How many queries are kept in history."
msgstr "히스토리에 저장될 쿼리의 갯수."

#: libraries/config/messages.inc.php:599
msgid "Query history length"
msgstr "쿼리 기록 길이"

#: libraries/config/messages.inc.php:601
msgid "Select which functions will be used for character set conversion."
msgstr "문자열 변환을 위한 함수를 선택하세요."

#: libraries/config/messages.inc.php:602
msgid "Recoding engine"
msgstr "기록 엔진"

#: libraries/config/messages.inc.php:604
msgid "When browsing tables, the sorting of each table is remembered."
msgstr "조회한 테이블의 정렬 순서를 기억함."

#: libraries/config/messages.inc.php:605
msgid "Remember table's sorting"
msgstr "테이블의 정렬 순서 기억하기"

#: libraries/config/messages.inc.php:607
msgid "Default sort order for tables with a primary key."
msgstr "기본 키를 가진 테이블의 기본 정렬 순서."

#: libraries/config/messages.inc.php:609
msgid "Primary key default sort order"
msgstr "기본 키 기본 정렬 순서"

#: libraries/config/messages.inc.php:611
msgid ""
"Repeat the headers every X cells, [kbd]0[/kbd] deactivates this feature."
msgstr ""
"X번의 셀 마다 헤더를 다시 보여줍니다. [kbd]0[/kbd]이면 이 기능 비활성화."

#: libraries/config/messages.inc.php:612
msgid "Repeat headers"
msgstr "반복 헤더"

#: libraries/config/messages.inc.php:614
msgid "Grid editing: trigger action"
msgstr "격자판 수정: 트리거 동작"

#: libraries/config/messages.inc.php:615
#, fuzzy
#| msgid "Relational display column"
msgid "Relational display"
msgstr "연관된 행 표시"

#: libraries/config/messages.inc.php:616
#, fuzzy
#| msgid "Servers display options."
msgid "For display Options"
msgstr "서버보기 옵션."

#: libraries/config/messages.inc.php:617
msgid "Grid editing: save all edited cells at once"
msgstr "격자판 수정: 수정된 칸들이 한 번에 저장됨"

#: libraries/config/messages.inc.php:618
msgid "Directory where exports can be saved on server."
msgstr "내보내기가 저장될 서버상의 디렉토리."

#: libraries/config/messages.inc.php:619
msgid "Save directory"
msgstr "저장 디렉토리"

#: libraries/config/messages.inc.php:620
msgid "Leave blank if not used."
msgstr "사용하지 않으면 빈칸으로 두세요."

#: libraries/config/messages.inc.php:621
msgid "Host authorization order"
msgstr "호스트 인증 지시"

#: libraries/config/messages.inc.php:622
msgid "Leave blank for defaults."
msgstr "빈칸으로 두면 기본값이 적용됩니다."

#: libraries/config/messages.inc.php:623
msgid "Host authorization rules"
msgstr "호스트 인증 규칙"

#: libraries/config/messages.inc.php:624
msgid "Allow logins without a password"
msgstr "암호 없이 로그인 허용"

#: libraries/config/messages.inc.php:625
msgid "Allow root login"
msgstr "루트 사용자 로그인 허용"

#: libraries/config/messages.inc.php:626
#, fuzzy
#| msgid "Session value"
msgid "Session timezone"
msgstr "세션 값"

#: libraries/config/messages.inc.php:628
msgid ""
"Sets the effective timezone; possibly different than the one from your "
"database server"
msgstr ""

#: libraries/config/messages.inc.php:632
msgid "HTTP Basic Auth Realm name to display when doing HTTP Auth."
msgstr "HTTP 인증시 HTTP 기본 렐름 이름."

#: libraries/config/messages.inc.php:633
msgid "HTTP Realm"
msgstr "HTTP 렐름"

#: libraries/config/messages.inc.php:635
msgid ""
"The path for the config file for [a@http://swekey.com]SweKey hardware "
"authentication[/a] (not located in your document root; suggested: /etc/"
"swekey.conf)."
msgstr ""
"[a@http://swekey.com]SweKey hardware authentication[/a] 설정 파일 경로 "
"(document root에 없습니다; 권장값: /etc/swekey.conf)."

#: libraries/config/messages.inc.php:639
msgid "SweKey config file"
msgstr "SweKey 설정 파일"

#: libraries/config/messages.inc.php:640
msgid "Authentication method to use."
msgstr "사용할 인증 방법."

#: libraries/config/messages.inc.php:641 setup/frames/index.inc.php:164
msgid "Authentication type"
msgstr "인증 형식"

#: libraries/config/messages.inc.php:643
msgid ""
"Leave blank for no [a@http://wiki.phpmyadmin.net/pma/bookmark]bookmark[/a] "
"support, suggested: [kbd]pma__bookmark[/kbd]"
msgstr ""
"[a@http://wiki.phpmyadmin.net/pma/bookmark]북마크[/a] 지원이 필요 없는 경우 "
"비워두세요, 추천: [kbd]pma__bookmark[/kbd]"

#: libraries/config/messages.inc.php:646
msgid "Bookmark table"
msgstr "테이블 즐겨찾기"

#: libraries/config/messages.inc.php:648
msgid ""
"Leave blank for no column comments/mime types, suggested: "
"[kbd]pma__column_info[/kbd]."
msgstr ""
"컬럼의 주석이나 마임타입을 지정하지 않을 경우 비워두세요. 제안값: "
"[kbd]pma__column_info[/kbd]."

#: libraries/config/messages.inc.php:651
msgid "Column information table"
msgstr "컬럼 정보 테이블"

#: libraries/config/messages.inc.php:652
msgid "Compress connection to MySQL server."
msgstr "MySQL 서버와의 압축된 통신."

#: libraries/config/messages.inc.php:653
msgid "Compress connection"
msgstr "연결 압축"

#: libraries/config/messages.inc.php:655
msgid "How to connect to server, keep [kbd]tcp[/kbd] if unsure."
msgstr "서버와의 연결 방법, 모르면 [kbd]tcp[/kbd]로 두세요."

#: libraries/config/messages.inc.php:656
msgid "Connection type"
msgstr "연결 형식"

#: libraries/config/messages.inc.php:657
msgid "Control user password"
msgstr "유저 비밀번호 제어"

#: libraries/config/messages.inc.php:659
msgid ""
"A special MySQL user configured with limited permissions, more information "
"available on [a@http://wiki.phpmyadmin.net/pma/controluser]wiki[/a]."
msgstr ""
"제한된 권한 설정을 위한 특별한 MySQL 사용자 설정. 추가 정보는 [a@http://wiki."
"phpmyadmin.net/pma/controluser]위키[/a]에."

#: libraries/config/messages.inc.php:662
msgid "Control user"
msgstr "유저 제어"

#: libraries/config/messages.inc.php:664
msgid ""
"An alternate host to hold the configuration storage; leave blank to use the "
"already defined host."
msgstr "설정 저장을 위한 대체서버; 비워두면 이전에 정의된 서버를 사용."

#: libraries/config/messages.inc.php:667
msgid "Control host"
msgstr "호스트 제어"

#: libraries/config/messages.inc.php:669
msgid ""
"An alternate port to connect to the host that holds the configuration "
"storage; leave blank to use the default port, or the already defined port, "
"if the controlhost equals host."
msgstr ""
"설정 저장공간을 가지고 있는 서버에 연결할 포트 번호; 빈 값으로 두면 기본값을 "
"사용하거나, controlhost와 host가 같은 경우 다른 곳에 정의된 값을 사용합니다."

#: libraries/config/messages.inc.php:673
msgid "Control port"
msgstr "제어 포트"

#: libraries/config/messages.inc.php:675
msgid "Hide databases matching regular expression (PCRE)."
msgstr "정규식에 일치하는 데이터베이스 숨기기 (PCRE)."

#: libraries/config/messages.inc.php:677
msgid ""
"More information on [a@https://sourceforge.net/p/phpmyadmin/bugs/2606/]PMA "
"bug tracker[/a] and [a@http://bugs.mysql.com/19588]MySQL Bugs[/a]"
msgstr ""

#: libraries/config/messages.inc.php:680
msgid "Disable use of INFORMATION_SCHEMA"
msgstr "INFORMATION_SCHEMA를 사용할 수 없도록 함"

#: libraries/config/messages.inc.php:681
msgid "Hide databases"
msgstr "데이터베이스 숨기기"

#: libraries/config/messages.inc.php:683
msgid ""
"Leave blank for no SQL query history support, suggested: [kbd]pma__history[/"
"kbd]."
msgstr ""
"SQL 쿼리 내역 저장 기능을 사용하지 않으려면 빈 칸으로 비워두세요, 권장: "
"[kbd]pma__history[/kbd]."

#: libraries/config/messages.inc.php:686
msgid "SQL query history table"
msgstr "SQL 쿼리 히스토리 테이블"

#: libraries/config/messages.inc.php:687
msgid "Hostname where MySQL server is running."
msgstr "MySQL 서버가 구동중인 호스트의 이름."

#: libraries/config/messages.inc.php:688
msgid "Server hostname"
msgstr "서버 호스트명"

#: libraries/config/messages.inc.php:689
msgid "Logout URL"
msgstr "로그아웃 URL"

#: libraries/config/messages.inc.php:691
msgid ""
"Limits number of table preferences which are stored in database, the oldest "
"records are automatically removed."
msgstr ""
"데이터베이스에 저장될 테이블 설정 갯수 제한, 오래된 것은 자동으로 삭제됨."

#: libraries/config/messages.inc.php:695
msgid "Maximal number of table preferences to store"
msgstr "저장될 테이블 설정의 최대 갯수"

#: libraries/config/messages.inc.php:696
msgid "QBE saved searches table"
msgstr "QBE가 검색 테이블에 저장되었습니다"

#: libraries/config/messages.inc.php:698
#, fuzzy
#| msgid ""
#| "Leave blank for no PDF schema support, suggested: [kbd]pma__pdf_pages[/"
#| "kbd]"
msgid ""
"Leave blank for no QBE saved searches support, suggested: "
"[kbd]pma__savedsearches[/kbd]."
msgstr ""
"PDF 스키마를 제공하지 않을 경우 비워두세요. 제안값: [kbd]pma__pdf_pages[/kbd]"

#: libraries/config/messages.inc.php:701
#, fuzzy
#| msgid "Export views as tables"
msgid "Export templates table"
msgstr "뷰를 테이블로 내보내기"

#: libraries/config/messages.inc.php:703
#, fuzzy
#| msgid ""
#| "Leave blank for no PDF schema support, suggested: [kbd]pma__pdf_pages[/"
#| "kbd]."
msgid ""
"Leave blank for no export template support, suggested: "
"[kbd]pma__export_templates[/kbd]."
msgstr ""
"PDF 스키마를 제공하지 않을 경우 비워두세요. 권장: [kbd]pma__pdf_pages[/kbd]."

#: libraries/config/messages.inc.php:706
#, fuzzy
#| msgid "Central columns"
msgid "Central columns table"
msgstr "중심 열"

#: libraries/config/messages.inc.php:708
#, fuzzy
#| msgid ""
#| "Leave blank for no PDF schema support, suggested: [kbd]pma__table_coords[/"
#| "kbd]."
msgid ""
"Leave blank for no central columns support, suggested: "
"[kbd]pma__central_columns[/kbd]."
msgstr ""
"PDF 스키마를 제공하지 않을 경우 비워두세요. 제안값: [kbd]pma__table_coords[/"
"kbd]."

#: libraries/config/messages.inc.php:711
msgid "Try to connect without password."
msgstr "암호없이 연결 시도."

#: libraries/config/messages.inc.php:712
msgid "Connect without password"
msgstr "암호없이 연결"

#: libraries/config/messages.inc.php:714
msgid ""
"You can use MySQL wildcard characters (% and _), escape them if you want to "
"use their literal instances, i.e. use [kbd]'my\\_db'[/kbd] and not "
"[kbd]'my_db'[/kbd]."
msgstr ""
"MySQL 와일드카드 문자 (%와 _)를 쓸 수 있습니다. 원래 의미로 쓰기 위해서는 이"
"스케이프 하세요([kbd]'my_db'[/kbd]로 하지 말고 [kbd]'my\\_db'[/kbd])."

#: libraries/config/messages.inc.php:718
msgid "Show only listed databases"
msgstr "리스트에 있는 데이터베이스만 보여주기"

#: libraries/config/messages.inc.php:719 libraries/config/messages.inc.php:828
msgid "Leave empty if not using config auth."
msgstr "config 인증을 사용하지 않을 경우 비워두세요."

#: libraries/config/messages.inc.php:720
msgid "Password for config auth"
msgstr "config 인증용 패스워드"

#: libraries/config/messages.inc.php:722
msgid ""
"Leave blank for no PDF schema support, suggested: [kbd]pma__pdf_pages[/kbd]."
msgstr ""
"PDF 스키마를 제공하지 않을 경우 비워두세요. 권장: [kbd]pma__pdf_pages[/kbd]."

#: libraries/config/messages.inc.php:724
msgid "PDF schema: pages table"
msgstr "PDF 스키마: 페이지 테이블"

#: libraries/config/messages.inc.php:726
msgid ""
"Database used for relations, bookmarks, and PDF features. See [a@http://wiki."
"phpmyadmin.net/pma/pmadb]pmadb[/a] for complete information. Leave blank for "
"no support. Suggested: [kbd]phpmyadmin[/kbd]."
msgstr ""
"릴레이션, 북마크, PDF 기능을 위한 데이터베이스. 자세한 정보는 [a@http://wiki."
"phpmyadmin.net/pma/pmadb]pmadb[/a]를 참고하세요. 이 기능들을 제공하지 않으려"
"면 비워두세요. 권장: [kbd]phpmyadmin[/kbd]."

#: libraries/config/messages.inc.php:730
#: libraries/display_create_database.lib.php:31
msgid "Database name"
msgstr "데이터베이스명"

#: libraries/config/messages.inc.php:732
msgid "Port on which MySQL server is listening, leave empty for default."
msgstr "MySQL 서버의 네트워크 포트. 기본값을 쓰려면 비워두세요."

#: libraries/config/messages.inc.php:733
msgid "Server port"
msgstr "서버 포트"

#: libraries/config/messages.inc.php:735
#, fuzzy
#| msgid ""
#| "Leave blank for no user preferences storage in database, suggested: "
#| "[kbd]pma__userconfig[/kbd]"
msgid ""
"Leave blank for no \"persistent\" recently used tables across sessions, "
"suggested: [kbd]pma__recent[/kbd]."
msgstr ""
"데이터베이스에 사용자 설정 스토리지를 두지 않으려면 비워둠, 추천: "
"[kbd]pma__userconfig[/kbd]"

#: libraries/config/messages.inc.php:738
msgid "Recently used table"
msgstr "최근에 사용한 테이블"

#: libraries/config/messages.inc.php:740
#, fuzzy
#| msgid ""
#| "Leave blank for no user preferences storage in database, suggested: "
#| "[kbd]pma__userconfig[/kbd]"
msgid ""
"Leave blank for no \"persistent\" favorite tables across sessions, "
"suggested: [kbd]pma__favorite[/kbd]."
msgstr ""
"데이터베이스에 사용자 설정 스토리지를 두지 않으려면 비워둠, 추천: "
"[kbd]pma__userconfig[/kbd]"

#: libraries/config/messages.inc.php:743
#, fuzzy
#| msgid "Favorite tables"
msgid "Favorites table"
msgstr "즐겨찾기 테이블"

#: libraries/config/messages.inc.php:745
#, fuzzy
#| msgid ""
#| "Leave blank for no SQL query tracking support, suggested: "
#| "[kbd]pma__tracking[/kbd]"
msgid ""
"Leave blank for no [a@http://wiki.phpmyadmin.net/pma/relation]relation-"
"links[/a] support, suggested: [kbd]pma__relation[/kbd]."
msgstr ""
"SQL 쿼리 추적 기능을 사용하지 않으려면 빈 칸으로 비워두세요. 권장: "
"[kbd]pma__tracking[/kbd]"

#: libraries/config/messages.inc.php:749
msgid "Relation table"
msgstr "연관된 테이블"

#: libraries/config/messages.inc.php:751
msgid ""
"See [a@http://wiki.phpmyadmin.net/pma/auth_types#signon]authentication "
"types[/a] for an example."
msgstr ""
"[a@http://wiki.phpmyadmin.net/pma/auth_types#signon]인증 타입[/a] 예제를 참조"
"하세요."

#: libraries/config/messages.inc.php:754
msgid "Signon session name"
msgstr "접속 세션 이름"

#: libraries/config/messages.inc.php:755
msgid "Signon URL"
msgstr "접속 URL"

#: libraries/config/messages.inc.php:757
msgid "Socket on which MySQL server is listening, leave empty for default."
msgstr "MySQL 서버가 listen하고 있는 소켓으로, 비워두면 기본값으로 설정됩니다."

#: libraries/config/messages.inc.php:758
msgid "Server socket"
msgstr "서버 소켓"

#: libraries/config/messages.inc.php:759
msgid "Enable SSL for connection to MySQL server."
msgstr "MySQL 서버 연결시 SSL을 활성화합니다."

#: libraries/config/messages.inc.php:760
msgid "Use SSL"
msgstr "SSL 사용"

#: libraries/config/messages.inc.php:762
msgid ""
"Leave blank for no PDF schema support, suggested: [kbd]pma__table_coords[/"
"kbd]."
msgstr ""
"PDF 스키마를 제공하지 않을 경우 비워두세요. 제안값: [kbd]pma__table_coords[/"
"kbd]."

#: libraries/config/messages.inc.php:765
msgid "Designer and PDF schema: table coordinates"
msgstr ""

#: libraries/config/messages.inc.php:768
#, fuzzy
#| msgid ""
#| "Leave blank for no PDF schema support, suggested: [kbd]pma__pdf_pages[/"
#| "kbd]"
msgid ""
"Table to describe the display columns, leave blank for no support; "
"suggested: [kbd]pma__table_info[/kbd]."
msgstr ""
"PDF 스키마를 제공하지 않을 경우 비워두세요. 제안값: [kbd]pma__pdf_pages[/kbd]"

#: libraries/config/messages.inc.php:771
msgid "Display columns table"
msgstr "열 목록 표시"

#: libraries/config/messages.inc.php:773
#, fuzzy
#| msgid ""
#| "Leave blank for no user preferences storage in database, suggested: "
#| "[kbd]pma__userconfig[/kbd]"
msgid ""
"Leave blank for no \"persistent\" tables' UI preferences across sessions, "
"suggested: [kbd]pma__table_uiprefs[/kbd]."
msgstr ""
"데이터베이스에 사용자 설정 스토리지를 두지 않으려면 비워둠, 추천: "
"[kbd]pma__userconfig[/kbd]"

#: libraries/config/messages.inc.php:776
msgid "UI preferences table"
msgstr "UI 설정 테이블"

#: libraries/config/messages.inc.php:778
msgid ""
"Whether a DROP DATABASE IF EXISTS statement will be added as first line to "
"the log when creating a database."
msgstr ""
"데이터베이스 생성 시 DROP DATABASE IF EXISTS 구문을 로그 첫 번째 줄에 추가할"
"지 여부."

#: libraries/config/messages.inc.php:781
msgid "Add DROP DATABASE"
msgstr "DROP DATABASE 추가"

#: libraries/config/messages.inc.php:783
msgid ""
"Whether a DROP TABLE IF EXISTS statement will be added as first line to the "
"log when creating a table."
msgstr ""
"테이블 생성 시 DROP TABLE IF EXISTS 구문을 로그 첫 번째 줄에 추가할지 여부."

#: libraries/config/messages.inc.php:786
msgid "Add DROP TABLE"
msgstr "DROP TABLE 추가"

#: libraries/config/messages.inc.php:788
msgid ""
"Whether a DROP VIEW IF EXISTS statement will be added as first line to the "
"log when creating a view."
msgstr ""
"뷰를 생성할 때 로그의 첫 번째 줄에 DROP VIEW IF EXISTS 구문을 추가할지 여부."

#: libraries/config/messages.inc.php:791
msgid "Add DROP VIEW"
msgstr "DROP VIEW 추가"

#: libraries/config/messages.inc.php:793
msgid "Defines the list of statements the auto-creation uses for new versions."
msgstr ""

#: libraries/config/messages.inc.php:794
msgid "Statements to track"
msgstr "문장 추적"

#: libraries/config/messages.inc.php:796
msgid ""
"Leave blank for no SQL query tracking support, suggested: "
"[kbd]pma__tracking[/kbd]."
msgstr ""
"SQL 쿼리 추적 기능을 사용하지 않으려면 빈 칸으로 비워두세요. 권장: "
"[kbd]pma__tracking[/kbd]."

#: libraries/config/messages.inc.php:799
msgid "SQL query tracking table"
msgstr "SQL 쿼리 추적 테이블"

#: libraries/config/messages.inc.php:801
msgid ""
"Whether the tracking mechanism creates versions for tables and views "
"automatically."
msgstr "SQL 쿼리 추적 기능이 테이블과 뷰에 대한 버전을 자동으로 생성할지 여부."

#: libraries/config/messages.inc.php:805
msgid "Automatically create versions"
msgstr "버전 자동생성"

#: libraries/config/messages.inc.php:807
msgid ""
"Leave blank for no user preferences storage in database, suggested: "
"[kbd]pma__userconfig[/kbd]."
msgstr ""
"데이터베이스에 사용자 설정 저장공간을 두지 않으려면 비워둠, 권장: "
"[kbd]pma__userconfig[/kbd]."

#: libraries/config/messages.inc.php:810
msgid "User preferences storage table"
msgstr "사용자 설정 스토리지 테이블"

#: libraries/config/messages.inc.php:812
#, fuzzy
#| msgid ""
#| "Both this table and the user groups table are required to enable the "
#| "configurable menus feature; leaving either one of them blank will disable "
#| "this feature, suggested: [kbd]pma__users[/kbd]."
msgid ""
"Both this table and the user groups table are required to enable the "
"configurable menus feature; leaving either one of them blank will disable\n"
"    this feature, suggested: [kbd]pma__users[/kbd]."
msgstr ""
"설정 메뉴 기능을 사용하기 위해 이 테이블과 사용자 그룹 테이블이 필요합니다. "
"하나라도 값을 비워두면 해당 기능을 사용할 수 없음. 권장: [kbd]pma__users[/"
"kbd]."

#: libraries/config/messages.inc.php:816
msgid "Users table"
msgstr "사용자 목록"

#: libraries/config/messages.inc.php:818
msgid ""
"Both this table and the users table are required to enable the configurable "
"menus feature; leaving either one of them blank will disable this feature, "
"suggested: [kbd]pma__usergroups[/kbd]."
msgstr ""
"설정 메뉴 기능을 사용하기 위해 이 테이블과 사용자 테이블이 필요합니다. 하나라"
"도 값을 비워두면 해당 기능을 사용할 수 없음. 권장: [kbd]pma__usergroups[/"
"kbd]."

#: libraries/config/messages.inc.php:822
msgid "User groups table"
msgstr "사용자 그룹 테이블"

#: libraries/config/messages.inc.php:824
msgid ""
"Leave blank to disable the feature to hide and show navigation items, "
"suggested: [kbd]pma__navigationhiding[/kbd]."
msgstr ""
"네비게이션 아이템 숨기기/보이기 기능을 사용하지 않으려면 비워두세요. 권장: "
"[kbd]pma__navigationhiding[/kbd]."

#: libraries/config/messages.inc.php:827
msgid "Hidden navigation items table"
msgstr "숨겨진 네비게이션 아이템 테이블"

#: libraries/config/messages.inc.php:829
msgid "User for config auth"
msgstr "설정 인증용 사용자"

#: libraries/config/messages.inc.php:831
msgid ""
"A user-friendly description of this server. Leave blank to display the "
"hostname instead."
msgstr ""
"이 서버에 대한 알기 쉬운 설명. 호스트 이름을 표시하려면 공백으로 두세요."

#: libraries/config/messages.inc.php:834
msgid "Verbose name of this server"
msgstr "이 서버 이름 보기"

#: libraries/config/messages.inc.php:836
msgid "Whether a user should be displayed a \"show all (rows)\" button."
msgstr "\"모든 행 보기\" 버튼을 출력할지 여부."

#: libraries/config/messages.inc.php:838
msgid "Allow to display all the rows"
msgstr "모든 행 보기 허용"

#: libraries/config/messages.inc.php:840
msgid ""
"Please note that enabling this has no effect with [kbd]config[/kbd] "
"authentication mode because the password is hard coded in the configuration "
"file; this does not limit the ability to execute the same command directly."
msgstr ""
"[kbd]config[/kbd] 인증 모드와 함께 이 기능을 활성화하면 아무런 의미가 없습니"
"다. 왜나하면 패스워드가 설정 파일에 적혀있기 때문입니다. 이 기능은 같은 명령"
"어를 직접 실행하는 것을 제한하는 기능은 없습니다."

#: libraries/config/messages.inc.php:844
msgid "Show password change form"
msgstr "비밀번호 변경 폼 보기"

#: libraries/config/messages.inc.php:845
msgid "Show create database form"
msgstr "데이터베이스 생성 폼 보기"

#: libraries/config/messages.inc.php:847
#, fuzzy
#| msgid ""
#| "Show or hide a column displaying the Creation timestamp for all tables."
msgid "Show or hide a column displaying the comments for all tables."
msgstr "전체 테이블의 생성 시간을 표시하는 컬럼을 보이기/숨기기."

#: libraries/config/messages.inc.php:849
#, fuzzy
#| msgid "Table comments"
msgid "Show table comments"
msgstr "테이블 설명"

#: libraries/config/messages.inc.php:851
msgid "Show or hide a column displaying the Creation timestamp for all tables."
msgstr "전체 테이블의 생성 시간을 표시하는 컬럼을 보이기/숨기기."

#: libraries/config/messages.inc.php:853
#, fuzzy
#| msgid "Show Creation timestamp"
msgid "Show creation timestamp"
msgstr "생성 시간 보기"

#: libraries/config/messages.inc.php:855
msgid ""
"Show or hide a column displaying the Last update timestamp for all tables."
msgstr "모든 테이블에 대해 최종 업데이트 시간을 표시하는 컬럼을 보이기/숨기기."

#: libraries/config/messages.inc.php:857
#, fuzzy
#| msgid "Show Last update timestamp"
msgid "Show last update timestamp"
msgstr "최종 업데이트 시간 표시"

#: libraries/config/messages.inc.php:859
msgid ""
"Show or hide a column displaying the Last check timestamp for all tables."
msgstr "모든 테이블에 대해 최종 체크 시간을 표시하는 컬럼을 보이기/숨기기."

#: libraries/config/messages.inc.php:861
#, fuzzy
#| msgid "Show Last check timestamp"
msgid "Show last check timestamp"
msgstr "최종 체크 시간 표시"

#: libraries/config/messages.inc.php:863
msgid ""
"Defines whether or not type fields should be initially displayed in edit/"
"insert mode."
msgstr "편집/삽입 모드에서 타입 필드가 기본적으로 보일지 여부 정의."

#: libraries/config/messages.inc.php:866
msgid "Show field types"
msgstr "필드 타입 출력"

#: libraries/config/messages.inc.php:868
msgid "Display the function fields in edit/insert mode."
msgstr "편집/삽입 모드에서 함수 필드 보이기."

#: libraries/config/messages.inc.php:870
msgid "Show function fields"
msgstr "함수 필드 보이기"

#: libraries/config/messages.inc.php:871
msgid "Whether to show hint or not."
msgstr "힌트 보여주기 여부."

#: libraries/config/messages.inc.php:872
msgid "Show hint"
msgstr "힌트 보여주기"

#: libraries/config/messages.inc.php:874
msgid ""
"Shows link to [a@http://php.net/manual/function.phpinfo.php]phpinfo()[/a] "
"output."
msgstr ""
"[a@http://php.net/manual/function.phpinfo.php]phpinfo()[/a] 출력 링크 표시."

#: libraries/config/messages.inc.php:877
msgid "Show phpinfo() link"
msgstr "phpinfo()링크 표시"

#: libraries/config/messages.inc.php:878
msgid "Show detailed MySQL server information"
msgstr "MYSQL 서버 정보 자세하게 표시"

#: libraries/config/messages.inc.php:880
msgid ""
"Defines whether SQL queries generated by phpMyAdmin should be displayed."
msgstr "phpMyAdmin이 생성한 SQL 쿼리를 표시할지 여부를 정의."

#: libraries/config/messages.inc.php:882
msgid "Show SQL queries"
msgstr "SQL 쿼리 보기"

#: libraries/config/messages.inc.php:884
msgid ""
"Defines whether the query box should stay on-screen after its submission."
msgstr "쿼리 전송 후 쿼리 박스가 화면상에 남아있을지 여부."

#: libraries/config/messages.inc.php:886 libraries/sql_query_form.lib.php:351
msgid "Retain query box"
msgstr "쿼리 박스 유지"

#: libraries/config/messages.inc.php:888
msgid "Allow to display database and table statistics (eg. space usage)."
msgstr "데이터베이스와 테이블 상태 출력 허용 (사용량 등)."

#: libraries/config/messages.inc.php:890
msgid "Show statistics"
msgstr "통계보기"

#: libraries/config/messages.inc.php:892
msgid ""
"Mark used tables and make it possible to show databases with locked tables."
msgstr ""

#: libraries/config/messages.inc.php:894
msgid "Skip locked tables"
msgstr "잠긴 테이블 건너띄기"

#: libraries/config/messages.inc.php:900
#, fuzzy
#| msgid "A warning is displayed on the main page if Suhosin is detected."
msgid ""
"Disable the default warning that is displayed on the main page if Suhosin is "
"detected."
msgstr "Suhosin이 발견될 경우 메인 페이지에 경고가 표시됩니다."

#: libraries/config/messages.inc.php:903
msgid "Suhosin warning"
msgstr "수호신 경고"

#: libraries/config/messages.inc.php:905
#, fuzzy
#| msgid ""
#| "Disable the default warning that is displayed on the Structure page if "
#| "column names in a table are reserved MySQL words."
msgid ""
"Disable the default warning that is displayed on the main page if the value "
"of the PHP setting session.gc_maxlifetime is less than the value of "
"`LoginCookieValidity`."
msgstr ""
"테이블의 컬럼 이름이 MySQL 예약어일 경우 구조 페이지에서 출력되는 기본 경고"
"를 끄기."

#: libraries/config/messages.inc.php:910
#, fuzzy
#| msgid "Login cookie validity"
msgid "Login cookie validity warning"
msgstr "로그인 쿠키 유효시간"

#: libraries/config/messages.inc.php:913
msgid ""
"Textarea size (columns) in edit mode, this value will be emphasized for SQL "
"query textareas (*2)."
msgstr ""

#: libraries/config/messages.inc.php:916
msgid "Textarea columns"
msgstr "텍스트 편집 필드 칸 수"

#: libraries/config/messages.inc.php:918
msgid ""
"Textarea size (rows) in edit mode, this value will be emphasized for SQL "
"query textareas (*2)."
msgstr ""

#: libraries/config/messages.inc.php:921
msgid "Textarea rows"
msgstr "텍스트 편집 필드 줄 수"

#: libraries/config/messages.inc.php:923
msgid "Title of browser window when a database is selected."
msgstr "데이터베이스가 선택되었을 때 브라우저 창의 제목."

#: libraries/config/messages.inc.php:927
msgid "Title of browser window when nothing is selected."
msgstr "브라우저 윈도우 제목이 아무것도 선택되지 않았을때."

#: libraries/config/messages.inc.php:929
msgid "Default title"
msgstr "기본 제목"

#: libraries/config/messages.inc.php:931
msgid "Title of browser window when a server is selected."
msgstr "서버가 선택되었을 때의 브라우저 윈도우의 제목."

#: libraries/config/messages.inc.php:934
#, fuzzy
#| msgid "Title of browser window when a table is selected"
msgid "Title of browser window when a table is selected."
msgstr "테이블이 선택되었을 때 브라우저 윈도우의 제목"

#: libraries/config/messages.inc.php:937
msgid ""
"Input proxies as [kbd]IP: trusted HTTP header[/kbd]. The following example "
"specifies that phpMyAdmin should trust a HTTP_X_FORWARDED_FOR (X-Forwarded-"
"For) header coming from the proxy 1.2.3.4:[br][kbd]1.2.3.4: "
"HTTP_X_FORWARDED_FOR[/kbd]."
msgstr ""

#: libraries/config/messages.inc.php:942
msgid "List of trusted proxies for IP allow/deny"
msgstr "IP 허용/거부를 위한 신뢰할만한 프록시 목록"

#: libraries/config/messages.inc.php:944
msgid "Directory on server where you can upload files for import."
msgstr "가져오기 파일을 업로드할 서버 상의 디렉토리."

#: libraries/config/messages.inc.php:946
msgid "Upload directory"
msgstr "업로드 디렉토리"

#: libraries/config/messages.inc.php:947
msgid "Allow for searching inside the entire database."
msgstr "전체 데이터베이스 내에서의 검색 허용."

#: libraries/config/messages.inc.php:948
msgid "Use database search"
msgstr "데이터베이스 검색 사용"

#: libraries/config/messages.inc.php:950
msgid ""
"When disabled, users cannot set any of the options below, regardless of the "
"checkbox on the right."
msgstr ""
"꺼져있을 경우, 사용자들은 오른쪽 체크박스에 관계없이 아래의 옵션 중 어느것도 "
"설정할 수 없습니다."

#: libraries/config/messages.inc.php:953
msgid "Enable the Developer tab in settings"
msgstr "설정화면에서 개발자 탭을 가능하게 함"

#: libraries/config/messages.inc.php:954 setup/frames/index.inc.php:313
msgid "Check for latest version"
msgstr "최신 버전 확인"

#: libraries/config/messages.inc.php:956
msgid "Enables check for latest version on main phpMyAdmin page."
msgstr "phpMyAdmin 메인 화면에서 최근 버전 확인을 활성화함."

#: libraries/config/messages.inc.php:958 setup/lib/index.lib.php:117
#: setup/lib/index.lib.php:134 setup/lib/index.lib.php:147
#: setup/lib/index.lib.php:159 setup/lib/index.lib.php:167
#: setup/lib/index.lib.php:174
msgid "Version check"
msgstr "버전 확인"

#: libraries/config/messages.inc.php:960
msgid ""
"The url of the proxy to be used when retrieving the information about the "
"latest version of phpMyAdmin or when submitting error reports. You need this "
"if the server where phpMyAdmin is installed does not have direct access to "
"the internet. The format is: \"hostname:portnumber\"."
msgstr ""
"phpMyAdmin의 최신 버전에 관한 정보를 받아오거나 오류 리포트를 전송할 시 거칠 "
"프록시 서버의 주소. phpMyAdmin이 설치된 서버가 인터넷에 직접 연결되어있지 않"
"고 프록시를 거쳐야 하는 경우 필요합니다. 양식은 \"hostname:포트 번호\" 입니"
"다."

#: libraries/config/messages.inc.php:965
msgid "Proxy url"
msgstr "프록시 주소"

#: libraries/config/messages.inc.php:967
msgid ""
"The username for authenticating with the proxy. By default, no "
"authentication is performed. If a username is supplied, Basic Authentication "
"will be performed. No other types of authentication are currently supported."
msgstr ""

#: libraries/config/messages.inc.php:972
msgid "Proxy username"
msgstr "프록시 사용자명"

#: libraries/config/messages.inc.php:973
msgid "The password for authenticating with the proxy."
msgstr "프록시를 이용한 인증에 사용할 암호입니다."

#: libraries/config/messages.inc.php:974
msgid "Proxy password"
msgstr "프록시 암호"

#: libraries/config/messages.inc.php:977
msgid ""
"Enable [a@http://en.wikipedia.org/wiki/ZIP_(file_format)]ZIP[/a] compression "
"for import and export operations."
msgstr ""
"가져오기와 내보내기 작업들에 대해 [a@http://en.wikipedia.org/wiki/"
"ZIP_(file_format)]ZIP[/a] 압축이 가능하게 함."

#: libraries/config/messages.inc.php:980
msgid "ZIP"
msgstr "ZIP"

#: libraries/config/messages.inc.php:982
msgid "Enter your public key for your domain reCaptcha service."
msgstr "당신의 도메인의 reCaptcha 서비스를 위한 공개키를 입력하세요."

#: libraries/config/messages.inc.php:984
msgid "Public key for reCaptcha"
msgstr "reCaptcha용 공개 키(Public key)"

#: libraries/config/messages.inc.php:986
msgid "Enter your private key for your domain reCaptcha service."
msgstr "당신의 도메인의 reCaptcha 서비스를 위한 개인키를 입력하세요."

#: libraries/config/messages.inc.php:988
msgid "Private key for reCaptcha"
msgstr "reCaptcha용 개인 키(Private key)"

#: libraries/config/messages.inc.php:991
msgid "Choose the default action when sending error reports."
msgstr "오류 보고를 전송하기 전 물어보기."

#: libraries/config/messages.inc.php:993
msgid "Send error reports"
msgstr "오류보고서 전송"

#: libraries/config/messages.inc.php:996
msgid ""
"Queries are executed by pressing Enter (instead of Ctrl+Enter). New lines "
"will be inserted with Shift+Enter."
msgstr ""
"질의는 (Ctrl+Enter 대신)Enter를 누르면 실행됩니다. 새 줄은 Shift+Enter로 입"
"력 가능합니다."

#: libraries/config/messages.inc.php:999
msgid "Enter executes queries in console"
msgstr ""

#: libraries/config/messages.inc.php:1002
msgid ""
"Enable Zero Configuration mode which lets you setup phpMyAdmin configuration "
"storage tables automatically."
msgstr ""

#: libraries/config/messages.inc.php:1005
msgid "Enable Zero Configuration mode"
msgstr "제로-설정 모드를 활성화함"

#: libraries/config/page_settings.class.php:140
#, fuzzy
#| msgid "Cannot save settings, submitted form contains errors!"
msgid "Cannot save settings, submitted configuration form contains errors!"
msgstr "설정을 저장할 수 없음, 전송된 폼 값에 오류가 있음!"

#: libraries/config/setup.forms.php:40
msgid "Config authentication"
msgstr "Config 인증"

#: libraries/config/setup.forms.php:44
msgid "Cookie authentication"
msgstr "쿠키 인증"

#: libraries/config/setup.forms.php:47
msgid "HTTP authentication"
msgstr "HTTP 인증"

#: libraries/config/setup.forms.php:50
msgid "Signon authentication"
msgstr "Signon 인증"

#: libraries/config/setup.forms.php:274
#: libraries/config/user_preferences.forms.php:174
msgid "CSV using LOAD DATA"
msgstr "LOAD DATA문을 이용한 CSV 들여오기"

#: libraries/config/setup.forms.php:283 libraries/config/setup.forms.php:381
#: libraries/config/user_preferences.forms.php:182
#: libraries/config/user_preferences.forms.php:279
msgid "OpenDocument Spreadsheet"
msgstr "Open Document 스프레드시트 형식"

#: libraries/config/setup.forms.php:290
#: libraries/config/user_preferences.forms.php:189
msgid "Quick"
msgstr ""

#: libraries/config/setup.forms.php:294
#: libraries/config/user_preferences.forms.php:193
msgid "Custom"
msgstr "사용자 지정"

#: libraries/config/setup.forms.php:353
#: libraries/config/user_preferences.forms.php:251
msgid "CSV for MS Excel"
msgstr "MS엑셀 CSV 데이터"

#: libraries/config/setup.forms.php:376
#: libraries/config/user_preferences.forms.php:274
msgid "Microsoft Word 2000"
msgstr "Microsoft Word 2000"

#: libraries/config/setup.forms.php:385
#: libraries/config/user_preferences.forms.php:283
msgid "OpenDocument Text"
msgstr "OpenDocument 형식"

#: libraries/controllers/DatabaseStructureController.class.php:415
#: tbl_operations.php:382
#, php-format
msgid "Table %s has been emptied."
msgstr "테이블 %s 을 비웠습니다."

#: libraries/controllers/DatabaseStructureController.class.php:436
#: tbl_operations.php:400 view_operations.php:119
#, fuzzy, php-format
#| msgid "View %s has been dropped."
msgid "View %s has been dropped."
msgstr "뷰 %s가 제거되었습니다."

#: libraries/controllers/DatabaseStructureController.class.php:437
#: tbl_operations.php:401
#, fuzzy, php-format
#| msgid "Table %s has been dropped."
msgid "Table %s has been dropped."
msgstr "테이블 %s를 삭제했습니다."

#: libraries/controllers/DatabaseStructureController.class.php:743
msgid "Favorite List is full!"
msgstr "즐겨찾기 목록이 가득 찼습니다!"

#: libraries/controllers/DatabaseStructureController.class.php:957
#: libraries/mysql_charsets.lib.php:363 libraries/mysql_charsets.lib.php:370
msgid "unknown"
msgstr "알수없음"

#: libraries/controllers/TableChartController.class.php:81
#: libraries/controllers/TableGisVisualizationController.class.php:101
msgid "No SQL query was set to fetch data."
msgstr "데이터를 가져오기 위한 SQL 쿼리가 없습니다."

#: libraries/controllers/TableChartController.class.php:168
msgid "No numeric columns present in the table to plot."
msgstr "테이블에 숫자형 컬럼이 없어 표시할 수 없습니다."

#: libraries/controllers/TableChartController.class.php:230
msgid "No data to display"
msgstr "표시할 데이터 없음"

#: libraries/controllers/TableIndexesController.class.php:160
#: libraries/controllers/TableStructureController.class.php:738
#: tbl_addfield.php:92
#, php-format
msgid "Table %1$s has been altered successfully."
msgstr "테이블 %1$s 가 성공적으로 수정되었습니다."

#: libraries/controllers/TableRelationController.class.php:218
#, fuzzy
#| msgid "Thread %s was successfully killed."
msgid "Display column was successfully updated."
msgstr "쓰레드 %s 를 죽였습니다."

#: libraries/controllers/TableRelationController.class.php:288
#, fuzzy
#| msgid "Internal relation added"
msgid "Internal relations were successfully updated."
msgstr "내부 릴레이션이 추가됨"

#: libraries/controllers/TableSearchController.class.php:838
msgid "Table search"
msgstr "테이블 검색"

#: libraries/controllers/TableSearchController.class.php:845
#, fuzzy
#| msgid "Zoom Search"
msgid "Zoom search"
msgstr "추가 검색"

#: libraries/controllers/TableSearchController.class.php:850
#: templates/table/search/selection_form.phtml:59
msgid "Find and replace"
msgstr "찾기 및 바꾸기"

#: libraries/controllers/TableStructureController.class.php:163
#, fuzzy, php-format
#| msgid "The column name '%s' is a MySQL reserved keyword."
msgid "The name '%s' is a MySQL reserved keyword."
msgid_plural "The names '%s' are MySQL reserved keywords."
msgstr[0] "'%s'라는 컬럼명은 MySQL 예약어입니다."

#: libraries/controllers/TableStructureController.class.php:241
msgid "No column selected."
msgstr "선택된 열이 없습니다."

#: libraries/controllers/TableStructureController.class.php:469
msgid "The columns have been moved successfully."
msgstr "컬럼을 이동했습니다."

#: libraries/controllers/TableStructureController.class.php:732
#, fuzzy, php-format
#| msgid "Table %1$s has been altered successfully."
msgid ""
"Table %1$s has been altered successfully. Privileges have been adjusted."
msgstr "테이블 %1$s 가 성공적으로 수정되었습니다."

#: libraries/controllers/TableStructureController.class.php:785
#: libraries/tracking.lib.php:1094
msgid "Query error"
msgstr "질의 오류"

#: libraries/controllers/TableStructureController.class.php:950
#: templates/table/structure/check_all_table_column.phtml:11
msgid "Change"
msgstr "변경"

#: libraries/controllers/TableStructureController.class.php:954
#: libraries/controllers/TableStructureController.class.php:959
#: libraries/navigation/Nodes/Node_Index.class.php:30
#: libraries/tracking.lib.php:926
#: templates/columns_definitions/column_indexes.phtml:16
#: templates/columns_definitions/table_fields_definitions.phtml:57
#: templates/table/structure/check_all_table_column.phtml:30
#: templates/table/structure/display_structure.phtml:79
#: templates/table/structure/display_table_stats.phtml:19
msgid "Index"
msgstr "인덱스"

#: libraries/controllers/TableStructureController.class.php:956
#: libraries/controllers/TableStructureController.class.php:961
#: templates/columns_definitions/column_indexes.phtml:27
msgid "Spatial"
msgstr ""

#: libraries/controllers/TableStructureController.class.php:957
#: libraries/controllers/TableStructureController.class.php:962
#: templates/columns_definitions/column_indexes.phtml:22
#: templates/table/structure/check_all_table_column.phtml:40
msgid "Fulltext"
msgstr "Fulltext"

#: libraries/controllers/TableStructureController.class.php:965
msgid "Distinct values"
msgstr "중복되지 않은 값"

#: libraries/core.lib.php:306
#, php-format
msgid "The %s extension is missing. Please check your PHP configuration."
msgstr "%s 확장기능이 설치되지 않았습니다. PHP의 설정을 확인하십시오."

#: libraries/core.lib.php:477
msgid "possible deep recursion attack"
msgstr ""

#: libraries/core.lib.php:929 libraries/mult_submits.inc.php:317
#: tbl_replace.php:307 templates/preview_sql.phtml:3
msgid "No change"
msgstr "변화 없음"

#: libraries/database_interface.inc.php:34
#, php-format
msgid "See %sour documentation%s for more information."
msgstr ""

#: libraries/database_interface.inc.php:51
msgid ""
"You are using the mysql extension which is deprecated in phpMyAdmin. Please "
"consider installing the mysqli extension."
msgstr ""

#: libraries/db_designer.lib.php:117
msgid "Could not load schema plugins, please check your installation!"
msgstr "개요 플러그인을 로드할 수 없습니다. 올바로 설치되었는지 확인해주세요!"

#: libraries/dbi/drizzle-wrappers.lib.php:382
msgid "Can't seek in an unbuffered result set"
msgstr ""

#: libraries/dbi/drizzle-wrappers.lib.php:403
msgid "Can't count rows in an unbuffered result set"
msgstr ""

#: libraries/display_change_password.lib.php:60
#: libraries/replication_gui.lib.php:876
#: libraries/server_privileges.lib.php:1664
msgid "No Password"
msgstr "암호 없음"

#: libraries/display_change_password.lib.php:68
#: libraries/plugins/auth/AuthenticationCookie.class.php:203
#: libraries/replication_gui.lib.php:423 libraries/replication_gui.lib.php:863
#: libraries/server_privileges.lib.php:1640
msgid "Password:"
msgstr "암호:"

#: libraries/display_change_password.lib.php:74
#: libraries/replication_gui.lib.php:887
#: libraries/server_privileges.lib.php:1682
msgid "Re-type:"
msgstr "재입력:"

#: libraries/display_change_password.lib.php:89
#: libraries/display_change_password.lib.php:120
#: libraries/display_change_password.lib.php:129
msgid "Password Hashing:"
msgstr "비밀번호 해싱:"

#: libraries/display_change_password.lib.php:98
#: libraries/server_privileges.lib.php:1700
#, fuzzy
#| msgid "Generate password"
msgid "MySQL native password"
msgstr "암호 생성"

#: libraries/display_change_password.lib.php:112
#: libraries/server_privileges.lib.php:1708
#, fuzzy
#| msgid "Change password"
msgid "SHA256 password"
msgstr "암호 변경"

#: libraries/display_change_password.lib.php:141
msgid "MySQL 4.0 compatible"
msgstr "MySQL 4.0 호환성"

#: libraries/display_change_password.lib.php:154
#: libraries/server_privileges.lib.php:1717
msgid ""
"This method requires using an '<i>SSL connection</i>' or an '<i>unencrypted "
"connection that encrypts the password using RSA</i>'; while connecting to "
"the server."
msgstr ""

#: libraries/display_create_database.lib.php:23
msgid "Create database"
msgstr "새 데이터베이스 만들기"

#: libraries/display_create_database.lib.php:46
#: libraries/display_export.lib.php:210
msgid "Create"
msgstr "만들기"

#: libraries/display_create_database.lib.php:50
msgid "Create database:"
msgstr "데이터베이스 생성:"

#: libraries/display_create_database.lib.php:60 server_privileges.php:128
#: server_replication.php:32 server_user_groups.php:27
msgid "No Privileges"
msgstr "권한 없음"

#: libraries/display_export.inc.php:37
msgid "Could not load export plugins, please check your installation!"
msgstr ""
"내보내기 플러그인을 로드할 수 없습니다. 올바로 설치되었는지 확인해주세요!"

#: libraries/display_export.lib.php:172
msgid "Exporting databases from the current server"
msgstr "현재 서버에서 데이터베이스를 내보내기"

#: libraries/display_export.lib.php:175
#, php-format
msgid "Exporting tables from \"%s\" database"
msgstr "데이터베이스 %s에서 테이블을 추출"

#: libraries/display_export.lib.php:180
#, php-format
msgid "Exporting rows from \"%s\" table"
msgstr "\"%s\" 테이블 내보내기"

#: libraries/display_export.lib.php:200
#, fuzzy
#| msgid "Export type"
msgid "Export templates:"
msgstr "내보내기 형식"

#: libraries/display_export.lib.php:205
#, fuzzy
#| msgid "File name template:"
msgid "New template:"
msgstr "파일명 템플릿:"

#: libraries/display_export.lib.php:208
#, fuzzy
#| msgid "Table name"
msgid "Template name"
msgstr "테이블 이름"

#: libraries/display_export.lib.php:217
#, fuzzy
#| msgid "File name template:"
msgid "Existing templates:"
msgstr "파일명 템플릿:"

#: libraries/display_export.lib.php:218
#, fuzzy
#| msgid "Temp disk rate"
msgid "Template:"
msgstr "임시 디스크 비율"

#: libraries/display_export.lib.php:223
#, fuzzy
#| msgid "Updated"
msgid "Update"
msgstr "수정됨"

#: libraries/display_export.lib.php:245
#, fuzzy
#| msgid "Select a table"
msgid "Select a template"
msgstr "테이블 선택"

#: libraries/display_export.lib.php:291
#, fuzzy
#| msgid "Export method"
msgid "Export method:"
msgstr "내보내기 방법"

#: libraries/display_export.lib.php:301
msgid "Quick - display only the minimal options"
msgstr "퀵 - 필요최소한의 옵션만을 표시함"

#: libraries/display_export.lib.php:313
msgid "Custom - display all possible options"
msgstr "커스텀 - 모든 옵션들을 표시함"

#: libraries/display_export.lib.php:335
#, fuzzy
#| msgid "Databases"
msgid "Databases:"
msgstr "데이터베이스"

#: libraries/display_export.lib.php:337
#: libraries/navigation/Navigation.class.php:196
msgid "Tables:"
msgstr "테이블:"

#: libraries/display_export.lib.php:357 libraries/display_import.lib.php:359
#: libraries/plugins/export/ExportCodegen.class.php:107
msgid "Format:"
msgstr "형식:"

#: libraries/display_export.lib.php:373 libraries/display_import.lib.php:365
msgid "Format-specific options:"
msgstr "형식 특정 옵션 :"

#: libraries/display_export.lib.php:376
msgid ""
"Scroll down to fill in the options for the selected format and ignore the "
"options for other formats."
msgstr ""

#: libraries/display_export.lib.php:387 libraries/display_import.lib.php:376
msgid "Encoding Conversion:"
msgstr "인코딩 변환:"

#: libraries/display_export.lib.php:423
msgid "Rows:"
msgstr "행 :"

#: libraries/display_export.lib.php:431
msgid "Dump some row(s)"
msgstr "일부 행을 덤프하기"

#: libraries/display_export.lib.php:447
msgid "Row to begin at:"
msgstr "시작행:"

#: libraries/display_export.lib.php:464
msgid "Dump all rows"
msgstr "모든 행을 덤프"

#: libraries/display_export.lib.php:480 libraries/display_export.lib.php:772
msgid "Output:"
msgstr "출력:"

#: libraries/display_export.lib.php:489 libraries/display_export.lib.php:524
#, php-format
msgid "Save on server in the directory <b>%s</b>"
msgstr "서버의 <b>%s</b> 디렉토리에 저장"

#: libraries/display_export.lib.php:554
msgid "File name template:"
msgstr "파일명 템플릿:"

#: libraries/display_export.lib.php:556
msgid "@SERVER@ will become the server name"
msgstr "@SERVER@는 서버 이름이 됨"

#: libraries/display_export.lib.php:558
msgid ", @DATABASE@ will become the database name"
msgstr ", @DATABASE@는  데이터베이스 이름이 됨"

#: libraries/display_export.lib.php:560
msgid ", @TABLE@ will become the table name"
msgstr ", @TABLE@은 테이블 이름이 됨"

#: libraries/display_export.lib.php:566
#, php-format
msgid ""
"This value is interpreted using %1$sstrftime%2$s, so you can use time "
"formatting strings. Additionally the following transformations will happen: "
"%3$s. Other text will be kept as is. See the %4$sFAQ%5$s for details."
msgstr ""
"이 값은 %1$sstrftime%2$s에 의해 생성되었습니다. 따라서, 시간 포맷 문자열을 써"
"서 변경할 수 있습니다. 또한, 다음과 같은 변환도 일어납니다: %3$s. 그 외의 문"
"자는 그대로 유지됩니다. 자세한 정보는 %4$sFAQ%5$s를 참고하세요."

#: libraries/display_export.lib.php:623
msgid "use this for future exports"
msgstr "추후 내보내기에 이것을 사용"

#: libraries/display_export.lib.php:638 libraries/display_import.lib.php:179
#: libraries/display_import.lib.php:194
msgid "Character set of the file:"
msgstr "파일 문자셋:"

#: libraries/display_export.lib.php:689
msgid "Compression:"
msgstr "압축:"

#: libraries/display_export.lib.php:697
msgid "zipped"
msgstr "zip 압축"

#: libraries/display_export.lib.php:704
msgid "gzipped"
msgstr "gzip 압축"

#: libraries/display_export.lib.php:731
msgid "View output as text"
msgstr "출력를 텍스트로 표시"

#: libraries/display_export.lib.php:751
#, fuzzy
#| msgid "Export views as tables"
msgid "Export databases as separate files"
msgstr "뷰를 테이블로 내보내기"

#: libraries/display_export.lib.php:753
#, fuzzy
#| msgid "Export table headers"
msgid "Export tables as separate files"
msgstr "테이블 제목(header) 내보내기"

#: libraries/display_export.lib.php:783 libraries/display_export.lib.php:909
msgid "Rename exported databases/tables/columns"
msgstr ""

#: libraries/display_export.lib.php:808
msgid "Save output to a file"
msgstr "파일로 저장"

#: libraries/display_export.lib.php:841
msgid "Skip tables larger than"
msgstr ""

#: libraries/display_export.lib.php:936
msgid "Select database"
msgstr "데이터베이스 선택"

#: libraries/display_export.lib.php:938
msgid "Select table"
msgstr "테이블 선택"

#: libraries/display_export.lib.php:954
msgid "New database name"
msgstr "새로운 데이터베이스명"

#: libraries/display_export.lib.php:978
msgid "New table name"
msgstr "새 테이블 이름"

#: libraries/display_export.lib.php:988
msgid "Old column name"
msgstr "옛 컬럼 이름"

#: libraries/display_export.lib.php:989
msgid "New column name"
msgstr "새로운 컬럼 이름"

#: libraries/display_git_revision.lib.php:56
#, php-format
msgid "%1$s from %2$s branch"
msgstr ""

#: libraries/display_git_revision.lib.php:58
msgid "no branch"
msgstr "브랜치 없음"

#: libraries/display_git_revision.lib.php:64
msgid "Git revision:"
msgstr "Git 리비전:"

#: libraries/display_git_revision.lib.php:67
#, php-format
msgid "committed on %1$s by %2$s"
msgstr "%2$s에 의해 %1$s에 커밋됨"

#: libraries/display_git_revision.lib.php:75
#, php-format
msgid "authored on %1$s by %2$s"
msgstr "%2$s에 의해 %1$s에 작성됨"

#: libraries/display_import.lib.php:71
msgid ""
"Please be patient, the file is being uploaded. Details about the upload are "
"not available."
msgstr ""

#: libraries/display_import.lib.php:108
msgid "Importing into the current server"
msgstr "현재 서버로 가져오기"

#: libraries/display_import.lib.php:111
#, php-format
msgid "Importing into the database \"%s\""
msgstr "\"%s\" 데이터베이스로 가져오기"

#: libraries/display_import.lib.php:117
#, php-format
msgid "Importing into the table \"%s\""
msgstr "\"%s\" 테이블로 가져오기"

#: libraries/display_import.lib.php:153
#, php-format
msgid "File may be compressed (%s) or uncompressed."
msgstr "파일은 압축되지 않았거나 %s로 압축된 파일들이 허용됩니다."

#: libraries/display_import.lib.php:159
msgid ""
"A compressed file's name must end in <b>.[format].[compression]</b>. "
"Example: <b>.sql.zip</b>"
msgstr ""
"압축된 파일의 이름은 <b>.[포맷].[압축 확장자]</b> 로 끝나야 합니다. 예: <b>."
"sql.zip</b>"

#: libraries/display_import.lib.php:224
#, fuzzy
#| msgid "File to Import:"
msgid "File to import:"
msgstr "가져올 파일:"

#: libraries/display_import.lib.php:234 libraries/display_import.lib.php:251
msgid "You may also drag and drop a file on any page."
msgstr ""

#: libraries/display_import.lib.php:254
msgid "File uploads are not allowed on this server."
msgstr "이 서버에서는 파일 업로드가 허용되지 않습니다."

#: libraries/display_import.lib.php:278
#, fuzzy
#| msgid "Partial Import:"
msgid "Partial import:"
msgstr "일부분만 가져오기:"

#: libraries/display_import.lib.php:285
#, php-format
msgid ""
"Previous import timed out, after resubmitting will continue from position %d."
msgstr ""

#: libraries/display_import.lib.php:299
msgid ""
"Allow the interruption of an import in case the script detects it is close "
"to the PHP timeout limit. <i>(This might be a good way to import large "
"files, however it can break transactions.)</i>"
msgstr ""
"PHP 실행 시간 제한이 근접하였을 때 가져오기를 일시 중지하기. <i>(대용량의 파"
"일들을 가져올 때 유용합니다. 하지만 트랜잭션이 유지되지 않을 수 있습니다.)</"
"i>"

#: libraries/display_import.lib.php:309
msgid ""
"Skip this number of queries (for SQL) or lines (for other formats), starting "
"from the first one:"
msgstr ""

#: libraries/display_import.lib.php:340
#, fuzzy
#| msgid "Options"
msgid "Other options:"
msgstr "옵션"

#: libraries/display_import.lib.php:478
msgid ""
"The file being uploaded is probably larger than the maximum allowed size or "
"this is a known bug in webkit based (Safari, Google Chrome, Arora etc.) "
"browsers."
msgstr ""
"업로드중인 파일의 용량이 최대 업로드 허용 용량보다 크거나 웹킷 기반 브라우저 "
"(사파리, 구글 크롬, Arora 등)의 버그일 수 있습니다."

#: libraries/display_import.lib.php:484
#, php-format
msgid "%s of %s"
msgstr ""

#: libraries/display_import.lib.php:485
msgid "Uploading your import file…"
msgstr "당신의 가져오기 파일을 업로드하는 중…"

#: libraries/display_import.lib.php:486
#, php-format
msgid "%s/sec."
msgstr ""

#: libraries/display_import.lib.php:487
msgid "About %MIN min. %SEC sec. remaining."
msgstr "약 %MIN 분 %SEC 초 남음."

#: libraries/display_import.lib.php:488
msgid "About %SEC sec. remaining."
msgstr "약 %SEC 초 남음."

#: libraries/display_import.lib.php:490
msgid "The file is being processed, please be patient."
msgstr "파일이 처리되는 중입니다. 잠시 기다려 주십시오."

#: libraries/display_select_lang.lib.php:56
#: libraries/display_select_lang.lib.php:57 setup/frames/index.inc.php:98
msgid "Language"
msgstr "언어"

#: libraries/engines/bdb.lib.php:28
msgid "Version information"
msgstr "버전 정보"

#: libraries/engines/innodb.lib.php:28
msgid "Data home directory"
msgstr "데이터 홈 디렉토리"

#: libraries/engines/innodb.lib.php:30
msgid "The common part of the directory path for all InnoDB data files."
msgstr "모든 InnoDB 데이터 파일에 대한, 파일 경로의 공통 부분."

#: libraries/engines/innodb.lib.php:35
msgid "Data files"
msgstr "데이터 파일"

#: libraries/engines/innodb.lib.php:38
msgid "Autoextend increment"
msgstr ""

#: libraries/engines/innodb.lib.php:40
msgid ""
"The increment size for extending the size of an autoextending tablespace "
"when it becomes full."
msgstr ""

#: libraries/engines/innodb.lib.php:46
msgid "Buffer pool size"
msgstr "버퍼풀 크기"

#: libraries/engines/innodb.lib.php:48
msgid ""
"The size of the memory buffer InnoDB uses to cache data and indexes of its "
"tables."
msgstr ""

#: libraries/engines/innodb.lib.php:152
msgid "Buffer Pool"
msgstr "버퍼풀"

#: libraries/engines/innodb.lib.php:175
msgid "Buffer Pool Usage"
msgstr "버퍼풀 사용량"

#: libraries/engines/innodb.lib.php:185
msgid "pages"
msgstr "페이지"

#: libraries/engines/innodb.lib.php:199
msgid "Free pages"
msgstr "프리 페이지 수"

#: libraries/engines/innodb.lib.php:207
msgid "Dirty pages"
msgstr "더티 페이지 수"

#: libraries/engines/innodb.lib.php:215
msgid "Pages containing data"
msgstr ""

#: libraries/engines/innodb.lib.php:223
msgid "Pages to be flushed"
msgstr "플러시될 페이지 수"

#: libraries/engines/innodb.lib.php:231
msgid "Busy pages"
msgstr ""

#: libraries/engines/innodb.lib.php:242
msgid "Latched pages"
msgstr ""

#: libraries/engines/innodb.lib.php:255
msgid "Buffer Pool Activity"
msgstr ""

#: libraries/engines/innodb.lib.php:259
msgid "Read requests"
msgstr "읽기 요청"

#: libraries/engines/innodb.lib.php:267
msgid "Write requests"
msgstr "쓰기 요청"

#: libraries/engines/innodb.lib.php:275
msgid "Read misses"
msgstr ""

#: libraries/engines/innodb.lib.php:283
msgid "Write waits"
msgstr ""

#: libraries/engines/innodb.lib.php:291
msgid "Read misses in %"
msgstr ""

#: libraries/engines/innodb.lib.php:306
msgid "Write waits in %"
msgstr ""

#: libraries/engines/myisam.lib.php:28
msgid "Data pointer size"
msgstr "데이터 포인터 크기"

#: libraries/engines/myisam.lib.php:30
msgid ""
"The default pointer size in bytes, to be used by CREATE TABLE for MyISAM "
"tables when no MAX_ROWS option is specified."
msgstr ""

#: libraries/engines/myisam.lib.php:36
msgid "Automatic recovery mode"
msgstr "자동복구모드"

#: libraries/engines/myisam.lib.php:38
msgid ""
"The mode for automatic recovery of crashed MyISAM tables, as set via the --"
"myisam-recover server startup option."
msgstr ""
"크래시된 MyISAM 테이블을 자동으로 복구하는 모드(서버 시작 시 --myisam-"
"recover 옵션으로 설정)."

#: libraries/engines/myisam.lib.php:43
msgid "Maximum size for temporary sort files"
msgstr "정렬을 위한 임시 파일의 최대 크기"

#: libraries/engines/myisam.lib.php:45
msgid ""
"The maximum size of the temporary file MySQL is allowed to use while re-"
"creating a MyISAM index (during REPAIR TABLE, ALTER TABLE, or LOAD DATA "
"INFILE)."
msgstr ""
"MyISAM 인덱스를 재생성할 때 사용되는 임시 파일의 최대 크기(REPAIR TABLE, "
"ALTER TABLE 또는 LOAD DATA INFILE에 사용)."

#: libraries/engines/myisam.lib.php:52
msgid "Maximum size for temporary files on index creation"
msgstr "인덱스 생성시 사용할 임시 파일의 최대 크기"

#: libraries/engines/myisam.lib.php:54
msgid ""
"If the temporary file used for fast MyISAM index creation would be larger "
"than using the key cache by the amount specified here, prefer the key cache "
"method."
msgstr ""
"빠른 MyISAM 인덱스 생성시 사용되는 임시 파일의 크기가, 여기에 명시된 키 캐시 "
"크기보다 클 경우 키 캐시 방식을 사용하는 것을 우선적으로 합니다."

#: libraries/engines/myisam.lib.php:61
msgid "Repair threads"
msgstr "스레드  복구"

#: libraries/engines/myisam.lib.php:63
msgid ""
"If this value is greater than 1, MyISAM table indexes are created in "
"parallel (each index in its own thread) during the repair by sorting process."
msgstr ""
"이 값이 1보다 크면, 정령 프로세스가 복구 작업시 MyISAM 테이블 인덱스들은 병렬"
"적으로(각 인덱스가 각자의 스레드로) 생성됩니다."

#: libraries/engines/myisam.lib.php:70
msgid "Sort buffer size"
msgstr "정렬 버퍼 크기"

#: libraries/engines/myisam.lib.php:72
msgid ""
"The buffer that is allocated when sorting MyISAM indexes during a REPAIR "
"TABLE or when creating indexes with CREATE INDEX or ALTER TABLE."
msgstr ""
"REPAIR TABLE시 MyISAM 인덱스들을 정렬할 때, 또는 CREATE INDEX나 ALTER TABLE"
"시 인덱스를 생성할 때 할당되는 버퍼."

#: libraries/engines/pbxt.lib.php:28
msgid "Index cache size"
msgstr "인덱스 캐시 크기"

#: libraries/engines/pbxt.lib.php:30
msgid ""
"This is the amount of memory allocated to the index cache. Default value is "
"32MB. The memory allocated here is used only for caching index pages."
msgstr ""
"인덱스 캐시를 위해 할당되는 메모리의 크기. 기본값은 32MB. 이 메모리는 인덱스 "
"페이지를 캐시하기 위해서만 사용됩니다."

#: libraries/engines/pbxt.lib.php:37
msgid "Record cache size"
msgstr "레코드 캐시 크기"

#: libraries/engines/pbxt.lib.php:39
msgid ""
"This is the amount of memory allocated to the record cache used to cache "
"table data. The default value is 32MB. This memory is used to cache changes "
"to the handle data (.xtd) and row pointer (.xtr) files."
msgstr ""
"테이블 데이터를 캐시하기 위해 할당되는 메모리의 크기. 기본값은 32MB. 이 메모"
"리는 핸들 데이터(.xtd)와 행 포인터(.xtr) 파일의 변화를 캐시하기위해 사용됩니"
"다."

#: libraries/engines/pbxt.lib.php:47
msgid "Log cache size"
msgstr "로그 캐시 크기"

#: libraries/engines/pbxt.lib.php:49
msgid ""
"The amount of memory allocated to the transaction log cache used to cache on "
"transaction log data. The default is 16MB."
msgstr ""
"트랜잭션 로그 데이터를 캐시하기 위해 할당되는 메모리의 크기. 기본값은 16MB."

#: libraries/engines/pbxt.lib.php:56
msgid "Log file threshold"
msgstr "로그 파일 스레시홀드"

#: libraries/engines/pbxt.lib.php:58
msgid ""
"The size of a transaction log before rollover, and a new log is created. The "
"default value is 16MB."
msgstr ""
"롤오버 전 부터 새 로그가 생성될 때까지의 트랜잭션의 크기. 기본값은 16MB."

#: libraries/engines/pbxt.lib.php:64
msgid "Transaction buffer size"
msgstr "트랜잭션 버퍼 크기"

#: libraries/engines/pbxt.lib.php:66
msgid ""
"The size of the global transaction log buffer (the engine allocates 2 "
"buffers of this size). The default is 1MB."
msgstr ""
"전역 트랜잭션 로그 버퍼의 크기(이 크기에 해당하는 버퍼를 2개 할당합니다). 기"
"본값은 1MB."

#: libraries/engines/pbxt.lib.php:73
msgid "Checkpoint frequency"
msgstr "체크포인트 빈도"

#: libraries/engines/pbxt.lib.php:75
msgid ""
"The amount of data written to the transaction log before a checkpoint is "
"performed. The default value is 24MB."
msgstr ""
"체크포인트가 수행되기 전에 트랜잭션 로그에 기록될 데이터의 양. 기본값은 24MB."

#: libraries/engines/pbxt.lib.php:82
msgid "Data log threshold"
msgstr "데이터 로그 스레시홀드"

#: libraries/engines/pbxt.lib.php:84
msgid ""
"The maximum size of a data log file. The default value is 64MB. PBXT can "
"create a maximum of 32000 data logs, which are used by all tables. So the "
"value of this variable can be increased to increase the total amount of data "
"that can be stored in the database."
msgstr ""
"데이터 로그 파일의 최대 크기. 기본값은 64MB입니다. PBXT는 최대 32000개의 데이"
"터 로그를 생성할 수 있으며, 이 로그는 모든 테이블이 사용합니다. 따라서, 이 변"
"수의 값을 증가하여, 데이터베이스에 저장될 수 있는 총 데이터의 양을 늘릴 수 있"
"습니다."

#: libraries/engines/pbxt.lib.php:93
msgid "Garbage threshold"
msgstr "가비지 한계값"

#: libraries/engines/pbxt.lib.php:95
msgid ""
"The percentage of garbage in a data log file before it is compacted. This is "
"a value between 1 and 99. The default is 50."
msgstr ""
"데이터 로그 파일이 압축되지 않는 가비지의 퍼센테이지. 1에서 99 사이의 값을 가"
"지며, 기본 값은 50."

#: libraries/engines/pbxt.lib.php:102
msgid "Log buffer size"
msgstr "로그 버퍼 크기"

#: libraries/engines/pbxt.lib.php:104
msgid ""
"The size of the buffer used when writing a data log. The default is 256MB. "
"The engine allocates one buffer per thread, but only if the thread is "
"required to write a data log."
msgstr ""
"데이터 로그를 기록할 때 사용되는 버퍼의 크기. 기본 값은 256MB 입니다. 단, 데"
"이터 로그를 기록하기 위해 스레드가 필요할 때만 스레드 당 하나의 버퍼를 할당합"
"니다."

#: libraries/engines/pbxt.lib.php:112
msgid "Data file grow size"
msgstr "데이터 파일 증가량"

#: libraries/engines/pbxt.lib.php:113
msgid "The grow size of the handle data (.xtd) files."
msgstr "핸들 데이터 파일들(.xtd)의 증가량."

#: libraries/engines/pbxt.lib.php:117
msgid "Row file grow size"
msgstr "행(row) 파일 증가량"

#: libraries/engines/pbxt.lib.php:118
msgid "The grow size of the row pointer (.xtr) files."
msgstr "행 포인터 파일들(.xtr)의 증가량."

#: libraries/engines/pbxt.lib.php:122
msgid "Log file count"
msgstr "로그 파일 수"

#: libraries/engines/pbxt.lib.php:124
msgid ""
"This is the number of transaction log files (pbxt/system/xlog*.xt) the "
"system will maintain. If the number of logs exceeds this value then old logs "
"will be deleted, otherwise they are renamed and given the next highest "
"number."
msgstr ""

#: libraries/engines/pbxt.lib.php:176
#, php-format
msgid ""
"Documentation and further information about PBXT can be found on the "
"%sPrimeBase XT Home Page%s."
msgstr "PBXT에 관한 문서나 추가 정보는 %sPrimeBase XT 홈페이지%s에 있습니다."

#: libraries/engines/pbxt.lib.php:183
msgid "Related Links"
msgstr "연관 링크"

#: libraries/engines/pbxt.lib.php:186
msgid "The PrimeBase XT Blog by Paul McCullagh"
msgstr "Paul McCullagh 의 PrimeBase XT 블로그"

#: libraries/export.lib.php:122 libraries/export.lib.php:157
#: libraries/export.lib.php:381
#, php-format
msgid "Insufficient space to save the file %s."
msgstr "파일 %s를 저장하기에 공간이 부족합니다."

#: libraries/export.lib.php:337
#, php-format
msgid ""
"File %s already exists on server, change filename or check overwrite option."
msgstr ""
"%s 라는 이름의 파일이 이미 서버에 존재합니다. 파일명을 변경하거나 덮어쓰기 옵"
"션을 설정해주세요."

#: libraries/export.lib.php:345 libraries/export.lib.php:353
#, php-format
msgid "The web server does not have permission to save the file %s."
msgstr "웹 서버에 파일 %s를 저장할 권한이 없습니다."

#: libraries/export.lib.php:387
#, php-format
msgid "Dump has been saved to file %s."
msgstr "덤프 파일이 %s에 저장되었습니다."

#: libraries/import.lib.php:200 libraries/insert_edit.lib.php:124
#: libraries/rte/rte_routines.lib.php:1444 libraries/sql.lib.php:1308
#: tbl_get_field.php:44
msgid "MySQL returned an empty result set (i.e. zero rows)."
msgstr "결과값이 없습니다. (빈 레코드 리턴)."

#: libraries/import.lib.php:263 libraries/sql.lib.php:1322
msgid "[ROLLBACK occurred.]"
msgstr ""

#: libraries/import.lib.php:1255
msgid ""
"The following structures have either been created or altered. Here you can:"
msgstr ""

#: libraries/import.lib.php:1258
msgid "View a structure's contents by clicking on its name."
msgstr ""

#: libraries/import.lib.php:1261
msgid ""
"Change any of its settings by clicking the corresponding \"Options\" link."
msgstr ""

#: libraries/import.lib.php:1263
msgid "Edit structure by following the \"Structure\" link."
msgstr ""

#: libraries/import.lib.php:1270
#, php-format
msgid "Go to database: %s"
msgstr "데이터베이스 이동: %s"

#: libraries/import.lib.php:1276 libraries/import.lib.php:1320
#, php-format
msgid "Edit settings for %s"
msgstr "%s 에 대한 설정 변경"

#: libraries/import.lib.php:1305
#, php-format
msgid "Go to table: %s"
msgstr "테이블 이동: %s"

#: libraries/import.lib.php:1313
#, php-format
msgid "Structure of %s"
msgstr "%s 의 구조"

#: libraries/import.lib.php:1331
#, php-format
msgid "Go to view: %s"
msgstr "뷰로 이동: %s"

#: libraries/import.lib.php:1391
msgid "Only single-table UPDATE and DELETE queries can be simulated."
msgstr ""

#: libraries/import.lib.php:1614
msgid ""
"Only INSERT, UPDATE, DELETE and REPLACE SQL queries containing transactional "
"engine tables can be rolled back."
msgstr ""

#: libraries/index.lib.php:38
#, php-format
msgid "Create an index on &nbsp;%s&nbsp;columns"
msgstr "%s 개 열(칼럼)에 인덱스 만들기"

#: libraries/insert_edit.lib.php:233
#: libraries/navigation/Nodes/Node_DatabaseChild.class.php:48
#: templates/database/designer/table_list.phtml:40
msgid "Hide"
msgstr "숨기기"

#: libraries/insert_edit.lib.php:249
#: libraries/navigation/Nodes/Node_Function.class.php:32
#: libraries/rte/rte_routines.lib.php:1586
#: templates/table/search/table_header.phtml:4
msgid "Function"
msgstr "함수"

#: libraries/insert_edit.lib.php:399 libraries/mysql_charsets.lib.php:157
#: libraries/mysql_charsets.lib.php:367
msgid "Binary"
msgstr "바이너리"

#: libraries/insert_edit.lib.php:598
msgid "Because of its length,<br /> this column might not be editable."
msgstr "컬럼의 길이 때문에,<br />이 컬럼을 편집할 수 없을 수도 있습니다."

#: libraries/insert_edit.lib.php:1048
msgid "Binary - do not edit"
msgstr "바이너리 - 편집 금지"

#: libraries/insert_edit.lib.php:1174 libraries/server_privileges.lib.php:470
#: templates/table/search/options.phtml:36
msgid "Or"
msgstr "또는"

#: libraries/insert_edit.lib.php:1175
msgid "web server upload directory:"
msgstr "웹 서버 업로드 디렉터리:"

#: libraries/insert_edit.lib.php:1346
#: templates/table/search/input_box.phtml:49
msgid "Edit/Insert"
msgstr "편집/삽입"

#: libraries/insert_edit.lib.php:1396
#, php-format
msgid "Continue insertion with %s rows"
msgstr "%s 개의 행을 추가로 삽입"

#: libraries/insert_edit.lib.php:1426
msgid "and then"
msgstr "이어서"

#: libraries/insert_edit.lib.php:1459
msgid "Insert as new row"
msgstr "새 행을 삽입합니다"

#: libraries/insert_edit.lib.php:1462
msgid "Insert as new row and ignore errors"
msgstr "새 행을 삽입하고 에러를 무시합니다"

#: libraries/insert_edit.lib.php:1465
msgid "Show insert query"
msgstr "삽입 쿼리 보기"

#: libraries/insert_edit.lib.php:1485
msgid "Go back to previous page"
msgstr "이전 페이지로 되돌아가기"

#: libraries/insert_edit.lib.php:1488
msgid "Insert another new row"
msgstr "새 행(레코드) 삽입하기"

#: libraries/insert_edit.lib.php:1493
msgid "Go back to this page"
msgstr "이 페이지로 되돌아가기"

#: libraries/insert_edit.lib.php:1516
msgid "Edit next row"
msgstr "다음 행 수정"

#: libraries/insert_edit.lib.php:1538
msgid ""
"Use TAB key to move from value to value, or CTRL+arrows to move anywhere"
msgstr "TAB 키나 CTRL+화살표로 값 사이를 이동할 수 있습니다"

#: libraries/insert_edit.lib.php:1575 libraries/replication_gui.lib.php:543
#: libraries/rte/rte_routines.lib.php:1588
#: libraries/server_status_variables.lib.php:220
#: templates/database/designer/having_query_panel.phtml:100
#: templates/database/designer/options_panel.phtml:73
#: templates/database/designer/options_panel.phtml:239
#: templates/database/designer/where_query_panel.phtml:69
#: templates/table/search/table_header.phtml:10
#: templates/table/search/zoom_result_form.phtml:35
msgid "Value"
msgstr "값"

#: libraries/insert_edit.lib.php:1935 libraries/sql.lib.php:1305
msgid "Showing SQL query"
msgstr "SQL 쿼리 보기"

#: libraries/insert_edit.lib.php:1960 libraries/sql.lib.php:1283
#, php-format
msgid "Inserted row id: %1$d"
msgstr "삽입된 행의 id: %1$d"

#. l10n: This is currently used only in Japanese locales
#: libraries/kanji-encoding.lib.php:147
msgctxt "None encoding conversion"
msgid "None"
msgstr "없음"

#. l10n: This is currently used only in Japanese locales
#: libraries/kanji-encoding.lib.php:158
msgid "Convert to Kana"
msgstr "전각 가나로 변환"

#: libraries/mult_submits.inc.php:314
msgid "Success!"
msgstr "성공!"

#: libraries/mult_submits.lib.php:318
msgid "Replace table prefix:"
msgstr "테이블의 접두사를 교체:"

#: libraries/mult_submits.lib.php:320
msgid "Copy table with prefix:"
msgstr "복사할 테이블에 접두사 추가:"

#: libraries/mult_submits.lib.php:325
msgid "From"
msgstr ""

#: libraries/mult_submits.lib.php:331
msgid "To"
msgstr ""

#: libraries/mult_submits.lib.php:360
msgid "Add table prefix:"
msgstr "테이블 접두사 추가:"

#: libraries/mult_submits.lib.php:363
msgid "Add prefix"
msgstr "접두사 추가"

#: libraries/mult_submits.lib.php:399
msgid "Do you really want to execute the following query?"
msgstr "정말로 다음 쿼리를 실행하시겠습니까?"

#: libraries/mysql_charsets.lib.php:45
msgid "Charset"
msgstr "문자셋"

#: libraries/mysql_charsets.lib.php:169
msgid "Bulgarian"
msgstr "불가리아어"

#: libraries/mysql_charsets.lib.php:173 libraries/mysql_charsets.lib.php:307
msgid "Simplified Chinese"
msgstr "한문 (간자체)"

#: libraries/mysql_charsets.lib.php:175 libraries/mysql_charsets.lib.php:327
msgid "Traditional Chinese"
msgstr "한문 (번자체)"

#: libraries/mysql_charsets.lib.php:179 libraries/mysql_charsets.lib.php:374
msgid "case-insensitive"
msgstr "대소문자 구분안함"

#: libraries/mysql_charsets.lib.php:182 libraries/mysql_charsets.lib.php:376
msgid "case-sensitive"
msgstr "대소문자 구분"

#: libraries/mysql_charsets.lib.php:185
msgid "Croatian"
msgstr "크로아티아어"

#: libraries/mysql_charsets.lib.php:188
msgid "Czech"
msgstr "체코어"

#: libraries/mysql_charsets.lib.php:191
msgid "Danish"
msgstr "덴마크어"

#: libraries/mysql_charsets.lib.php:194
msgid "English"
msgstr "영어"

#: libraries/mysql_charsets.lib.php:197
msgid "Esperanto"
msgstr "에스페란토어"

#: libraries/mysql_charsets.lib.php:200
msgid "Estonian"
msgstr "에스토니아어"

#: libraries/mysql_charsets.lib.php:203 libraries/mysql_charsets.lib.php:206
msgid "German"
msgstr "독일어"

#: libraries/mysql_charsets.lib.php:203
msgid "dictionary"
msgstr "사전"

#: libraries/mysql_charsets.lib.php:206
msgid "phone book"
msgstr "전화번호부"

#: libraries/mysql_charsets.lib.php:209
msgid "Hungarian"
msgstr "헝가리어"

#: libraries/mysql_charsets.lib.php:212
msgid "Icelandic"
msgstr "아이슬란드어"

#: libraries/mysql_charsets.lib.php:215 libraries/mysql_charsets.lib.php:314
msgid "Japanese"
msgstr "일본어"

#: libraries/mysql_charsets.lib.php:218
msgid "Latvian"
msgstr "라트비아어"

#: libraries/mysql_charsets.lib.php:221
msgid "Lithuanian"
msgstr "리투아니아어"

#: libraries/mysql_charsets.lib.php:224 libraries/mysql_charsets.lib.php:336
msgid "Korean"
msgstr "한국어"

#: libraries/mysql_charsets.lib.php:227
msgid "Persian"
msgstr "페르시아어"

#: libraries/mysql_charsets.lib.php:230
msgid "Polish"
msgstr "폴란드어"

#: libraries/mysql_charsets.lib.php:233 libraries/mysql_charsets.lib.php:290
msgid "West European"
msgstr "서유럽어"

#: libraries/mysql_charsets.lib.php:236
msgid "Romanian"
msgstr "루마니어어"

#: libraries/mysql_charsets.lib.php:239
msgid "Sinhalese"
msgstr ""

#: libraries/mysql_charsets.lib.php:242
msgid "Slovak"
msgstr "슬로바키아어"

#: libraries/mysql_charsets.lib.php:245
msgid "Slovenian"
msgstr "슬로베니아어"

#: libraries/mysql_charsets.lib.php:248
msgid "Spanish"
msgstr "스페인어"

#: libraries/mysql_charsets.lib.php:251
msgid "Traditional Spanish"
msgstr "정통 스페인어"

#: libraries/mysql_charsets.lib.php:254 libraries/mysql_charsets.lib.php:357
msgid "Swedish"
msgstr "스웨덴어"

#: libraries/mysql_charsets.lib.php:257 libraries/mysql_charsets.lib.php:360
msgid "Thai"
msgstr "타이어"

#: libraries/mysql_charsets.lib.php:260 libraries/mysql_charsets.lib.php:354
msgid "Turkish"
msgstr "터키어"

#: libraries/mysql_charsets.lib.php:263 libraries/mysql_charsets.lib.php:351
msgid "Ukrainian"
msgstr "우크라이나어"

#: libraries/mysql_charsets.lib.php:266 libraries/mysql_charsets.lib.php:281
msgid "Unicode"
msgstr "유니코드"

#: libraries/mysql_charsets.lib.php:266 libraries/mysql_charsets.lib.php:281
#: libraries/mysql_charsets.lib.php:290 libraries/mysql_charsets.lib.php:297
#: libraries/mysql_charsets.lib.php:319 libraries/mysql_charsets.lib.php:330
msgid "multilingual"
msgstr "다국어"

#: libraries/mysql_charsets.lib.php:269
#, fuzzy
#| msgid "File name"
msgid "Vietnamese"
msgstr "파일명"

#: libraries/mysql_charsets.lib.php:297
msgid "Central European"
msgstr "중부유럽어"

#: libraries/mysql_charsets.lib.php:302
msgid "Russian"
msgstr "러시아어"

#: libraries/mysql_charsets.lib.php:319
msgid "Baltic"
msgstr "발트어"

#: libraries/mysql_charsets.lib.php:324
msgid "Armenian"
msgstr "아르메니아어"

#: libraries/mysql_charsets.lib.php:330
msgid "Cyrillic"
msgstr "키릴어"

#: libraries/mysql_charsets.lib.php:333
msgid "Arabic"
msgstr "아라비아어"

#: libraries/mysql_charsets.lib.php:339
msgid "Hebrew"
msgstr "히브리어"

#: libraries/mysql_charsets.lib.php:342
msgid "Georgian"
msgstr "조지아어"

#: libraries/mysql_charsets.lib.php:345
msgid "Greek"
msgstr "그리스어"

#: libraries/mysql_charsets.lib.php:348
msgid "Czech-Slovak"
msgstr "체코슬로바키아어"

#: libraries/navigation/Navigation.class.php:54
#, fuzzy
#| msgid "An error has occurred while loading the navigation tree"
msgid "An error has occurred while loading the navigation display"
msgstr "네비게이션 트리를 불러오는 도중 에러가 발생함"

#: libraries/navigation/Navigation.class.php:192
#, fuzzy
#| msgid "Column names: "
msgid "Groups:"
msgstr "열(컬럼) 이름: "

#: libraries/navigation/Navigation.class.php:193
msgid "Events:"
msgstr "이벤트:"

#: libraries/navigation/Navigation.class.php:194
msgid "Functions:"
msgstr "함수:"

#: libraries/navigation/Navigation.class.php:195
msgid "Procedures:"
msgstr "프로시저:"

#: libraries/navigation/Navigation.class.php:197
msgid "Views:"
msgstr "뷰:"

#: libraries/navigation/Navigation.class.php:219
#: libraries/tracking.lib.php:281 libraries/tracking.lib.php:1622
#: tbl_change.php:160
msgid "Show"
msgstr "보기"

#: libraries/navigation/NavigationHeader.class.php:162
msgid "Home"
msgstr "시작페이지"

#: libraries/navigation/NavigationHeader.class.php:175
msgid "Log out"
msgstr "로그아웃"

#: libraries/navigation/NavigationHeader.class.php:186
msgid "phpMyAdmin documentation"
msgstr "phpMyAdmin 설명서"

#: libraries/navigation/NavigationHeader.class.php:206
#, fuzzy
#| msgid "Navigation panel"
msgid "Navigation panel settings"
msgstr "내비게이션 패널"

#: libraries/navigation/NavigationHeader.class.php:217
msgid "Reload navigation panel"
msgstr "내비게이션 패널 새로고침"

#: libraries/navigation/NavigationTree.class.php:739
msgid ""
"There are large item groups in navigation panel which may affect the "
"performance. Consider disabling item grouping in the navigation panel."
msgstr ""

#: libraries/navigation/NavigationTree.class.php:922
#, fuzzy, php-format
#| msgid "%s other result found"
#| msgid_plural "%s other results found"
msgid "%s result found"
msgid_plural "%s results found"
msgstr[0] "%s 개의 결과가 발견됨"

#: libraries/navigation/NavigationTree.class.php:1332
msgid "Filter databases by name or regex"
msgstr "데이터베이스 이름 또는 정규식으로 필터링"

#: libraries/navigation/NavigationTree.class.php:1334
#: libraries/navigation/NavigationTree.class.php:1368
#, fuzzy
#| msgid "Save as file"
msgid "Clear fast filter"
msgstr "빠른 필터 비우기"

#: libraries/navigation/NavigationTree.class.php:1367
msgid "Filter by name or regex"
msgstr "이름 또는 정규식으로 필터링"

#: libraries/navigation/NavigationTree.class.php:1393
msgid "Collapse all"
msgstr "전부 접기"

#. l10n: The word "Node" must not be translated here
#: libraries/navigation/NodeFactory.class.php:41
#, php-format
msgid "Invalid class name \"%1$s\", using default of \"Node\""
msgstr "\"%1$s\"를 클래스 이름으로 사용할 수 없음, 기본 값 \"Node\"를 사용"

#: libraries/navigation/NodeFactory.class.php:65
#, php-format
msgid "Could not include class \"%1$s\", file \"%2$s\" not found"
msgstr "\"%1$s\" 클래스를 포함할 수 없음, \"%2$s\" 파일이 없음"

#: libraries/navigation/Nodes/Node.class.php:792
msgid "Expand/Collapse"
msgstr "펼치기/접기"

#: libraries/navigation/Nodes/Node_Column_Container.class.php:24
#: libraries/navigation/Nodes/Node_Column_Container.class.php:25
#: libraries/sql_query_form.lib.php:265
msgid "Columns"
msgstr "열(컬럼)"

#: libraries/navigation/Nodes/Node_Column_Container.class.php:36
msgctxt "Create new column"
msgid "New"
msgstr "새"

#: libraries/navigation/Nodes/Node_Database.class.php:39
msgid "Database operations"
msgstr "데이터베이스 연산"

#: libraries/navigation/Nodes/Node_Database.class.php:661
msgid "Show hidden items"
msgstr "숨겨진 항목 보기"

#: libraries/navigation/Nodes/Node_Database_Container.class.php:34
#, fuzzy
#| msgctxt "Create new procedure"
#| msgid "New"
msgctxt "Create new database"
msgid "New"
msgstr "새로운"

#: libraries/navigation/Nodes/Node_Event_Container.class.php:37
msgctxt "Create new event"
msgid "New"
msgstr ""

#: libraries/navigation/Nodes/Node_Function_Container.class.php:26
#: libraries/navigation/Nodes/Node_Function_Container.class.php:27
#: libraries/plugins/export/ExportSql.class.php:537
#: libraries/plugins/export/ExportXml.class.php:111
msgid "Functions"
msgstr "함수"

#: libraries/navigation/Nodes/Node_Function_Container.class.php:38
msgctxt "Create new function"
msgid "New"
msgstr ""

#: libraries/navigation/Nodes/Node_Index_Container.class.php:36
msgctxt "Create new index"
msgid "New"
msgstr ""

#: libraries/navigation/Nodes/Node_Procedure.class.php:32
msgid "Procedure"
msgstr "프로시저"

#: libraries/navigation/Nodes/Node_Procedure_Container.class.php:26
#: libraries/navigation/Nodes/Node_Procedure_Container.class.php:27
#: libraries/plugins/export/ExportSql.class.php:499
#: libraries/plugins/export/ExportXml.class.php:115
msgid "Procedures"
msgstr "프로시저"

#: libraries/navigation/Nodes/Node_Procedure_Container.class.php:38
#: libraries/rte/rte_footer.lib.php:29
msgctxt "Create new procedure"
msgid "New"
msgstr "새로운"

#: libraries/navigation/Nodes/Node_Table_Container.class.php:39
msgctxt "Create new table"
msgid "New"
msgstr ""

#: libraries/navigation/Nodes/Node_Trigger_Container.class.php:37
msgctxt "Create new trigger"
msgid "New"
msgstr ""

#: libraries/navigation/Nodes/Node_View_Container.class.php:26
#: libraries/navigation/Nodes/Node_View_Container.class.php:27
#: libraries/plugins/export/ExportXml.class.php:129
#: templates/database/structure/show_create.phtml:30
msgid "Views"
msgstr "뷰"

#: libraries/navigation/Nodes/Node_View_Container.class.php:39
msgctxt "Create new view"
msgid "New"
msgstr ""

#: libraries/normalization.lib.php:131
msgid "Make all columns atomic"
msgstr ""

#: libraries/normalization.lib.php:133 libraries/normalization.lib.php:810
msgid "First step of normalization (1NF)"
msgstr ""

#: libraries/normalization.lib.php:136 libraries/normalization.lib.php:187
#: libraries/normalization.lib.php:235 libraries/normalization.lib.php:273
msgid "Step 1."
msgstr ""

#: libraries/normalization.lib.php:138
msgid ""
"Do you have any column which can be split into more than one column? For "
"example: address can be split into street, city, country and zip."
msgstr ""

#: libraries/normalization.lib.php:145
msgid "Show me the central list of columns that are not already in this table"
msgstr ""

#: libraries/normalization.lib.php:148
msgid ""
"Select a column which can be split into more than one. (on select of 'no "
"such column', it'll move to next step)"
msgstr ""

#: libraries/normalization.lib.php:155 normalization.php:18
#, fuzzy
#| msgid "Select a column."
msgid "Select one…"
msgstr "컬럼 선택."

#: libraries/normalization.lib.php:156 normalization.php:19
msgid "No such column"
msgstr "그런 컬럼이 없습니다"

#: libraries/normalization.lib.php:163
msgid "split into "
msgstr ""

#: libraries/normalization.lib.php:184
#, fuzzy
#| msgid "Add primary key"
msgid "Have a primary key"
msgstr "기본키 추가"

#: libraries/normalization.lib.php:190
msgid "Primary key already exists."
msgstr "기본 키가 이미 존재합니다."

#: libraries/normalization.lib.php:195
msgid ""
"There is no primary key; please add one.<br/>Hint: A primary key is a column "
"(or combination of columns) that uniquely identify all rows."
msgstr ""

#: libraries/normalization.lib.php:202
msgid "Add a primary key on existing column(s)"
msgstr ""

#: libraries/normalization.lib.php:207
msgid ""
"If it's not possible to make existing column combinations as primary key"
msgstr ""

#: libraries/normalization.lib.php:211
#, fuzzy
#| msgid "Add primary key"
msgid "+ Add a new primary key column"
msgstr "+ 새로운 기본키를 컬럼에 추가"

#: libraries/normalization.lib.php:234
#, fuzzy
#| msgid "Remove from Favorites"
msgid "Remove redundant columns"
msgstr "즐겨찾기에서 삭제"

#: libraries/normalization.lib.php:237
msgid ""
"Do you have a group of columns which on combining gives an existing column? "
"For example, if you have first_name, last_name and full_name then combining "
"first_name and last_name gives full_name which is redundant."
msgstr ""

#: libraries/normalization.lib.php:243
msgid ""
"Check the columns which are redundant and click on remove. If no redundant "
"column, click on 'No redundant column'"
msgstr ""

#: libraries/normalization.lib.php:248
msgid "Remove selected"
msgstr "선택된 것 삭제"

#: libraries/normalization.lib.php:249
#, fuzzy
#| msgid "Add column"
msgid "No redundant column"
msgstr "컬럼 추가"

#: libraries/normalization.lib.php:272
msgid "Move repeating groups"
msgstr ""

#: libraries/normalization.lib.php:275
msgid ""
"Do you have a group of two or more columns that are closely related and are "
"all repeating the same attribute? For example, a table that holds data on "
"books might have columns such as book_id, author1, author2, author3 and so "
"on which form a repeating group. In this case a new table (book_id, author) "
"should be created."
msgstr ""

#: libraries/normalization.lib.php:283
msgid ""
"Check the columns which form a repeating group. If no such group, click on "
"'No repeating group'"
msgstr ""

#: libraries/normalization.lib.php:289
msgid "No repeating group"
msgstr ""

#: libraries/normalization.lib.php:318
msgid "Step 2."
msgstr ""

#: libraries/normalization.lib.php:318
msgid "Find partial dependencies"
msgstr ""

#: libraries/normalization.lib.php:340
#, php-format
msgid ""
"No partial dependencies possible as no non-primary column exists since "
"primary key ( %1$s ) is composed of all the columns in the table."
msgstr ""

#: libraries/normalization.lib.php:345 libraries/normalization.lib.php:387
msgid "Table is already in second normal form."
msgstr ""

#: libraries/normalization.lib.php:350
#, php-format
msgid ""
"The primary key ( %1$s ) consists of more than one column so we need to find "
"the partial dependencies."
msgstr ""

#: libraries/normalization.lib.php:354 libraries/normalization.lib.php:726
msgid ""
"Please answer the following question(s) carefully to obtain a correct "
"normalization."
msgstr ""

#: libraries/normalization.lib.php:358
msgid "+ Show me the possible partial dependencies based on data in the table"
msgstr ""

#: libraries/normalization.lib.php:362
msgid ""
"For each column below, please select the <b>minimal set</b> of columns among "
"given set whose values combined together are sufficient to determine the "
"value of the column."
msgstr ""

#: libraries/normalization.lib.php:372 libraries/normalization.lib.php:764
#, php-format
msgid "'%1$s' depends on:"
msgstr ""

#: libraries/normalization.lib.php:383
#, php-format
msgid ""
"No partial dependencies possible as the primary key ( %1$s ) has just one "
"column."
msgstr ""

#: libraries/normalization.lib.php:411
#, php-format
msgid ""
"In order to put the original table '%1$s' into Second normal form we need to "
"create the following tables:"
msgstr ""

#: libraries/normalization.lib.php:447
#, php-format
msgid "The second step of normalization is complete for table '%1$s'."
msgstr ""

#: libraries/normalization.lib.php:487 libraries/normalization.lib.php:632
#: libraries/normalization.lib.php:697
msgid "Error in processing!"
msgstr "처리 중 에러 발생!"

#: libraries/normalization.lib.php:533
#, php-format
msgid ""
"In order to put the original table '%1$s' into Third normal form we need to "
"create the following tables:"
msgstr ""

#: libraries/normalization.lib.php:580
msgid "The third step of normalization is complete."
msgstr ""

#: libraries/normalization.lib.php:676
#, php-format
msgid "Selected repeating group has been moved to the table '%s'"
msgstr ""

#: libraries/normalization.lib.php:723
msgid "Step 3."
msgstr "세 번째 단계."

#: libraries/normalization.lib.php:723
msgid "Find transitive dependencies"
msgstr ""

#: libraries/normalization.lib.php:730
msgid ""
"For each column below, please select the <b>minimal set</b> of columns among "
"given set whose values combined together are sufficient to determine the "
"value of the column.<br />Note: A column may have no transitive dependency, "
"in that case you don't have to select any."
msgstr ""

#: libraries/normalization.lib.php:777
msgid ""
"No Transitive dependencies possible as the table doesn't have any non "
"primary key columns"
msgstr ""

#: libraries/normalization.lib.php:781
msgid "Table is already in Third normal form!"
msgstr ""

#: libraries/normalization.lib.php:806
msgid "Improve table structure (Normalization):"
msgstr "테이블 구조 개선 (표준화):"

#: libraries/normalization.lib.php:807
msgid "Select up to what step you want to normalize"
msgstr ""

#: libraries/normalization.lib.php:811
msgid "Second step of normalization (1NF+2NF)"
msgstr ""

#: libraries/normalization.lib.php:812
msgid "Third step of normalization (1NF+2NF+3NF)"
msgstr ""

#: libraries/normalization.lib.php:819
msgid ""
"Hint: Please follow the procedure carefully in order to obtain correct "
"normalization"
msgstr ""

#: libraries/normalization.lib.php:880
msgid ""
"This list is based on a subset of the table's data and is not necessarily "
"accurate. "
msgstr ""

#: libraries/normalization.lib.php:896
msgid "No partial dependencies found!"
msgstr ""

#: libraries/operations.lib.php:76
msgid "Rename database to"
msgstr "데이터베이스 이름을 변경합니다:"

#: libraries/operations.lib.php:95 libraries/operations.lib.php:243
#: libraries/operations.lib.php:873 libraries/operations.lib.php:967
#: libraries/operations.lib.php:1321
#: templates/columns_definitions/column_adjust_privileges.phtml:16
#, fuzzy
#| msgid "You don't have sufficient privileges to be here right now!"
msgid ""
"You don't have sufficient privileges to perform this operation; Please refer "
"to the documentation for more details"
msgstr "어떻게 들어오셨어요? 지금 여기 있을 권한이 없습니다!"

#: libraries/operations.lib.php:102 libraries/operations.lib.php:249
#: libraries/operations.lib.php:879 libraries/operations.lib.php:973
#: libraries/operations.lib.php:1327 libraries/rte/rte_routines.lib.php:998
#: templates/columns_definitions/table_fields_definitions.phtml:47
#, fuzzy
#| msgid "Edit Privileges"
msgid "Adjust privileges"
msgstr "권한 수정"

#: libraries/operations.lib.php:134
#, php-format
msgid "Database %s has been dropped."
msgstr "데이터베이스 %s 를 제거했습니다."

#: libraries/operations.lib.php:146
msgid "Remove database"
msgstr "데이터베이스 제거"

#: libraries/operations.lib.php:152
msgid "Drop the database (DROP)"
msgstr "데이터베이스 제거 (DROP)"

#: libraries/operations.lib.php:172 libraries/operations.lib.php:1281
#: libraries/tracking.lib.php:518
msgid "Structure only"
msgstr "구조만"

#: libraries/operations.lib.php:173 libraries/operations.lib.php:1282
#: libraries/tracking.lib.php:524
msgid "Structure and data"
msgstr "구조와 데이터 모두"

#: libraries/operations.lib.php:174 libraries/operations.lib.php:1283
#: libraries/tracking.lib.php:521
msgid "Data only"
msgstr "데이터만"

#: libraries/operations.lib.php:202
msgid "Copy database to"
msgstr "데이터베이스를 복사합니다:"

#: libraries/operations.lib.php:215
msgid "CREATE DATABASE before copying"
msgstr "복사 전에 CREATE DATABASE 실행"

#: libraries/operations.lib.php:228 libraries/operations.lib.php:1306
msgid "Add constraints"
msgstr "제약조건 추가"

#: libraries/operations.lib.php:260
msgid "Switch to copied database"
msgstr "복사한 테이블로 옮겨감"

#: libraries/operations.lib.php:792
msgid "Alter table order by"
msgstr "다음 순서대로 테이블 정렬(변경)"

#: libraries/operations.lib.php:800
msgid "(singly)"
msgstr "(단독으로)"

#: libraries/operations.lib.php:836
msgid "Move table to (database<b>.</b>table)"
msgstr "테이블 이동 (데이터베이스명<b>.</b>테이블명):"

#: libraries/operations.lib.php:948
msgid "Rename table to"
msgstr "테이블 이름 바꾸기"

#: libraries/operations.lib.php:991
msgid "Table comments"
msgstr "테이블 설명"

#: libraries/operations.lib.php:1064
msgid "Table options"
msgstr "테이블 옵션"

#: libraries/operations.lib.php:1071 libraries/server_engines.lib.php:49
msgid "Storage Engine"
msgstr "스토리지 엔진"

#: libraries/operations.lib.php:1096
msgid "Change all column collations"
msgstr ""

#: libraries/operations.lib.php:1264
msgid "Copy table to (database<b>.</b>table)"
msgstr "테이블 복사 (데이터베이스명<b>.</b>테이블명):"

#: libraries/operations.lib.php:1343
msgid "Switch to copied table"
msgstr "복사한 테이블로 옮겨감"

#: libraries/operations.lib.php:1370
#: templates/database/structure/check_all_tables.phtml:18
msgid "Table maintenance"
msgstr "테이블 유지보수"

#: libraries/operations.lib.php:1408
#: templates/database/structure/check_all_tables.phtml:19
msgid "Analyze table"
msgstr "테이블 분석"

#: libraries/operations.lib.php:1423
#: templates/database/structure/check_all_tables.phtml:20
msgid "Check table"
msgstr "테이블 검사"

#: libraries/operations.lib.php:1438
#: templates/database/structure/check_all_tables.phtml:22
#, fuzzy
#| msgid "Check table"
msgid "Checksum table"
msgstr "테이블 검사"

#: libraries/operations.lib.php:1453
msgid "Defragment table"
msgstr "테이블 단편화 제거"

#: libraries/operations.lib.php:1465
#, php-format
msgid "Table %s has been flushed."
msgstr "테이블 %s을 플러시 했습니다."

#: libraries/operations.lib.php:1471
msgid "Flush the table (FLUSH)"
msgstr "테이블 갱신 (캐시 삭제)"

#: libraries/operations.lib.php:1487
#: templates/database/structure/check_all_tables.phtml:23
#: templates/table/structure/display_table_stats.phtml:56
msgid "Optimize table"
msgstr "테이블 최적화"

#: libraries/operations.lib.php:1502
#: templates/database/structure/check_all_tables.phtml:24
msgid "Repair table"
msgstr "테이블 복구"

#: libraries/operations.lib.php:1548
#: templates/database/structure/check_all_tables.phtml:14
#: view_operations.php:127
msgid "Delete data or table"
msgstr "데이터나 테이블 삭제"

#: libraries/operations.lib.php:1556
msgid "Empty the table (TRUNCATE)"
msgstr "테이블 내용 비우기(TRUNCATE)"

#: libraries/operations.lib.php:1564
msgid "Delete the table (DROP)"
msgstr "테이블 삭제(DROP)"

#: libraries/operations.lib.php:1604
#: templates/table/structure/display_structure.phtml:181
msgid "Analyze"
msgstr "분석"

#: libraries/operations.lib.php:1605
#: templates/table/structure/display_structure.phtml:182
msgid "Check"
msgstr "검사"

#: libraries/operations.lib.php:1606
#: templates/table/structure/display_structure.phtml:183
msgid "Optimize"
msgstr "옵티마이저"

#: libraries/operations.lib.php:1607
#: templates/table/structure/display_structure.phtml:184
msgid "Rebuild"
msgstr "리빌드"

#: libraries/operations.lib.php:1608
#: templates/table/structure/display_structure.phtml:185
msgid "Repair"
msgstr "복구"

#: libraries/operations.lib.php:1609
#: templates/table/structure/display_structure.phtml:186
msgid "Truncate"
msgstr ""

#: libraries/operations.lib.php:1619
#, fuzzy
#| msgid "Collapse"
msgid "Coalesce"
msgstr "접기"

#: libraries/operations.lib.php:1628
msgid "Partition maintenance"
msgstr "파티션 유지 보수"

#: libraries/operations.lib.php:1645
#, php-format
msgid "Partition %s"
msgstr "파티션 %s"

#: libraries/operations.lib.php:1663
msgid "Remove partitioning"
msgstr "파티셔닝 삭제"

#: libraries/operations.lib.php:1689
msgid "Check referential integrity:"
msgstr "referential 무결성 검사:"

#: libraries/operations.lib.php:2109
msgid "Can't move table to same one!"
msgstr "같은 테이블이 있어 옮길 수 없음!"

#: libraries/operations.lib.php:2111
msgid "Can't copy table to same one!"
msgstr "같은 테이블이 있어 복사할 수 없음!"

#: libraries/operations.lib.php:2135
#, fuzzy, php-format
#| msgid "Table %s has been moved to %s."
msgid "Table %s has been moved to %s. Privileges have been adjusted."
msgstr "테이블 %s 을 %s 로 옮겼습니다."

#: libraries/operations.lib.php:2142
#, fuzzy, php-format
#| msgid "Table %s has been copied to %s."
msgid "Table %s has been copied to %s. Privileges have been adjusted."
msgstr "%s 테이블이 %s 으로 복사되었습니다."

#: libraries/operations.lib.php:2151
#, php-format
msgid "Table %s has been moved to %s."
msgstr "테이블 %s 을 %s 로 옮겼습니다."

#: libraries/operations.lib.php:2155
#, php-format
msgid "Table %s has been copied to %s."
msgstr "%s 테이블이 %s 으로 복사되었습니다."

#: libraries/operations.lib.php:2177
msgid "The table name is empty!"
msgstr "테이블명이 없습니다!"

#: libraries/plugin_interface.lib.php:554
msgid "This format has no options"
msgstr "이 형식은 옵션이 없음"

#: libraries/plugins/AuthenticationPlugin.class.php:66
msgid ""
"Login without a password is forbidden by configuration (see AllowNoPassword)"
msgstr ""
"암호가 없는 로그인이 설정으로 차단되어 있습니다 (AllowNoLogin 항목을 참조하세"
"요)"

#: libraries/plugins/AuthenticationPlugin.class.php:73
#, php-format
msgid "No activity within %s seconds; please log in again."
msgstr ""
"최근 %s초 동안 아무 동작이 없어 로그아웃 되었습니다. 다시 로그인해주세요."

#: libraries/plugins/AuthenticationPlugin.class.php:82
#: libraries/plugins/AuthenticationPlugin.class.php:84
msgid "Cannot log in to the MySQL server"
msgstr "MySQL 서버에 로그인할 수 없습니다"

#: libraries/plugins/SchemaPlugin.class.php:68
msgid "Show color"
msgstr "색깔 보기"

#: libraries/plugins/SchemaPlugin.class.php:72
msgid "Only show keys"
msgstr ""

#: libraries/plugins/auth/AuthenticationConfig.class.php:95
msgid "Cannot connect: invalid settings."
msgstr "연결할 수 없습니다: 잘못된 설정."

#: libraries/plugins/auth/AuthenticationConfig.class.php:108
#: libraries/plugins/auth/AuthenticationCookie.class.php:138
#: libraries/plugins/auth/AuthenticationHttp.class.php:96
#, php-format
msgid "Welcome to %s"
msgstr "%s에 오셨습니다"

#: libraries/plugins/auth/AuthenticationConfig.class.php:124
#, php-format
msgid ""
"You probably did not create a configuration file. You might want to use the "
"%1$ssetup script%2$s to create one."
msgstr ""
"설정 파일을 생성하지 않은 것 같습니다. %1$ssetup script%2$s 를 사용해 설정 파"
"일을 생성할 수 있습니다."

#: libraries/plugins/auth/AuthenticationConfig.class.php:144
msgid ""
"phpMyAdmin tried to connect to the MySQL server, and the server rejected the "
"connection. You should check the host, username and password in your "
"configuration and make sure that they correspond to the information given by "
"the administrator of the MySQL server."
msgstr ""
"phpMyAdmin이 MySQL 서버에 접속하려 했으나 실패했습니다. 서버가 연결을 거부했"
"습니다. 당신의 설정의 호스트, ID, 패스워드가 맞게 입력됐는지, 또는 MySQL 서버"
"의 관리자가 제공해 준 정보를 맞게 입력했는지 확인하세요."

#: libraries/plugins/auth/AuthenticationConfig.class.php:166
msgid "Retry to connect"
msgstr ""

#: libraries/plugins/auth/AuthenticationCookie.class.php:150
msgid "Your session has expired. Please log in again."
msgstr "세션유효기간이 만료되었습니다. 다시 로그인하세요."

#: libraries/plugins/auth/AuthenticationCookie.class.php:174
msgid "Log in"
msgstr "로그인"

#: libraries/plugins/auth/AuthenticationCookie.class.php:182
#: libraries/plugins/auth/AuthenticationCookie.class.php:192
msgid "You can enter hostname/IP address and port separated by space."
msgstr "호스트이름/IP주소와 포트를 공백으로 구분하여 입력할 수 있습니다."

#: libraries/plugins/auth/AuthenticationCookie.class.php:197
msgid "Username:"
msgstr "사용자명:"

#: libraries/plugins/auth/AuthenticationCookie.class.php:209
msgid "Server Choice:"
msgstr "서버 선택:"

#: libraries/plugins/auth/AuthenticationCookie.class.php:390
msgid "Entered captcha is wrong, try again!"
msgstr ""

#: libraries/plugins/auth/AuthenticationCookie.class.php:400
msgid "Please enter correct captcha!"
msgstr ""

#: libraries/plugins/auth/AuthenticationCookie.class.php:427
#, fuzzy
#| msgid "Cannot log in to the MySQL server"
msgid "You are not allowed to log in to this MySQL server!"
msgstr "MySQL 서버에 로그인할 수 없습니다"

#: libraries/plugins/auth/AuthenticationHttp.class.php:101
msgid "Wrong username/password. Access denied."
msgstr "사용자명/암호가 틀렸습니다. 접근이 거부되었습니다."

#: libraries/plugins/auth/AuthenticationSignon.class.php:109
msgid "Can not find signon authentication script:"
msgstr "접근관련 인증 스크립트를 찾을수 없습니다:"

#: libraries/plugins/auth/swekey/swekey.auth.lib.php:147
#, php-format
msgid "File %s does not contain any key id"
msgstr "%s 파일은 어떤 key id도 포함하지 않습니다"

#: libraries/plugins/auth/swekey/swekey.auth.lib.php:195
#: libraries/plugins/auth/swekey/swekey.auth.lib.php:216
msgid "Hardware authentication failed!"
msgstr "하드웨어 인증 실패!"

#: libraries/plugins/auth/swekey/swekey.auth.lib.php:203
msgid "No valid authentication key plugged"
msgstr "유효한 인증키가 연결되어 있지 않음"

#: libraries/plugins/auth/swekey/swekey.auth.lib.php:236
msgid "Authenticating…"
msgstr "인증중입니다…"

#: libraries/plugins/export/ExportCsv.class.php:65
#: libraries/plugins/import/AbstractImportCsv.class.php:64
msgid "Columns separated with:"
msgstr "열(컬럼) 구분자:"

#: libraries/plugins/export/ExportCsv.class.php:69
#: libraries/plugins/import/AbstractImportCsv.class.php:69
msgid "Columns enclosed with:"
msgstr "열(컬럼) 감싸기:"

#: libraries/plugins/export/ExportCsv.class.php:73
#: libraries/plugins/import/AbstractImportCsv.class.php:75
msgid "Columns escaped with:"
msgstr "열(컬럼) 특수문자 처리(escape) 방법:"

#: libraries/plugins/export/ExportCsv.class.php:77
#: libraries/plugins/import/AbstractImportCsv.class.php:81
#, fuzzy
#| msgid "Linestring"
msgid "Lines terminated with:"
msgstr "줄(열) 구분자"

#: libraries/plugins/export/ExportCsv.class.php:81
#: libraries/plugins/export/ExportExcel.class.php:58
#: libraries/plugins/export/ExportHtmlword.class.php:86
#: libraries/plugins/export/ExportLatex.class.php:181
#: libraries/plugins/export/ExportOds.class.php:71
#: libraries/plugins/export/ExportOdt.class.php:131
#: libraries/plugins/export/ExportTexytext.class.php:89
msgid "Replace NULL with:"
msgstr ""

#: libraries/plugins/export/ExportCsv.class.php:86
#: libraries/plugins/export/ExportExcel.class.php:63
msgid "Remove carriage return/line feed characters within columns"
msgstr ""

#: libraries/plugins/export/ExportExcel.class.php:79
msgid "Excel edition:"
msgstr ""

#: libraries/plugins/export/ExportHtmlword.class.php:81
#: libraries/plugins/export/ExportLatex.class.php:157
#: libraries/plugins/export/ExportOdt.class.php:122
#: libraries/plugins/export/ExportTexytext.class.php:80
#: libraries/plugins/export/ExportXml.class.php:137
msgid "Data dump options"
msgstr "데이터 덤프 옵션"

#: libraries/plugins/export/ExportHtmlword.class.php:202
#: libraries/plugins/export/ExportOdt.class.php:257
#: libraries/plugins/export/ExportSql.class.php:2246
#: libraries/plugins/export/ExportTexytext.class.php:184
msgid "Dumping data for table"
msgstr "테이블의 덤프 데이터"

#: libraries/plugins/export/ExportHtmlword.class.php:473
#: libraries/plugins/export/ExportOdt.class.php:591
#: libraries/plugins/export/ExportTexytext.class.php:428
#: libraries/plugins/export/PMA_ExportPdf.class.php:311
#: libraries/rte/rte_list.lib.php:91 libraries/rte/rte_triggers.lib.php:363
msgid "Event"
msgstr "이벤트"

#: libraries/plugins/export/ExportHtmlword.class.php:474
#: libraries/plugins/export/ExportOdt.class.php:594
#: libraries/plugins/export/ExportTexytext.class.php:429
#: libraries/plugins/export/PMA_ExportPdf.class.php:313
#: libraries/rte/rte_events.lib.php:480 libraries/rte/rte_routines.lib.php:984
#: libraries/rte/rte_triggers.lib.php:377
msgid "Definition"
msgstr "정의"

#: libraries/plugins/export/ExportHtmlword.class.php:545
#: libraries/plugins/export/ExportOdt.class.php:672
#: libraries/plugins/export/ExportSql.class.php:1946
#: libraries/plugins/export/ExportTexytext.class.php:493
msgid "Table structure for table"
msgstr "테이블 구조"

#: libraries/plugins/export/ExportHtmlword.class.php:565
#: libraries/plugins/export/ExportOdt.class.php:696
#: libraries/plugins/export/ExportSql.class.php:2001
#: libraries/plugins/export/ExportTexytext.class.php:509
msgid "Structure for view"
msgstr "뷰 구조"

#: libraries/plugins/export/ExportHtmlword.class.php:574
#: libraries/plugins/export/ExportOdt.class.php:708
#: libraries/plugins/export/ExportSql.class.php:2037
#: libraries/plugins/export/ExportTexytext.class.php:516
msgid "Stand-in structure for view"
msgstr ""

#: libraries/plugins/export/ExportJson.class.php:71
msgid "Output pretty-printed JSON (Use human-readable formatting)"
msgstr ""

#: libraries/plugins/export/ExportLatex.class.php:43
msgid "Content of table @TABLE@"
msgstr ""

#: libraries/plugins/export/ExportLatex.class.php:44
msgid "(continued)"
msgstr ""

#: libraries/plugins/export/ExportLatex.class.php:45
msgid "Structure of table @TABLE@"
msgstr "@TABLE@ 테이블 구조"

#: libraries/plugins/export/ExportLatex.class.php:116
#: libraries/plugins/export/ExportOdt.class.php:96
#: libraries/plugins/export/ExportSql.class.php:215
msgid "Object creation options"
msgstr "객체 생성 옵션"

#: libraries/plugins/export/ExportLatex.class.php:121
#: libraries/plugins/export/ExportLatex.class.php:166
#, fuzzy
#| msgid "Table comments:"
msgid "Table caption:"
msgstr "테이블 설명:"

#: libraries/plugins/export/ExportLatex.class.php:126
#: libraries/plugins/export/ExportLatex.class.php:171
msgid "Table caption (continued):"
msgstr ""

#: libraries/plugins/export/ExportLatex.class.php:131
#: libraries/plugins/export/ExportLatex.class.php:176
msgid "Label key:"
msgstr ""

#: libraries/plugins/export/ExportLatex.class.php:137
#: libraries/plugins/export/ExportOdt.class.php:102
#: libraries/plugins/export/ExportSql.class.php:115
msgid "Display foreign key relationships"
msgstr ""

#: libraries/plugins/export/ExportLatex.class.php:142
#: libraries/plugins/export/ExportOdt.class.php:107
msgid "Display comments"
msgstr "댓글 보기"

#: libraries/plugins/export/ExportLatex.class.php:147
#: libraries/plugins/export/ExportOdt.class.php:112
#: libraries/plugins/export/ExportSql.class.php:121
msgid "Display MIME types"
msgstr "MIME 타입 출력"

#: libraries/plugins/export/ExportLatex.class.php:162
msgid "Put columns names in the first row:"
msgstr ""

#: libraries/plugins/export/ExportLatex.class.php:205
#: libraries/plugins/export/ExportSql.class.php:682
#: libraries/plugins/export/ExportXml.class.php:182
#: libraries/replication_gui.lib.php:434 libraries/replication_gui.lib.php:704
msgid "Host:"
msgstr ""

#: libraries/plugins/export/ExportLatex.class.php:210
#: libraries/plugins/export/ExportSql.class.php:689
#: libraries/plugins/export/ExportXml.class.php:187
msgid "Generation Time:"
msgstr "생성 시간:"

#: libraries/plugins/export/ExportLatex.class.php:213
#: libraries/plugins/export/ExportSql.class.php:695
#: libraries/plugins/export/ExportXml.class.php:190
msgid "PHP Version:"
msgstr "PHP 버전:"

#: libraries/plugins/export/ExportLatex.class.php:242
#: libraries/plugins/export/ExportSql.class.php:881
#: libraries/plugins/export/ExportXml.class.php:422
#: libraries/plugins/export/PMA_ExportPdf.class.php:116
msgid "Database:"
msgstr "데이터베이스:"

#: libraries/plugins/export/ExportLatex.class.php:307
#: libraries/plugins/export/ExportSql.class.php:2090
msgid "Data:"
msgstr "데이터:"

#: libraries/plugins/export/ExportLatex.class.php:489
msgid "Structure:"
msgstr "구조:"

#: libraries/plugins/export/ExportMediawiki.class.php:84
msgid "Export table names"
msgstr "테이블 이름 내보내기"

#: libraries/plugins/export/ExportMediawiki.class.php:90
msgid "Export table headers"
msgstr "테이블 제목(header) 내보내기"

#: libraries/plugins/export/ExportPdf.class.php:106
msgid "Report title:"
msgstr "보고서 제목:"

#: libraries/plugins/export/ExportPdf.class.php:231
#, fuzzy
#| msgid "Dumping data for table"
msgid "Dumping data"
msgstr "테이블의 덤프 데이터"

#: libraries/plugins/export/ExportPdf.class.php:286
#, fuzzy
#| msgid "structure"
msgid "View structure"
msgstr "구조"

#: libraries/plugins/export/ExportPdf.class.php:289
#, fuzzy
#| msgid "and then"
msgid "Stand in"
msgstr "이어서"

#: libraries/plugins/export/ExportSql.class.php:91
msgid ""
"Display comments <i>(includes info such as export timestamp, PHP version, "
"and server version)</i>"
msgstr ""

#: libraries/plugins/export/ExportSql.class.php:100
msgid "Additional custom header comment (\\n splits lines):"
msgstr "추가적인 커스텀 헤더 코멘트(\\n으로 줄바꿈):"

#: libraries/plugins/export/ExportSql.class.php:107
msgid ""
"Include a timestamp of when databases were created, last updated, and last "
"checked"
msgstr ""
"데이터베이스의 생성일, 마지막 업데이트, 마지막 체크에 대한 타임스탬프 포함"

#: libraries/plugins/export/ExportSql.class.php:161
#, fuzzy
#| msgid "Export method"
msgid "Export metadata"
msgstr "내보내기 방법"

#: libraries/plugins/export/ExportSql.class.php:176
msgid ""
"Database system or older MySQL server to maximize output compatibility with:"
msgstr ""
"호환성을 최대화 할 수 있는 데이터베이스 시스템 또는 예전 버전의 MySQL 서버:"

#: libraries/plugins/export/ExportSql.class.php:222
msgid "Add statements:"
msgstr "구문 추가:"

#: libraries/plugins/export/ExportSql.class.php:230
#: libraries/plugins/export/ExportSql.class.php:239
#: libraries/plugins/export/ExportSql.class.php:262
#: libraries/plugins/export/ExportSql.class.php:271
#: libraries/plugins/export/ExportSql.class.php:298
#: libraries/plugins/export/ExportSql.class.php:308
#: libraries/plugins/export/ExportSql.class.php:319
#, php-format
msgid "Add %s statement"
msgstr "%s 구문 추가"

#: libraries/plugins/export/ExportSql.class.php:279
msgid "(less efficient as indexes will be generated during table creation)"
msgstr ""

#: libraries/plugins/export/ExportSql.class.php:288
#, fuzzy, php-format
#| msgid "Session value"
msgid "%s value"
msgstr "세션 값"

#: libraries/plugins/export/ExportSql.class.php:329
msgid ""
"Enclose table and column names with backquotes <i>(Protects column and table "
"names formed with special characters or keywords)</i>"
msgstr ""
"테이블과 컬럼의 이름을 역따옴표로 감싸기 <i>(특수문자나 키워드가 포함된 컬럼"
"이나 테이블의 이름을 보호함)</i>"

#: libraries/plugins/export/ExportSql.class.php:344
msgid "Data creation options"
msgstr "데이터 생성 옵션"

#: libraries/plugins/export/ExportSql.class.php:348
#: libraries/plugins/export/ExportSql.class.php:2192
msgid "Truncate table before insert"
msgstr "삽입 전에 테이블 비우기"

#: libraries/plugins/export/ExportSql.class.php:354
msgid "Instead of <code>INSERT</code> statements, use:"
msgstr "<code>INSERT</code> 구문 대신 사용할 구문:"

#: libraries/plugins/export/ExportSql.class.php:360
msgid "<code>INSERT DELAYED</code> statements"
msgstr "<code>INSERT DELAYED</code> 문"

#: libraries/plugins/export/ExportSql.class.php:371
#: libraries/plugins/export/ExportSql.class.php:401
msgid "<code>INSERT IGNORE</code> statements"
msgstr ""

#: libraries/plugins/export/ExportSql.class.php:384
msgid "Function to use when dumping data:"
msgstr ""

#: libraries/plugins/export/ExportSql.class.php:397
msgid "Syntax to use when inserting data:"
msgstr ""

#: libraries/plugins/export/ExportSql.class.php:405
msgid ""
"include column names in every <code>INSERT</code> statement <br /> &nbsp; "
"&nbsp; &nbsp; Example: <code>INSERT INTO tbl_name (col_A,col_B,col_C) VALUES "
"(1,2,3)</code>"
msgstr ""
"모든 <code>INSERT</code> 구문에 컬럼 이름을 포함<br />&nbsp; &nbsp; &nbsp;"
"예: <code>INSERT INTO tbl_name (col_A,col_B,col_C) VALUES (1,2,3)</code>"

#: libraries/plugins/export/ExportSql.class.php:410
msgid ""
"insert multiple rows in every <code>INSERT</code> statement<br /> &nbsp; "
"&nbsp; &nbsp; Example: <code>INSERT INTO tbl_name VALUES (1,2,3), (4,5,6), "
"(7,8,9)</code>"
msgstr ""
"모든 <code>INSERT</code> 구문에 여러개의 행을 삽입<br />&nbsp; &nbsp; &nbsp; "
"예:<code>INSERT INTO tbl_name VALUES (1,2,3), (4,5,6), (7,8,9)</code>"

#: libraries/plugins/export/ExportSql.class.php:415
msgid ""
"both of the above<br /> &nbsp; &nbsp; &nbsp; Example: <code>INSERT INTO "
"tbl_name (col_A,col_B,col_C) VALUES (1,2,3), (4,5,6), (7,8,9)</code>"
msgstr ""
"위의 것 둘 다<br /> &nbsp; &nbsp; &nbsp; 예: <code>INSERT INTO tbl_name "
"(col_A,col_B,col_C) VALUES (1,2,3), (4,5,6), (7,8,9)</code>"

#: libraries/plugins/export/ExportSql.class.php:420
msgid ""
"neither of the above<br /> &nbsp; &nbsp; &nbsp; Example: <code>INSERT INTO "
"tbl_name VALUES (1,2,3)</code>"
msgstr ""
"위의 것 둘 다 안 함<br /> &nbsp; &nbsp; &nbsp; 예: <code>INSERT INTO "
"tbl_name VALUES (1,2,3)</code>"

#: libraries/plugins/export/ExportSql.class.php:439
msgid ""
"Dump binary columns in hexadecimal notation <i>(for example, \"abc\" becomes "
"0x616263)</i>"
msgstr ""

#: libraries/plugins/export/ExportSql.class.php:452
msgid ""
"Dump TIMESTAMP columns in UTC <i>(enables TIMESTAMP columns to be dumped and "
"reloaded between servers in different time zones)</i>"
msgstr ""

#: libraries/plugins/export/ExportSql.class.php:523
msgid "It appears your database uses procedures;"
msgstr ""

#: libraries/plugins/export/ExportSql.class.php:527
#: libraries/plugins/export/ExportSql.class.php:563
#: libraries/plugins/export/ExportSql.class.php:1519
#: libraries/plugins/export/ExportSql.class.php:1990
msgid "alias export may not work reliably in all cases."
msgstr ""

#: libraries/plugins/export/ExportSql.class.php:560
msgid "It appears your database uses functions;"
msgstr ""

#: libraries/plugins/export/ExportSql.class.php:992
#, fuzzy
#| msgid "Missing data for %s"
msgid "Metadata"
msgstr "%s 데이터 누락"

#: libraries/plugins/export/ExportSql.class.php:1069
#, fuzzy, php-format
#| msgid "Missing data for %s"
msgid "Metadata for %s"
msgstr "%s 데이터 누락"

#: libraries/plugins/export/ExportSql.class.php:1395
#: libraries/plugins/schema/pdf/Pdf_Relation_Schema.class.php:975
msgid "Creation:"
msgstr "생성:"

#: libraries/plugins/export/ExportSql.class.php:1408
#: libraries/plugins/schema/pdf/Pdf_Relation_Schema.class.php:982
msgid "Last update:"
msgstr "마지막 업데이트:"

#: libraries/plugins/export/ExportSql.class.php:1421
#: libraries/plugins/schema/pdf/Pdf_Relation_Schema.class.php:989
msgid "Last check:"
msgstr "마지막 검사:"

#: libraries/plugins/export/ExportSql.class.php:1471
#: templates/database/structure/structure_table_row.phtml:183
msgid "in use"
msgstr "사용중"

#: libraries/plugins/export/ExportSql.class.php:1516
msgid "It appears your database uses views;"
msgstr ""

#: libraries/plugins/export/ExportSql.class.php:1673
msgid "Constraints for dumped tables"
msgstr "덤프된 테이블의 제약사항"

#: libraries/plugins/export/ExportSql.class.php:1674
msgid "Constraints for table"
msgstr "테이블의 제약사항"

#: libraries/plugins/export/ExportSql.class.php:1699
msgid "Indexes for dumped tables"
msgstr "덤프된 테이블의 인덱스"

#: libraries/plugins/export/ExportSql.class.php:1700
msgid "Indexes for table"
msgstr "테이블의 인덱스"

#: libraries/plugins/export/ExportSql.class.php:1726
msgid "AUTO_INCREMENT for dumped tables"
msgstr "덤프된 테이블의 AUTO_INCREMENT"

#: libraries/plugins/export/ExportSql.class.php:1727
msgid "AUTO_INCREMENT for table"
msgstr "테이블의 AUTO_INCREMENT"

#: libraries/plugins/export/ExportSql.class.php:1799
msgid "MIME TYPES FOR TABLE"
msgstr ""

#: libraries/plugins/export/ExportSql.class.php:1824
msgid "RELATIONS FOR TABLE"
msgstr ""

#: libraries/plugins/export/ExportSql.class.php:1987
msgid "It appears your table uses triggers;"
msgstr ""

#: libraries/plugins/export/ExportSql.class.php:2019
#, fuzzy, php-format
#| msgid "Structure for view"
msgid "Structure for view %s exported as a table"
msgstr "뷰 구조"

#: libraries/plugins/export/ExportSql.class.php:2108
msgid "Error reading data:"
msgstr "데이터 읽기 오류:"

#: libraries/plugins/export/ExportXml.class.php:102
msgid "Object creation options (all are recommended)"
msgstr ""

#: libraries/plugins/export/ExportXml.class.php:141
msgid "Export contents"
msgstr "내용 내보내기"

#: libraries/plugins/export/PMA_ExportPdf.class.php:117
msgid "Table:"
msgstr "테이블:"

#: libraries/plugins/export/PMA_ExportPdf.class.php:118
msgid "Purpose:"
msgstr ""

#: libraries/plugins/export/PMA_ExportPdf.class.php:496
#, fuzzy
#| msgid "MIME type"
msgid "MIME"
msgstr "MIME 형식"

#: libraries/plugins/import/AbstractImportCsv.class.php:57
msgid ""
"Update data when duplicate keys found on import (add ON DUPLICATE KEY UPDATE)"
msgstr ""

#: libraries/plugins/import/ImportCsv.class.php:63
#: libraries/plugins/import/ImportOds.class.php:75
msgid ""
"The first line of the file contains the table column names <i>(if this is "
"unchecked, the first line will become part of the data)</i>"
msgstr ""

#: libraries/plugins/import/ImportCsv.class.php:72
msgid ""
"If the data in each row of the file is not in the same order as in the "
"database, list the corresponding column names here. Column names must be "
"separated by commas and not enclosed in quotations."
msgstr ""

#: libraries/plugins/import/ImportCsv.class.php:81
#: libraries/plugins/import/ImportLdi.class.php:68
msgid "Column names: "
msgstr "열(컬럼) 이름: "

#: libraries/plugins/import/ImportCsv.class.php:120
#: libraries/plugins/import/ImportCsv.class.php:135
#: libraries/plugins/import/ImportCsv.class.php:146
#: libraries/plugins/import/ImportCsv.class.php:155
#, php-format
msgid "Invalid parameter for CSV import: %s"
msgstr "CSV를 가져오기 위한 파라미터가 잘못됨: %s"

#: libraries/plugins/import/ImportCsv.class.php:202
#, php-format
msgid ""
"Invalid column (%s) specified! Ensure that columns names are spelled "
"correctly, separated by commas, and not enclosed in quotes."
msgstr ""
"지정한 컬럼(%s)이 잘못되었습니다. 각 컬럼의 이름에 대해, 오타가 없는지, 콤마"
"로 구분되어 있는지 확인하시고, 컬럼 이름을 따옴표로 묶지 않도록 하세요."

#: libraries/plugins/import/ImportCsv.class.php:295
#: libraries/plugins/import/ImportCsv.class.php:635
#, fuzzy, php-format
#| msgid "Invalid rule declaration on line %s."
msgid "Invalid format of CSV input on line %d."
msgstr "%s 행에 잘못된 규칙 선언"

#: libraries/plugins/import/ImportCsv.class.php:507
#, fuzzy, php-format
#| msgid "Invalid rule declaration on line %s."
msgid "Invalid column count in CSV input on line %d."
msgstr "%s 행에 잘못된 규칙 선언"

#: libraries/plugins/import/ImportLdi.class.php:99
msgid "This plugin does not support compressed imports!"
msgstr "이 플러그인은 압축파일의 가져오기를 지원하지 않습니다!"

#: libraries/plugins/import/ImportMediawiki.class.php:56
msgid "MediaWiki Table"
msgstr "MediaWiki 테이블"

#: libraries/plugins/import/ImportMediawiki.class.php:279
#, php-format
msgid "Invalid format of mediawiki input on line: <br />%s."
msgstr "잘못된 mediawiki 입력 행:<br />%s."

#: libraries/plugins/import/ImportOds.class.php:89
msgid "Import percentages as proper decimals <i>(ex. 12.00% to .12)</i>"
msgstr "퍼센테이지를 소수로 변경<i>(예: 12.00% 를 .12 로)</i>"

#: libraries/plugins/import/ImportOds.class.php:95
msgid "Import currencies <i>(ex. $5.00 to 5.00)</i>"
msgstr "통화 단위 제거 <i>(예: $5.00 를 5.00 로)</i>"

#: libraries/plugins/import/ImportOds.class.php:160
#: libraries/plugins/import/ImportXml.class.php:119
#: libraries/plugins/import/ImportXml.class.php:181
msgid ""
"The XML file specified was either malformed or incomplete. Please correct "
"the issue and try again."
msgstr ""
"해당 XML 파일의 포멧이 잘못되었거나 미완성 상태입니다. 문제점을 수정한 후 재"
"시도 하세요."

#: libraries/plugins/import/ImportOds.class.php:171
msgid "Could not parse OpenDocument Spreadsheet!"
msgstr "Open Document 스프레드시트 형식을 해석할 수 없습니다!"

#: libraries/plugins/import/ImportShp.class.php:54
msgid "ESRI Shape File"
msgstr "ESRI Shapefile"

#: libraries/plugins/import/ImportShp.class.php:140
#, php-format
msgid "There was an error importing the ESRI shape file: \"%s\"."
msgstr "ESRI 형태의 파일을 가져오는 도중 에러가 발생했습니다: \"%s\"."

#: libraries/plugins/import/ImportShp.class.php:196
msgid ""
"You tried to import an invalid file or the imported file contains invalid "
"data!"
msgstr ""
"가져오기한 파일이 잘못된 파일이거나 파일이 잘못된 값을 포함하고 있습니다!"

#: libraries/plugins/import/ImportShp.class.php:202
#, php-format
msgid "MySQL Spatial Extension does not support ESRI type \"%s\"."
msgstr ""

#: libraries/plugins/import/ImportShp.class.php:251
msgid "The imported file does not contain any data!"
msgstr "가져온 파일에 아무런 데이터도 없습니다!"

#: libraries/plugins/import/ImportSql.class.php:72
msgid "SQL compatibility mode:"
msgstr ""

#: libraries/plugins/import/ImportSql.class.php:84
msgid "Do not use <code>AUTO_INCREMENT</code> for zero values"
msgstr ""

#: libraries/plugins/import/ImportXml.class.php:54
msgid "XML"
msgstr "XML"

#: libraries/plugins/import/ShapeRecord.class.php:58
#, php-format
msgid "Geometry type '%s' is not supported by MySQL."
msgstr ""

#: libraries/plugins/schema/Export_Relation_Schema.class.php:289
msgid "SCHEMA ERROR: "
msgstr "스키마 에러: "

#: libraries/plugins/schema/SchemaDia.class.php:66
#: libraries/plugins/schema/SchemaEps.class.php:72
#: libraries/plugins/schema/SchemaPdf.class.php:72
#, fuzzy
#| msgid "Creation:"
msgid "Orientation"
msgstr "생성:"

#: libraries/plugins/schema/SchemaDia.class.php:69
#: libraries/plugins/schema/SchemaEps.class.php:75
#: libraries/plugins/schema/SchemaPdf.class.php:75
msgid "Landscape"
msgstr ""

#: libraries/plugins/schema/SchemaDia.class.php:70
#: libraries/plugins/schema/SchemaEps.class.php:76
#: libraries/plugins/schema/SchemaPdf.class.php:76
#, fuzzy
#| msgid "Point"
msgid "Portrait"
msgstr "포인트"

#: libraries/plugins/schema/SchemaEps.class.php:67
#: libraries/plugins/schema/SchemaPdf.class.php:67
#: libraries/plugins/schema/SchemaSvg.class.php:66
msgid "Same width for all tables"
msgstr ""

#: libraries/plugins/schema/SchemaPdf.class.php:89
msgid "Show grid"
msgstr "grid 보기"

#: libraries/plugins/schema/SchemaPdf.class.php:94
#: templates/database/structure/print_view_data_dictionary_link.phtml:6
#, fuzzy
#| msgid "Data Dictionary"
msgid "Data dictionary"
msgstr "데이터 사전 (전체 구조보기)"

#: libraries/plugins/schema/SchemaPdf.class.php:99
#, fuzzy
#| msgid "neither of the above"
msgid "Order of the tables"
msgstr "위의 것 모두 아님"

#: libraries/plugins/schema/SchemaPdf.class.php:103
#, fuzzy
#| msgid "Ascending"
msgid "Name (Ascending)"
msgstr "오름차순"

#: libraries/plugins/schema/SchemaPdf.class.php:104
#, fuzzy
#| msgid "Descending"
msgid "Name (Descending)"
msgstr "내림차순"

#: libraries/plugins/schema/dia/TableStatsDia.class.php:65
#: libraries/plugins/schema/eps/TableStatsEps.class.php:79
#: libraries/plugins/schema/pdf/TableStatsPdf.class.php:82
#: libraries/plugins/schema/svg/TableStatsSvg.class.php:79
#, php-format
msgid "The %s table doesn't exist!"
msgstr "%s 테이블이 존재하지 않습니다!"

#: libraries/plugins/schema/eps/Eps_Relation_Schema.class.php:326
#: libraries/plugins/schema/svg/Svg_Relation_Schema.class.php:327
#, php-format
msgid "Schema of the %s database - Page %s"
msgstr "데이터베이스 %s의 스키마 - 페이지 %s"

#: libraries/plugins/schema/pdf/Pdf_Relation_Schema.class.php:241
#, fuzzy
#| msgid "Invalid export type"
msgid "PDF export page"
msgstr "잘못된 내보내기 타입"

#: libraries/plugins/schema/pdf/Pdf_Relation_Schema.class.php:472
#, php-format
msgid "Schema of the %s database"
msgstr "데이터베이스 %s의 스키마"

#: libraries/plugins/schema/pdf/Pdf_Relation_Schema.class.php:500
#: libraries/plugins/schema/pdf/Pdf_Relation_Schema.class.php:895
msgid "Relational schema"
msgstr "릴레이션 스키마"

#: libraries/plugins/schema/pdf/Pdf_Relation_Schema.class.php:856
msgid "Table of contents"
msgstr "목차(차례)"

#: libraries/plugins/schema/pdf/Pdf_Relation_Schema.class.php:1006
#: libraries/plugins/schema/pdf/Pdf_Relation_Schema.class.php:1029
#: libraries/tracking.lib.php:884
#: templates/table/structure/table_structure_header.phtml:11
msgid "Extra"
msgstr "추가"

#: libraries/plugins/transformations/abstract/Bool2TextTransformationsPlugin.class.php:32
msgid ""
"Converts Boolean values to text (default 'T' and 'F'). First option is for "
"TRUE, second for FALSE. Nonzero=true."
msgstr ""

#: libraries/plugins/transformations/abstract/DateFormatTransformationsPlugin.class.php:31
msgid ""
"Displays a TIME, TIMESTAMP, DATETIME or numeric unix timestamp column as "
"formatted date. The first option is the offset (in hours) which will be "
"added to the timestamp (Default: 0). Use second option to specify a "
"different date/time format string. Third option determines whether you want "
"to see local date or UTC one (use \"local\" or \"utc\" strings) for that. "
"According to that, date format has different value - for \"local\" see the "
"documentation for PHP's strftime() function and for \"utc\" it is done using "
"gmdate() function."
msgstr ""

#: libraries/plugins/transformations/abstract/DownloadTransformationsPlugin.class.php:31
msgid ""
"Displays a link to download the binary data of the column. You can use the "
"first option to specify the filename, or use the second option as the name "
"of a column which contains the filename. If you use the second option, you "
"need to set the first option to the empty string."
msgstr ""

#: libraries/plugins/transformations/abstract/ExternalTransformationsPlugin.class.php:31
msgid ""
"LINUX ONLY: Launches an external application and feeds it the column data "
"via standard input. Returns the standard output of the application. The "
"default is Tidy, to pretty-print HTML code. For security reasons, you have "
"to manually edit the file libraries/plugins/transformations/output/"
"Text_Plain_External.class.php and list the tools you want to make available. "
"The first option is then the number of the program you want to use and the "
"second option is the parameters for the program. The third option, if set to "
"1, will convert the output using htmlspecialchars() (Default 1). The fourth "
"option, if set to 1, will prevent wrapping and ensure that the output "
"appears all on one line (Default 1)."
msgstr ""

#: libraries/plugins/transformations/abstract/FormattedTransformationsPlugin.class.php:31
msgid ""
"Displays the contents of the column as-is, without running it through "
"htmlspecialchars(). That is, the column is assumed to contain valid HTML."
msgstr ""

#: libraries/plugins/transformations/abstract/HexTransformationsPlugin.class.php:31
msgid ""
"Displays hexadecimal representation of data. Optional first parameter "
"specifies how often space will be added (defaults to 2 nibbles)."
msgstr ""

#: libraries/plugins/transformations/abstract/ImageLinkTransformationsPlugin.class.php:33
msgid "Displays a link to download this image."
msgstr ""

#: libraries/plugins/transformations/abstract/ImageUploadTransformationsPlugin.class.php:31
msgid ""
"Image upload functionality which also displays a thumbnail. The options are "
"the width and height of the thumbnail in pixels. Defaults to 100 X 100."
msgstr ""

#: libraries/plugins/transformations/abstract/ImageUploadTransformationsPlugin.class.php:83
msgid "Image preview here"
msgstr ""

#: libraries/plugins/transformations/abstract/InlineTransformationsPlugin.class.php:33
msgid ""
"Displays a clickable thumbnail. The options are the maximum width and height "
"in pixels. The original aspect ratio is preserved."
msgstr ""

#: libraries/plugins/transformations/abstract/LongToIPv4TransformationsPlugin.class.php:31
msgid ""
"Converts an (IPv4) Internet network address stored as a BIGINT into a string "
"in Internet standard dotted format."
msgstr ""

#: libraries/plugins/transformations/abstract/PreApPendTransformationsPlugin.class.php:32
msgid ""
"Prepends and/or Appends text to a string. First option is text to be "
"prepended, second is appended (enclosed in single quotes, default empty "
"string)."
msgstr ""
"문자열 앞/뒤에 문자를 추가. 첫 번째 옵션은 앞쪽에 추가, 두 번째 옵션은 뒤에 "
"추가 (작은 따옴표로 묶여져 있음, 기본값은 빈 문자열)."

#: libraries/plugins/transformations/abstract/RegexValidationTransformationsPlugin.class.php:33
msgid ""
"Validates the string using regular expression and performs insert only if "
"string matches it. The first option is the Regular Expression."
msgstr ""

#: libraries/plugins/transformations/abstract/RegexValidationTransformationsPlugin.class.php:55
#, php-format
msgid "Validation failed for the input string %s."
msgstr ""

#: libraries/plugins/transformations/abstract/SQLTransformationsPlugin.class.php:31
msgid "Formats text as SQL query with syntax highlighting."
msgstr "텍스트를 SQL 쿼리형식으로 문법 강조를 합니다."

#: libraries/plugins/transformations/abstract/SubstringTransformationsPlugin.class.php:31
msgid ""
"Displays a part of a string. The first option is the number of characters to "
"skip from the beginning of the string (Default 0). The second option is the "
"number of characters to return (Default: until end of string). The third "
"option is the string to append and/or prepend when truncation occurs "
"(Default: \"…\")."
msgstr ""
"문자열의 일부를 표시. 첫 번째 옵션은 문자열 앞 부분에 생략할 문자 수 (기본값"
"은 0). 두 번재 옵션은 리턴할 문자열 수 (기본값: 문자열 끝 까지). 세 번째 옵션"
"은 생략된 문자열에 대신 표시될 문자열 (기본값: \"...\")."

#: libraries/plugins/transformations/abstract/TextFileUploadTransformationsPlugin.class.php:33
msgid ""
"File upload functionality for TEXT columns. It does not have a textarea for "
"input."
msgstr ""

#: libraries/plugins/transformations/abstract/TextImageLinkTransformationsPlugin.class.php:33
msgid ""
"Displays an image and a link; the column contains the filename. The first "
"option is a URL prefix like \"http://www.example.com/\". The second and "
"third options are the width and the height in pixels."
msgstr ""
"이미지와 링크를 표시; 컬럼에 파일명이 있음. 첫 번재 옵션은 URL 앞쪽에 추가될 "
"문자열 (예: \"http://www.example.com/\"). 두 번째와 세 번째 옵션은 너비와 높"
"이(pixel 단위)."

#: libraries/plugins/transformations/abstract/TextLinkTransformationsPlugin.class.php:33
msgid ""
"Displays a link; the column contains the filename. The first option is a URL "
"prefix like \"http://www.example.com/\". The second option is a title for "
"the link."
msgstr ""
"링크 표시; 컬럼에 파일명이 있음. 첫 번재 옵션은 URL 앞쪽에 추가될 문자열 "
"(예: \"http://www.example.com\"). 두 번재 옵션은 링크의 타이틀 내용."

#: libraries/plugins/transformations/input/Text_Plain_Iptobinary.class.php:32
msgid "Converts an Internet network address in (IPv4/IPv6) format to binary"
msgstr ""

#: libraries/plugins/transformations/input/Text_Plain_JsonEditor.class.php:33
msgid "Syntax highlighted CodeMirror editor for JSON."
msgstr ""

#: libraries/plugins/transformations/input/Text_Plain_SqlEditor.class.php:33
msgid "Syntax highlighted CodeMirror editor for SQL."
msgstr ""

#: libraries/plugins/transformations/input/Text_Plain_XmlEditor.class.php:33
msgid "Syntax highlighted CodeMirror editor for XML (and HTML)."
msgstr ""

#: libraries/plugins/transformations/output/Text_Plain_Binarytoip.class.php:32
msgid ""
"Converts an Internet network address stored as a binary string into a string "
"in Internet standard (IPv4/IPv6) format."
msgstr ""

#: libraries/plugins/transformations/output/Text_Plain_Json.class.php:47
#, fuzzy
#| msgid "Formats text as SQL query with syntax highlighting."
msgid "Formats text as JSON with syntax highlighting."
msgstr "텍스트를 SQL 쿼리형식으로 문법 강조를 합니다."

#: libraries/plugins/transformations/output/Text_Plain_Xml.class.php:47
#, fuzzy
#| msgid "Formats text as SQL query with syntax highlighting."
msgid "Formats text as XML with syntax highlighting."
msgstr "텍스트를 SQL 쿼리형식으로 문법 강조를 합니다."

#: libraries/pmd_common.php:538
msgid "Error: relation already exists."
msgstr "오류: 릴레이션이 이미 존재함."

#: libraries/pmd_common.php:584
#, fuzzy
#| msgid "FOREIGN KEY relation added"
msgid "FOREIGN KEY relation has been added."
msgstr "FOREIGN KEY 릴레이션이 추가됨"

#: libraries/pmd_common.php:589
msgid "Error: FOREIGN KEY relation could not be added!"
msgstr "오류: 외래키 릴레이션을 추가할 수 없습니다!"

#: libraries/pmd_common.php:594
msgid "Error: Missing index on column(s)."
msgstr ""

#: libraries/pmd_common.php:598
msgid "Error: Relational features are disabled!"
msgstr "오류: 릴레이션 기능이 비활성화 되어 있음!"

#: libraries/pmd_common.php:618
#, fuzzy
#| msgid "Internal relation added"
msgid "Internal relation has been added."
msgstr "내부 릴레이션이 추가됨"

#: libraries/pmd_common.php:623
#, fuzzy
#| msgid "Error: Relation not added."
msgid "Error: Internal relation could not be added!"
msgstr "오류: 릴레이션이 추가되지 않음."

#: libraries/pmd_common.php:664
msgid "FOREIGN KEY relation has been removed."
msgstr "외래키 릴레이션이 제거되었습니다."

#: libraries/pmd_common.php:670
msgid "Error: FOREIGN KEY relation could not be removed!"
msgstr "오류: 외래키 릴레이션을 제거할 수 없습니다!"

#: libraries/pmd_common.php:697
msgid "Error: Internal relation could not be removed!"
msgstr "오류: 내부 릴레이션을 제거할 수 없습니다!"

#: libraries/pmd_common.php:701
msgid "Internal relation has been removed."
msgstr "내부 릴레이션이 제거되었습니다."

#: libraries/relation.lib.php:89
msgid "not OK"
msgstr ""

#: libraries/relation.lib.php:93
msgctxt "Correctly working"
msgid "OK"
msgstr "OK"

#: libraries/relation.lib.php:96
msgid "Enabled"
msgstr "사용가능"

#: libraries/relation.lib.php:100
#, fuzzy
#| msgid "Modifications have been saved"
msgid "Configuration of pmadb… "
msgstr "수정된 내용이 저장되었습니다."

#: libraries/relation.lib.php:104 libraries/relation.lib.php:135
msgid "General relation features"
msgstr "일반 릴레이션 기능"

#: libraries/relation.lib.php:146
msgid "Display Features"
msgstr "기능 표시"

#: libraries/relation.lib.php:163
#, fuzzy
#| msgid "Creation of PDFs"
msgid "Designer and creation of PDFs"
msgstr "PDF 생성"

#: libraries/relation.lib.php:174
msgid "Displaying Column Comments"
msgstr "열(칼럼) 설명(코멘트) 출력하기"

#: libraries/relation.lib.php:180
msgid "Browser transformation"
msgstr "브라우저 변형"

#: libraries/relation.lib.php:187
#, fuzzy
#| msgid ""
#| "Please see the documentation on how to update your column_comments table."
msgid "Please see the documentation on how to update your column_info table. "
msgstr "도큐먼트에서 column_comments 테이블을 업데이트하는 방법을 참고하세요."

#: libraries/relation.lib.php:200 libraries/sql_query_form.lib.php:392
msgid "Bookmarked SQL query"
msgstr "북마크된 SQL 질의"

#: libraries/relation.lib.php:211
msgid "SQL history"
msgstr "SQL 내력(히스토리)"

#: libraries/relation.lib.php:222
msgid "Persistent recently used tables"
msgstr "영속적인 최근 사용한 테이블"

#: libraries/relation.lib.php:233
#, fuzzy
#| msgid "Persistent recently used tables"
msgid "Persistent favorite tables"
msgstr "영속적인 최근 사용한 테이블"

#: libraries/relation.lib.php:244
msgid "Persistent tables' UI preferences"
msgstr "영속적인 테이블의 UI 환경설정"

#: libraries/relation.lib.php:266
msgid "User preferences"
msgstr "사용자 환경설정"

#: libraries/relation.lib.php:283
msgid "Configurable menus"
msgstr "설정 가능한 메뉴"

#: libraries/relation.lib.php:294
msgid "Hide/show navigation items"
msgstr "네비게이션 아이템 숨기기/보이기"

#: libraries/relation.lib.php:305
msgid "Saving Query-By-Example searches"
msgstr "Query-By-Example 검색을 저장"

#: libraries/relation.lib.php:316
msgid "Managing Central list of columns"
msgstr ""

#: libraries/relation.lib.php:327
#, fuzzy
#| msgid "Remember table's sorting"
msgid "Remembering Designer Settings"
msgstr "테이블의 정렬 순서 기억하기"

#: libraries/relation.lib.php:338
#, fuzzy
#| msgid "Invalid export type"
msgid "Saving export templates"
msgstr "잘못된 내보내기 타입"

#: libraries/relation.lib.php:346
msgid "Quick steps to setup advanced features:"
msgstr "고급 기능을 설정을 쉽게 설정하기:"

#: libraries/relation.lib.php:352
#, php-format
msgid "Create the needed tables with the <code>%screate_tables.sql</code>."
msgstr "<code>%screate_tables.sql</code>에서 필요한 테이블을 생성하세요."

#: libraries/relation.lib.php:357
msgid "Create a pma user and give access to these tables."
msgstr "생성한 테이블에 접근할 수 있는 pma 사용자를 생성하세요."

#: libraries/relation.lib.php:360
msgid ""
"Enable advanced features in configuration file (<code>config.inc.php</"
"code>), for example by starting from <code>config.sample.inc.php</code>."
msgstr ""

#: libraries/relation.lib.php:365
msgid "Re-login to phpMyAdmin to load the updated configuration file."
msgstr "수정된 설정 파일을 적용하기 위해 phpMyAdmin에 다시 로그인해야 합니다."

#: libraries/relation.lib.php:1607
msgid "no description"
msgstr "설명이 없습니다"

#: libraries/relation.lib.php:1806
msgid ""
"You do not have necessary privileges to create a database named "
"'phpmyadmin'. You may go to 'Operations' tab of any database to set up the "
"phpMyAdmin configuration storage there."
msgstr ""

#: libraries/relation.lib.php:1923
#, fuzzy, php-format
#| msgid "Missing phpMyAdmin configuration storage tables"
msgid ""
"%sCreate%s a database named 'phpmyadmin' and setup the phpMyAdmin "
"configuration storage there."
msgstr "phpMyAdmin 설정 공간 테이블이 없습니다"

#: libraries/relation.lib.php:1931
#, fuzzy, php-format
#| msgid "Missing phpMyAdmin configuration storage tables"
msgid ""
"%sCreate%s the phpMyAdmin configuration storage in the current database."
msgstr "phpMyAdmin 설정 공간 테이블이 없습니다"

#: libraries/relation.lib.php:1939
#, fuzzy, php-format
#| msgid "Missing phpMyAdmin configuration storage tables"
msgid "%sCreate%s missing phpMyAdmin configuration storage tables."
msgstr "phpMyAdmin 설정 공간 테이블이 없습니다"

#: libraries/replication_gui.lib.php:46 libraries/replication_gui.lib.php:344
#: libraries/server_databases.lib.php:398
msgid "Master replication"
msgstr "마스터 리플리케이션"

#: libraries/replication_gui.lib.php:47
msgid "This server is configured as master in a replication process."
msgstr "이 서버는 이중화 환경을 위한 마스터 서버로 구성되었습니다."

#: libraries/replication_gui.lib.php:55
msgid "Show connected slaves"
msgstr ""

#: libraries/replication_gui.lib.php:66 libraries/replication_gui.lib.php:700
msgid "Add slave replication user"
msgstr "슬레이브 리플리케이션 사용자 추가"

#: libraries/replication_gui.lib.php:88
<<<<<<< HEAD
#| msgid "Import monitor configuration"
=======
>>>>>>> 796e6ae0
msgid "Master configuration"
msgstr "마스터 환경 구성"

#: libraries/replication_gui.lib.php:90
msgid ""
"This server is not configured as a master server in a replication process. "
"You can choose from either replicating all databases and ignoring some of "
"them (useful if you want to replicate a majority of the databases) or you "
"can choose to ignore all databases by default and allow only certain "
"databases to be replicated. Please select the mode:"
msgstr ""

#: libraries/replication_gui.lib.php:99
msgid "Replicate all databases; Ignore:"
msgstr ""

#: libraries/replication_gui.lib.php:101
#, fuzzy
#| msgid "No databases selected."
msgid "Ignore all databases; Replicate:"
msgstr "데이터베이스를 선택하지 않았습니다."

#: libraries/replication_gui.lib.php:105
msgid "Please select databases:"
msgstr "데이터베이스를 선택하세요:"

#: libraries/replication_gui.lib.php:109
msgid ""
"Now, add the following lines at the end of [mysqld] section in your my.cnf "
"and please restart the MySQL server afterwards."
msgstr ""

#: libraries/replication_gui.lib.php:114
msgid ""
"Once you restarted MySQL server, please click on Go button. Afterwards, you "
"should see a message informing you, that this server <b>is</b> configured as "
"master."
msgstr ""
"MySQL 서버를 재시작 했으면 실행(Go) 버튼을 클릭하세요. 그 후, 서버가 마스터"
"로 <b>설정되었다</b>는 안내 메시지를 볼 수 있을겁니다."

#: libraries/replication_gui.lib.php:141
#: libraries/server_databases.lib.php:400
msgid "Slave replication"
msgstr "슬레이브 리플리케이션"

#: libraries/replication_gui.lib.php:149
#, fuzzy
#| msgid "Insecure connection"
msgid "Master connection:"
msgstr "보호되지 않은 연결"

#: libraries/replication_gui.lib.php:216
msgid "Slave SQL Thread not running!"
msgstr "슬레이브 SQL 쓰레드가 동작하지 않습니다!"

#: libraries/replication_gui.lib.php:221
msgid "Slave IO Thread not running!"
msgstr "슬레이브 IO 쓰레드가 동작하지 않습니다!"

#: libraries/replication_gui.lib.php:233
msgid ""
"Server is configured as slave in a replication process. Would you like to:"
msgstr ""

#: libraries/replication_gui.lib.php:239
msgid "See slave status table"
msgstr "Slave 상태 테이블 보기"

#: libraries/replication_gui.lib.php:244
msgid "Control slave:"
msgstr "슬레이브 조정:"

#: libraries/replication_gui.lib.php:250
msgid "Full start"
msgstr "전체 시작"

#: libraries/replication_gui.lib.php:251
msgid "Full stop"
msgstr "전체 중지"

#: libraries/replication_gui.lib.php:253
msgid "Reset slave"
msgstr "슬레이브 초기화"

#: libraries/replication_gui.lib.php:256
msgid "Start SQL Thread only"
msgstr "SQL 스레드만 시작"

#: libraries/replication_gui.lib.php:259
msgid "Stop SQL Thread only"
msgstr "SQL 스레드만 중지"

#: libraries/replication_gui.lib.php:263
msgid "Start IO Thread only"
msgstr "IO 스레드만 시작"

#: libraries/replication_gui.lib.php:266
msgid "Stop IO Thread only"
msgstr "IO 스레드만 중지"

#: libraries/replication_gui.lib.php:275 libraries/replication_gui.lib.php:402
msgid "Change or reconfigure master server"
msgstr ""

#: libraries/replication_gui.lib.php:286
#, php-format
msgid ""
"This server is not configured as slave in a replication process. Would you "
"like to <a href=\"%s\">configure</a> it?"
msgstr ""

#: libraries/replication_gui.lib.php:308
msgid "Error management:"
msgstr "에러 관리:"

#: libraries/replication_gui.lib.php:311
msgid "Skipping errors might lead into unsynchronized master and slave!"
msgstr ""

#: libraries/replication_gui.lib.php:315
msgid "Skip current error"
msgstr ""

#: libraries/replication_gui.lib.php:320
#, php-format
msgid "Skip next %s errors."
msgstr ""

#: libraries/replication_gui.lib.php:347
#, php-format
msgid ""
"This server is not configured as master in a replication process. Would you "
"like to <a href=\"%s\">configure</a> it?"
msgstr ""

#: libraries/replication_gui.lib.php:401
msgid "Slave configuration"
msgstr ""

#: libraries/replication_gui.lib.php:404
msgid ""
"Make sure, you have unique server-id in your configuration file (my.cnf). If "
"not, please add the following line into [mysqld] section:"
msgstr ""

#: libraries/replication_gui.lib.php:411 libraries/replication_gui.lib.php:797
#: libraries/server_privileges.lib.php:1444
msgid "User name:"
msgstr "사용자명:"

#: libraries/replication_gui.lib.php:417 libraries/replication_gui.lib.php:801
#: libraries/replication_gui.lib.php:817
#: libraries/server_privileges.lib.php:1449
#: libraries/server_privileges.lib.php:1481
#: libraries/server_privileges.lib.php:2369
#: libraries/server_privileges.lib.php:3331
msgid "User name"
msgstr "사용자명"

#: libraries/replication_gui.lib.php:428 libraries/replication_gui.lib.php:867
#: libraries/replication_gui.lib.php:883
#: libraries/server_privileges.lib.php:1644
#: libraries/server_privileges.lib.php:1672
#: libraries/server_privileges.lib.php:3333
msgid "Password"
msgstr "암호"

#: libraries/replication_gui.lib.php:446
msgid "Port:"
msgstr "포트:"

#: libraries/replication_gui.lib.php:530
msgid "Master status"
msgstr "마스터 상태"

#: libraries/replication_gui.lib.php:533
msgid "Slave status"
msgstr "슬레이브 상태"

#: libraries/replication_gui.lib.php:542
#: libraries/server_status_variables.lib.php:219
#: libraries/server_variables.lib.php:193
msgid "Variable"
msgstr "변수"

#: libraries/replication_gui.lib.php:619 libraries/server_bin_log.lib.php:131
msgid "Server ID"
msgstr "서버 아이디"

#: libraries/replication_gui.lib.php:620 libraries/replication_gui.lib.php:708
#: libraries/replication_gui.lib.php:852
#: libraries/server_status_processes.lib.php:76
msgid "Host"
msgstr "호스트"

#: libraries/replication_gui.lib.php:640
msgid ""
"Only slaves started with the --report-host=host_name option are visible in "
"this list."
msgstr ""

#: libraries/replication_gui.lib.php:754
#: libraries/server_privileges.lib.php:1573
msgid "Any host"
msgstr "아무데서나"

#: libraries/replication_gui.lib.php:759
#: libraries/server_privileges.lib.php:1581
msgid "Local"
msgstr "로컬"

#: libraries/replication_gui.lib.php:766
#: libraries/server_privileges.lib.php:1590
msgid "This Host"
msgstr "현재 호스트"

#: libraries/replication_gui.lib.php:808
#: libraries/server_privileges.lib.php:1465
msgid "Any user"
msgstr "아무나"

#: libraries/replication_gui.lib.php:813 libraries/replication_gui.lib.php:846
#: libraries/replication_gui.lib.php:879
#: libraries/server_privileges.lib.php:1609
msgid "Use text field:"
msgstr ""

#: libraries/replication_gui.lib.php:840
#: libraries/server_privileges.lib.php:1600
msgid "Use Host Table"
msgstr "호스트 테이블 사용"

#: libraries/replication_gui.lib.php:856
#: libraries/server_privileges.lib.php:1628
msgid ""
"When Host table is used, this field is ignored and values stored in Host "
"table are used instead."
msgstr ""
"호스트 테이블을 사용하면 이 필드는 무시되고 대신 호스트 테이블에 저장된 값이 "
"사용됩니다."

#: libraries/replication_gui.lib.php:891
#: libraries/server_privileges.lib.php:1686
msgid "Re-type"
msgstr "재입력"

#: libraries/replication_gui.lib.php:895
#, fuzzy
#| msgid "Generate password"
msgid "Generate password:"
msgstr "암호 생성"

#: libraries/replication_gui.lib.php:933
#, fuzzy
#| msgid "Replication"
msgid "Replication started successfully."
msgstr "복제"

#: libraries/replication_gui.lib.php:934
#, fuzzy
#| msgid "Master replication"
msgid "Error starting replication."
msgstr "마스터 리플리케이션"

#: libraries/replication_gui.lib.php:937
#, fuzzy
#| msgid "Replication"
msgid "Replication stopped successfully."
msgstr "복제"

#: libraries/replication_gui.lib.php:938
#, fuzzy
#| msgid "Master replication"
msgid "Error stopping replication."
msgstr "마스터 리플리케이션"

#: libraries/replication_gui.lib.php:941
#, fuzzy
#| msgid "Replication"
msgid "Replication resetting successfully."
msgstr "복제"

#: libraries/replication_gui.lib.php:942
#, fuzzy
#| msgid "Master replication"
msgid "Error resetting replication."
msgstr "마스터 리플리케이션"

#: libraries/replication_gui.lib.php:945
msgid "Success."
msgstr "성공."

#: libraries/replication_gui.lib.php:946
msgid "Error."
msgstr "오류."

#: libraries/replication_gui.lib.php:991
msgid "Unknown error"
msgstr "알려지지 않은 오류"

#: libraries/replication_gui.lib.php:1001
#, php-format
msgid "Unable to connect to master %s."
msgstr "마스터 %s에 접속할 수 없음."

#: libraries/replication_gui.lib.php:1012
msgid ""
"Unable to read master log position. Possible privilege problem on master."
msgstr ""
"마스터의 로그 위치를 읽어올 수 없습니다. 마스터 쪽의 권한 문제일 수 있습니다."

#: libraries/replication_gui.lib.php:1030
#, fuzzy
#| msgid "Unable to change master"
msgid "Unable to change master!"
msgstr "마스터를 변경할 수 없음"

#: libraries/replication_gui.lib.php:1034
#, php-format
msgid "Master server changed successfully to %s."
msgstr "마스터 서버가 성공적으로 %s로 변경되었습니다."

#: libraries/rte/rte_events.lib.php:106 libraries/rte/rte_events.lib.php:115
#: libraries/rte/rte_events.lib.php:146 libraries/rte/rte_routines.lib.php:219
#: libraries/rte/rte_routines.lib.php:246
#: libraries/rte/rte_routines.lib.php:368
#: libraries/rte/rte_routines.lib.php:1453
#: libraries/rte/rte_triggers.lib.php:82 libraries/rte/rte_triggers.lib.php:91
#: libraries/rte/rte_triggers.lib.php:123
#, php-format
msgid "The following query has failed: \"%s\""
msgstr "쿼리 실행 실패: \"%s\""

#: libraries/rte/rte_events.lib.php:126
msgid "Sorry, we failed to restore the dropped event."
msgstr ""

#: libraries/rte/rte_events.lib.php:133
#, php-format
msgid "Event %1$s has been modified."
msgstr "이벤트 %1$s 를 변경했습니다."

#: libraries/rte/rte_events.lib.php:153
#, php-format
msgid "Event %1$s has been created."
msgstr "이벤트 %1$s 를 생성했습니다."

#: libraries/rte/rte_events.lib.php:167 libraries/rte/rte_routines.lib.php:266
#: libraries/rte/rte_triggers.lib.php:144
msgid "One or more errors have occurred while processing your request:"
msgstr "요청을 처리하는 중에 하나 혹은 그 이상의 오류가 발생했습니다:"

#: libraries/rte/rte_events.lib.php:220
msgid "Edit event"
msgstr "이벤트 수정"

#: libraries/rte/rte_events.lib.php:384 libraries/rte/rte_routines.lib.php:885
#: libraries/rte/rte_triggers.lib.php:323 view_create.php:180
msgid "Details"
msgstr "자세한 내용"

#: libraries/rte/rte_events.lib.php:387
msgid "Event name"
msgstr "이벤트 이름"

#: libraries/rte/rte_events.lib.php:408 libraries/server_bin_log.lib.php:130
msgid "Event type"
msgstr "이벤트 종류"

#: libraries/rte/rte_events.lib.php:430 libraries/rte/rte_routines.lib.php:908
#, php-format
msgid "Change to %s"
msgstr "%s 로 변경"

#: libraries/rte/rte_events.lib.php:436
msgid "Execute at"
msgstr "실행일시"

#: libraries/rte/rte_events.lib.php:444
msgid "Execute every"
msgstr "실행간격"

#: libraries/rte/rte_events.lib.php:463
msgctxt "Start of recurring event"
msgid "Start"
msgstr "시작"

#: libraries/rte/rte_events.lib.php:472
msgctxt "End of recurring event"
msgid "End"
msgstr "완료"

#: libraries/rte/rte_events.lib.php:486
msgid "On completion preserve"
msgstr "완료 후에 남기기"

#: libraries/rte/rte_events.lib.php:491
#: libraries/rte/rte_routines.lib.php:1021
#: libraries/rte/rte_triggers.lib.php:383 view_create.php:209
msgid "Definer"
msgstr "디파이너"

#: libraries/rte/rte_events.lib.php:535
#: libraries/rte/rte_routines.lib.php:1088
#: libraries/rte/rte_triggers.lib.php:422
msgid "The definer must be in the \"username@hostname\" format!"
msgstr "디파이너의 형식은 \"username@hostname\" 이어야 합니다!"

#: libraries/rte/rte_events.lib.php:542
msgid "You must provide an event name!"
msgstr "이벤트 이름을 지정하세요!"

#: libraries/rte/rte_events.lib.php:557
msgid "You must provide a valid interval value for the event."
msgstr "이벤트의 올바른 시간 간격을 입력하세요."

#: libraries/rte/rte_events.lib.php:573
msgid "You must provide a valid execution time for the event."
msgstr "이벤트 실행 시간을 올바르게 입력하세요."

#: libraries/rte/rte_events.lib.php:577
msgid "You must provide a valid type for the event."
msgstr "올바른 이벤트 타입을 입력하세요."

#: libraries/rte/rte_events.lib.php:601
msgid "You must provide an event definition."
msgstr "이벤트 정의를 입력하세요."

#: libraries/rte/rte_export.lib.php:43 libraries/rte/rte_general.lib.php:72
#: libraries/rte/rte_routines.lib.php:153
#: libraries/rte/rte_routines.lib.php:1289
#: libraries/rte/rte_routines.lib.php:1502
msgid "Error in processing request:"
msgstr "요청 처리 중 에러가 발생:"

#: libraries/rte/rte_footer.lib.php:94
msgid "OFF"
msgstr "OFF"

#: libraries/rte/rte_footer.lib.php:99
msgid "ON"
msgstr "ON"

#: libraries/rte/rte_footer.lib.php:111
msgid "Event scheduler status"
msgstr "이벤트 스케줄러 상태"

#: libraries/rte/rte_general.lib.php:34
msgid "The backed up query was:"
msgstr ""

#: libraries/rte/rte_list.lib.php:76
msgid "Returns"
msgstr "반환값"

#: libraries/rte/rte_routines.lib.php:73
msgid ""
"You are using PHP's deprecated 'mysql' extension, which is not capable of "
"handling multi queries. [strong]The execution of some stored routines may "
"fail![/strong] Please use the improved 'mysqli' extension to avoid any "
"problems."
msgstr ""
"현재 PHP의 낡은 'mysql' 확장을 쓰고 있어서 멀티 쿼리를 처리하기 적절하지 않습"
"니다. [strong]저장 루틴 수행중 일부가 실패할 수 있습니다![/strong] 향상된 "
"'mysqli' 확장을 사용하여 문제를 해결하세요."

#: libraries/rte/rte_routines.lib.php:123
msgid "Edit routine"
msgstr "루틴 수정"

#: libraries/rte/rte_routines.lib.php:200
#: libraries/rte/rte_routines.lib.php:1097
#, php-format
msgid "Invalid routine type: \"%s\""
msgstr "잘못된 루틴 타입: \"%s\""

#: libraries/rte/rte_routines.lib.php:253
#, php-format
msgid "Routine %1$s has been created."
msgstr "루틴 %1$s가 생성되었습니다."

#: libraries/rte/rte_routines.lib.php:380
msgid "Sorry, we failed to restore the dropped routine."
msgstr "죄송합니다만 삭제한 루틴을 복구하지 못했습니다."

#: libraries/rte/rte_routines.lib.php:439
#, fuzzy, php-format
#| msgid "Routine %1$s has been modified."
msgid "Routine %1$s has been modified. Privileges have been adjusted."
msgstr "루틴 %1$s가 수정되었습니다."

#: libraries/rte/rte_routines.lib.php:444
#, php-format
msgid "Routine %1$s has been modified."
msgstr "루틴 %1$s가 수정되었습니다."

#: libraries/rte/rte_routines.lib.php:888
msgid "Routine name"
msgstr "루틴 이름"

#: libraries/rte/rte_routines.lib.php:914
msgid "Parameters"
msgstr "파라미터"

#: libraries/rte/rte_routines.lib.php:920
msgid "Direction"
msgstr "방향"

#: libraries/rte/rte_routines.lib.php:938
msgid "Add parameter"
msgstr "파라미터 추가"

#: libraries/rte/rte_routines.lib.php:942
msgid "Remove last parameter"
msgstr "마지막 파라미터 제거"

#: libraries/rte/rte_routines.lib.php:947
msgid "Return type"
msgstr "반환(return) 종류"

#: libraries/rte/rte_routines.lib.php:953
msgid "Return length/values"
msgstr "반환(return) 길이/값"

#: libraries/rte/rte_routines.lib.php:959
msgid "Return options"
msgstr "반환(return) 옵션"

#: libraries/rte/rte_routines.lib.php:990
msgid "Is deterministic"
msgstr ""

#: libraries/rte/rte_routines.lib.php:1010
msgid ""
"You do not have sufficient privileges to perform this operation; Please "
"refer to the documentation for more details"
msgstr ""

#: libraries/rte/rte_routines.lib.php:1026
msgid "Security type"
msgstr "보안 타입"

#: libraries/rte/rte_routines.lib.php:1035
msgid "SQL data access"
msgstr ""

#: libraries/rte/rte_routines.lib.php:1104
msgid "You must provide a routine name!"
msgstr "루틴 이름이 필요합니다!"

#: libraries/rte/rte_routines.lib.php:1138
#, php-format
msgid "Invalid direction \"%s\" given for parameter."
msgstr ""

#: libraries/rte/rte_routines.lib.php:1160
#: libraries/rte/rte_routines.lib.php:1222
msgid ""
"You must provide length/values for routine parameters of type ENUM, SET, "
"VARCHAR and VARBINARY."
msgstr ""

#: libraries/rte/rte_routines.lib.php:1186
msgid "You must provide a name and a type for each routine parameter."
msgstr ""

#: libraries/rte/rte_routines.lib.php:1205
msgid "You must provide a valid return type for the routine."
msgstr ""

#: libraries/rte/rte_routines.lib.php:1265
msgid "You must provide a routine definition."
msgstr ""

#: libraries/rte/rte_routines.lib.php:1376
#, php-format
msgid "Execution results of routine %s"
msgstr ""

#: libraries/rte/rte_routines.lib.php:1431
#, fuzzy, php-format
#| msgid "%d row affected by the last statement inside the procedure"
#| msgid_plural "%d rows affected by the last statement inside the procedure"
msgid "%d row affected by the last statement inside the procedure."
msgid_plural "%d rows affected by the last statement inside the procedure."
msgstr[0] "프로시저 수행 중 가장 최근의 구문에 의해 %d개의 로우가 영향을 받음"

#: libraries/rte/rte_routines.lib.php:1489
#: libraries/rte/rte_routines.lib.php:1497
msgid "Execute routine"
msgstr "루틴 실행"

#: libraries/rte/rte_routines.lib.php:1576
#: libraries/rte/rte_routines.lib.php:1579
msgid "Routine parameters"
msgstr "루틴 파라미터"

#: libraries/rte/rte_triggers.lib.php:103
msgid "Sorry, we failed to restore the dropped trigger."
msgstr "죄송합니다만, 삭제한 트리거를 복구하지 못했습니다."

#: libraries/rte/rte_triggers.lib.php:110
#, php-format
msgid "Trigger %1$s has been modified."
msgstr "트리거 %1$s가 수정되었습니다."

#: libraries/rte/rte_triggers.lib.php:130
#, php-format
msgid "Trigger %1$s has been created."
msgstr "트리거 %1$s를 생성했습니다."

#: libraries/rte/rte_triggers.lib.php:206
msgid "Edit trigger"
msgstr "트리거 수정"

#: libraries/rte/rte_triggers.lib.php:326
msgid "Trigger name"
msgstr "트리거 이름"

#: libraries/rte/rte_triggers.lib.php:349
msgctxt "Trigger action time"
msgid "Time"
msgstr "시간"

#: libraries/rte/rte_triggers.lib.php:429
msgid "You must provide a trigger name!"
msgstr "트리거 이름을 입력하세요!"

#: libraries/rte/rte_triggers.lib.php:436
msgid "You must provide a valid timing for the trigger!"
msgstr "트리거의 올바른 타이밍을 입력하세요!"

#: libraries/rte/rte_triggers.lib.php:443
msgid "You must provide a valid event for the trigger!"
msgstr "트리거의 올바른 이벤트를 입력하세요!"

#: libraries/rte/rte_triggers.lib.php:451
msgid "You must provide a valid table name!"
msgstr "올바른 테이블 이름을 입력하세요!"

#: libraries/rte/rte_triggers.lib.php:457
msgid "You must provide a trigger definition."
msgstr "트리거 정의를 입력하세요."

#: libraries/rte/rte_words.lib.php:27
msgid "Add routine"
msgstr "루틴 추가하기"

#: libraries/rte/rte_words.lib.php:29
#, php-format
msgid "Export of routine %s"
msgstr "루틴 %s 내보내기"

#: libraries/rte/rte_words.lib.php:30
msgid "routine"
msgstr "루틴"

#: libraries/rte/rte_words.lib.php:32
msgid "You do not have the necessary privileges to create a routine"
msgstr "루틴을 작성하는데 필요한 권한을 가지고 있지 않습니다"

#: libraries/rte/rte_words.lib.php:34
#, php-format
msgid "No routine with name %1$s found in database %2$s"
msgstr "데이터베이스 %2$s 에 %1$s 라는 이름의 루틴이 없음"

#: libraries/rte/rte_words.lib.php:35
msgid "There are no routines to display."
msgstr "표시할 루틴이 없습니다."

#: libraries/rte/rte_words.lib.php:41
msgid "Add trigger"
msgstr "트리거 추가"

#: libraries/rte/rte_words.lib.php:43
#, php-format
msgid "Export of trigger %s"
msgstr "트리거 %s 내보내기"

#: libraries/rte/rte_words.lib.php:44
msgid "trigger"
msgstr "트리거"

#: libraries/rte/rte_words.lib.php:46
msgid "You do not have the necessary privileges to create a trigger"
msgstr "트리거를 생성하는데 필요한 권한을 가지고 있지 않습니다"

#: libraries/rte/rte_words.lib.php:48
#, php-format
msgid "No trigger with name %1$s found in database %2$s"
msgstr "데이터베이스 %2$s에 %1$s라는 트리거가 없음"

#: libraries/rte/rte_words.lib.php:49
msgid "There are no triggers to display."
msgstr "표시할 트리거가 없습니다."

#: libraries/rte/rte_words.lib.php:55
msgid "Add event"
msgstr "이벤트 추가"

#: libraries/rte/rte_words.lib.php:57
#, php-format
msgid "Export of event %s"
msgstr "이벤트 %s 추출"

#: libraries/rte/rte_words.lib.php:58
msgid "event"
msgstr "이벤트"

#: libraries/rte/rte_words.lib.php:60
msgid "You do not have the necessary privileges to create an event"
msgstr "이벤트를 생성할 권한이 부족함"

#: libraries/rte/rte_words.lib.php:62
#, php-format
msgid "No event with name %1$s found in database %2$s"
msgstr "데이터베이스 %2$s에 %1$s라는 이름의 이벤트가 없음"

#: libraries/rte/rte_words.lib.php:63
msgid "There are no events to display."
msgstr "표시할 이벤트가 없습니다."

#: libraries/select_lang.lib.php:614
msgid "Ignoring unsupported language code."
msgstr ""

#: libraries/select_server.lib.php:43 libraries/select_server.lib.php:48
#, fuzzy
#| msgid "Current Server:"
msgid "Current server:"
msgstr "현재 서버:"

#: libraries/server_bin_log.lib.php:30
msgid "Select binary log to view"
msgstr "표시할 바이너리 로그를 선택하세요"

#: libraries/server_bin_log.lib.php:128
msgid "Log name"
msgstr "로그 이름"

#: libraries/server_bin_log.lib.php:129
msgid "Position"
msgstr "위치"

#: libraries/server_bin_log.lib.php:132
msgid "Original position"
msgstr "원본 위치"

#: libraries/server_bin_log.lib.php:133
#: templates/table/structure/display_table_stats.phtml:4
msgid "Information"
msgstr "정보"

#: libraries/server_bin_log.lib.php:183
#: libraries/server_status_processes.lib.php:202
msgid "Truncate Shown Queries"
msgstr "보여줄 쿼리 중략하기"

#: libraries/server_bin_log.lib.php:187
#: libraries/server_status_processes.lib.php:207
msgid "Show Full Queries"
msgstr "전체 쿼리 보기"

#: libraries/server_common.lib.php:27
msgid "Server variables and settings"
msgstr "서버의 환경설정"

#: libraries/server_common.lib.php:30
msgid "Storage Engines"
msgstr "스토리지 엔진"

#: libraries/server_common.lib.php:39
msgid "Character Sets and Collations"
msgstr "문자셋과 정렬"

#: libraries/server_common.lib.php:45
msgid "Databases statistics"
msgstr "데이터베이스 사용량 통계"

#: libraries/server_databases.lib.php:357
msgid ""
"Note: Enabling the database statistics here might cause heavy traffic "
"between the web server and the MySQL server."
msgstr ""
"주의: 데이터베이스 통계 보기는 웹서버와 MySQL 서버 사이에 큰 부하를 줍니다."

#: libraries/server_databases.lib.php:366
#: libraries/server_databases.lib.php:371
#, fuzzy
#| msgid "Enable Statistics"
msgid "Enable statistics"
msgstr "통계 보기"

#: libraries/server_databases.lib.php:492
#, php-format
msgid "%1$d database has been dropped successfully."
msgid_plural "%1$d databases have been dropped successfully."
msgstr[0] "%1$d개의 데이터베이스를 삭제했습니다."

#: libraries/server_plugins.lib.php:31
msgid "Modules"
msgstr "모듈"

#: libraries/server_plugins.lib.php:139
msgid "Plugin"
msgstr "플러그인"

#: libraries/server_plugins.lib.php:140 libraries/server_plugins.lib.php:196
msgid "Module"
msgstr "모듈"

#: libraries/server_plugins.lib.php:141 libraries/server_plugins.lib.php:198
msgid "Library"
msgstr "라이브러리"

#: libraries/server_plugins.lib.php:142 libraries/server_plugins.lib.php:199
#: libraries/tracking.lib.php:276
msgid "Version"
msgstr "버전"

#: libraries/server_plugins.lib.php:143 libraries/server_plugins.lib.php:200
msgid "Author"
msgstr "저자"

#: libraries/server_plugins.lib.php:144 libraries/server_plugins.lib.php:201
msgid "License"
msgstr "라이선스"

#: libraries/server_plugins.lib.php:253
msgid "disabled"
msgstr "사용불가"

#: libraries/server_privileges.lib.php:199 server_privileges.php:109
msgid "No privileges."
msgstr "권한 없음."

#: libraries/server_privileges.lib.php:208 server_privileges.php:55
msgid "Includes all privileges except GRANT."
msgstr "GRANT 이외의 모든 권한을 포함함."

#: libraries/server_privileges.lib.php:281
#: libraries/server_privileges.lib.php:1033
#: libraries/server_privileges.lib.php:1207 server_privileges.php:98
msgid "Allows reading data."
msgstr "데이터 읽기 허용."

#: libraries/server_privileges.lib.php:286
#: libraries/server_privileges.lib.php:1038
#: libraries/server_privileges.lib.php:1208 server_privileges.php:74
msgid "Allows inserting and replacing data."
msgstr "데이터 추가(insert) 및 변경(replace) 허용."

#: libraries/server_privileges.lib.php:291
#: libraries/server_privileges.lib.php:1043
#: libraries/server_privileges.lib.php:1209 server_privileges.php:108
msgid "Allows changing data."
msgstr "데이터 변경 허용."

#: libraries/server_privileges.lib.php:296
#: libraries/server_privileges.lib.php:1210 server_privileges.php:64
msgid "Allows deleting data."
msgstr "데이터 삭제 허용."

#: libraries/server_privileges.lib.php:301
#: libraries/server_privileges.lib.php:1236 server_privileges.php:58
msgid "Allows creating new databases and tables."
msgstr "DB 및 테이블 생성 허용."

#: libraries/server_privileges.lib.php:306
#: libraries/server_privileges.lib.php:1248 server_privileges.php:65
msgid "Allows dropping databases and tables."
msgstr "DB 및 테이블 삭제 허용."

#: libraries/server_privileges.lib.php:311
#: libraries/server_privileges.lib.php:1332 server_privileges.php:92
msgid "Allows reloading server settings and flushing the server's caches."
msgstr "캐시를 비우고 서버를 재시동하는 것을 허용."

#: libraries/server_privileges.lib.php:316
#: libraries/server_privileges.lib.php:1336 server_privileges.php:101
msgid "Allows shutting down the server."
msgstr "서버 종료 허용."

#: libraries/server_privileges.lib.php:321
#: libraries/server_privileges.lib.php:1328 server_privileges.php:89
msgid "Allows viewing processes of all users."
msgstr ""

#: libraries/server_privileges.lib.php:326
#: libraries/server_privileges.lib.php:1216 server_privileges.php:69
msgid "Allows importing data from and exporting data into files."
msgstr "데이터를 파일에서 가져오기 및 파일로 내보내기 허용."

#: libraries/server_privileges.lib.php:331
#: libraries/server_privileges.lib.php:1048
#: libraries/server_privileges.lib.php:1349 server_privileges.php:90
msgid "Has no effect in this MySQL version."
msgstr "이 버전의 MySQL에는 소용이 없습니다."

#: libraries/server_privileges.lib.php:336
#: libraries/server_privileges.lib.php:1244 server_privileges.php:73
msgid "Allows creating and dropping indexes."
msgstr "인덱스 생성 및 삭제 허용."

#: libraries/server_privileges.lib.php:341
#: libraries/server_privileges.lib.php:1242 server_privileges.php:56
msgid "Allows altering the structure of existing tables."
msgstr "테이블 구조 변경 허용."

#: libraries/server_privileges.lib.php:346
#: libraries/server_privileges.lib.php:1340 server_privileges.php:99
msgid "Gives access to the complete list of databases."
msgstr "전체 데이터베이스 목록 접근을 허용합니다."

#: libraries/server_privileges.lib.php:352
#: libraries/server_privileges.lib.php:1320 server_privileges.php:103
msgid ""
"Allows connecting, even if maximum number of connections is reached; "
"required for most administrative operations like setting global variables or "
"killing threads of other users."
msgstr ""

#: libraries/server_privileges.lib.php:360
#: libraries/server_privileges.lib.php:1254 server_privileges.php:61
msgid "Allows creating temporary tables."
msgstr "임시테이블 생성 허용."

#: libraries/server_privileges.lib.php:365
#: libraries/server_privileges.lib.php:1345 server_privileges.php:75
msgid "Allows locking tables for the current thread."
msgstr "현재 쓰레드에 대한 테이블 잠금(lock) 허용."

#: libraries/server_privileges.lib.php:370
#: libraries/server_privileges.lib.php:1358 server_privileges.php:97
msgid "Needed for the replication slaves."
msgstr "복제서버(replication slaves)에 필요합니다."

#: libraries/server_privileges.lib.php:375
#: libraries/server_privileges.lib.php:1354 server_privileges.php:95
msgid "Allows the user to ask where the slaves / masters are."
msgstr ""

#: libraries/server_privileges.lib.php:380
#: libraries/server_privileges.lib.php:396
#: libraries/server_privileges.lib.php:1274
#: libraries/server_privileges.lib.php:1281 server_privileges.php:63
#, fuzzy
msgid "Allows creating new views."
msgstr "테이블 생성 허용."

#: libraries/server_privileges.lib.php:385
#: libraries/server_privileges.lib.php:1288 server_privileges.php:67
#, fuzzy
#| msgid "Allows locking tables for the current thread."
msgid "Allows to set up events for the event scheduler."
msgstr "현재 쓰레드에 대한 테이블 잠금(lock) 허용."

#: libraries/server_privileges.lib.php:390
#: libraries/server_privileges.lib.php:1292 server_privileges.php:107
msgid "Allows creating and dropping triggers."
msgstr "트리거 생성 및 삭제 허용."

#: libraries/server_privileges.lib.php:401
#: libraries/server_privileges.lib.php:407
#: libraries/server_privileges.lib.php:1258 server_privileges.php:100
msgid "Allows performing SHOW CREATE VIEW queries."
msgstr ""

#: libraries/server_privileges.lib.php:412
#: libraries/server_privileges.lib.php:1262 server_privileges.php:59
#, fuzzy
msgid "Allows creating stored routines."
msgstr "테이블 생성 허용."

#: libraries/server_privileges.lib.php:417
#: libraries/server_privileges.lib.php:1266 server_privileges.php:57
#, fuzzy
msgid "Allows altering and dropping stored routines."
msgstr "인덱스 생성 및 삭제 허용."

#: libraries/server_privileges.lib.php:422
#: libraries/server_privileges.lib.php:1362 server_privileges.php:62
msgid "Allows creating, dropping and renaming user accounts."
msgstr "사용자 계정을 생성, 삭제 및 계정명 변경하는 것을 허용."

#: libraries/server_privileges.lib.php:427
#: libraries/server_privileges.lib.php:1268 server_privileges.php:68
msgid "Allows executing stored routines."
msgstr ""

#: libraries/server_privileges.lib.php:475
#: libraries/server_privileges.lib.php:476
#, fuzzy
#| msgid "None"
msgctxt "None privileges"
msgid "None"
msgstr "없음"

#: libraries/server_privileges.lib.php:527
#: libraries/server_privileges.lib.php:554
#: libraries/server_privileges.lib.php:3340
#: libraries/server_user_groups.lib.php:78
msgid "User group"
msgstr ""

#: libraries/server_privileges.lib.php:726
#: libraries/server_privileges.lib.php:837
#, fuzzy
#| msgid "Persistent connections"
msgid "Requires SSL-encrypted connections."
msgstr "영속적인 연결"

#: libraries/server_privileges.lib.php:734
msgid "Require SSL"
msgstr "SSL이 요구됨"

#: libraries/server_privileges.lib.php:759
#: libraries/server_privileges.lib.php:768
msgid "Requires that a specific cipher method be used for a connection."
msgstr ""

#: libraries/server_privileges.lib.php:778
#: libraries/server_privileges.lib.php:787
msgid "Requires that a valid X509 certificate issued by this CA be presented."
msgstr ""

#: libraries/server_privileges.lib.php:797
#: libraries/server_privileges.lib.php:806
msgid "Requires that a valid X509 certificate with this subject be presented."
msgstr ""

#: libraries/server_privileges.lib.php:818
msgid "Requires a valid X509 certificate."
<<<<<<< HEAD
msgstr ""
=======
msgstr "유효한 X509 인증서가 요구됨."
>>>>>>> 796e6ae0

#: libraries/server_privileges.lib.php:869
msgid "Resource limits"
msgstr "리소스 제한"

#: libraries/server_privileges.lib.php:871
msgid "Note: Setting these options to 0 (zero) removes the limit."
msgstr "주의: 이 옵션을 0으로 하면 제한이 없어집니다."

#: libraries/server_privileges.lib.php:878
#: libraries/server_privileges.lib.php:889 server_privileges.php:80
msgid "Limits the number of queries the user may send to the server per hour."
msgstr "사용자가 서버에 시간당 보낼 수 있는 질의(쿼리)의 갯수를 제한함."

#: libraries/server_privileges.lib.php:898
#: libraries/server_privileges.lib.php:909 server_privileges.php:83
msgid ""
"Limits the number of commands that change any table or database the user may "
"execute per hour."
msgstr ""

#: libraries/server_privileges.lib.php:919
#: libraries/server_privileges.lib.php:928 server_privileges.php:77
msgid "Limits the number of new connections the user may open per hour."
msgstr ""

#: libraries/server_privileges.lib.php:936
#: libraries/server_privileges.lib.php:946 server_privileges.php:87
#, fuzzy
msgid "Limits the number of simultaneous connections the user may have."
msgstr "Limits the number of new connections the user may open per hour."

#: libraries/server_privileges.lib.php:999
#: libraries/server_privileges.lib.php:1168
#: libraries/server_privileges.lib.php:3152
#: libraries/server_privileges.lib.php:3164
msgid "Table-specific privileges"
msgstr "테이블에 관한 권한"

#: libraries/server_privileges.lib.php:1001
#: libraries/server_privileges.lib.php:1178
#: libraries/server_privileges.lib.php:3336
msgid "Note: MySQL privilege names are expressed in English."
msgstr "주의: MySQL 권한 이름은 영어로 표시됩니다."

#: libraries/server_privileges.lib.php:1142
msgid "Administration"
msgstr "관리"

#: libraries/server_privileges.lib.php:1162
#: libraries/server_privileges.lib.php:3334
msgid "Global privileges"
msgstr "전체적 권한"

#: libraries/server_privileges.lib.php:1163
msgid "Global"
msgstr ""

#: libraries/server_privileges.lib.php:1165
#: libraries/server_privileges.lib.php:3151
msgid "Database-specific privileges"
msgstr "데이터베이스에 관한 권한"

#: libraries/server_privileges.lib.php:1237 server_privileges.php:60
msgid "Allows creating new tables."
msgstr "테이블 생성 허용."

#: libraries/server_privileges.lib.php:1249 server_privileges.php:66
msgid "Allows dropping tables."
msgstr "테이블 삭제 허용."

#: libraries/server_privileges.lib.php:1311 server_privileges.php:71
msgid ""
"Allows adding users and privileges without reloading the privilege tables."
msgstr "권한 테이블을 갱신하지 않고 사용자와 권한 추가하기 허용."

#: libraries/server_privileges.lib.php:1441
#: libraries/server_privileges.lib.php:2856
msgid "Login Information"
msgstr "로그인 정보"

#: libraries/server_privileges.lib.php:1474
#: libraries/server_privileges.lib.php:1667
#: libraries/server_privileges.lib.php:3284
msgid "Use text field"
msgstr "텍스트 입력 필드를 사용"

#: libraries/server_privileges.lib.php:1501
msgid ""
"An account already exists with the same username but possibly a different "
"hostname."
msgstr ""

#: libraries/server_privileges.lib.php:1510
#, fuzzy
#| msgid "User name:"
msgid "Host name:"
msgstr "사용자명:"

#: libraries/server_privileges.lib.php:1515
#: libraries/server_privileges.lib.php:1617
#: libraries/server_privileges.lib.php:2370
#: libraries/server_privileges.lib.php:3332
#, fuzzy
#| msgid "Log name"
msgid "Host name"
msgstr "로그 이름"

#: libraries/server_privileges.lib.php:1657
msgid "Do not change the password"
msgstr "암호를 변경하지 않음"

#: libraries/server_privileges.lib.php:1694
#: libraries/server_privileges.lib.php:1697
#, fuzzy
#| msgid "Authentication"
msgid "Authentication Plugin"
msgstr "인증"

#: libraries/server_privileges.lib.php:1925
#, php-format
msgid "The password for %s was changed successfully."
msgstr "%s 의 암호가 바뀌었습니다."

#: libraries/server_privileges.lib.php:1971
#, php-format
msgid "You have revoked the privileges for %s."
msgstr "%s의 권한을 제거했습니다."

#: libraries/server_privileges.lib.php:2061
#: libraries/server_privileges.lib.php:4318
#, fuzzy
#| msgid "Add user"
msgid "Add user account"
msgstr "사용자 추가"

#: libraries/server_privileges.lib.php:2070
#, fuzzy
#| msgid "Database for user"
msgid "Database for user account"
msgstr "유저 전용 데이터베이스"

#: libraries/server_privileges.lib.php:2074
msgid "Create database with same name and grant all privileges."
msgstr "동명의 데이터베이스를 생성하고 모든 권한을 부여."

#: libraries/server_privileges.lib.php:2080
msgid "Grant all privileges on wildcard name (username\\_%)."
msgstr ""

#: libraries/server_privileges.lib.php:2089
#, php-format
msgid "Grant all privileges on database \"%s\"."
msgstr "데이터베이스 \"%s\"에 대한 모든 권한을 부여."

#: libraries/server_privileges.lib.php:2190
#: libraries/server_privileges.lib.php:2256
#, php-format
msgid "Users having access to \"%s\""
msgstr "\"%s\" 에 접근할 수 있는 사용자들"

#: libraries/server_privileges.lib.php:2225
msgid "User has been added."
msgstr "사용자가 추가되었습니다."

#: libraries/server_privileges.lib.php:2373
#: libraries/server_privileges.lib.php:3161
#: libraries/server_privileges.lib.php:3342
msgid "Grant"
msgstr "허용"

#: libraries/server_privileges.lib.php:2388
msgid "Not enough privilege to view users."
msgstr ""

#: libraries/server_privileges.lib.php:2408
#: libraries/server_privileges.lib.php:3814
msgid "No user found."
msgstr "사용자가 없습니다."

#: libraries/server_privileges.lib.php:2439
#: libraries/server_privileges.lib.php:2722
#: libraries/server_privileges.lib.php:3418
msgid "Any"
msgstr "누구나"

#: libraries/server_privileges.lib.php:2490
msgid "global"
msgstr ""

#: libraries/server_privileges.lib.php:2493
msgid "database-specific"
msgstr "데이터베이스 고유"

#: libraries/server_privileges.lib.php:2495
msgid "wildcard"
msgstr ""

#: libraries/server_privileges.lib.php:2501
#, fuzzy
#| msgid "Databases"
msgid "table-specific"
msgstr "데이터베이스"

#: libraries/server_privileges.lib.php:2628
#, fuzzy
#| msgid "Edit Privileges:"
msgid "Edit privileges"
msgstr "권한 수정:"

#: libraries/server_privileges.lib.php:2631
msgid "Revoke"
msgstr "제거"

#: libraries/server_privileges.lib.php:2655
#, fuzzy
#| msgid "Edit server"
msgid "Edit user group"
msgstr "서버 수정"

#: libraries/server_privileges.lib.php:2835
msgid "… keep the old one."
msgstr ""

#: libraries/server_privileges.lib.php:2836
#, fuzzy
#| msgid "Delete the matches for the %s table?"
msgid "… delete the old one from the user tables."
msgstr "테이블 %s에 대하여 일치하는 것들을 삭제 하겠습니까?"

#: libraries/server_privileges.lib.php:2838
msgid ""
"… revoke all active privileges from the old one and delete it afterwards."
msgstr "... 이전 버전의 모든 활성화된 권한을 취소한 후 이전 버전을 삭제합니다."

#: libraries/server_privileges.lib.php:2842
msgid ""
"… delete the old one from the user tables and reload the privileges "
"afterwards."
msgstr ""
"... 사용자 테이블로부터 이전 것을 삭제하고, 권한 정보를 새로고침 합니다."

#: libraries/server_privileges.lib.php:2857
#, fuzzy
#| msgid "Change Login Information / Copy User"
msgid "Change login information / Copy user account"
msgstr "로그인 정보 변경 / 사용자 복사"

#: libraries/server_privileges.lib.php:2863
#, fuzzy
#| msgid "Create a new user with the same privileges and …"
msgid "Create a new user account with the same privileges and …"
msgstr "새로운 사용자를 동일한 권한으로 생성하고 …"

#: libraries/server_privileges.lib.php:3165
msgid "Column-specific privileges"
msgstr "열(칼럼)에 관한 권한"

#: libraries/server_privileges.lib.php:3220
msgid "Add privileges on the following database(s):"
msgstr "다음 데이터베이스들에 대한 권한 추가:"

#: libraries/server_privileges.lib.php:3244
msgid "Wildcards % and _ should be escaped with a \\ to use them literally."
msgstr "%와 _는 와일드카드입니다. 일반 문자처럼 사용하려면 \\를 앞에 붙이세요."

#: libraries/server_privileges.lib.php:3262
msgid "Add privileges on the following table:"
msgstr "다음 테이블에 대한 권한 추가:"

#: libraries/server_privileges.lib.php:3524
#, fuzzy
#| msgid "Remove selected users"
msgid "Remove selected user accounts"
msgstr "선택한 사용자를 삭제"

#: libraries/server_privileges.lib.php:3530
msgid "Revoke all active privileges from the users and delete them afterwards."
msgstr "모든 활성화된 권한을 박탈하고 사용자를 삭제함."

#: libraries/server_privileges.lib.php:3538
#: libraries/server_privileges.lib.php:3544
#: libraries/server_privileges.lib.php:3547
msgid "Drop the databases that have the same names as the users."
msgstr "사용자명과 같은 이름의 데이터베이스를 삭제합니다."

#: libraries/server_privileges.lib.php:3688
msgid "No users selected for deleting!"
msgstr "삭제할 사용자를 선택하세요!"

#: libraries/server_privileges.lib.php:3691
msgid "Reloading the privileges"
msgstr "사용권한을 갱신합니다(Reloading the privileges)"

#: libraries/server_privileges.lib.php:3710
msgid "The selected users have been deleted successfully."
msgstr "선택한 사용자들을 삭제했습니다."

#: libraries/server_privileges.lib.php:3784
#, php-format
msgid "You have updated the privileges for %s."
msgstr "%s 의 권한을 업데이트했습니다."

#: libraries/server_privileges.lib.php:3874
#, php-format
msgid "Deleting %s"
msgstr "%s 을 삭제합니다"

#: libraries/server_privileges.lib.php:3904
msgid "The privileges were reloaded successfully."
msgstr "권한을 다시 로딩했습니다."

#: libraries/server_privileges.lib.php:4005
#, php-format
msgid "The user %s already exists!"
msgstr "사용자 %s 가 이미 존재합니다!"

#: libraries/server_privileges.lib.php:4260
#, php-format
msgid "Privileges for %s"
msgstr "%s에 대한 권한"

#: libraries/server_privileges.lib.php:4269
#: libraries/server_status_processes.lib.php:72
#: libraries/server_user_groups.lib.php:39
msgid "User"
msgstr "사용자"

#: libraries/server_privileges.lib.php:4310
msgctxt "Create new user"
msgid "New"
msgstr ""

#: libraries/server_privileges.lib.php:4339
#, fuzzy
#| msgid "Edit Privileges:"
msgid "Edit privileges:"
msgstr "권한 수정:"

#: libraries/server_privileges.lib.php:4340
#, fuzzy
#| msgid "Users"
msgid "User account"
msgstr "사용자"

#: libraries/server_privileges.lib.php:4399
msgid ""
"Note: You are attempting to edit privileges of the user with which you are "
"currently logged in."
msgstr ""

#: libraries/server_privileges.lib.php:4419 libraries/server_users.lib.php:25
#, fuzzy
#| msgid "Users overview"
msgid "User accounts overview"
msgstr "사용자 개요"

#: libraries/server_privileges.lib.php:4487
msgid ""
"A user account allowing any user from localhost to connect is present. This "
"will prevent other users from connecting if the host part of their account "
"allows a connection from any (%) host."
msgstr ""

#: libraries/server_privileges.lib.php:4528
#, php-format
msgid ""
"Note: phpMyAdmin gets the users' privileges directly from MySQL's privilege "
"tables. The content of these tables may differ from the privileges the "
"server uses, if they have been changed manually. In this case, you should "
"%sreload the privileges%s before you continue."
msgstr ""
"주의: phpMyAdmin은 사용자의 권한 정보를 MySQL의 privilege 테이블에서 가져옵니"
"다. 만약 수동으로 서버의 권한 정보를 수정하였다면, 서버의 정보와 맞지 않을 "
"수 있습니다. 이 경우, %sreload the privileges%s를 먼저 수행하세요."

#: libraries/server_privileges.lib.php:4547
#, fuzzy
#| msgid ""
#| "Note: phpMyAdmin gets the users' privileges directly from MySQL's "
#| "privilege tables. The content of these tables may differ from the "
#| "privileges the server uses, if they have been changed manually. In this "
#| "case, you should %sreload the privileges%s before you continue."
msgid ""
"Note: phpMyAdmin gets the users' privileges directly from MySQL's privilege "
"tables. The content of these tables may differ from the privileges the "
"server uses, if they have been changed manually. In this case, the "
"privileges have to be reloaded but currently, you don't have the RELOAD "
"privilege."
msgstr ""
"주의: phpMyAdmin은 사용자의 권한 정보를 MySQL의 privilege 테이블에서 가져옵니"
"다. 만약 수동으로 서버의 권한 정보를 수정하였다면, 서버의 정보와 맞지 않을 "
"수 있습니다. 이 경우, %sreload the privileges%s를 먼저 수행하세요."

#: libraries/server_privileges.lib.php:4597
msgid "The selected user was not found in the privilege table."
msgstr "선택한 사용자는 사용권한 테이블에 존재하지 않습니다."

#: libraries/server_privileges.lib.php:4829
msgid "You have added a new user."
msgstr "새 사용자를 추가했습니다."

#: libraries/server_status.lib.php:60
#, php-format
msgid "Network traffic since startup: %s"
msgstr "시작 이후 네트워크 전송량: %s"

#: libraries/server_status.lib.php:73
#, php-format
msgid "This MySQL server has been running for %1$s. It started up on %2$s."
msgstr "이 MySQL 서버는 %1$s 동안 구동되었습니다. 구동 시작날짜는 %2$s 입니다."

#: libraries/server_status.lib.php:94
msgid ""
"This MySQL server works as <b>master</b> and <b>slave</b> in <b>replication</"
"b> process."
msgstr ""
"이 MySQL 서버는 <b>리플리케이션</b> 작업시 <b>마스터</b>와 <b>슬레이브</b>로 "
"동작합니다."

#: libraries/server_status.lib.php:99
msgid "This MySQL server works as <b>master</b> in <b>replication</b> process."
msgstr ""

#: libraries/server_status.lib.php:104
msgid "This MySQL server works as <b>slave</b> in <b>replication</b> process."
msgstr ""

#: libraries/server_status.lib.php:116
#, fuzzy
#| msgid "Replication"
msgid "Replication status"
msgstr "복제"

#: libraries/server_status.lib.php:146
msgid ""
"On a busy server, the byte counters may overrun, so those statistics as "
"reported by the MySQL server may be incorrect."
msgstr ""

#: libraries/server_status.lib.php:157
msgid "Received"
msgstr "받음"

#: libraries/server_status.lib.php:176
msgid "Sent"
msgstr "보냄"

#: libraries/server_status.lib.php:243
#, fuzzy
#| msgid "max. concurrent connections"
msgid "Max. concurrent connections"
msgstr "최대 동시 연결"

#: libraries/server_status.lib.php:253
msgid "Failed attempts"
msgstr "실패한 시도"

#: libraries/server_status_advisor.lib.php:23
msgid "Instructions"
msgstr "안내 설명"

#: libraries/server_status_advisor.lib.php:29
msgid ""
"The Advisor system can provide recommendations on server variables by "
"analyzing the server status variables."
msgstr ""
"어드바이저 시스템은 서버의 상태 변수를 분석하고, 변수 값을 추천해줍니다."

#: libraries/server_status_advisor.lib.php:35
msgid ""
"Do note however that this system provides recommendations based on simple "
"calculations and by rule of thumb which may not necessarily apply to your "
"system."
msgstr ""

#: libraries/server_status_advisor.lib.php:42
msgid ""
"Prior to changing any of the configuration, be sure to know what you are "
"changing (by reading the documentation) and how to undo the change. Wrong "
"tuning can have a very negative effect on performance."
msgstr ""

#: libraries/server_status_advisor.lib.php:50
msgid ""
"The best way to tune your system would be to change only one setting at a "
"time, observe or benchmark your database, and undo the change if there was "
"no clearly measurable improvement."
msgstr ""
"시스템을 효과적으로 최적화하기 위해서는 한번에 한 설정만 변경한 후 데이터베이"
"스의 성능을 관찰하거나 벤치마크한 후 확실한 효과가 관찰되지 않으면 설정을 되"
"돌리는 식으로 진행하시는 것이 권장됩니다."

#: libraries/server_status_monitor.lib.php:66
msgid "Log statistics"
msgstr "로그 통계"

#: libraries/server_status_monitor.lib.php:67
#, fuzzy
msgid "Selected time range:"
msgstr "모두 선택"

#: libraries/server_status_monitor.lib.php:75
msgid "Only retrieve SELECT,INSERT,UPDATE and DELETE Statements"
msgstr ""

#: libraries/server_status_monitor.lib.php:81
msgid "Remove variable data in INSERT statements for better grouping"
msgstr ""

#: libraries/server_status_monitor.lib.php:85
msgid "Choose from which log you want the statistics to be generated from."
msgstr "통계가 생성될 로그를 선택하세요."

#: libraries/server_status_monitor.lib.php:89
msgid "Results are grouped by query text."
msgstr ""

#: libraries/server_status_monitor.lib.php:93
msgid "Query analyzer"
msgstr "질의 분석기"

#: libraries/server_status_monitor.lib.php:110
msgid "Monitor Instructions"
msgstr ""

#: libraries/server_status_monitor.lib.php:112
msgid ""
"The phpMyAdmin Monitor can assist you in optimizing the server configuration "
"and track down time intensive queries. For the latter you will need to set "
"log_output to 'TABLE' and have either the slow_query_log or general_log "
"enabled. Note however, that the general_log produces a lot of data and "
"increases server load by up to 15%."
msgstr ""

#: libraries/server_status_monitor.lib.php:128
msgid "Using the monitor:"
msgstr "모니터 사용 방식:"

#: libraries/server_status_monitor.lib.php:131
msgid ""
"Your browser will refresh all displayed charts in a regular interval. You "
"may add charts and change the refresh rate under 'Settings', or remove any "
"chart using the cog icon on each respective chart."
msgstr ""
"웹 브라우저가 일정 시간 간격으로 차트 화면을 새로고침 합니다. '설정'에서 차트"
"를 추가하거나, 새로고침 주기를 수정할 수 있습니다. 또한 각 차트의 톱니바퀴 아"
"이콘을 통해 차트를 제거할 수 있습니다."

#: libraries/server_status_monitor.lib.php:137
msgid ""
"To display queries from the logs, select the relevant time span on any chart "
"by holding down the left mouse button and panning over the chart. Once "
"confirmed, this will load a table of grouped queries, there you may click on "
"any occurring SELECT statements to further analyze them."
msgstr ""
"로그에서 쿼리를 표시하려면, 차트에서 관련된 시간대를 마우스 왼쪽 버튼으로 드"
"래그하여 선택하세요. 시간대가 결정되면, 쿼리 그룹 테이블을 불러옵니다. 여기"
"서 SELECT 구문을 클릭하여 추가적인 분석을 할 수 있습니다."

#: libraries/server_status_monitor.lib.php:147
msgid "Please note:"
msgstr "주의사항:"

#: libraries/server_status_monitor.lib.php:150
msgid ""
"Enabling the general_log may increase the server load by 5-15%. Also be "
"aware that generating statistics from the logs is a load intensive task, so "
"it is advisable to select only a small time span and to disable the "
"general_log and empty its table once monitoring is not required any more."
msgstr ""
"general_log를 활성화하면 서버의 부하가 5-15% 상승할 수 있습니다. 또한 주의할 "
"점은 로그로부터 통계를 생성하는 작업은 부하가 큰 작업입니다. 그러므로, 짧은 "
"시간대를 선택, general_log를 비활성화, 및 모니터링이 더 이상 필요하지 않는 테"
"이블은 비우는 것을 추천합니다."

#: libraries/server_status_monitor.lib.php:171
#: libraries/server_status_monitor.lib.php:281
msgid "Add chart"
msgstr "차트 추가"

#: libraries/server_status_monitor.lib.php:174
msgid "Chart Title"
msgstr "차트 제목"

#: libraries/server_status_monitor.lib.php:177
msgid "Preset chart"
msgstr "프리셋 차트"

#: libraries/server_status_monitor.lib.php:182
msgid "Status variable(s)"
msgstr "상태 변수"

#: libraries/server_status_monitor.lib.php:185
msgid "Select series:"
msgstr "시리즈 선택:"

#: libraries/server_status_monitor.lib.php:187
msgid "Commonly monitored"
msgstr "일반 모니터링 대상"

#: libraries/server_status_monitor.lib.php:203
msgid "or type variable name:"
msgstr "또는 타입 변수 이름:"

#: libraries/server_status_monitor.lib.php:210
msgid "Display as differential value"
msgstr "차이값으로 출력"

#: libraries/server_status_monitor.lib.php:214
msgid "Apply a divisor"
msgstr "나누는 수 적용"

#: libraries/server_status_monitor.lib.php:222
msgid "Append unit to data values"
msgstr "데이터 값에 단위를 덧붙임"

#: libraries/server_status_monitor.lib.php:228
msgid "Add this series"
msgstr "이 시리즈 추가"

#: libraries/server_status_monitor.lib.php:230
msgid "Clear series"
msgstr "시리즈 없애기"

#: libraries/server_status_monitor.lib.php:233
#, fuzzy
#| msgid "Series in Chart:"
msgid "Series in chart:"
msgstr "차트의 시리즈:"

#: libraries/server_status_monitor.lib.php:254
msgid "Start Monitor"
msgstr "모니터링 시작"

#: libraries/server_status_monitor.lib.php:261
msgid "Instructions/Setup"
msgstr "사용방법/셋업"

#: libraries/server_status_monitor.lib.php:265
msgid "Done dragging (rearranging) charts"
msgstr ""

#: libraries/server_status_monitor.lib.php:284
msgid "Enable charts dragging"
msgstr "﻿그래프 드래그 사용"

#: libraries/server_status_monitor.lib.php:288
#: libraries/server_status_processes.lib.php:29
msgid "Refresh rate"
msgstr "새로고침 간격"

#: libraries/server_status_monitor.lib.php:297
msgid "Chart columns"
msgstr "그래프 상의 컬럼 갯수"

#: libraries/server_status_monitor.lib.php:309
msgid "Chart arrangement"
msgstr "그래프 정렬"

#: libraries/server_status_monitor.lib.php:312
msgid ""
"The arrangement of the charts is stored to the browsers local storage. You "
"may want to export it if you have a complicated set up."
msgstr ""
"차트 설정은 브라우저의 로컬 스토리지에 저장됩니다. 설정된 내용이 있다면 내보"
"내기를 할 수 있습니다."

#: libraries/server_status_monitor.lib.php:326
msgid "Reset to default"
msgstr "기본값으로 초기화"

#: libraries/server_status_processes.lib.php:24
msgid ""
"Note: Enabling the auto refresh here might cause heavy traffic between the "
"web server and the MySQL server."
msgstr ""
"주의: 자동 새로고침기능을 활성화하실 경우 웹서버와 MySQL 서버 사이에 큰 부하"
"를 줄 수 있습니다."

#: libraries/server_status_processes.lib.php:68
msgid "ID"
msgstr "아이디"

#: libraries/server_status_processes.lib.php:84
msgid "Command"
msgstr "커맨드"

#: libraries/server_status_processes.lib.php:96
msgid "Progress"
msgstr ""

#: libraries/server_status_processes.lib.php:252
#: libraries/server_status_variables.lib.php:39
#: libraries/server_variables.lib.php:182
msgid "Filters"
msgstr "검색어"

#: libraries/server_status_processes.lib.php:260
#, fuzzy
#| msgid "Show only alert values"
msgid "Show only active"
msgstr "경고 값만 보기"

#: libraries/server_status_queries.lib.php:33
#, php-format
msgid "Questions since startup: %s"
msgstr "시작 이후 질의: %s"

#: libraries/server_status_queries.lib.php:44
msgid "per hour:"
msgstr "시간당:"

#: libraries/server_status_queries.lib.php:47
msgid "per minute:"
msgstr "분당:"

#: libraries/server_status_queries.lib.php:54
msgid "per second:"
msgstr "초당:"

#: libraries/server_status_queries.lib.php:93
msgid "Statements"
msgstr "명세"

#. l10n: # = Amount of queries
#: libraries/server_status_queries.lib.php:96 libraries/tracking.lib.php:878
msgid "#"
msgstr "#"

#: libraries/server_status_variables.lib.php:44
#: libraries/server_variables.lib.php:184
msgid "Containing the word:"
msgstr "포함하고 있는 단어:"

#: libraries/server_status_variables.lib.php:52
msgid "Show only alert values"
msgstr "경고 값만 보기"

#: libraries/server_status_variables.lib.php:57
msgid "Filter by category…"
msgstr "카테고리 별 필터링…"

#: libraries/server_status_variables.lib.php:78
msgid "Show unformatted values"
msgstr "원본 값 보기"

#: libraries/server_status_variables.lib.php:98
msgid "Related links:"
msgstr "추천 링크:"

#: libraries/server_status_variables.lib.php:329
msgid ""
"The number of connections that were aborted because the client died without "
"closing the connection properly."
msgstr "연결을 닫지 않고 클라이언트가 죽어서 중지된 연결의 수."

#: libraries/server_status_variables.lib.php:333
msgid "The number of failed attempts to connect to the MySQL server."
msgstr "MySQL 서버에 연결 실패한 횟수."

#: libraries/server_status_variables.lib.php:336
msgid ""
"The number of transactions that used the temporary binary log cache but that "
"exceeded the value of binlog_cache_size and used a temporary file to store "
"statements from the transaction."
msgstr ""
"트랜잭션의 구문을 임시로 저장하기 위해 바이너리 로그 캐시를 사용했지만 "
"binlog_cache_size 값을 넘어버려 임시 파일을 사용한 트랜잭션 수."

#: libraries/server_status_variables.lib.php:341
msgid "The number of transactions that used the temporary binary log cache."
msgstr "임시 바이너리 로그 캐시를 사용한 트랜잭션의 수."

#: libraries/server_status_variables.lib.php:344
msgid ""
"The number of connection attempts (successful or not) to the MySQL server."
msgstr "MySQL 서버에 연결 시도(성공 및 실패)한 횟수."

#: libraries/server_status_variables.lib.php:348
msgid ""
"The number of temporary tables on disk created automatically by the server "
"while executing statements. If Created_tmp_disk_tables is big, you may want "
"to increase the tmp_table_size  value to cause temporary tables to be memory-"
"based instead of disk-based."
msgstr ""
"구문을 실행하는 동안 서버가 디스크에 임시로 생성한 테이블 수. 만약 "
"Created_tmp_disk_tables 값이 크면, tmp_table_size 값을 늘려서 임시 테이블을 "
"디스크에 생성하지 않고 메모리에 생성하도록 할 수 있습니다."

#: libraries/server_status_variables.lib.php:355
msgid "How many temporary files mysqld has created."
msgstr "mysqld가 생성한 임시파일의 갯수."

#: libraries/server_status_variables.lib.php:358
msgid ""
"The number of in-memory temporary tables created automatically by the server "
"while executing statements."
msgstr "구문을 실행하는 동안 서버가 메모리에 임시로 생성한 테이블 수."

#: libraries/server_status_variables.lib.php:362
msgid ""
"The number of rows written with INSERT DELAYED for which some error occurred "
"(probably duplicate key)."
msgstr "어떤 오류(중복된 키 등)로 인해 INSERT DELAYED로 기록된 행의 수."

#: libraries/server_status_variables.lib.php:366
msgid ""
"The number of INSERT DELAYED handler threads in use. Every different table "
"on which one uses INSERT DELAYED gets its own thread."
msgstr ""

#: libraries/server_status_variables.lib.php:371
msgid "The number of INSERT DELAYED rows written."
msgstr ""

#: libraries/server_status_variables.lib.php:374
msgid "The number of executed FLUSH statements."
msgstr ""

#: libraries/server_status_variables.lib.php:377
msgid "The number of internal COMMIT statements."
msgstr ""

#: libraries/server_status_variables.lib.php:380
msgid "The number of times a row was deleted from a table."
msgstr ""

#: libraries/server_status_variables.lib.php:383
msgid ""
"The MySQL server can ask the NDB Cluster storage engine if it knows about a "
"table with a given name. This is called discovery. Handler_discover "
"indicates the number of time tables have been discovered."
msgstr ""

#: libraries/server_status_variables.lib.php:389
msgid ""
"The number of times the first entry was read from an index. If this is high, "
"it suggests that the server is doing a lot of full index scans; for example, "
"SELECT col1 FROM foo, assuming that col1 is indexed."
msgstr ""

#: libraries/server_status_variables.lib.php:395
msgid ""
"The number of requests to read a row based on a key. If this is high, it is "
"a good indication that your queries and tables are properly indexed."
msgstr ""

#: libraries/server_status_variables.lib.php:400
msgid ""
"The number of requests to read the next row in key order. This is "
"incremented if you are querying an index column with a range constraint or "
"if you are doing an index scan."
msgstr ""

#: libraries/server_status_variables.lib.php:405
msgid ""
"The number of requests to read the previous row in key order. This read "
"method is mainly used to optimize ORDER BY … DESC."
msgstr ""

#: libraries/server_status_variables.lib.php:409
msgid ""
"The number of requests to read a row based on a fixed position. This is high "
"if you are doing a lot of queries that require sorting of the result. You "
"probably have a lot of queries that require MySQL to scan whole tables or "
"you have joins that don't use keys properly."
msgstr ""

#: libraries/server_status_variables.lib.php:416
msgid ""
"The number of requests to read the next row in the data file. This is high "
"if you are doing a lot of table scans. Generally this suggests that your "
"tables are not properly indexed or that your queries are not written to take "
"advantage of the indexes you have."
msgstr ""

#: libraries/server_status_variables.lib.php:423
msgid "The number of internal ROLLBACK statements."
msgstr ""

#: libraries/server_status_variables.lib.php:426
msgid "The number of requests to update a row in a table."
msgstr ""

#: libraries/server_status_variables.lib.php:429
msgid "The number of requests to insert a row in a table."
msgstr ""

#: libraries/server_status_variables.lib.php:432
msgid "The number of pages containing data (dirty or clean)."
msgstr ""

#: libraries/server_status_variables.lib.php:435
msgid "The number of pages currently dirty."
msgstr "디스크에 저장이 필요한 페이지 수."

#: libraries/server_status_variables.lib.php:438
msgid "The number of buffer pool pages that have been requested to be flushed."
msgstr ""

#: libraries/server_status_variables.lib.php:442
msgid "The number of free pages."
msgstr ""

#: libraries/server_status_variables.lib.php:445
msgid ""
"The number of latched pages in InnoDB buffer pool. These are pages currently "
"being read or written or that can't be flushed or removed for some other "
"reason."
msgstr ""

#: libraries/server_status_variables.lib.php:450
msgid ""
"The number of pages busy because they have been allocated for administrative "
"overhead such as row locks or the adaptive hash index. This value can also "
"be calculated as Innodb_buffer_pool_pages_total - "
"Innodb_buffer_pool_pages_free - Innodb_buffer_pool_pages_data."
msgstr ""

#: libraries/server_status_variables.lib.php:457
msgid "Total size of buffer pool, in pages."
msgstr ""

#: libraries/server_status_variables.lib.php:460
msgid ""
"The number of \"random\" read-aheads InnoDB initiated. This happens when a "
"query is to scan a large portion of a table but in random order."
msgstr ""

#: libraries/server_status_variables.lib.php:465
msgid ""
"The number of sequential read-aheads InnoDB initiated. This happens when "
"InnoDB does a sequential full table scan."
msgstr ""

#: libraries/server_status_variables.lib.php:469
msgid "The number of logical read requests InnoDB has done."
msgstr ""

#: libraries/server_status_variables.lib.php:472
msgid ""
"The number of logical reads that InnoDB could not satisfy from buffer pool "
"and had to do a single-page read."
msgstr ""

#: libraries/server_status_variables.lib.php:476
msgid ""
"Normally, writes to the InnoDB buffer pool happen in the background. "
"However, if it's necessary to read or create a page and no clean pages are "
"available, it's necessary to wait for pages to be flushed first. This "
"counter counts instances of these waits. If the buffer pool size was set "
"properly, this value should be small."
msgstr ""

#: libraries/server_status_variables.lib.php:484
msgid "The number writes done to the InnoDB buffer pool."
msgstr ""

#: libraries/server_status_variables.lib.php:487
msgid "The number of fsync() operations so far."
msgstr ""

#: libraries/server_status_variables.lib.php:490
msgid "The current number of pending fsync() operations."
msgstr "현재 미완료된 fsync() 작업의 갯수."

#: libraries/server_status_variables.lib.php:493
msgid "The current number of pending reads."
msgstr "현재 미완료된 읽기 작업의 갯수."

#: libraries/server_status_variables.lib.php:496
msgid "The current number of pending writes."
msgstr "현재 미완료된 쓰기 작업의 갯수."

#: libraries/server_status_variables.lib.php:499
msgid "The amount of data read so far, in bytes."
msgstr "현재까지 읽은 데이터의 바이트 수."

#: libraries/server_status_variables.lib.php:502
msgid "The total number of data reads."
msgstr "데이터를 읽은 총 횟수."

#: libraries/server_status_variables.lib.php:505
msgid "The total number of data writes."
msgstr "데이터를 쓴 총 횟수."

#: libraries/server_status_variables.lib.php:508
msgid "The amount of data written so far, in bytes."
msgstr "현재까지 쓴 데이터의 바이트 수."

#: libraries/server_status_variables.lib.php:511
msgid "The number of pages that have been written for doublewrite operations."
msgstr "이중쓰기 작업으로 쓰여진 페이지 수."

#: libraries/server_status_variables.lib.php:515
msgid "The number of doublewrite operations that have been performed."
msgstr "이중쓰기 작업이 수행된 횟수."

#: libraries/server_status_variables.lib.php:518
msgid ""
"The number of waits we had because log buffer was too small and we had to "
"wait for it to be flushed before continuing."
msgstr ""

#: libraries/server_status_variables.lib.php:522
msgid "The number of log write requests."
msgstr ""

#: libraries/server_status_variables.lib.php:525
msgid "The number of physical writes to the log file."
msgstr ""

#: libraries/server_status_variables.lib.php:528
msgid "The number of fsync() writes done to the log file."
msgstr ""

#: libraries/server_status_variables.lib.php:531
msgid "The number of pending log file fsyncs."
msgstr ""

#: libraries/server_status_variables.lib.php:534
msgid "Pending log file writes."
msgstr ""

#: libraries/server_status_variables.lib.php:537
msgid "The number of bytes written to the log file."
msgstr ""

#: libraries/server_status_variables.lib.php:540
msgid "The number of pages created."
msgstr ""

#: libraries/server_status_variables.lib.php:543
msgid ""
"The compiled-in InnoDB page size (default 16KB). Many values are counted in "
"pages; the page size allows them to be easily converted to bytes."
msgstr ""

#: libraries/server_status_variables.lib.php:548
msgid "The number of pages read."
msgstr ""

#: libraries/server_status_variables.lib.php:551
msgid "The number of pages written."
msgstr ""

#: libraries/server_status_variables.lib.php:554
msgid "The number of row locks currently being waited for."
msgstr ""

#: libraries/server_status_variables.lib.php:557
msgid "The average time to acquire a row lock, in milliseconds."
msgstr ""

#: libraries/server_status_variables.lib.php:560
msgid "The total time spent in acquiring row locks, in milliseconds."
msgstr ""

#: libraries/server_status_variables.lib.php:563
msgid "The maximum time to acquire a row lock, in milliseconds."
msgstr "행에 대한 락을 획득하기 위해 기다릴 최대 시간 (밀리초)."

#: libraries/server_status_variables.lib.php:566
msgid "The number of times a row lock had to be waited for."
msgstr ""

#: libraries/server_status_variables.lib.php:569
msgid "The number of rows deleted from InnoDB tables."
msgstr ""

#: libraries/server_status_variables.lib.php:572
msgid "The number of rows inserted in InnoDB tables."
msgstr ""

#: libraries/server_status_variables.lib.php:575
msgid "The number of rows read from InnoDB tables."
msgstr ""

#: libraries/server_status_variables.lib.php:578
msgid "The number of rows updated in InnoDB tables."
msgstr ""

#: libraries/server_status_variables.lib.php:581
msgid ""
"The number of key blocks in the key cache that have changed but haven't yet "
"been flushed to disk. It used to be known as Not_flushed_key_blocks."
msgstr ""

#: libraries/server_status_variables.lib.php:586
msgid ""
"The number of unused blocks in the key cache. You can use this value to "
"determine how much of the key cache is in use."
msgstr ""

#: libraries/server_status_variables.lib.php:590
msgid ""
"The number of used blocks in the key cache. This value is a high-water mark "
"that indicates the maximum number of blocks that have ever been in use at "
"one time."
msgstr ""

#: libraries/server_status_variables.lib.php:595
msgid "Percentage of used key cache (calculated value)"
msgstr ""

#: libraries/server_status_variables.lib.php:598
msgid "The number of requests to read a key block from the cache."
msgstr ""

#: libraries/server_status_variables.lib.php:601
msgid ""
"The number of physical reads of a key block from disk. If Key_reads is big, "
"then your key_buffer_size value is probably too small. The cache miss rate "
"can be calculated as Key_reads/Key_read_requests."
msgstr ""

#: libraries/server_status_variables.lib.php:607
msgid ""
"Key cache miss calculated as rate of physical reads compared to read "
"requests (calculated value)"
msgstr ""

#: libraries/server_status_variables.lib.php:611
msgid "The number of requests to write a key block to the cache."
msgstr ""

#: libraries/server_status_variables.lib.php:614
msgid "The number of physical writes of a key block to disk."
msgstr ""

#: libraries/server_status_variables.lib.php:617
msgid ""
"Percentage of physical writes compared to write requests (calculated value)"
msgstr ""

#: libraries/server_status_variables.lib.php:621
msgid ""
"The total cost of the last compiled query as computed by the query "
"optimizer. Useful for comparing the cost of different query plans for the "
"same query. The default value of 0 means that no query has been compiled yet."
msgstr ""

#: libraries/server_status_variables.lib.php:627
msgid ""
"The maximum number of connections that have been in use simultaneously since "
"the server started."
msgstr ""

#: libraries/server_status_variables.lib.php:631
msgid "The number of rows waiting to be written in INSERT DELAYED queues."
msgstr "INSERT DELAYED 큐에서 쓰기 작업을 대기중인 행의 수."

#: libraries/server_status_variables.lib.php:634
msgid ""
"The number of tables that have been opened. If opened tables is big, your "
"table cache value is probably too small."
msgstr ""
"열린 테이블 수. 열린 테이블이 많다면, 테이블 캐시값이 작은 경우일 수 있습니"
"다."

#: libraries/server_status_variables.lib.php:638
msgid "The number of files that are open."
msgstr "열린 파일 수."

#: libraries/server_status_variables.lib.php:641
msgid "The number of streams that are open (used mainly for logging)."
msgstr "열린 스트림 수 (주로 로그 남기기용)."

#: libraries/server_status_variables.lib.php:644
msgid "The number of tables that are open."
msgstr "열린 테이블 수."

#: libraries/server_status_variables.lib.php:647
msgid ""
"The number of free memory blocks in query cache. High numbers can indicate "
"fragmentation issues, which may be solved by issuing a FLUSH QUERY CACHE "
"statement."
msgstr ""
"쿼리 캐시에 비어있는 메모리 블럭 수. 숫자가 크다면 파편화 문제가 있을 수 있으"
"며, FLUSH QUERY CACHE 구문으로 해결할 할 수도 있습니다."

#: libraries/server_status_variables.lib.php:652
msgid "The amount of free memory for query cache."
msgstr "쿼리 캐시의 빈 메모리 양."

#: libraries/server_status_variables.lib.php:655
msgid "The number of cache hits."
msgstr "캐시 히트 수."

#: libraries/server_status_variables.lib.php:658
msgid "The number of queries added to the cache."
msgstr "캐시에 추가된 쿼리의 수."

#: libraries/server_status_variables.lib.php:661
msgid ""
"The number of queries that have been removed from the cache to free up "
"memory for caching new queries. This information can help you tune the query "
"cache size. The query cache uses a least recently used (LRU) strategy to "
"decide which queries to remove from the cache."
msgstr ""
"새 쿼리를 캐시하기 위해 메모리에서 삭제된 캐시의 수. 이 값은 쿼리 캐시 사이즈"
"를 조정하는데 도움이 될겁니다. 쿼리캐시는 LRU 알고리즘을 사용하여 삭제할 쿼리"
"를 선택합니다."

#: libraries/server_status_variables.lib.php:668
msgid ""
"The number of non-cached queries (not cachable, or not cached due to the "
"query_cache_type setting)."
msgstr ""
"캐시되지 않은 쿼리의 수(캐시 불가능한 것 또는 query_cache_type 설정때문에 캐"
"시되지 않은 것)."

#: libraries/server_status_variables.lib.php:672
msgid "The number of queries registered in the cache."
msgstr "캐시에 등록된 쿼리 수."

#: libraries/server_status_variables.lib.php:675
msgid "The total number of blocks in the query cache."
msgstr "쿼리 캐시의 총 블럭 수."

#: libraries/server_status_variables.lib.php:678
msgid "The status of failsafe replication (not yet implemented)."
msgstr "Failsafe 리플리케이션 상태 (아직 구현 안 됨)."

#: libraries/server_status_variables.lib.php:681
msgid ""
"The number of joins that do not use indexes. If this value is not 0, you "
"should carefully check the indexes of your tables."
msgstr ""
"인덱스를 사용하지 않은 조인의 수. 이 값이 0이 아니라면 테이블의 인덱스들을 주"
"의 깊게 체크하세요."

#: libraries/server_status_variables.lib.php:685
msgid "The number of joins that used a range search on a reference table."
msgstr "레퍼런스 테이블의 레인지 검색에 사용된 조인의 수."

#: libraries/server_status_variables.lib.php:688
msgid ""
"The number of joins without keys that check for key usage after each row. "
"(If this is not 0, you should carefully check the indexes of your tables.)"
msgstr ""

#: libraries/server_status_variables.lib.php:693
msgid ""
"The number of joins that used ranges on the first table. (It's normally not "
"critical even if this is big.)"
msgstr ""

#: libraries/server_status_variables.lib.php:697
msgid "The number of joins that did a full scan of the first table."
msgstr "첫번째 테이블을 풀스캔한 조인의 갯수."

#: libraries/server_status_variables.lib.php:700
msgid "The number of temporary tables currently open by the slave SQL thread."
msgstr ""

#: libraries/server_status_variables.lib.php:704
msgid ""
"Total (since startup) number of times the replication slave SQL thread has "
"retried transactions."
msgstr ""

#: libraries/server_status_variables.lib.php:708
msgid "This is ON if this server is a slave that is connected to a master."
msgstr ""

#: libraries/server_status_variables.lib.php:711
msgid ""
"The number of threads that have taken more than slow_launch_time seconds to "
"create."
msgstr ""

#: libraries/server_status_variables.lib.php:715
msgid ""
"The number of queries that have taken more than long_query_time seconds."
msgstr ""

#: libraries/server_status_variables.lib.php:719
msgid ""
"The number of merge passes the sort algorithm has had to do. If this value "
"is large, you should consider increasing the value of the sort_buffer_size "
"system variable."
msgstr ""

#: libraries/server_status_variables.lib.php:724
msgid "The number of sorts that were done with ranges."
msgstr "지정된 범위에 완료된 정렬 수."

#: libraries/server_status_variables.lib.php:727
msgid "The number of sorted rows."
msgstr "정렬된 행의 수."

#: libraries/server_status_variables.lib.php:730
msgid "The number of sorts that were done by scanning the table."
msgstr ""

#: libraries/server_status_variables.lib.php:733
msgid "The number of times that a table lock was acquired immediately."
msgstr ""

#: libraries/server_status_variables.lib.php:736
msgid ""
"The number of times that a table lock could not be acquired immediately and "
"a wait was needed. If this is high, and you have performance problems, you "
"should first optimize your queries, and then either split your table or "
"tables or use replication."
msgstr ""

#: libraries/server_status_variables.lib.php:742
msgid ""
"The number of threads in the thread cache. The cache hit rate can be "
"calculated as Threads_created/Connections. If this value is red you should "
"raise your thread_cache_size."
msgstr ""

#: libraries/server_status_variables.lib.php:747
msgid "The number of currently open connections."
msgstr ""

#: libraries/server_status_variables.lib.php:750
msgid ""
"The number of threads created to handle connections. If Threads_created is "
"big, you may want to increase the thread_cache_size value. (Normally this "
"doesn't give a notable performance improvement if you have a good thread "
"implementation.)"
msgstr ""

#: libraries/server_status_variables.lib.php:757
msgid "Thread cache hit rate (calculated value)"
msgstr "스레드 캐시 적중률 (계산된 값)"

#: libraries/server_status_variables.lib.php:760
msgid "The number of threads that are not sleeping."
msgstr ""

#: libraries/server_user_groups.lib.php:23
#, php-format
msgid "Users of '%s' user group"
msgstr ""

#: libraries/server_user_groups.lib.php:35
msgid "No users were found belonging to this user group."
msgstr ""

#: libraries/server_user_groups.lib.php:64 libraries/server_users.lib.php:33
#, fuzzy
#| msgid "Users"
msgid "User groups"
msgstr "사용자"

#: libraries/server_user_groups.lib.php:79
#, fuzzy
#| msgid "Server version"
msgid "Server level tabs"
msgstr "서버 버전"

#: libraries/server_user_groups.lib.php:80
#, fuzzy
#| msgid "Database server"
msgid "Database level tabs"
msgstr "데이터베이스 서버"

#: libraries/server_user_groups.lib.php:81
#, fuzzy
#| msgid "Table comments"
msgid "Table level tabs"
msgstr "테이블 설명"

#: libraries/server_user_groups.lib.php:110
msgid "View users"
msgstr "사용자 보기"

#: libraries/server_user_groups.lib.php:147
#: libraries/server_user_groups.lib.php:209
#, fuzzy
#| msgid "Add user"
msgid "Add user group"
msgstr "사용자 추가"

#: libraries/server_user_groups.lib.php:212
#, php-format
msgid "Edit user group: '%s'"
msgstr ""

#: libraries/server_user_groups.lib.php:228
#, fuzzy
#| msgid "No privileges."
msgid "User group menu assignments"
msgstr "권한 없음."

#: libraries/server_user_groups.lib.php:235
#, fuzzy
#| msgid "Column names: "
msgid "Group name:"
msgstr "열(컬럼) 이름: "

#: libraries/server_user_groups.lib.php:272
#, fuzzy
#| msgid "Server version"
msgid "Server-level tabs"
msgstr "서버 버전"

#: libraries/server_user_groups.lib.php:275
#, fuzzy
#| msgid "Database server"
msgid "Database-level tabs"
msgstr "데이터베이스 서버"

#: libraries/server_user_groups.lib.php:278
#, fuzzy
#| msgid "Table comments"
msgid "Table-level tabs"
msgstr "테이블 설명"

#: libraries/server_variables.lib.php:114
msgid "Setting variable failed"
msgstr ""

#: libraries/server_variables.lib.php:195
#: libraries/server_variables.lib.php:279
msgid "Session value"
msgstr "세션 값"

#: libraries/server_variables.lib.php:195
msgid "Global value"
msgstr ""

#: libraries/server_variables.lib.php:243
msgid "This is a read-only variable and can not be edited"
msgstr ""

#: libraries/sql-parser/src/Component.php:63
#: libraries/sql-parser/src/Component.php:83
msgid "Not implemented yet."
msgstr ""

#: libraries/sql-parser/src/Components/AlterOperation.php:202
#, fuzzy
#| msgid "Log table filter options"
msgid "Unrecognized alter operation."
msgstr "로그 테이블의 필터 옵션"

#: libraries/sql-parser/src/Components/Array2d.php:93
#, php-format
msgid "%1$d values were expected, but found %2$d."
msgstr ""

#: libraries/sql-parser/src/Components/Array2d.php:116
msgid "An opening bracket followed by a set of values was expected."
msgstr ""

#: libraries/sql-parser/src/Components/ArrayObj.php:103
#: libraries/sql-parser/src/Components/CreateDefinition.php:204
msgid "An opening bracket was expected."
msgstr ""

#: libraries/sql-parser/src/Components/ArrayObj.php:128
msgid "A comma or a closing bracket was expected"
msgstr ""

#: libraries/sql-parser/src/Components/CreateDefinition.php:248
#, fuzzy
#| msgid "No tables selected."
msgid "A comma or a closing bracket was expected."
msgstr "테이블이 선택되지 않았습니다."

#: libraries/sql-parser/src/Components/CreateDefinition.php:264
msgid "A closing bracket was expected."
msgstr ""

#: libraries/sql-parser/src/Components/DataType.php:127
msgid "Unrecognized data type."
msgstr ""

#: libraries/sql-parser/src/Components/Expression.php:234
msgid "Unexpected closing bracket."
msgstr ""

#: libraries/sql-parser/src/Components/Expression.php:255
#: libraries/sql-parser/src/Components/Expression.php:292
#: libraries/sql-parser/src/Components/Expression.php:312
msgid "An alias was previously found."
msgstr ""

#: libraries/sql-parser/src/Components/Expression.php:266
msgid "Unexpected dot."
msgstr ""

#: libraries/sql-parser/src/Components/Expression.php:336
#, fuzzy
#| msgid "No tables selected."
msgid "An alias was expected."
msgstr "테이블이 선택되지 않았습니다."

#: libraries/sql-parser/src/Components/ExpressionArray.php:98
#, fuzzy
#| msgid "No rows selected"
msgid "An expression was expected."
msgstr "선택된 행이 없습니다"

#: libraries/sql-parser/src/Components/Limit.php:92
#: libraries/sql-parser/src/Components/Limit.php:114
msgid "An offset was expected."
msgstr ""

#: libraries/sql-parser/src/Components/OptionsArray.php:148
#, php-format
msgid "This option conflicts with \"%1$s\"."
msgstr ""

#: libraries/sql-parser/src/Components/RenameOperation.php:104
#, fuzzy
#| msgid "The number of tables that are open."
msgid "The old name of the table was expected."
msgstr "열린 테이블 수."

#: libraries/sql-parser/src/Components/RenameOperation.php:114
msgid "Keyword \"TO\" was expected."
msgstr ""

#: libraries/sql-parser/src/Components/RenameOperation.php:131
#, fuzzy
#| msgid "The number of tables that are open."
msgid "The new name of the table was expected."
msgstr "열린 테이블 수."

#: libraries/sql-parser/src/Components/RenameOperation.php:149
#, fuzzy
#| msgid "The row has been deleted."
msgid "A rename operation was expected."
msgstr "행을 삭제 하였습니다."

#: libraries/sql-parser/src/Lexer.php:270
#, fuzzy
#| msgid "Unexpected characters on line %s."
msgid "Unexpected character."
msgstr "%s 라인에 알 수 없는 문자가 있습니다."

#: libraries/sql-parser/src/Lexer.php:307
msgid "Expected whitespace(s) before delimiter."
msgstr ""

#: libraries/sql-parser/src/Lexer.php:325
#: libraries/sql-parser/src/Lexer.php:341
msgid "Expected delimiter."
msgstr ""

#: libraries/sql-parser/src/Lexer.php:788
#, fuzzy, php-format
#| msgid "Event %1$s has been created."
msgid "Ending quote %1$s was expected."
msgstr "이벤트 %1$s 를 생성했습니다."

#: libraries/sql-parser/src/Lexer.php:828
#, fuzzy
#| msgid "Table name template"
msgid "Variable name was expected."
msgstr "파일명 템플릿"

#: libraries/sql-parser/src/Parser.php:402
#, fuzzy
#| msgid "At Beginning of Table"
msgid "Unexpected beginning of statement."
msgstr "테이블의 처음"

#: libraries/sql-parser/src/Parser.php:421
msgid "Unrecognized statement type."
msgstr ""

#: libraries/sql-parser/src/Parser.php:505
msgid "No transaction was previously started."
msgstr ""

#: libraries/sql-parser/src/Statement.php:212
#, fuzzy
#| msgid "Unexpected characters on line %s."
msgid "Unexpected token."
msgstr "%s 라인에 알 수 없는 문자가 있습니다."

#: libraries/sql-parser/src/Statement.php:250
msgid "This type of clause was previously parsed."
msgstr ""

#: libraries/sql-parser/src/Statement.php:277
msgid ""
"A new statement was found, but no delimiter between it and the previous one."
msgstr ""

#: libraries/sql-parser/src/Statement.php:297
msgid "Unrecognized keyword."
msgstr ""

#: libraries/sql-parser/src/Statements/CreateStatement.php:348
#, fuzzy
#| msgid "The number of tables that are open."
msgid "The name of the entity was expected."
msgstr "열린 테이블 수."

#: libraries/sql-parser/src/Statements/CreateStatement.php:365
#, fuzzy
#| msgid "The row has been deleted."
msgid "At least one column definition was expected."
msgstr "행을 삭제 하였습니다."

#: libraries/sql-parser/src/Statements/CreateStatement.php:478
msgid "A \"RETURNS\" keyword was expected."
msgstr ""

#: libraries/sql.lib.php:224
#, fuzzy
#| msgid "Data file grow size"
msgid "Detailed profile"
msgstr "데이터 파일 증가량"

#: libraries/sql.lib.php:227
#, fuzzy
#| msgid "Other"
msgid "Order"
msgstr "기타"

#: libraries/sql.lib.php:229 libraries/sql.lib.php:245
msgid "State"
msgstr "상태"

#: libraries/sql.lib.php:242
msgid "Summary by state"
msgstr ""

#: libraries/sql.lib.php:248
msgid "Total Time"
msgstr "전체 시간"

#: libraries/sql.lib.php:250
msgid "% Time"
msgstr "% 시간"

#: libraries/sql.lib.php:252
#, fuzzy
#| msgid "Close"
msgid "Calls"
msgstr "닫기"

#: libraries/sql.lib.php:254
#, fuzzy
#| msgid "Time"
msgid "ø Time"
msgstr "시간"

#: libraries/sql.lib.php:526 libraries/sql.lib.php:542
msgid "Bookmark this SQL query"
msgstr "이 SQL 질의를 북마크함"

#: libraries/sql.lib.php:530
msgid "Label:"
msgstr ""

#: libraries/sql.lib.php:535 libraries/sql_query_form.lib.php:311
msgid "Let every user access this bookmark"
msgstr ""

#: libraries/sql.lib.php:740
#, fuzzy
#| msgid "Bookmark %s created"
msgid "Bookmark not created!"
msgstr "북마크 %s가 생성되었습니다."

#: libraries/sql.lib.php:847
#, php-format
msgid "Using bookmark \"%s\" as default browse query."
msgstr ""

#: libraries/sql.lib.php:1302
msgid "Showing as PHP code"
msgstr "PHP 코드 보기"

#: libraries/sql.lib.php:1634
#, fuzzy, php-format
#| msgid ""
#| "This table does not contain a unique column. Grid edit, checkbox, Edit, "
#| "Copy and Delete features are not available."
msgid ""
"Current selection does not contain a unique column. Grid edit, checkbox, "
"Edit, Copy and Delete features are not available. %s"
msgstr ""
"이 테이블에는 유일 속성을 가진 컬럼이 없습니다. 격자창 편집, 체크박스, 편집, "
"복사, 삭제 기능을 사용할 수 없습니다."

#: libraries/sql.lib.php:1645
#, fuzzy, php-format
#| msgid ""
#| "This table does not contain a unique column. Grid edit, checkbox, Edit, "
#| "Copy and Delete features are not available."
msgid ""
"Current selection does not contain a unique column. Grid edit, Edit, Copy "
"and Delete features may result in undesired behavior. %s"
msgstr ""
"이 테이블에는 유일 속성을 가진 컬럼이 없습니다. 격자창 편집, 체크박스, 편집, "
"복사, 삭제 기능을 사용할 수 없습니다."

#: libraries/sql.lib.php:1684
#, php-format
msgid "Problems with indexes of table `%s`"
msgstr ""

#: libraries/sql_query_form.lib.php:136
#, php-format
msgid "Run SQL query/queries on server %s"
msgstr "서버 %s에 SQL 질의를 실행"

#: libraries/sql_query_form.lib.php:153
#, php-format
msgid "Run SQL query/queries on database %s"
msgstr "데이터베이스 %s에 SQL 질의를 실행"

#: libraries/sql_query_form.lib.php:174
#, fuzzy, php-format
#| msgid "Run SQL query/queries on database %s"
msgid "Run SQL query/queries on table %s"
msgstr "데이터베이스 %s에 SQL 질의를 실행"

#: libraries/sql_query_form.lib.php:250
msgid "Get auto-saved query"
msgstr ""

#: libraries/sql_query_form.lib.php:256
#, fuzzy
#| msgid "Bad parameters!"
msgid "Bind parameters"
msgstr "잘못된 인자!"

#: libraries/sql_query_form.lib.php:303
msgid "Bookmark this SQL query:"
msgstr ""

#: libraries/sql_query_form.lib.php:317
msgid "Replace existing bookmark of same name"
msgstr ""

#: libraries/sql_query_form.lib.php:331
msgid "Delimiter"
msgstr "구분자"

#: libraries/sql_query_form.lib.php:341
msgid "Show this query here again"
msgstr "이 질의를 다시 보여줌"

#: libraries/sql_query_form.lib.php:358
msgid "Rollback when finished"
msgstr ""

#: libraries/sql_query_form.lib.php:412
msgid "View only"
msgstr "보기만"

#: libraries/tracking.lib.php:69
#, php-format
msgid "Create version %1$s of %2$s"
msgstr "%2$s의 %1$s 버전 생성"

#: libraries/tracking.lib.php:74
#, fuzzy, php-format
#| msgid "Create version"
msgid "Create version %1$s"
msgstr "버전 생성"

#: libraries/tracking.lib.php:79
msgid "Track these data definition statements:"
msgstr ""

#: libraries/tracking.lib.php:145
msgid "Track these data manipulation statements:"
msgstr ""

#: libraries/tracking.lib.php:174
msgid "Create version"
msgstr "버전 생성"

#: libraries/tracking.lib.php:202
#, php-format
msgid "Activate tracking for %s"
msgstr "%s 에 대한 추적을 활성화하기"

#: libraries/tracking.lib.php:204
msgid "Activate now"
msgstr "지금 활성화"

#: libraries/tracking.lib.php:207
#, php-format
msgid "Deactivate tracking for %s"
msgstr "%s 에 대한 추적을 비활성화하기"

#: libraries/tracking.lib.php:209
msgid "Deactivate now"
msgstr "지금 비활성화"

#: libraries/tracking.lib.php:277 libraries/tracking.lib.php:1618
msgid "Created"
msgstr "생성됨"

#: libraries/tracking.lib.php:278 libraries/tracking.lib.php:1619
msgid "Updated"
msgstr "수정됨"

#: libraries/tracking.lib.php:288 libraries/tracking.lib.php:351
msgid "Delete version"
msgstr "버전 삭제"

#: libraries/tracking.lib.php:289 libraries/tracking.lib.php:457
#: libraries/tracking.lib.php:1632
msgid "Tracking report"
msgstr "추적 보고서"

#: libraries/tracking.lib.php:290 libraries/tracking.lib.php:827
#: libraries/tracking.lib.php:1633
msgid "Structure snapshot"
msgstr "구조 요약"

#: libraries/tracking.lib.php:417 libraries/tracking.lib.php:1443
#: libraries/tracking.lib.php:1730
msgid "active"
msgstr "활성"

#: libraries/tracking.lib.php:419 libraries/tracking.lib.php:1445
#: libraries/tracking.lib.php:1725
msgid "not active"
msgstr "비활성"

#: libraries/tracking.lib.php:461
msgid "Tracking statements"
msgstr "추적 상태"

#: libraries/tracking.lib.php:473
#, fuzzy
#| msgid "Delete tracking data for this table"
msgid "Delete tracking data row from report"
msgstr "이 테이블에 대한 추적 데이터를 제거"

#: libraries/tracking.lib.php:484
msgid "No data"
msgstr "데이터 없음"

#: libraries/tracking.lib.php:573 libraries/tracking.lib.php:622
#, php-format
msgid "Show %1$s with dates from %2$s to %3$s by user %4$s %5$s"
msgstr ""

#: libraries/tracking.lib.php:643
msgid "SQL dump (file download)"
msgstr "SQL 덤프(파일 다운로드)"

#: libraries/tracking.lib.php:645
msgid "SQL dump"
msgstr "SQL 덤프"

#: libraries/tracking.lib.php:648
msgid "This option will replace your table and contained data."
msgstr "이 옵션은 테이블과 그 안에 담겨 있는 데이터를 교체하게 됩니다."

#: libraries/tracking.lib.php:650
msgid "SQL execution"
msgstr "SQL 실행"

#: libraries/tracking.lib.php:655
#, php-format
msgid "Export as %s"
msgstr "%s로 내보내기"

#: libraries/tracking.lib.php:681
msgid "Data manipulation statement"
msgstr ""

#: libraries/tracking.lib.php:758
#, fuzzy
#| msgid "Data point content"
msgid "Data definition statement"
msgstr "데이터 포인트 내용"

#: libraries/tracking.lib.php:790
msgid "Date"
msgstr "날짜"

#: libraries/tracking.lib.php:791
msgid "Username"
msgstr "사용자명"

#: libraries/tracking.lib.php:845
#, php-format
msgid "Version %s snapshot (SQL code)"
msgstr "버전 %s 스냅샷 (SQL 코드)"

#: libraries/tracking.lib.php:947
#: templates/table/structure/table_structure_row.phtml:33
msgctxt "None for default"
msgid "None"
msgstr "없음"

#: libraries/tracking.lib.php:1049
msgid "Tracking data definition successfully deleted"
msgstr ""

#: libraries/tracking.lib.php:1059
msgid "Tracking data manipulation successfully deleted"
msgstr ""

#: libraries/tracking.lib.php:1113
msgid ""
"You can execute the dump by creating and using a temporary database. Please "
"ensure that you have the privileges to do so."
msgstr ""

#: libraries/tracking.lib.php:1117
msgid "Comment out these two lines if you do not need them."
msgstr "필요치 않을 경우 이 두 줄을 주석처리하시기 바랍니다."

#: libraries/tracking.lib.php:1127
msgid "SQL statements exported. Please copy the dump or execute it."
msgstr "SQL 구문이 추출되었습니다. 덤프된 내용을 복사하거나 실행하세요."

#: libraries/tracking.lib.php:1174
#, fuzzy, php-format
#| msgid "Tracking report"
msgid "Tracking report for table `%s`"
msgstr "추적 보고서"

#: libraries/tracking.lib.php:1206
#, php-format
msgid "Tracking for %1$s was activated at version %2$s."
msgstr ""

#: libraries/tracking.lib.php:1231
#, php-format
msgid "Tracking for %1$s was deactivated at version %2$s."
msgstr ""

#: libraries/tracking.lib.php:1315
#, fuzzy, php-format
#| msgid "Create version %1$s of %2$s"
msgid "Version %1$s of %2$s was deleted."
msgstr "%2$s의 %1$s 버전 생성"

#: libraries/tracking.lib.php:1346
#, php-format
msgid "Version %1$s was created, tracking for %2$s is active."
msgstr ""

#: libraries/tracking.lib.php:1464
msgid "Untracked tables"
msgstr "추적되지 않은 테이블"

#: libraries/tracking.lib.php:1493 libraries/tracking.lib.php:1517
#: templates/table/structure/optional_action_links.phtml:18
msgid "Track table"
msgstr "테이블 추적"

#: libraries/tracking.lib.php:1605
msgid "Tracked tables"
msgstr "추적된 테이블"

#: libraries/tracking.lib.php:1617
msgid "Last version"
msgstr "최근 버전"

#: libraries/tracking.lib.php:1630 libraries/tracking.lib.php:1704
msgid "Delete tracking"
msgstr "추적 데이터 삭제"

#: libraries/tracking.lib.php:1631
msgid "Versions"
msgstr "버전"

#: libraries/user_preferences.inc.php:30
msgid "Manage your settings"
msgstr "나만의 설정 관리"

#: libraries/user_preferences.inc.php:54 prefs_manage.php:307
msgid "Configuration has been saved."
msgstr "설정 저장 완료."

#: libraries/user_preferences.inc.php:75
#, php-format
msgid ""
"Your preferences will be saved for current session only. Storing them "
"permanently requires %sphpMyAdmin configuration storage%s."
msgstr ""
"당신의 설정은 현재 세션에만 저장됩니다. 설정을 영구 저장하려면 %sphpMyAdmin "
"설정 스토리지%s가 필요합니다."

#: libraries/user_preferences.lib.php:132
msgid "Could not save configuration"
msgstr "설정을 저장할 수 없습니다"

#: libraries/zip_extension.lib.php:27 libraries/zip_extension.lib.php:81
#: libraries/zip_extension.lib.php:84
msgid "Error in ZIP archive:"
msgstr "ZIP 압축파일 오류:"

#: libraries/zip_extension.lib.php:35
msgid "No files found inside ZIP archive!"
msgstr "ZIP 압축 안에서 파일을 발견하지 못했습니다!"

#: navigation.php:20
msgid "Fatal error: The navigation can only be accessed via AJAX"
msgstr "심각한 오류: 네비게이션은 AJAX를 통해서만 접근할 수 있습니다"

#: prefs_forms.php:88
msgid "Cannot save settings, submitted form contains errors!"
msgstr "설정을 저장할 수 없음, 전송된 폼 값에 오류가 있음!"

#: prefs_manage.php:84
msgid "Could not import configuration"
msgstr "설정을 가져올 수 없습니다"

#: prefs_manage.php:116
msgid "Configuration contains incorrect data for some fields."
msgstr "설정의 일부 항목에 잘못된 데이터가 있습니다."

#: prefs_manage.php:135
msgid "Do you want to import remaining settings?"
msgstr "나머지 설정을 가져오겠습니까?"

#: prefs_manage.php:231 prefs_manage.php:260
msgid "Saved on: @DATE@"
msgstr "저장일: @DATE@"

#: prefs_manage.php:246
msgid "Import from file"
msgstr "파일에서 가져오기"

#: prefs_manage.php:254
msgid "Import from browser's storage"
msgstr "브라우저 스토리지에서 가져오기"

#: prefs_manage.php:257
msgid "Settings will be imported from your browser's local storage."
msgstr "웹 브라우저의 로컬 스토리지로부터 설정을 불러옵니다."

#: prefs_manage.php:263
msgid "You have no saved settings!"
msgstr "저장된 설정이 없습니다!"

#: prefs_manage.php:268 prefs_manage.php:347
msgid "This feature is not supported by your web browser"
msgstr "현재 웹 브라우저에서 이 기능을 지원하지 않음"

#: prefs_manage.php:274
msgid "Merge with current configuration"
msgstr "현재 설정과 합치기"

#: prefs_manage.php:290
#, php-format
msgid ""
"You can set more settings by modifying config.inc.php, eg. by using %sSetup "
"script%s."
msgstr ""
"%s셋업 스크립트%s를 사용하는 등의 방법으로 config.inc.php를 수정하여 더 많은 "
"설정을 조정할 수 있습니다."

#: prefs_manage.php:323
msgid "Save to browser's storage"
msgstr "브라우저의 저장 공간에 저장"

#: prefs_manage.php:330
msgid "Settings will be saved in your browser's local storage."
msgstr "설정 내용이 웹 브라우저의 로컬 스토리지에 저장됩니다."

#: prefs_manage.php:338
msgid "Existing settings will be overwritten!"
msgstr "기존 설정에 덮여쓰여집니다!"

#: prefs_manage.php:366
msgid "You can reset all your settings and restore them to default values."
msgstr "모든 설정을 초기화할 수 있습니다."

#: server_databases.php:112
msgid "No databases"
msgstr "데이터베이스가 없습니다"

#: server_export.php:24
msgid "View dump (schema) of databases"
msgstr "데이터베이스의 덤프(스키마) 데이터 보기"

#: server_privileges.php:140
msgid "Username and hostname didn't change."
msgstr "username과 hostname이 변경되지 않았음."

#: server_status.php:39
msgid "Not enough privilege to view server status."
msgstr ""

#: server_status_advisor.php:39
msgid "Not enough privilege to view the advisor."
msgstr ""

#: server_status_processes.php:36
#, php-format
msgid "Thread %s was successfully killed."
msgstr "쓰레드 %s 를 죽였습니다."

#: server_status_processes.php:41
#, php-format
msgid ""
"phpMyAdmin was unable to kill thread %s. It probably has already been closed."
msgstr ""
"phpMyAdmin이 쓰레드 %s를 종료하는데 실패했습니다. 이미 해당 쓰레드가 종료되었"
"을 것입니다."

#: server_status_queries.php:55
msgid "Not enough privilege to view query statistics."
msgstr ""

#: server_status_variables.php:57
msgid "Not enough privilege to view status variables."
msgstr ""

#: server_variables.php:83
#, fuzzy, php-format
#| msgid "Server variables and settings"
msgid "Not enough privilege to view server variables and settings. %s"
msgstr "서버의 환경설정"

#: setup/frames/config.inc.php:41 setup/frames/index.inc.php:277
msgid "Download"
msgstr "다운로드"

#: setup/frames/form.inc.php:25
msgid "Incorrect formset, check $formsets array in setup/frames/form.inc.php!"
msgstr ""

#: setup/frames/index.inc.php:54
msgid "Cannot load or save configuration"
msgstr "설정을 불러오거나 저장할 수 없음"

#: setup/frames/index.inc.php:57
msgid ""
"Please create web server writable folder [em]config[/em] in phpMyAdmin top "
"level directory as described in [doc@setup_script]documentation[/doc]. "
"Otherwise you will be only able to download or display it."
msgstr ""
"[doc@setup_script]documentation[/doc]의 내용 처럼 phpMyAdmin의 최상위 디렉토"
"리에 웹 서버가 쓰기 가능한 [em]config[/em] 폴더를 생성하세요. 그러지 않을 경"
"우 변경된 내용을 저장할 수 없습니다."

#: setup/frames/index.inc.php:72
msgid ""
"You are not using a secure connection; all data (including potentially "
"sensitive information, like passwords) is transferred unencrypted!"
msgstr ""
"현재, 암호화 되지 않은 접속을 통해 연결되어 있습니다. 모든 데이터(패스워드 "
"등 민감한 정보 포함)는 평문으로 전송됩니다!"

#: setup/frames/index.inc.php:84
#, php-format
msgid ""
"If your server is also configured to accept HTTPS requests follow [a@%s]this "
"link[/a] to use a secure connection."
msgstr ""

#: setup/frames/index.inc.php:91
msgid "Insecure connection"
msgstr "보호되지 않은 연결"

#: setup/frames/index.inc.php:120
msgid "Configuration saved."
msgstr "설정이 저장되었습니다."

#: setup/frames/index.inc.php:123
msgid ""
"Configuration saved to file config/config.inc.php in phpMyAdmin top level "
"directory, copy it to top level one and delete directory config to use it."
msgstr ""

#: setup/frames/index.inc.php:134 setup/frames/menu.inc.php:19
msgid "Overview"
msgstr ""

#: setup/frames/index.inc.php:141
msgid "Show hidden messages (#MSG_COUNT)"
msgstr ""

#: setup/frames/index.inc.php:194
#, fuzzy
#| msgid "There are no recent tables"
msgid "There are no configured servers"
msgstr "최근 테이블이 없습니다."

#: setup/frames/index.inc.php:203
msgid "New server"
msgstr "새 서버"

#: setup/frames/index.inc.php:233
msgid "Default language"
msgstr "기본 언어"

#: setup/frames/index.inc.php:243
msgid "let the user choose"
msgstr "사용자 선택"

#: setup/frames/index.inc.php:254
msgid "- none -"
msgstr "-없음-"

#: setup/frames/index.inc.php:258
msgid "Default server"
msgstr "기본 서버"

#: setup/frames/index.inc.php:270
msgid "End of line"
msgstr "줄 끝"

#: setup/frames/index.inc.php:276
msgid "Display"
msgstr "보기"

#: setup/frames/index.inc.php:286
msgid "Load"
msgstr "로드"

#: setup/frames/index.inc.php:309
msgid "phpMyAdmin homepage"
msgstr "phpMyAdmin 홈페이지"

#: setup/frames/index.inc.php:311
msgid "Donate"
msgstr "기부"

#: setup/frames/servers.inc.php:30
msgid "Edit server"
msgstr "서버 수정"

#: setup/frames/servers.inc.php:40
msgid "Add a new server"
msgstr "새 서버 추가"

#: setup/index.php:22
msgid "Wrong GET file attribute value"
msgstr ""

#: setup/lib/form_processing.lib.php:49
msgid "Warning"
msgstr "경고"

#: setup/lib/form_processing.lib.php:50
msgid "Submitted form contains errors"
msgstr ""

#: setup/lib/form_processing.lib.php:52
msgid "Try to revert erroneous fields to their default values"
msgstr ""

#: setup/lib/form_processing.lib.php:57
msgid "Ignore errors"
msgstr "오류 무시"

#: setup/lib/form_processing.lib.php:61
msgid "Show form"
msgstr "폼 보기"

#: setup/lib/index.lib.php:119
msgid ""
"Reading of version failed. Maybe you're offline or the upgrade server does "
"not respond."
msgstr ""

#: setup/lib/index.lib.php:135
msgid "Got invalid version string from server"
msgstr ""

#: setup/lib/index.lib.php:148
msgid "Unparsable version string"
msgstr ""

#: setup/lib/index.lib.php:168
#, php-format
msgid ""
"You are using Git version, run [kbd]git pull[/kbd] :-)[br]The latest stable "
"version is %s, released on %s."
msgstr ""
"Git 버전을 사용하고 있습니다. [kbd]git pull[/kbd]을 실행하세요 :-)[br]최신 안"
"정 버전은 %s이며 %s에 공개되었습니다."

#: setup/lib/index.lib.php:175
msgid "No newer stable version is available"
msgstr "더 최신의 안정 버전이 없음"

#: setup/validate.php:24
msgid "Wrong data"
msgstr "잘못된 데이터"

#: tbl_create.php:33 tbl_get_field.php:25
#, php-format
msgid "'%s' database does not exist."
msgstr "'%s'라는 데이터베이스가 존재하지 않습니다."

#: tbl_create.php:43
#, php-format
msgid "Table %s already exists!"
msgstr "테이블 %s 가 이미 존재합니다!"

#: tbl_export.php:104
msgid "View dump (schema) of table"
msgstr "테이블의 덤프(스키마) 데이터 보기"

#: tbl_get_field.php:32
msgid "Invalid table name"
msgstr "잘못된 테이블 이름"

#: tbl_replace.php:237
#, php-format
msgid "Row: %1$s, Column: %2$s, Error: %3$s"
msgstr ""

#: tbl_row_action.php:71
#, fuzzy
#| msgid "No rows selected"
msgid "No row selected."
msgstr "선택된 행이 없습니다"

#: tbl_tracking.php:33
#, php-format
msgid "Tracking of %s is activated."
msgstr "%s의 트래킹이 활성화되었습니다."

#: tbl_tracking.php:102
#, fuzzy
#| msgid "The selected users have been deleted successfully."
msgid "Tracking versions deleted successfully."
msgstr "선택한 사용자들을 삭제했습니다."

#: tbl_tracking.php:107
#, fuzzy
#| msgid "No rows selected"
msgid "No versions selected."
msgstr "선택된 행이 없습니다"

#: tbl_tracking.php:138
msgid "SQL statements executed."
msgstr "SQL 문장이 실행되었습니다."

#: templates/columns_definitions/column_default.phtml:6
msgctxt "for default"
msgid "None"
msgstr "없음"

#: templates/columns_definitions/column_default.phtml:7
msgid "As defined:"
msgstr "사용자 정의:"

#: templates/columns_definitions/column_definitions_form.phtml:39
msgid "Table name"
msgstr "테이블 이름"

#: templates/columns_definitions/column_definitions_form.phtml:83
msgid "Collation:"
msgstr "데이터정렬방식:"

#: templates/columns_definitions/column_definitions_form.phtml:87
msgid "Storage Engine:"
msgstr "저장 엔진:"

#: templates/columns_definitions/column_definitions_form.phtml:92
#, fuzzy
#| msgid "Connections"
msgid "Connection:"
msgstr "연결 수"

#: templates/columns_definitions/column_definitions_form.phtml:137
msgid "PARTITION definition:"
msgstr ""

#: templates/columns_definitions/column_length.phtml:9
msgid "Edit ENUM/SET values"
msgstr ""

#: templates/columns_definitions/column_name.phtml:6
#, fuzzy, php-format
#| msgid "Select referenced key"
msgid "Referenced by %s."
msgstr "참고키 선택"

#: templates/columns_definitions/column_name.phtml:14
msgid "Is a foreign key."
msgstr "외래키 입니까."

#: templates/columns_definitions/column_name.phtml:44
#, fuzzy
#| msgid "Remove from Favorites"
msgid "Pick from Central Columns"
msgstr "즐겨찾기에서 삭제"

#: templates/columns_definitions/column_virtuality.phtml:46
#: templates/table/structure/display_partitions.phtml:22
#, fuzzy
#| msgid "Compression"
msgid "Expression"
msgstr "압축"

#: templates/columns_definitions/move_column.phtml:7
msgid "first"
msgstr "맨 처음"

#: templates/columns_definitions/move_column.phtml:12
#: templates/table/structure/add_column.phtml:21
#, php-format
msgid "after %s"
msgstr "%s 다음에"

#: templates/columns_definitions/table_fields_definitions.phtml:16
msgid ""
"If column type is \"enum\" or \"set\", please enter the values using this "
"format: 'a','b','c'…<br />If you ever need to put a backslash (\"\\\") or a "
"single quote (\"'\") amongst those values, precede it with a backslash (for "
"example '\\\\xyz' or 'a\\'b')."
msgstr ""
"필드 종류가 \"enum\"이나 \"set\"일 경우, 다음과 같은 형식으로 값을 입력하십시"
"오: 'a','b','c'…<br />여기에 역슬래시(\\)나 작은 따옴표(')를 넣어야 한다면, "
"그 앞에 역슬래시를 사용하십시오. (예: '\\\\xyz' 또는 'a\\'b')."

#: templates/columns_definitions/table_fields_definitions.phtml:27
msgid ""
"For default values, please enter just a single value, without backslash "
"escaping or quotes, using this format: a"
msgstr "기본값에는, 역슬래시나 따옴표 없이 단 하나의 값을 넣으십시오. (예: a)"

#: templates/columns_definitions/table_fields_definitions.phtml:70
msgid "Virtuality"
msgstr ""

#: templates/columns_definitions/table_fields_definitions.phtml:76
msgid "Move column"
msgstr "컬럼 이동"

#: templates/columns_definitions/table_fields_definitions.phtml:86
#: templates/columns_definitions/table_fields_definitions.phtml:105
#, fuzzy
#| msgid "Version information"
msgid "List of available transformations and their options"
msgstr "버전 정보"

#: templates/columns_definitions/table_fields_definitions.phtml:88
#: transformation_overview.php:41
#, fuzzy
#| msgid "Browser transformation"
msgid "Browser display transformation"
msgstr "브라우저 변형"

#: templates/columns_definitions/table_fields_definitions.phtml:92
#, fuzzy
#| msgid "Browser transformation"
msgid "Browser display transformation options"
msgstr "브라우저 변형"

#: templates/columns_definitions/table_fields_definitions.phtml:95
#: templates/columns_definitions/table_fields_definitions.phtml:114
msgid ""
"Please enter the values for transformation options using this format: 'a', "
"100, b,'c'…<br />If you ever need to put a backslash (\"\\\") or a single "
"quote (\"'\") amongst those values, precede it with a backslash (for example "
"'\\\\xyz' or 'a\\'b')."
msgstr ""
"필드 종류가 \"enum\"이나 \"set\"일 경우, 다음과 같은 형식으로 값을 입력하십시"
"오: 'a',100, b,'c'…<br />여기에 역슬래시(\\)나 작은 따옴표(')를 넣어야 한다"
"면, 그 앞에 역슬래시를 사용하십시오. (예: '\\\\xyz' 또는 'a\\'b')."

#: templates/columns_definitions/table_fields_definitions.phtml:107
#: transformation_overview.php:42
#, fuzzy
#| msgid "Browser transformation"
msgid "Input transformation"
msgstr "브라우저 변형"

#: templates/columns_definitions/table_fields_definitions.phtml:111
#, fuzzy
#| msgid "Transformation options"
msgid "Input transformation options"
msgstr "변환 옵션"

#: templates/database/create_table.phtml:7
#: templates/database/designer/side_menu.phtml:77
#: templates/database/designer/side_menu.phtml:80
msgid "Create table"
msgstr "새 테이블 만들기"

#: templates/database/create_table.phtml:15
msgid "Number of columns"
msgstr "컬럼수"

#: templates/database/designer/aggregate_query_panel.phtml:22
#: templates/database/designer/options_panel.phtml:100
msgid "Aggregate"
msgstr "합계"

#: templates/database/designer/aggregate_query_panel.phtml:30
#: templates/database/designer/having_query_panel.phtml:30
#: templates/database/designer/having_query_panel.phtml:61
#: templates/database/designer/options_panel.phtml:106
#: templates/database/designer/options_panel.phtml:170
#: templates/database/designer/where_query_panel.phtml:30
#: templates/table/search/table_header.phtml:9
msgid "Operator"
msgstr "연산자"

#: templates/database/designer/database_tables.phtml:29
#, fuzzy
#| msgid "Move columns"
msgid "Show/hide columns"
msgstr "컬럼 이동"

#: templates/database/designer/database_tables.phtml:40
#, fuzzy
#| msgid "Table structure"
msgid "See table structure"
msgstr "테이블 구조"

#: templates/database/designer/delete_relation_panel.phtml:21
msgid "Delete relation"
msgstr "관계(relation) 삭제"

#: templates/database/designer/edit_delete_pages.phtml:7
msgid "Page to open"
msgstr "열 페이지"

#: templates/database/designer/edit_delete_pages.phtml:7
msgid "Page to delete"
msgstr "삭제할 페이지"

#: templates/database/designer/having_query_panel.phtml:90
#: templates/database/designer/options_panel.phtml:63
#: templates/database/designer/options_panel.phtml:229
#: templates/database/designer/where_query_panel.phtml:59
msgid "Except"
msgstr "제외"

#: templates/database/designer/having_query_panel.phtml:102
#: templates/database/designer/options_panel.phtml:75
#: templates/database/designer/options_panel.phtml:241
#: templates/database/designer/where_query_panel.phtml:71
msgid "subquery"
msgstr "서브쿼리"

#: templates/database/designer/new_relation_panel.phtml:22
#: templates/database/designer/side_menu.phtml:84
#: templates/database/designer/side_menu.phtml:87
msgid "Create relation"
msgstr "관계 생성"

#: templates/database/designer/options_panel.phtml:34
#: templates/database/designer/options_panel.phtml:200
msgid "Relation operator"
msgstr "관계 연산"

#: templates/database/designer/options_panel.phtml:85
#: templates/database/designer/rename_to_panel.phtml:23
msgid "Rename to"
msgstr "바뀔 이름"

#: templates/database/designer/options_panel.phtml:91
#: templates/database/designer/rename_to_panel.phtml:31
msgid "New name"
msgstr "새 이름"

#: templates/database/designer/page_save_as.phtml:4
msgid "Save to selected page"
msgstr "선택된 페이지로 저장하기"

#: templates/database/designer/page_save_as.phtml:5
msgid "Create a page and save to it"
msgstr "새 페이지를 만들고 내보내기"

#: templates/database/designer/page_save_as.phtml:26
msgid "New page name"
msgstr "새 페이지 이름"

#: templates/database/designer/page_selector.phtml:2
msgid "Select page"
msgstr "페이지를 선택하세요"

#: templates/database/designer/query_details.phtml:10
msgid "Active options"
msgstr "옵션 활성화"

#: templates/database/designer/schema_export.phtml:4
msgid "Select Export Relational Type"
msgstr ""

#: templates/database/designer/side_menu.phtml:19
#: templates/database/designer/side_menu.phtml:25
msgid "Show/Hide tables list"
msgstr "테이블 목록 표시/숨김"

#: templates/database/designer/side_menu.phtml:29
#: templates/database/designer/side_menu.phtml:35
#: templates/database/designer/side_menu.phtml:36
msgid "View in fullscreen"
msgstr "전체 화면으로 보기"

#: templates/database/designer/side_menu.phtml:34
msgid "Exit fullscreen"
msgstr "전체 화면으로부터 나가기"

#: templates/database/designer/side_menu.phtml:41
#: templates/database/designer/side_menu.phtml:45
msgid "New page"
msgstr "새 페이지"

#: templates/database/designer/side_menu.phtml:70
#: templates/database/designer/side_menu.phtml:73
msgid "Delete pages"
msgstr "페이지 삭제"

#: templates/database/designer/side_menu.phtml:98
#: templates/database/designer/side_menu.phtml:101
msgid "Reload"
msgstr "새로고침"

#: templates/database/designer/side_menu.phtml:107
#: templates/database/designer/side_menu.phtml:110
msgid "Help"
msgstr "도움말"

#: templates/database/designer/side_menu.phtml:115
#: templates/database/designer/side_menu.phtml:118
msgid "Angular links"
msgstr ""

#: templates/database/designer/side_menu.phtml:115
#: templates/database/designer/side_menu.phtml:118
msgid "Direct links"
msgstr "다이렉트 링크"

#: templates/database/designer/side_menu.phtml:122
#: templates/database/designer/side_menu.phtml:124
#, fuzzy
#| msgid "Add chart to grid"
msgid "Snap to grid"
msgstr "차트에 그리드 추가"

#: templates/database/designer/side_menu.phtml:128
#: templates/database/designer/side_menu.phtml:134
msgid "Small/Big All"
msgstr "전체를 작게/크게"

#: templates/database/designer/side_menu.phtml:138
#: templates/database/designer/side_menu.phtml:141
msgid "Toggle small/big"
msgstr "대소 변경"

#: templates/database/designer/side_menu.phtml:145
#: templates/database/designer/side_menu.phtml:148
msgid "Toggle relation lines"
msgstr "릴레이션 라인 토글"

#: templates/database/designer/side_menu.phtml:153
#: templates/database/designer/side_menu.phtml:156
#, fuzzy
#| msgid "Export type"
msgid "Export schema"
msgstr "내보내기 형식"

#: templates/database/designer/side_menu.phtml:165
#: templates/database/designer/side_menu.phtml:168
msgid "Build Query"
msgstr "쿼리 생성"

#: templates/database/designer/side_menu.phtml:173
#: templates/database/designer/side_menu.phtml:177
msgid "Move Menu"
msgstr "메뉴 이동"

#: templates/database/designer/side_menu.phtml:181
#: templates/database/designer/side_menu.phtml:186
#, fuzzy
#| msgid "Partial texts"
msgid "Pin text"
msgstr "텍스트의 일부분"

#: templates/database/designer/table_list.phtml:4
msgid "Hide/Show all"
msgstr "모두 숨기기/보기"

#: templates/database/designer/table_list.phtml:14
msgid "Hide/Show Tables with no relation"
msgstr "릴레이션이 없는 테이블 숨기기/보이기"

#: templates/database/designer/table_list.phtml:59
msgid "Number of tables:"
msgstr "테이블 갯수:"

#: templates/database/structure/body_for_table_summary.phtml:6
#, php-format
msgid "%s table"
msgid_plural "%s tables"
msgstr[0] "%s개 테이블"

#: templates/database/structure/body_for_table_summary.phtml:17
msgid "Sum"
msgstr "계"

#: templates/database/structure/check_all_tables.phtml:6
msgid "Check tables having overhead"
msgstr "오버헤드를 가진 테이블들을 체크"

#: templates/database/structure/check_all_tables.phtml:10
#, fuzzy
#| msgid "Show color"
msgid "Show create"
msgstr "색깔 보기"

#: templates/database/structure/check_all_tables.phtml:27
#, fuzzy
#| msgid "Add prefix"
msgid "Prefix"
msgstr "접두사 추가"

#: templates/database/structure/check_all_tables.phtml:28
msgid "Add prefix to table"
msgstr "테이블에 접두사 추가"

#: templates/database/structure/check_all_tables.phtml:29
msgid "Replace table prefix"
msgstr "테이블의 접두사를 교체"

#: templates/database/structure/check_all_tables.phtml:30
msgid "Copy table with prefix"
msgstr "테이블에 접두사를 추가하여 복제"

#: templates/database/structure/check_all_tables.phtml:36
#, fuzzy
#| msgid "CHAR textarea columns"
msgid "Add columns to central list"
msgstr "CHAR 텍스트입력 컬럼"

#: templates/database/structure/check_all_tables.phtml:37
msgid "Remove columns from central list"
msgstr ""

#: templates/database/structure/check_all_tables.phtml:38
#, fuzzy
#| msgid "CHAR textarea columns"
msgid "Make consistent with central list"
msgstr "CHAR 텍스트입력 컬럼"

#: templates/database/structure/favorite_anchor.phtml:12
msgid "Add to Favorites"
msgstr "즐겨찾기로 추가"

#: templates/database/structure/show_create.phtml:2
msgid "Showing create queries"
msgstr "생성 쿼리 보이기"

#: templates/database/structure/sortable_header.phtml:13
msgid "Sort"
msgstr "정렬"

#: templates/database/structure/table_header.phtml:42
msgid ""
"May be approximate. Click on the number to get the exact count. See "
"[doc@faq3-11]FAQ 3.11[/doc]."
msgstr ""
"근사값입니다. 정확한 값을 보시려면 숫자를 클릭하세요. [doc@faq3-11]FAQ 3.11[/"
"doc]를 참조하세요."

#: templates/database/structure/table_header.phtml:66
#: templates/table/index_form.phtml:127
msgid "Size"
msgstr "크기"

#: templates/database/structure/table_header.phtml:74
#: templates/table/structure/display_table_stats.phtml:27
msgid "Overhead"
msgstr "부담"

#: templates/database/structure/table_header.phtml:95
#: templates/table/structure/row_stats_table.phtml:80
msgid "Creation"
msgstr "생성"

#: templates/database/structure/table_header.phtml:106
#: templates/table/structure/row_stats_table.phtml:87
msgid "Last update"
msgstr "마지막 업데이트"

#: templates/database/structure/table_header.phtml:117
#: templates/table/structure/row_stats_table.phtml:94
msgid "Last check"
msgstr "마지막 검사"

#: templates/database/structure/tracking_icon.phtml:4
msgid "Tracking is active."
msgstr "트래킹이 활성화되었습니다."

#: templates/database/structure/tracking_icon.phtml:8
msgid "Tracking is not active."
msgstr "트래킹이 활성화되어 있지 않습니다."

#: templates/error/report_form.phtml:7
msgid ""
"phpMyAdmin has encountered an error. We have collected data about this error "
"as well as information about relevant configuration settings to send to the "
"phpMyAdmin team to help us in debugging the problem."
msgstr ""

#: templates/error/report_form.phtml:15
msgid "You may examine the data in the error report:"
msgstr ""

#: templates/error/report_form.phtml:20
msgid "Please explain the steps that lead to the error:"
msgstr ""

#: templates/prefs_autoload.phtml:9
msgid ""
"Your browser has phpMyAdmin configuration for this domain. Would you like to "
"import it for current session?"
msgstr ""
"당신의 브라우저에 현재 도메인을 위한 phpMyAdmin 설정이 존재합니다. 현재 세션"
"을 위해 이를 불러오시겠습니까?"

#: templates/startAndNumberOfRowsPanel.phtml:3
msgid "Start row:"
msgstr "시작 행:"

#: templates/table/chart/tbl_chart.phtml:17
msgctxt "Chart type"
msgid "Bar"
msgstr "가로 막대"

#: templates/table/chart/tbl_chart.phtml:21
msgctxt "Chart type"
msgid "Column"
msgstr "세로 막대"

#: templates/table/chart/tbl_chart.phtml:25
msgctxt "Chart type"
msgid "Line"
msgstr "선형"

#: templates/table/chart/tbl_chart.phtml:29
msgctxt "Chart type"
msgid "Spline"
msgstr "곡선형"

#: templates/table/chart/tbl_chart.phtml:33
msgctxt "Chart type"
msgid "Area"
msgstr "영역"

#: templates/table/chart/tbl_chart.phtml:37
msgctxt "Chart type"
msgid "Pie"
msgstr "원형"

#: templates/table/chart/tbl_chart.phtml:41
msgctxt "Chart type"
msgid "Timeline"
msgstr "타임라인"

#: templates/table/chart/tbl_chart.phtml:45
msgctxt "Chart type"
msgid "Scatter"
msgstr "산포도(점도표)"

#: templates/table/chart/tbl_chart.phtml:50
msgid "Stacked"
msgstr "누적"

#: templates/table/chart/tbl_chart.phtml:57
msgid "X-Axis:"
msgstr "X축:"

#: templates/table/chart/tbl_chart.phtml:72
msgid "Series:"
msgstr "시리즈:"

#: templates/table/chart/tbl_chart.phtml:102
msgid "X-Axis label:"
msgstr "X축 레이블:"

#: templates/table/chart/tbl_chart.phtml:104
msgid "X Values"
msgstr "X 값"

#: templates/table/chart/tbl_chart.phtml:107
msgid "Y-Axis label:"
msgstr "Y축 레이블:"

#: templates/table/chart/tbl_chart.phtml:109
msgid "Y Values"
msgstr "Y값"

#: templates/table/chart/tbl_chart.phtml:115
msgid "Series names are in a column"
msgstr ""

#: templates/table/chart/tbl_chart.phtml:118
#, fuzzy
#| msgid "Inside column:"
msgid "Series column:"
msgstr "검색할 컬럼:"

#: templates/table/chart/tbl_chart.phtml:130
#, fuzzy
#| msgid "Values for column %s"
msgid "Value Column:"
msgstr "\"%s\" 열의 값"

#: templates/table/chart/tbl_chart.phtml:150
msgid "Save chart as image"
msgstr "차트를 이미지 파일로 저장"

#: templates/table/gis_visualization/gis_visualization.phtml:3
msgid "Display GIS Visualization"
msgstr "공간정보 도식화 표시"

#: templates/table/gis_visualization/gis_visualization.phtml:8
#, fuzzy
#| msgid "Inside column:"
msgid "Label column"
msgstr "검색할 컬럼:"

#: templates/table/gis_visualization/gis_visualization.phtml:11
msgid "-- None --"
msgstr "-없음-"

#: templates/table/gis_visualization/gis_visualization.phtml:19
#, fuzzy
#| msgid "Relational display column"
msgid "Spatial column"
msgstr "연관된 행 표시"

#: templates/table/index_form.phtml:16
msgid "Index name:"
msgstr "인덱스 이름:"

#: templates/table/index_form.phtml:19
msgid ""
"\"PRIMARY\" <b>must</b> be the name of and <b>only of</b> a primary key!"
msgstr ""
"\"PRIMARY\"는 <b>반드시</b> 기본 키의 이름이어야 하며, 기본 키<b>만</b> 쓸 "
"수 있는 이름입니다!"

#: templates/table/index_form.phtml:40
#, fuzzy
#| msgid "Index cache size"
msgid "Index choice:"
msgstr "인덱스 캐시 크기"

#: templates/table/index_form.phtml:57
msgid "Key block size:"
msgstr ""

#: templates/table/index_form.phtml:74
msgid "Index type:"
msgstr "인덱스 종류:"

#: templates/table/index_form.phtml:86
#, fuzzy
#| msgid "User:"
msgid "Parser:"
msgstr "사용자:"

#: templates/table/index_form.phtml:102
msgid "Comment:"
msgstr "설명:"

#: templates/table/index_form.phtml:149 templates/table/index_form.phtml:190
#, fuzzy
#| msgid "Drag to reorder."
msgid "Drag to reorder"
msgstr "재정렬하려면 드래그하세요."

#: templates/table/relation/common_form.phtml:7
msgid "Internal relations"
msgstr "내부 릴레이션"

#: templates/table/relation/common_form.phtml:11
msgid "Internal relation"
msgstr "내부 릴레이션"

#: templates/table/relation/common_form.phtml:14
msgid ""
"An internal relation is not necessary when a corresponding FOREIGN KEY "
"relation exists."
msgstr ""
"외래키 릴레이션이 있을 경우, 거기에 해당하는 내부 릴레이션은 필요 없습니다."

#: templates/table/relation/common_form.phtml:37
msgid "Foreign key constraints"
msgstr "외래키 제약"

#: templates/table/relation/common_form.phtml:40
#, fuzzy
#| msgid "Action"
msgid "Actions"
msgstr "실행"

#: templates/table/relation/common_form.phtml:41
#, fuzzy
#| msgid "Constraints for table"
msgid "Constraint properties"
msgstr "테이블의 제약사항"

#: templates/table/relation/common_form.phtml:44
msgid ""
"Only columns with index will be displayed. You can define an index below."
msgstr ""

#: templates/table/relation/common_form.phtml:49
msgid "Foreign key constraint"
msgstr "외래키 제약"

#: templates/table/relation/common_form.phtml:83
msgid "+ Add constraint"
msgstr "+ 제약조건 추가"

#: templates/table/relation/common_form.phtml:93
msgid "Choose column to display:"
msgstr "출력할 필드 선택:"

#: templates/table/relation/foreign_key_row.phtml:13
#, php-format
msgid "Foreign key constraint %s has been dropped"
msgstr "외래키 제약 %s 가 제거되었습니다"

#: templates/table/relation/foreign_key_row.phtml:102
msgid "Constraint name"
msgstr ""

#: templates/table/relation/foreign_key_row.phtml:157
#, fuzzy
#| msgid "Add column"
msgid "+ Add column"
msgstr "컬럼 추가"

#: templates/table/search/options.phtml:8
msgid "Select columns (at least one):"
msgstr "컬럼 선택 (하나 이상):"

#: templates/table/search/options.phtml:37
msgid "Add search conditions (body of the \"where\" clause):"
msgstr "검색 조건 추가 (\"where\" 조건):"

#: templates/table/search/options.phtml:45
msgid "Number of rows per page"
msgstr "페이지당 레코드 수"

#: templates/table/search/options.phtml:56
msgid "Display order:"
msgstr "출력 순서:"

#: templates/table/search/options_zoom.phtml:6
msgid "Use this column to label each point"
msgstr "다음 컬럼을 통해 각 포인트 레이블"

#: templates/table/search/options_zoom.phtml:35
msgid "Maximum rows to plot"
msgstr "표시할 최대 열(row) 수"

#: templates/table/search/replace_preview.phtml:13
msgid "Find and replace - preview"
msgstr "찾기 및 바꾸기 - 미리보기"

#: templates/table/search/replace_preview.phtml:18
msgid "Original string"
msgstr "원본 문자열"

#: templates/table/search/replace_preview.phtml:19
msgid "Replaced string"
msgstr "문자열 변경"

#: templates/table/search/replace_preview.phtml:40
msgid "Replace"
msgstr "변경"

#: templates/table/search/rows_zoom.phtml:16
msgid "Additional search criteria"
msgstr "추가적인 검색 조건"

#: templates/table/search/search_and_replace.phtml:3
msgid "Replace with:"
msgstr "변경:"

#: templates/table/search/search_and_replace.phtml:22
msgid "Use regular expression"
msgstr "정규표현식 사용"

#: templates/table/search/selection_form.phtml:12
msgid "Do a \"query by example\" (wildcard: \"%\") for two different columns"
msgstr "두 개의 다른 컬럼을 위해 다음으로 질의를 만들기 (와일드카드: \"%\")"

#: templates/table/search/selection_form.phtml:34
msgid "Do a \"query by example\" (wildcard: \"%\")"
msgstr "다음으로 질의를 만들기 (와일드카드: \"%\")"

#: templates/table/search/zoom_result_form.phtml:7
msgid "Browse/Edit the points"
msgstr "포인트 참조/편집"

#: templates/table/search/zoom_result_form.phtml:15
msgid "How to use"
msgstr "사용방법"

#: templates/table/search/zoom_result_form.phtml:23
msgid "Reset zoom"
msgstr "줌 초기화"

#: templates/table/secondary_tabs.phtml:14
#, fuzzy
#| msgid "Relation view"
msgid "Relation view"
msgstr "릴레이션 뷰"

#: templates/table/structure/actions_in_table_structure.phtml:14
#, php-format
msgid "A primary key has been added on %s."
msgstr "%s에 기본 키가 추가되었습니다."

#: templates/table/structure/actions_in_table_structure.phtml:34
#: templates/table/structure/actions_in_table_structure.phtml:54
#: templates/table/structure/actions_in_table_structure.phtml:79
#: templates/table/structure/actions_in_table_structure.phtml:101
#, php-format
msgid "An index has been added on %s."
msgstr "%s에 인덱스를 추가했습니다."

#: templates/table/structure/actions_in_table_structure.phtml:130
#: templates/table/structure/check_all_table_column.phtml:52
#, fuzzy
#| msgid "Remove from Favorites"
msgid "Remove from central columns"
msgstr "즐겨찾기에서 삭제"

#: templates/table/structure/actions_in_table_structure.phtml:138
#: templates/table/structure/check_all_table_column.phtml:48
#, fuzzy
#| msgid "CHAR textarea columns"
msgid "Add to central columns"
msgstr "CHAR 텍스트입력 컬럼"

#: templates/table/structure/add_column.phtml:7
#, php-format
msgid "Add %s column(s)"
msgstr "%s 컬럼 추가"

#: templates/table/structure/add_column.phtml:12
#, fuzzy
#| msgid "At Beginning of Table"
msgid "at beginning of table"
msgstr "테이블의 처음"

#: templates/table/structure/display_partitions.phtml:3
#: templates/table/structure/display_structure.phtml:193
#, fuzzy
#| msgid "Partition %s"
msgid "Partitions"
msgstr "파티션 %s"

#: templates/table/structure/display_partitions.phtml:7
#, fuzzy
#| msgid "partitioned"
msgid "Partitioned by:"
msgstr "파티션 있음"

#: templates/table/structure/display_partitions.phtml:12
#, fuzzy
#| msgid "partitioned"
msgid "Sub partitioned by:"
msgstr "파티션 있음"

#: templates/table/structure/display_partitions.phtml:25
#, fuzzy
#| msgid "Row length"
msgid "Data length"
msgstr "행 길이"

#: templates/table/structure/display_partitions.phtml:26
#, fuzzy
#| msgid "Row length"
msgid "Index length"
msgstr "행 길이"

#: templates/table/structure/display_structure.phtml:140 view_create.php:181
msgid "Edit view"
msgstr "뷰 편집"

#: templates/table/structure/display_table_stats.phtml:9
msgid "Space usage"
msgstr "공간 사용량"

#: templates/table/structure/display_table_stats.phtml:32
msgid "Effective"
msgstr "실제량"

#: templates/table/structure/move_columns_dialog.phtml:1
#: templates/table/structure/optional_action_links.phtml:22
msgid "Move columns"
msgstr "컬럼 이동"

#: templates/table/structure/move_columns_dialog.phtml:2
msgid "Move the columns by dragging them up and down."
msgstr "위아래로 드래그해서 컬럼을 옮기세요."

#: templates/table/structure/optional_action_links.phtml:10
msgid "Propose table structure"
msgstr "제안하는 테이블 구조"

#: templates/table/structure/optional_action_links.phtml:25
msgid "Improve table structure"
msgstr "테이블 구조 개선"

#: templates/table/structure/optional_action_links.phtml:31
#, fuzzy
#| msgid "Track table"
msgid "Track view"
msgstr "테이블 추적"

#: templates/table/structure/row_stats_table.phtml:3
msgid "Row statistics"
msgstr "행(레코드) 통계"

#: templates/table/structure/row_stats_table.phtml:9
msgid "static"
msgstr "정적"

#: templates/table/structure/row_stats_table.phtml:11
msgid "dynamic"
msgstr "동적(다이내믹)"

#: templates/table/structure/row_stats_table.phtml:22
msgid "partitioned"
msgstr "파티션 있음"

#: templates/table/structure/row_stats_table.phtml:54
msgid "Row length"
msgstr "행 길이"

#: templates/table/structure/row_stats_table.phtml:66
msgid "Row size"
msgstr "행 크기"

#: templates/table/structure/row_stats_table.phtml:73
msgid "Next autoindex"
msgstr "다음 자동인덱스"

#: templates/table/structure/table_structure_row.phtml:46
#, php-format
msgid "Column %s has been dropped."
msgstr "컬럼 %s을 삭제했습니다."

#: themes.php:17 themes.php:22
msgid "Theme"
msgstr "테마"

#: themes.php:25
msgid "Get more themes!"
msgstr "더 많은 테마들!"

#: transformation_overview.php:22
msgid "Available MIME types"
msgstr "사용가능한 MIME 형식"

#: transformation_overview.php:37
#, fuzzy
#| msgid "Available transformations"
msgid "Available browser display transformations"
msgstr "이용 가능한 변환 기능"

#: transformation_overview.php:38
#, fuzzy
#| msgid "Available transformations"
msgid "Available input transformations"
msgstr "이용 가능한 변환 기능"

#: transformation_overview.php:53
msgctxt "for MIME transformation"
msgid "Description"
msgstr "설명"

#: url.php:35
#, php-format
msgid "Taking you to %s."
msgstr "당신을 %s로 데려감."

#: user_password.php:34
msgid "You don't have sufficient privileges to be here right now!"
msgstr "어떻게 들어오셨어요? 지금 여기 있을 권한이 없습니다!"

#: user_password.php:112
msgid "The profile has been updated."
msgstr "프로파일을 업데이트했습니다."

#: view_create.php:228
msgid "VIEW name"
msgstr "뷰 이름"

#: view_create.php:239
msgid "Column names"
msgstr "열(칼럼) 이름"

#: view_operations.php:96
msgid "Rename view to"
msgstr "뷰 이름 변경"

#: view_operations.php:133
msgid "Delete the view (DROP)"
msgstr "뷰 삭제(DROP)"

#: libraries/advisory_rules.txt:49
msgid "Uptime below one day"
msgstr "업타임이 1일 미만임"

#: libraries/advisory_rules.txt:52
msgid "Uptime is less than 1 day, performance tuning may not be accurate."
msgstr ""
"업타임이 1일 미만인 관계로 정보 부족으로 인해 성능 최적화가 부정확할 수 있습"
"니다."

#: libraries/advisory_rules.txt:53
msgid ""
"To have more accurate averages it is recommended to let the server run for "
"longer than a day before running this analyzer"
msgstr ""
"더 정확한 평균값을 계산하기 위해 서버를 하루 이상 가동하신 후 이 아날라이저"
"를 사용하시는 것을 권장합니다"

#: libraries/advisory_rules.txt:54
#, php-format
msgid "The uptime is only %s"
msgstr "업타임이 %s 밖에 되지 않습니다"

#: libraries/advisory_rules.txt:56
msgid "Questions below 1,000"
msgstr "질문 수가 1,000 미만"

#: libraries/advisory_rules.txt:59
msgid ""
"Fewer than 1,000 questions have been run against this server. The "
"recommendations may not be accurate."
msgstr ""

#: libraries/advisory_rules.txt:60
msgid ""
"Let the server run for a longer time until it has executed a greater amount "
"of queries."
msgstr ""

#: libraries/advisory_rules.txt:61
#, fuzzy, php-format
#| msgid "Connections"
msgid "Current amount of Questions: %s"
msgstr "연결 수"

#: libraries/advisory_rules.txt:63
msgid "Percentage of slow queries"
msgstr "지연된 쿼리 비율"

#: libraries/advisory_rules.txt:66
msgid ""
"There is a lot of slow queries compared to the overall amount of Queries."
msgstr ""

#: libraries/advisory_rules.txt:67 libraries/advisory_rules.txt:74
msgid ""
"You might want to increase {long_query_time} or optimize the queries listed "
"in the slow query log"
msgstr ""

#: libraries/advisory_rules.txt:68
#, php-format
msgid "The slow query rate should be below 5%%, your value is %s%%."
msgstr ""

#: libraries/advisory_rules.txt:70
msgid "Slow query rate"
msgstr "속도저하 쿼리 비율"

#: libraries/advisory_rules.txt:73
msgid ""
"There is a high percentage of slow queries compared to the server uptime."
msgstr "서버의 업타임에 비해 느린 쿼리의 비율이 높습니다."

#: libraries/advisory_rules.txt:75
#, php-format
msgid ""
"You have a slow query rate of %s per hour, you should have less than 1%% per "
"hour."
msgstr ""
"느린 쿼리의 비율이 시간당 %s입니다. 이 비율은 시간당 1%% 미만이어야 합니다."

#: libraries/advisory_rules.txt:77
msgid "Long query time"
msgstr "긴 쿼리 시간"

#: libraries/advisory_rules.txt:80
msgid ""
"{long_query_time} is set to 10 seconds or more, thus only slow queries that "
"take above 10 seconds are logged."
msgstr ""
"{long_query_time}은 10초 이상으로 설정하여, 10초 이상 걸리는 쿼리만 로깅됩니"
"다."

#: libraries/advisory_rules.txt:81
msgid ""
"It is suggested to set {long_query_time} to a lower value, depending on your "
"environment. Usually a value of 1-5 seconds is suggested."
msgstr ""
"환경에 따라서 {long_query_time} 값을 낮게 설정하세요. 일반적으로 1-5초가 적당"
"합니다."

#: libraries/advisory_rules.txt:82
#, php-format
msgid "long_query_time is currently set to %ds."
msgstr "long_query_time이 %d초로 설정되었습니다."

#: libraries/advisory_rules.txt:84 libraries/advisory_rules.txt:91
msgid "Slow query logging"
msgstr "지연 쿼리 로깅"

#: libraries/advisory_rules.txt:87 libraries/advisory_rules.txt:94
msgid "The slow query log is disabled."
msgstr "느린 쿼리에 대한 로깅이 비활성화 상태입니다."

#: libraries/advisory_rules.txt:88
msgid ""
"Enable slow query logging by setting {log_slow_queries} to 'ON'. This will "
"help troubleshooting badly performing queries."
msgstr ""
"{log_slow_queries}를 'ON' 으로 설정하면 느린 쿼리에 대해 로깅할 수 있습니다. "
"이는 성능에 악영향을 주는 쿼리 문제를 해결하는데 도움이 될 겁니다."

#: libraries/advisory_rules.txt:89
msgid "log_slow_queries is set to 'OFF'"
msgstr "log_slow_queries가 OFF로 설정되어 있습니다"

#: libraries/advisory_rules.txt:95
msgid ""
"Enable slow query logging by setting {slow_query_log} to 'ON'. This will "
"help troubleshooting badly performing queries."
msgstr ""
"{slow_query_log} 설정을 'ON'으로 하여 느린 쿼리를 로깅할 수 있습니다. 이는 성"
"능이 느린 쿼리를 고치는 데 이용할 수 있습니다."

#: libraries/advisory_rules.txt:96
msgid "slow_query_log is set to 'OFF'"
msgstr "slow_query_log가 OFF로 설정되었습니다"

#: libraries/advisory_rules.txt:100
msgid "Release Series"
msgstr "릴리즈 시리즈"

#: libraries/advisory_rules.txt:103
msgid "The MySQL server version less than 5.1."
msgstr "MySQL 서버 버전이 5.1 미만입니다."

#: libraries/advisory_rules.txt:104
msgid ""
"You should upgrade, as MySQL 5.1 has improved performance, and MySQL 5.5 "
"even more so."
msgstr ""
"MySQL 5.1 이상으로 업그레이드 하세요. 성능이 향상되었습니다. MySQL 5.5는 더 "
"향상되었습니다."

#: libraries/advisory_rules.txt:105 libraries/advisory_rules.txt:112
#: libraries/advisory_rules.txt:119
#, php-format
msgid "Current version: %s"
msgstr "현재 버전: %s"

#: libraries/advisory_rules.txt:107 libraries/advisory_rules.txt:114
msgid "Minor Version"
msgstr "마이너 버전"

#: libraries/advisory_rules.txt:110
msgid "Version less than 5.1.30 (the first GA release of 5.1)."
msgstr "버전이 5.1.30 (5.1의 첫 번째 안정 버전) 미만입니다."

#: libraries/advisory_rules.txt:111
msgid ""
"You should upgrade, as recent versions of MySQL 5.1 have improved "
"performance and MySQL 5.5 even more so."
msgstr ""
"최신 버전의 MySQL(5.1 또는 5.5)로 업그레이드하여 성능을 향상하길 권장합니다."

#: libraries/advisory_rules.txt:117
msgid "Version less than 5.5.8 (the first GA release of 5.5)."
msgstr "버전 5.5.8 미만 (5.5버전의 첫 일반 배포판)."

#: libraries/advisory_rules.txt:118
msgid "You should upgrade, to a stable version of MySQL 5.5"
msgstr "MySQL 5.5 안정 버전으로 업그레이드하시는 것을 권장합니다"

#: libraries/advisory_rules.txt:121 libraries/advisory_rules.txt:128
#: libraries/advisory_rules.txt:135
msgid "Distribution"
msgstr "배포"

#: libraries/advisory_rules.txt:124
msgid "Version is compiled from source, not a MySQL official binary."
msgstr "MySQL 공식 바이너리가 아닌 소스에서 컴파일된 버전입니다."

#: libraries/advisory_rules.txt:125
msgid ""
"If you did not compile from source, you may be using a package modified by a "
"distribution. The MySQL manual only is accurate for official MySQL binaries, "
"not any package distributions (such as RedHat, Debian/Ubuntu etc)."
msgstr ""
"만약 소스파일을 컴파일하지 않았다면, 레드햇이나 데비안, 우분투 등에서 수정된 "
"패키지를 설치한 것일 수 있습니다. MySQL 메뉴얼은 MySQL 공식 바이너리에 대해서"
"만 정확성을 보장합니다."

#: libraries/advisory_rules.txt:126
msgid "'source' found in version_comment"
msgstr "버전 코멘트에 'source'라는 문자가 있음"

#: libraries/advisory_rules.txt:131 libraries/advisory_rules.txt:138
msgid "The MySQL manual only is accurate for official MySQL binaries."
msgstr "MySQL 메뉴얼은 MySQL 공식 바이너리에 대해서만 정확성을 보장합니다."

#: libraries/advisory_rules.txt:132
msgid ""
"Percona documentation is at <a href=\"http://www.percona.com/software/"
"documentation/\">http://www.percona.com/software/documentation/</a>"
msgstr ""

#: libraries/advisory_rules.txt:133
msgid "'percona' found in version_comment"
msgstr "version_comment에서 percona가 발견되었습니다"

#: libraries/advisory_rules.txt:139
msgid ""
"Drizzle documentation is at <a href=\"http://www.drizzle.org/content/"
"documentation/\">http://www.drizzle.org/content/documentation/</a>"
msgstr ""

#: libraries/advisory_rules.txt:140
#, php-format
msgid "Version string (%s) matches Drizzle versioning scheme"
msgstr ""

#: libraries/advisory_rules.txt:142
msgid "MySQL Architecture"
msgstr "MySQL 아키텍쳐"

#: libraries/advisory_rules.txt:145
msgid "MySQL is not compiled as a 64-bit package."
msgstr "MySQL이 64비트 패키지로 컴파일되지 않았습니다."

#: libraries/advisory_rules.txt:146
msgid ""
"Your memory capacity is above 3 GiB (assuming the Server is on localhost), "
"so MySQL might not be able to access all of your memory. You might want to "
"consider installing the 64-bit version of MySQL."
msgstr ""
"(서버가 localhost에 있다고 간주할 시)시스템의 RAM 용량이 3GiB이상이어서 MySQL"
"이 메모리를 전부 사용하지 못할 수 있습니다. 64비트 버전의 MySQL을 설치하시는 "
"것을 고려하시기 바랍니다."

#: libraries/advisory_rules.txt:147
#, php-format
msgid "Available memory on this host: %s"
msgstr "사용할 수 있는 메모리: %s"

#: libraries/advisory_rules.txt:153
msgid "Query cache disabled"
msgstr "쿼리 캐시가 비활성화되어 있습니다"

#: libraries/advisory_rules.txt:156
msgid "The query cache is not enabled."
msgstr "질의(쿼리)캐시가 활성화되어 있지 않습니다."

#: libraries/advisory_rules.txt:157
msgid ""
"The query cache is known to greatly improve performance if configured "
"correctly. Enable it by setting {query_cache_size} to a 2 digit MiB value "
"and setting {query_cache_type} to 'ON'. <b>Note:</b> If you are using "
"memcached, ignore this recommendation."
msgstr ""

#: libraries/advisory_rules.txt:158
msgid "query_cache_size is set to 0 or query_cache_type is set to 'OFF'"
msgstr ""
"query_cache_size가 0으로 설정되어 있거나 query_cache_type가 'OFF' 로 설정되"
"어 있습니다"

#: libraries/advisory_rules.txt:160
msgid "Query caching method"
msgstr "쿼리 캐시 방법"

#: libraries/advisory_rules.txt:163
#, fuzzy
msgid "Suboptimal caching method."
msgstr "차선 캐싱 방법입니다."

#: libraries/advisory_rules.txt:164
#, fuzzy
msgid ""
"You are using the MySQL Query cache with a fairly high traffic database. It "
"might be worth considering to use <a href=\"http://dev.mysql.com/doc/"
"refman/5.5/en/ha-memcached.html\">memcached</a> instead of the MySQL Query "
"cache, especially if you have multiple slaves."
msgstr ""
"꽤 높은 소통량 데이타베이스에 MySQL Query Cache를 사용중입니다. \n"
"MySQL Query Cache 대신에 <a href=\"http://dev.mysql.com/doc/refman/5.5/en/ha-"
"memcached.html\">memcached</a> 사용하기를 고려하는게 가치가 있을 수 있습니"
"다, 특히 multiple slaves 가 있으면요.\n"

#: libraries/advisory_rules.txt:165
#, php-format
msgid ""
"The query cache is enabled and the server receives %d queries per second. "
"This rule fires if there is more than 100 queries per second."
msgstr ""
"쿼리 캐시를 사용할 수 있고, 서버가 초당 %d Query를 받습니다. 이 규칙은 초당 "
"100개 이상의 쿼리가 있으면 불에 탑니다."

#: libraries/advisory_rules.txt:167
#, php-format
msgid "Query cache efficiency (%%)"
msgstr "질의 캐시 효율 (%%)"

#: libraries/advisory_rules.txt:170
msgid "Query cache not running efficiently, it has a low hit rate."
msgstr "쿼리 캐시가 능률적으로 실행중이지 않습니다, 낮은 적중률을 가집니다."

#: libraries/advisory_rules.txt:171
msgid "Consider increasing {query_cache_limit}."
msgstr "{query_cache_limit}를 증가시키는것을 고려하세요."

#: libraries/advisory_rules.txt:172
#, php-format
msgid "The current query cache hit rate of %s%% is below 20%%"
msgstr "현재 쿼리 캐시 히트 율은 20%%아래의 %s%%입니다"

#: libraries/advisory_rules.txt:174
msgid "Query Cache usage"
msgstr "질의(쿼리) 캐시 사용(율)"

#: libraries/advisory_rules.txt:177
#, php-format
msgid "Less than 80%% of the query cache is being utilized."
msgstr "쿼리 캐시의 80%% 미만이 활용되고 있습니다."

#: libraries/advisory_rules.txt:178
#, fuzzy
msgid ""
"This might be caused by {query_cache_limit} being too low. Flushing the "
"query cache might help as well."
msgstr ""
"이것은 {query_cache_limit}이 너무 낮은 것에 의해 발생 될 수 있습니다. 쿼리 캐"
"시를 플러싱하는 것은뿐만 아니라 도움이 될 수도."

#: libraries/advisory_rules.txt:179
#, php-format
msgid ""
"The current ratio of free query cache memory to total query cache size is %s"
"%%. It should be above 80%%"
msgstr ""
"전체 쿼리 캐시 크기(Size)에서 남은 쿼리 캐시 메모리의 현재 비율은 %s%% 입니"
"다. 80%%보다 높아야 됩니다"

#: libraries/advisory_rules.txt:181
msgid "Query cache fragmentation"
msgstr "쿼리 캐시 분열(단편화)"

#: libraries/advisory_rules.txt:184
msgid "The query cache is considerably fragmented."
msgstr "쿼리 캐시가 상당히 단편화(분열)되었음."

#: libraries/advisory_rules.txt:185
msgid ""
"Severe fragmentation is likely to (further) increase Qcache_lowmem_prunes. "
"This might be caused by many Query cache low memory prunes due to "
"{query_cache_size} being too small. For a immediate but short lived fix you "
"can flush the query cache (might lock the query cache for a long time). "
"Carefully adjusting {query_cache_min_res_unit} to a lower value might help "
"too, e.g. you can set it to the average size of your queries in the cache "
"using this formula: (query_cache_size - qcache_free_memory) / "
"qcache_queries_in_cache"
msgstr ""

#: libraries/advisory_rules.txt:186
#, php-format
msgid ""
"The cache is currently fragmented by %s%% , with 100%% fragmentation meaning "
"that the query cache is an alternating pattern of free and used blocks. This "
"value should be below 20%%."
msgstr ""

#: libraries/advisory_rules.txt:188
#, fuzzy
#| msgid "Query cache used"
msgid "Query cache low memory prunes"
msgstr "질의 캐시 사용됨"

#: libraries/advisory_rules.txt:191
msgid ""
"Cached queries are removed due to low query cache memory from the query "
"cache."
msgstr ""

#: libraries/advisory_rules.txt:192
msgid ""
"You might want to increase {query_cache_size}, however keep in mind that the "
"overhead of maintaining the cache is likely to increase with its size, so do "
"this in small increments and monitor the results."
msgstr ""

#: libraries/advisory_rules.txt:193
#, php-format
msgid ""
"The ratio of removed queries to inserted queries is %s%%. The lower this "
"value is, the better (This rules firing limit: 0.1%%)"
msgstr ""

#: libraries/advisory_rules.txt:195
msgid "Query cache max size"
msgstr "쿼리 캐시의 최대 크기"

#: libraries/advisory_rules.txt:198
msgid ""
"The query cache size is above 128 MiB. Big query caches may cause "
"significant overhead that is required to maintain the cache."
msgstr ""

#: libraries/advisory_rules.txt:199
msgid ""
"Depending on your environment, it might be performance increasing to reduce "
"this value."
msgstr "이 값을 감소시켜 성능을 향상할 수 있음(환경에 따라 다름)."

#: libraries/advisory_rules.txt:200
#, php-format
msgid "Current query cache size: %s"
msgstr "쿼리 캐시의 크기: %s"

#: libraries/advisory_rules.txt:202
msgid "Query cache min result size"
msgstr "쿼리 캐시 최소 결과 크기"

#: libraries/advisory_rules.txt:205
msgid ""
"The max size of the result set in the query cache is the default of 1 MiB."
msgstr "쿼리 캐시의 결과 셋의 최대 크기가 기본값인 1 MiB 입니다."

#: libraries/advisory_rules.txt:206
msgid ""
"Changing {query_cache_limit} (usually by increasing) may increase "
"efficiency. This variable determines the maximum size a query result may "
"have to be inserted into the query cache. If there are many query results "
"above 1 MiB that are well cacheable (many reads, little writes) then "
"increasing {query_cache_limit} will increase efficiency. Whereas in the case "
"of many query results being above 1 MiB that are not very well cacheable "
"(often invalidated due to table updates) increasing {query_cache_limit} "
"might reduce efficiency."
msgstr ""
"{query_cache_limit}를 변경(일반적으로 증가)하여 효율을 높일 수 있습니다. 이 "
"값은 쿼리 캐시에 넣을 수 있는 쿼리 결과의 최댓값을 결정합니다. 만약 1 MiB 이"
"상의 캐시될 가능성이 높은 쿼리 결과(많은 읽기, 적은 쓰기)가 많다면, "
"{query_cache_limit}를 증가하는 것이 효율을 높일 수 있습니다. 반면, 1 MiB 이상"
"의 캐시될 가능성이 낮은 쿼리 결과(테이블 업데이트로 캐시가 무효화된다던가)가 "
"많은 경우, {query_cache_limit}를 증가시키는 것은 효율을 낮출 수도 있습니다."

#: libraries/advisory_rules.txt:207
msgid "query_cache_limit is set to 1 MiB"
msgstr "query_cache_limit가 1Mib로 설정되었습니다"

#: libraries/advisory_rules.txt:211
msgid "Percentage of sorts that cause temporary tables"
msgstr "정렬로 인해 임시 테이블을 사용하게 되는 비율"

#: libraries/advisory_rules.txt:214 libraries/advisory_rules.txt:221
msgid "Too many sorts are causing temporary tables."
msgstr "너무 많은 정렬로 인해 임시 테이블의 사용이 발생합니다."

#: libraries/advisory_rules.txt:215 libraries/advisory_rules.txt:222
msgid ""
"Consider increasing {sort_buffer_size} and/or {read_rnd_buffer_size}, "
"depending on your system memory limits"
msgstr ""
"시스템의 메모리 한계값에 따라 {sort_buffer_size} 나 {read_rnd_buffer_size} 값"
"을 증가시키세요"

#: libraries/advisory_rules.txt:216
#, php-format
msgid ""
"%s%% of all sorts cause temporary tables, this value should be lower than "
"10%%."
msgstr ""
"정렬 연산의 %s%%가 임시 테이블을 생성합니다. 이 값은 10%% 미만인 것이 좋습니"
"다."

#: libraries/advisory_rules.txt:218
msgid "Rate of sorts that cause temporary tables"
msgstr "임시 테이블을 생성하는 정렬의 비율"

#: libraries/advisory_rules.txt:223
#, php-format
msgid ""
"Temporary tables average: %s, this value should be less than 1 per hour."
msgstr "임시 테이블 평균: %s, 이 값은 시간당 1보다 작아야합니다."

#: libraries/advisory_rules.txt:225
msgid "Sort rows"
msgstr "행 정렬"

#: libraries/advisory_rules.txt:228
msgid "There are lots of rows being sorted."
msgstr "정렬중인 로우가 많습니다."

#: libraries/advisory_rules.txt:229
msgid ""
"While there is nothing wrong with a high amount of row sorting, you might "
"want to make sure that the queries which require a lot of sorting use "
"indexed columns in the ORDER BY clause, as this will result in much faster "
"sorting"
msgstr ""

#: libraries/advisory_rules.txt:230
#, php-format
msgid "Sorted rows average: %s"
msgstr "행 정렬 평균: %s"

#: libraries/advisory_rules.txt:233
msgid "Rate of joins without indexes"
msgstr "인덱스 없는 조인 비율"

#: libraries/advisory_rules.txt:236
msgid "There are too many joins without indexes."
msgstr "인덱스 없는 조인이 너무 많습니다."

#: libraries/advisory_rules.txt:237
msgid ""
"This means that joins are doing full table scans. Adding indexes for the "
"columns being used in the join conditions will greatly speed up table joins"
msgstr ""
"이는 조인시 전체 테이블 스캔이 일어난다는 것을 뜻합니다. 질의의 조인 컨디션"
"에 사용되는 열들에 인덱스들을 추가함으로서 속도를 크게 개선할 수 있습니다"

#: libraries/advisory_rules.txt:238
#, php-format
msgid "Table joins average: %s, this value should be less than 1 per hour"
msgstr "테이블 조인 평균: %s, 이 값은 시간당 1미만이어야 합니다"

#: libraries/advisory_rules.txt:240
msgid "Rate of reading first index entry"
msgstr "첫 번째 인덱스 항목을 읽는 비율"

#: libraries/advisory_rules.txt:243
msgid "The rate of reading the first index entry is high."
msgstr "첫 번째 인덱스 항목을 읽는 비율이 높습니다."

#: libraries/advisory_rules.txt:244
msgid ""
"This usually indicates frequent full index scans. Full index scans are "
"faster than table scans but require lots of CPU cycles in big tables, if "
"those tables that have or had high volumes of UPDATEs and DELETEs, running "
"'OPTIMIZE TABLE' might reduce the amount of and/or speed up full index "
"scans. Other than that full index scans can only be reduced by rewriting "
"queries."
msgstr ""
"전체 인덱스 스캔이 자주 발생할 경우 이렇게 됩니다. 전체 인덱스 스캔은 테이블 "
"스캔보다는 빠르지만 큰 테이블에서는 CPU 자원을 많이 씁니다. 이런 테이블들이 "
"대용량의 UPDATE와 DELETE를 했거나 하는 중이라면, 'OPTIMIZE TABLE'을 수행하여 "
"전체 인덱스 스캔 속도를 높이거나 횟수를 줄일 수 있습니다. 그 외에 리라이트"
"(rewrite) 쿼리에 의해 전체 인덱스 스캔이 줄어들 수 있습니다."

#: libraries/advisory_rules.txt:245
#, php-format
msgid "Index scans average: %s, this value should be less than 1 per hour"
msgstr "인덱스 스캔 평균: %s, 이 값은 시간당 1미만이어야 합니다"

#: libraries/advisory_rules.txt:247
msgid "Rate of reading fixed position"
msgstr "고정위치 읽기 비율"

#: libraries/advisory_rules.txt:250
msgid "The rate of reading data from a fixed position is high."
msgstr "고정된 위치에서 데이터를 읽는 비율이 높습니다."

#: libraries/advisory_rules.txt:251
msgid ""
"This indicates that many queries need to sort results and/or do a full table "
"scan, including join queries that do not use indexes. Add indexes where "
"applicable."
msgstr ""
"많은 쿼리들이 결과를 정렬하거나 전체 테이블 스캔이 필요함을 의미합니다. 인덱"
"스를 쓰지 않는 조인 쿼리도 포함됩니다. 인덱스를 적절히 추가하세요."

#: libraries/advisory_rules.txt:252
#, php-format
msgid ""
"Rate of reading fixed position average: %s, this value should be less than 1 "
"per hour"
msgstr ""

#: libraries/advisory_rules.txt:254
msgid "Rate of reading next table row"
msgstr ""

#: libraries/advisory_rules.txt:257
msgid "The rate of reading the next table row is high."
msgstr ""

#: libraries/advisory_rules.txt:258
msgid ""
"This indicates that many queries are doing full table scans. Add indexes "
"where applicable."
msgstr ""
"이는 많은 수의 질의문들이 전체 테이블 스캔을 요구했다는 것을 뜻합니다. 적절"
"한 위치에 인덱스를 추가하시기 바랍니다."

#: libraries/advisory_rules.txt:259
#, php-format
msgid ""
"Rate of reading next table row: %s, this value should be less than 1 per hour"
msgstr ""

#: libraries/advisory_rules.txt:262
msgid "Different tmp_table_size and max_heap_table_size"
msgstr "Different tmp_table_size와 max_heap_table_size가 다름"

#: libraries/advisory_rules.txt:265
msgid "{tmp_table_size} and {max_heap_table_size} are not the same."
msgstr "{tmp_table_size} 와 {max_heap_table_size}의 값이 다릅니다."

#: libraries/advisory_rules.txt:266
msgid ""
"If you have deliberately changed one of either: The server uses the lower "
"value of either to determine the maximum size of in-memory tables. So if you "
"wish to increase the in-memory table limit you will have to increase the "
"other value as well."
msgstr ""

#: libraries/advisory_rules.txt:267
#, php-format
msgid "Current values are tmp_table_size: %s, max_heap_table_size: %s"
msgstr "현재 tmp_table_size의 값: %s, max_heap_table_size: %s"

#: libraries/advisory_rules.txt:269
msgid "Percentage of temp tables on disk"
msgstr "디스크상의 임시 테이블 비율"

#: libraries/advisory_rules.txt:272 libraries/advisory_rules.txt:279
msgid ""
"Many temporary tables are being written to disk instead of being kept in "
"memory."
msgstr ""
"많은 임시 테이블들이 메모리에만 저장되지 않고 디스크에 기록되고 있습니다."

#: libraries/advisory_rules.txt:273
msgid ""
"Increasing {max_heap_table_size} and {tmp_table_size} might help. However "
"some temporary tables are always being written to disk, independent of the "
"value of these variables. To eliminate these you will have to rewrite your "
"queries to avoid those conditions (Within a temporary table: Presence of a "
"BLOB or TEXT column or presence of a column bigger than 512 bytes) as "
"mentioned in the beginning of an <a href=\"http://www.facebook.com/note.php?"
"note_id=10150111255065841&comments\">Article by the Pythian Group</a>"
msgstr ""
"{max_heap_table_size}값과 {tmp_table_size}값을 올리는 것이 도움이 될 수 있습"
"니다. 하지만 일부 임시 테이블들은 이 변수값들과는 상관 없이 언제나 반드시 디"
"스크에 기록됩니다. 이러한 문제를 방지하기 위해 질의문을 다시 작성하셔야 할 "
"수 있습니다. (BLOB이나 TEXT형 열이 존재하거나 512바이트 이상의 크기의 열이 존"
"재하는 경우) 이에 대한 내용은 <a href=\"http://www.facebook.com/note.php?"
"note_id=10150111255065841&comments\">Pythian Group가 작성한 문서</a>에 기술되"
"어 있습니다"

#: libraries/advisory_rules.txt:274
#, php-format
msgid ""
"%s%% of all temporary tables are being written to disk, this value should be "
"below 25%%"
msgstr ""

#: libraries/advisory_rules.txt:276
msgid "Temp disk rate"
msgstr "임시 디스크 비율"

#: libraries/advisory_rules.txt:280
msgid ""
"Increasing {max_heap_table_size} and {tmp_table_size} might help. However "
"some temporary tables are always being written to disk, independent of the "
"value of these variables. To eliminate these you will have to rewrite your "
"queries to avoid those conditions (Within a temporary table: Presence of a "
"BLOB or TEXT column or presence of a column bigger than 512 bytes) as "
"mentioned in the <a href=\"http://dev.mysql.com/doc/refman/5.5/en/internal-"
"temporary-tables.html\">MySQL Documentation</a>"
msgstr ""
"{max_heap_table_size}값과 {tmp_table_size}값을 올리는 것이 도움이 될 수 있습"
"니다. 하지만 일부 임시 테이블들은 이 변수값들과는 상관 없이 언제나 반드시 디"
"스크에 기록됩니다. 이러한 문제를 방지하기 위해 질의문을 다시 작성하셔야 할 "
"수 있습니다. (BLOB나 TEXT형 열이 존재하거나 512바이트 이상의 크기의 열이 존재"
"하는 경우) 자세한 사항은  <a href=\"http://dev.mysql.com/doc/refman/5.5/en/"
"internal-temporary-tables.html\">MySQL문서</a>에 기술되어 있습니다"

#: libraries/advisory_rules.txt:281
#, php-format
msgid ""
"Rate of temporary tables being written to disk: %s, this value should be "
"less than 1 per hour"
msgstr ""

#: libraries/advisory_rules.txt:296
msgid "MyISAM key buffer size"
msgstr "MyISAM 키 버퍼 크기"

#: libraries/advisory_rules.txt:299
msgid "Key buffer is not initialized. No MyISAM indexes will be cached."
msgstr "키 버퍼가 초기화되지 않았습니다. MyISAM 인덱스가 캐시되지 않습니다."

#: libraries/advisory_rules.txt:300
msgid ""
"Set {key_buffer_size} depending on the size of your MyISAM indexes. 64M is a "
"good start."
msgstr ""
"MyISAM 인덱스의 크기에 따라 {key_buffer_size}를 설정하십시오. 초기값은 64M를 "
"권장합니다."

#: libraries/advisory_rules.txt:301
msgid "key_buffer_size is 0"
msgstr "key_buffer_size가 0입니다"

#: libraries/advisory_rules.txt:303
#, fuzzy, php-format
msgid "Max %% MyISAM key buffer ever used"
msgstr "사용된 적 있는 MyISAM 키 버퍼 최대 비율(%%)"

#: libraries/advisory_rules.txt:306 libraries/advisory_rules.txt:314
#, php-format
msgid "MyISAM key buffer (index cache) %% used is low."
msgstr "MyISAM 키 버퍼 (인덱스 캐시) 사용률이 낮습니다."

#: libraries/advisory_rules.txt:307 libraries/advisory_rules.txt:315
msgid ""
"You may need to decrease the size of {key_buffer_size}, re-examine your "
"tables to see if indexes have been removed, or examine queries and "
"expectations about what indexes are being used."
msgstr ""
"{key_buffer_size} 크기를 줄여야 할 수도 있으며, 인덱스가 제거된 적이 있는지 "
"테이블을 다시 검사하거나, 쿼리를 검사하여 어떤 인덱스들이 사용될지 예상하시"
"기 바랍니다."

#: libraries/advisory_rules.txt:308
#, fuzzy, php-format
msgid ""
"max %% MyISAM key buffer ever used: %s%%, this value should be above 95%%"
msgstr ""
"사용된 적 있는 MyISAM 키 버퍼 최대 비율 (%%): %s%%, 이 값은 95%% 이상이어야 "
"합니다."

#: libraries/advisory_rules.txt:311
msgid "Percentage of MyISAM key buffer used"
msgstr "사용된 MyISAM 키 버퍼 비율"

#: libraries/advisory_rules.txt:316
#, php-format
msgid "%% MyISAM key buffer used: %s%%, this value should be above 95%%"
msgstr "MyISAM 키 버퍼 사용 비율(%%): %s%%, 이 값은 95%% 이상이어야 합니다"

#: libraries/advisory_rules.txt:318
msgid "Percentage of index reads from memory"
msgstr "메모리에서 읽은 인덱스 비율"

#: libraries/advisory_rules.txt:321
#, php-format
msgid "The %% of indexes that use the MyISAM key buffer is low."
msgstr "MyISAM 키 버퍼를 사용하는 인덱스의 비율(%%)이 낮습니다."

#: libraries/advisory_rules.txt:322
msgid "You may need to increase {key_buffer_size}."
msgstr "{Key_buffer_size}를 증가시켜야 합니다."

#: libraries/advisory_rules.txt:323
#, php-format
msgid "Index reads from memory: %s%%, this value should be above 95%%"
msgstr "메모리에서 읽은 인덱스: %s%%, 이 값은 95%% 이상이어야 합니다"

#: libraries/advisory_rules.txt:327
msgid "Rate of table open"
msgstr "열린 테이블 비율"

#: libraries/advisory_rules.txt:330
msgid "The rate of opening tables is high."
msgstr "열려있는 테이블의 비율이 너무 높습니다."

#: libraries/advisory_rules.txt:331
msgid ""
"Opening tables requires disk I/O which is costly. Increasing "
"{table_open_cache} might avoid this."
msgstr ""
"테이블을 여는 데에는 디스크 입출력이 요구되어 시간이 많이 소모됩니다."
"{table_open_cache}값을 올리는 것이 해결에 도움이 될 수 있습니다."

#: libraries/advisory_rules.txt:332
#, php-format
msgid "Opened table rate: %s, this value should be less than 10 per hour"
msgstr "열린 테이블 비율: %s, 이 값은 시간당 10보다 작아야 합니다"

#: libraries/advisory_rules.txt:334
msgid "Percentage of used open files limit"
msgstr "사용된 열린 파일 한도의 비율"

#: libraries/advisory_rules.txt:337
msgid ""
"The number of open files is approaching the max number of open files.  You "
"may get a \"Too many open files\" error."
msgstr ""
"열린 파일들의 수가 최대 한계치에 근접하고 있습니다. \"Too many open files\" "
"오류가 발생할 수 있습니다."

#: libraries/advisory_rules.txt:338 libraries/advisory_rules.txt:345
msgid ""
"Consider increasing {open_files_limit}, and check the error log when "
"restarting after changing {open_files_limit}."
msgstr ""
"{open_files_limit}를 증가시키는 것을 고려하시기 바라며, {open_files_limit} 값"
"을 변경하고 재시작한 뒤 에러 로그를 확인하십시오."

#: libraries/advisory_rules.txt:339
#, php-format
msgid ""
"The number of opened files is at %s%% of the limit. It should be below 85%%"
msgstr "열린 파일은 한계치의 %s%%입니다. 이 수치는 85%% 미만이어야 합니다"

#: libraries/advisory_rules.txt:341
msgid "Rate of open files"
msgstr "열린 파일 비율"

#: libraries/advisory_rules.txt:344
msgid "The rate of opening files is high."
msgstr "열려있는 파일의 비율이 너무 높습니다."

#: libraries/advisory_rules.txt:346
#, php-format
msgid "Opened files rate: %s, this value should be less than 5 per hour"
msgstr "열린 파일 비율: %s, 이 값은 시간당 5 미만이어야 합니다"

#: libraries/advisory_rules.txt:348
#, fuzzy, php-format
#| msgid "Create table on database %s"
msgid "Immediate table locks %%"
msgstr "데이터베이스 %s에 새로운 테이블을 만듭니다."

#: libraries/advisory_rules.txt:351 libraries/advisory_rules.txt:358
msgid "Too many table locks were not granted immediately."
msgstr "즉시 승인되지 않는 테이블 락이 너무 많습니다."

#: libraries/advisory_rules.txt:352 libraries/advisory_rules.txt:359
msgid "Optimize queries and/or use InnoDB to reduce lock wait."
msgstr ""
"쿼리를 최적화하거나 혹은 InnoDB를 사용함으로서 락대기 시간을 감소시킬 수 있습"
"니다."

#: libraries/advisory_rules.txt:353
#, php-format
msgid "Immediate table locks: %s%%, this value should be above 95%%"
msgstr ""

#: libraries/advisory_rules.txt:355
msgid "Table lock wait rate"
msgstr "테이블락 대기 비율"

#: libraries/advisory_rules.txt:360
#, php-format
msgid "Table lock wait rate: %s, this value should be less than 1 per hour"
msgstr "테이블락 대기 비율: %s, 이 값은 시간당 1 미만이어야 합니다"

#: libraries/advisory_rules.txt:362
msgid "Thread cache"
msgstr "스레드 캐시"

#: libraries/advisory_rules.txt:365
msgid ""
"Thread cache is disabled, resulting in more overhead from new connections to "
"MySQL."
msgstr ""
"스레드 캐시가 비활성화 상태이므로 , MySQL의 새로운 연결은 좀 더 많ᅟ은 과부하"
"가 발생합니다."

#: libraries/advisory_rules.txt:366
msgid "Enable the thread cache by setting {thread_cache_size} > 0."
msgstr ""
"{thread_cache_size}를 0 이상으로 설정하여 스레드 캐시를 활성화할 수 있습니다."

#: libraries/advisory_rules.txt:367
msgid "The thread cache is set to 0"
msgstr "스레드 캐시가 0으로 설정되어 있습니다"

#: libraries/advisory_rules.txt:369
#, php-format
msgid "Thread cache hit rate %%"
msgstr "쓰레드 캐시 히트율 %%"

#: libraries/advisory_rules.txt:372
msgid "Thread cache is not efficient."
msgstr "스레드 캐시가 비효율적입니다."

#: libraries/advisory_rules.txt:373
msgid "Increase {thread_cache_size}."
msgstr "{thread_cache_size}를 증가시켜야합니다."

#: libraries/advisory_rules.txt:374
#, php-format
msgid "Thread cache hitrate: %s%%, this value should be above 80%%"
msgstr "쓰레드 캐시 히트율이 %s%%이며, 정상적인 경우 80%% 이상입니다"

#: libraries/advisory_rules.txt:376
msgid "Threads that are slow to launch"
msgstr "시작하는데 너무 오래 걸리는 스레드"

#: libraries/advisory_rules.txt:379
msgid "There are too many threads that are slow to launch."
msgstr "실행이 느린 스레드가 너무 많습니다."

#: libraries/advisory_rules.txt:380
msgid ""
"This generally happens in case of general system overload as it is pretty "
"simple operations. You might want to monitor your system load carefully."
msgstr ""
"이는 간단한 작업이기 때문에 주로 시스템에 과부하가 걸리는 경우에 발생합니다. "
"시스템에 걸리는 부하를 모니터하시는 것이 도움이 될 수 있습니다."

#: libraries/advisory_rules.txt:381
#, php-format
msgid "%s thread(s) took longer than %s seconds to start, it should be 0"
msgstr "%s 스레드(들)이 시작에 %s초 이상 걸렸으며, 이는 0이 되어야 합니다"

#: libraries/advisory_rules.txt:383
msgid "Slow launch time"
msgstr ""

#: libraries/advisory_rules.txt:386
msgid "Slow_launch_threads is above 2s"
msgstr "Slow_launch_threads가 2 초를 초과함"

#: libraries/advisory_rules.txt:387
msgid ""
"Set {slow_launch_time} to 1s or 2s to correctly count threads that are slow "
"to launch"
msgstr ""

#: libraries/advisory_rules.txt:388
#, php-format
msgid "slow_launch_time is set to %s"
msgstr "slow_launch_time이 %s로 설정되어 있습니다"

#: libraries/advisory_rules.txt:392
msgid "Percentage of used connections"
msgstr "사용된 연결의 비율"

#: libraries/advisory_rules.txt:395
msgid ""
"The maximum amount of used connections is getting close to the value of "
"{max_connections}."
msgstr "사용된 연결의 최대값이 {max_connections} 값에 근접하고 있습니다."

#: libraries/advisory_rules.txt:396
msgid ""
"Increase {max_connections}, or decrease {wait_timeout} so that connections "
"that do not close database handlers properly get killed sooner. Make sure "
"the code closes database handlers properly."
msgstr ""
"{max_connections}를 증가시키거나 {wait_timeout}을 줄임으로서 데이터베이스 핸"
"들러를 올바르게 닫지 않는 연결들이 빨리 제거될 수 있도록 하십시오. 코드에서 "
"데이터베이스 핸들러를 올바르게 닫는지 확인하십시오."

#: libraries/advisory_rules.txt:397
#, php-format
msgid ""
"Max_used_connections is at %s%% of max_connections, it should be below 80%%"
msgstr ""
"max_used_connections이 max_connections의 %s%% 입니다. 80%% 미만을 권장합니다"

#: libraries/advisory_rules.txt:399
msgid "Percentage of aborted connections"
msgstr "종료된 연결의 비율"

#: libraries/advisory_rules.txt:402 libraries/advisory_rules.txt:409
msgid "Too many connections are aborted."
msgstr "너무 많은 연결이 종료되었습니다."

#: libraries/advisory_rules.txt:403 libraries/advisory_rules.txt:410
#, fuzzy
#| msgid ""
#| "Connections are usually aborted when they cannot be authorized. <a href="
#| "\"http://www.mysqlperformanceblog.com/2008/08/23/how-to-track-down-the-"
#| "source-of-aborted_connects/\">This article</a> might help you track down "
#| "the source."
msgid ""
"Connections are usually aborted when they cannot be authorized. <a href="
"\"http://www.percona.com/blog/2008/08/23/how-to-track-down-the-source-of-"
"aborted_connects/\">This article</a> might help you track down the source."
msgstr ""
"연결 강제종료는 보통 인증이 실패할 경우 발생합니다. <a href=\"http://www."
"mysqlperformanceblog.com/2008/08/23/how-to-track-down-the-source-of-"
"aborted_connects/\">이 게시물</a>이 원인을 추적하는 데 도움을 줄 수 있습니다."

#: libraries/advisory_rules.txt:404
#, php-format
msgid "%s%% of all connections are aborted. This value should be below 1%%"
msgstr "전체 연결 중 %s%%가 중지되었습니다. 이 값은 1%% 미만이어야 합니다"

#: libraries/advisory_rules.txt:406
msgid "Rate of aborted connections"
msgstr "종료된 연결 비율"

#: libraries/advisory_rules.txt:411
#, php-format
msgid ""
"Aborted connections rate is at %s, this value should be less than 1 per hour"
msgstr "중지된 연결 비율이 %s 입니다. 이 값은 시간당 1 미만이어야 합니다"

#: libraries/advisory_rules.txt:413
msgid "Percentage of aborted clients"
msgstr "종료된 클라이언트 비율"

#: libraries/advisory_rules.txt:416 libraries/advisory_rules.txt:423
msgid "Too many clients are aborted."
msgstr "너무 많은 클라이언트가 종료되었습니다."

#: libraries/advisory_rules.txt:417 libraries/advisory_rules.txt:424
msgid ""
"Clients are usually aborted when they did not close their connection to "
"MySQL properly. This can be due to network issues or code not closing a "
"database handler properly. Check your network and code."
msgstr ""
"MySQL 커넥션을 확실히 닫아주지 않으면 다음 접속시 거부당할 수 있습니다. 네트"
"웍 문제이거나 코드상에서의 DB 핸들러가 적절하게 연결을 닫아주지 않아서 이런 "
"문제가 발생합니다. 네트웍 상태와 소스 코드를 확인해보세요."

#: libraries/advisory_rules.txt:418
#, php-format
msgid "%s%% of all clients are aborted. This value should be below 2%%"
msgstr "%s%% 의 연결이 모두 거부당했습니다. 값을 2%% 이하로 설정해보세요"

#: libraries/advisory_rules.txt:420
msgid "Rate of aborted clients"
msgstr "종료된 클라이언트 비율"

#: libraries/advisory_rules.txt:425
#, php-format
msgid "Aborted client rate is at %s, this value should be less than 1 per hour"
msgstr "접속 실패율이 %s 입니다. 이 값은 시간당 1 이하로 설정해줘야 합니다"

#: libraries/advisory_rules.txt:429
msgid "Is InnoDB disabled?"
msgstr "InnoDB를 비활성화할까요?"

#: libraries/advisory_rules.txt:432
msgid "You do not have InnoDB enabled."
msgstr "InnoDB가 활성화되지 않았습니다."

#: libraries/advisory_rules.txt:433
msgid "InnoDB is usually the better choice for table engines."
msgstr "테이블엔진 선택에서 일반적으로 InnoDB는 가장 좋은 선택입니다."

#: libraries/advisory_rules.txt:434
msgid "have_innodb is set to 'value'"
msgstr "have_innodb가 'value'로 설정되었습니다"

#: libraries/advisory_rules.txt:436
msgid "InnoDB log size"
msgstr "InnoDB 로그 크기"

#: libraries/advisory_rules.txt:439
msgid ""
"The InnoDB log file size is not an appropriate size, in relation to the "
"InnoDB buffer pool."
msgstr "InnoDB 로그 파일 크기가 InnoDB 버퍼풀과 비교해서 적합하지 않습니다."

#: libraries/advisory_rules.txt:440
#, php-format
msgid ""
"Especially on a system with a lot of writes to InnoDB tables you should set "
"{innodb_log_file_size} to 25%% of {innodb_buffer_pool_size}. However the "
"bigger this value, the longer the recovery time will be when database "
"crashes, so this value should not be set much higher than 256 MiB. Please "
"note however that you cannot simply change the value of this variable. You "
"need to shutdown the server, remove the InnoDB log files, set the new value "
"in my.cnf, start the server, then check the error logs if everything went "
"fine. See also <a href=\"http://mysqldatabaseadministration.blogspot."
"com/2007/01/increase-innodblogfilesize-proper-way.html\">this blog entry</a>"
msgstr ""
"특히, InnoDB 테이블에 쓰기가 많은 시스템이라면, {innodb_log_file_size}를 "
"{innodb_buffer_pool_size}의 25%%로 설정하는 것이 좋습니다. 하지만, "
"{innodb_log_file_size}값을 크게 할 수록, 데이터베이스가 크러시한 경우의 복구 "
"시간이 길어집니다. 그러므로, 이 값이 256 MiB를 많이 초과하지 않도록 설정하는 "
"게 좋습니다. 또한 주의할 점은, 이 값은 간단히 변경할 수 없습니다. 먼저 서버"
"를 완전히 종료한 후, InnoDB 로그 파일을 제거하고, my.cnf에 새 값을 설정한 후 "
"서버를 재시작하여, 에러 로그에 이상이 없는지 확인하는 절차를 거치세요. 참고: "
"<a href=\"http://mysqldatabaseadministration.blogspot.com/2007/01/increase-"
"innodblogfilesize-proper-way.html\">Increase innodb_log_file_size: the "
"proper way</a> (영어)"

#: libraries/advisory_rules.txt:441
#, php-format
msgid ""
"Your InnoDB log size is at %s%% in relation to the InnoDB buffer pool size, "
"it should not be below 20%%"
msgstr ""
"InnoDB 로그 크기가 InnoDB 버퍼 풀 크기의 %s%% 입니다. 이 값은 20%% 이상이어"
"야 합니다"

#: libraries/advisory_rules.txt:443
msgid "Max InnoDB log size"
msgstr "InnoDB 로그 최대크기"

#: libraries/advisory_rules.txt:446
msgid "The InnoDB log file size is inadequately large."
msgstr "InnoDB 로그 파일크기가 비정상적으로 큽니다."

#: libraries/advisory_rules.txt:447
#, fuzzy, php-format
#| msgid ""
#| "Especially on a system with a lot of writes to InnoDB tables you should "
#| "set {innodb_log_file_size} to 25%% of {innodb_buffer_pool_size}. However "
#| "the bigger this value, the longer the recovery time will be when database "
#| "crashes, so this value should not be set much higher than 256 MiB. Please "
#| "note however that you cannot simply change the value of this variable. "
#| "You need to shutdown the server, remove the InnoDB log files, set the new "
#| "value in my.cnf, start the server, then check the error logs if "
#| "everything went fine. See also <a href=\"http://"
#| "mysqldatabaseadministration.blogspot.com/2007/01/increase-"
#| "innodblogfilesize-proper-way.html\">this blog entry</a>"
msgid ""
"It is usually sufficient to set {innodb_log_file_size} to 25%% of the size "
"of {innodb_buffer_pool_size}. A very big {innodb_log_file_size} slows down "
"the recovery time after a database crash considerably. See also <a href="
"\"http://www.percona.com/blog/2006/07/03/choosing-proper-"
"innodb_log_file_size/\">this Article</a>. You need to shutdown the server, "
"remove the InnoDB log files, set the new value in my.cnf, start the server, "
"then check the error logs if everything went fine. See also <a href=\"http://"
"mysqldatabaseadministration.blogspot.com/2007/01/increase-innodblogfilesize-"
"proper-way.html\">this blog entry</a>"
msgstr ""
"특히, InnoDB 테이블에 쓰기가 많은 시스템이라면, {innodb_log_file_size}를 "
"{innodb_buffer_pool_size}의 25%%로 설정하는 것이 좋습니다. 하지만, "
"{innodb_log_file_size}값을 크게 할 수록, 데이터베이스가 크러시한 경우의 복구 "
"시간이 길어집니다. 그러므로, 이 값이 256 MiB를 많이 초과하지 않도록 설정하는 "
"게 좋습니다. 또한 주의할 점은, 이 값은 간단히 변경할 수 없습니다. 먼저 서버"
"를 완전히 종료한 후, InnoDB 로그 파일을 제거하고, my.cnf에 새 값을 설정한 후 "
"서버를 재시작하여, 에러 로그에 이상이 없는지 확인하는 절차를 거치세요. 참고: "
"<a href=\"http://mysqldatabaseadministration.blogspot.com/2007/01/increase-"
"innodblogfilesize-proper-way.html\">Increase innodb_log_file_size: the "
"proper way</a> (영어)"

#: libraries/advisory_rules.txt:448
#, php-format
msgid "Your absolute InnoDB log size is %s MiB"
msgstr "InnoDB 로그 절대크기는 %s MiB 입니다"

#: libraries/advisory_rules.txt:450
msgid "InnoDB buffer pool size"
msgstr "InnoDB 버퍼풀 크기"

#: libraries/advisory_rules.txt:453
msgid "Your InnoDB buffer pool is fairly small."
msgstr "InnoDB 버퍼풀이 너무 작습니다."

#: libraries/advisory_rules.txt:454
#, fuzzy, php-format
#| msgid ""
#| "The InnoDB buffer pool has a profound impact on performance for InnoDB "
#| "tables. Assign all your remaining memory to this buffer. For database "
#| "servers that use solely InnoDB as storage engine and have no other "
#| "services (e.g. a web server) running, you may set this as high as 80%% of "
#| "your available memory. If that is not the case, you need to carefully "
#| "assess the memory consumption of your other services and non-InnoDB-"
#| "Tables and set this variable accordingly. If it is set too high, your "
#| "system will start swapping, which decreases performance significantly. "
#| "See also <a href=\"http://www.mysqlperformanceblog.com/2007/11/03/"
#| "choosing-innodb_buffer_pool_size/\">this article</a>"
msgid ""
"The InnoDB buffer pool has a profound impact on performance for InnoDB "
"tables. Assign all your remaining memory to this buffer. For database "
"servers that use solely InnoDB as storage engine and have no other services "
"(e.g. a web server) running, you may set this as high as 80%% of your "
"available memory. If that is not the case, you need to carefully assess the "
"memory consumption of your other services and non-InnoDB-Tables and set this "
"variable accordingly. If it is set too high, your system will start "
"swapping, which decreases performance significantly. See also <a href="
"\"http://www.percona.com/blog/2007/11/03/choosing-innodb_buffer_pool_size/"
"\">this article</a>"
msgstr ""
"InnoDB 버퍼 풀은 InnoDB 테이블의 성능에 심각한 영향을 줍니다. 남은 메모리 전"
"체를 이 버퍼에 할당하십시오. 이 서버에 InnoDB를 스토리지 엔진으로만 사용하"
"고, 다른 서비스(예: 웹 서버)가 없다면, 이 값을 사용가능한 메모리의 80%% 정도"
"로 높게 설정하는 것도 괜찮습니다. 그런 상황이 아니라면, 다른 서비스 및 InnoDB"
"가 아닌 테이블들의 메모리 사용량을 신중히 가늠하여 이 값을 설정하세요. 만약 "
"이 값을 너무 높게 설정하면, 시스템은 스와핑을 하게 되고, 성능이 급격하게 떨어"
"집니다. <a href=\"http://www.mysqlperformanceblog.com/2007/11/03/choosing-"
"innodb_buffer_pool_size/\">이 글</a> 또한 참고하세요"

#: libraries/advisory_rules.txt:455
#, php-format
msgid ""
"You are currently using %s%% of your memory for the InnoDB buffer pool. This "
"rule fires if you are assigning less than 60%%, however this might be "
"perfectly adequate for your system if you don't have much InnoDB tables or "
"other services running on the same machine."
msgstr ""
"현재, InnoDB 버퍼 풀에 할당된 메모리의 %s%%를 사용하고 있습니다. 60%%이하를 "
"할당했다면 이 규칙이 실행됩니다. 단, InnoDB 테이블이 많이 없거나, 다른 서비스"
"가 현재 서버에 실행중일 경우에는 이 값이 매우 적절할 수 있습니다."

#: libraries/advisory_rules.txt:459
msgid "MyISAM concurrent inserts"
msgstr "MyISAM으로 동시 입력"

#: libraries/advisory_rules.txt:462
msgid "Enable {concurrent_insert} by setting it to 1"
msgstr "{concurrent_insert}를 1로 설정하여 활성화합니다"

#: libraries/advisory_rules.txt:463
msgid ""
"Setting {concurrent_insert} to 1 reduces contention between readers and "
"writers for a given table. See also <a href=\"http://dev.mysql.com/doc/"
"refman/5.5/en/concurrent-inserts.html\">MySQL Documentation</a>"
msgstr ""
"{concurrent_insert}를 1로 설정하면 주어진 테이블에서의 읽기/쓰기간 경합"
"(contention)을 줄일 수 있습니다. 참고: <a href=\"http://dev.mysql.com/doc/"
"refman/5.5/en/concurrent-inserts.html\">MySQL 문서</a>"

#: libraries/advisory_rules.txt:464
msgid "concurrent_insert is set to 0"
msgstr "concurrent_insert가 0으로 설정되었습니다"

#~ msgid "Add Index"
#~ msgstr "인덱스 추가"

#~ msgid "Error in Processing Request"
#~ msgstr "요청 처리중 에러가 발생했습니다"

#~ msgid "Adding Primary Key"
#~ msgstr "기본 키를 추가하고 있습니다"

#~ msgid "Outer Ring"
#~ msgstr "외륜"

#~ msgid "Change Password"
#~ msgstr "암호 변경"

#~ msgid "Send Error Report"
#~ msgstr "오류 보고서 전송"

#~ msgid "Select All"
#~ msgstr "모두 선택"

#~ msgid "Database export options"
#~ msgstr "데이터베이스 내보내기 옵션"

#~ msgid "Database(s):"
#~ msgstr "데이터베이스 :"

#~ msgid "Table(s):"
#~ msgstr "테이블 :"

#~ msgid "Format-Specific Options:"
#~ msgstr "상세 포멧 옵션:"

#~ msgid "Generate Password:"
#~ msgstr "암호 생성:"

#~ msgid "Edit Privileges"
#~ msgstr "권한 수정"

#~ msgid "<code>CREATE TABLE</code> options:"
#~ msgstr "<code>CREATE TABLE</code> 옵션 :"

#~ msgid "Relational display column"
#~ msgstr "연관된 행 표시"

#~ msgid "Add unique index"
#~ msgstr "유일 인덱스 추가"

#~ msgid "Add SPATIAL index"
#~ msgstr "SPATIAL 인덱스 추가"

#~ msgid "Add FULLTEXT index"
#~ msgstr "FULLTEXT 인덱스 추가"

#~ msgid "Begin"
#~ msgstr "처음"

#~ msgid ""
#~ "There seems to be an error in your SQL query. The MySQL server error "
#~ "output below, if there is any, may also help you in diagnosing the "
#~ "problem."
#~ msgstr ""
#~ "SQL 질의문에 에러가 있습니다. MySQL 서버가 다음과 같은 에러를 출력했습니"
#~ "다. 이것이 문제를 진단하는데 도움이 될 것입니다."

#~ msgid ""
#~ "There is a chance that you may have found a bug in the SQL parser. Please "
#~ "examine your query closely, and check that the quotes are correct and not "
#~ "mis-matched. Other possible failure causes may be that you are uploading "
#~ "a file with binary outside of a quoted text area. You can also try your "
#~ "query on the MySQL command line interface. The MySQL server error output "
#~ "below, if there is any, may also help you in diagnosing the problem. If "
#~ "you still have problems or if the parser fails where the command line "
#~ "interface succeeds, please reduce your SQL query input to the single "
#~ "query that causes problems, and submit a bug report with the data chunk "
#~ "in the CUT section below:"
#~ msgstr ""
#~ "SQL 파서에 버그가 있을 가능성이 있습니다. 꼼꼼하게 쿼리를 확인하시고, 따옴"
#~ "표를 맞게 썼는지 확인해보세요. 다른 가능성으로, 업로드한 파일에서 따옴표 "
#~ "밖에 바이너리 데이터가 있을 수 있습니다. 또한 MySQL CLI에서 쿼리를 테스트 "
#~ "해보세요. 아래에 나오는 MySQL 서버 에러는 문제 해결에 도움이 될 수 있습니"
#~ "다. 문제가 해결되지 않거나, 파서에 에러가 있다고 판단될 경우, SQL 쿼리를 "
#~ "같은 에러를 발생시키는 단일 쿼리로 수정한 후, 버그 리포트에 제출해주세요. "
#~ "CUT 섹션 밑에 있는 데이터 청크도 같이 말입니다:"

#~ msgid "BEGIN CUT"
#~ msgstr "BEGIN CUT"

#~ msgid "END CUT"
#~ msgstr "END CUT"

#~ msgid "BEGIN RAW"
#~ msgstr "BEGIN RAW"

#~ msgid "END RAW"
#~ msgstr "END RAW"

#~ msgid "Unclosed quote"
#~ msgstr "따옴표(quote)가 닫히지 않았음"

#~ msgid "Automatically appended backtick to the end of query!"
#~ msgstr "쿼리 마지막에 역따옴표가 자동으로 붙었습니다!"

#~ msgid "Invalid Identifer"
#~ msgstr "잘못된 식별자(Identifer)"

#~ msgid "Add user"
#~ msgstr "사용자 추가"

#~ msgid "Export Method:"
#~ msgstr "내보내기 방식:"

#~ msgid "No data found for GIS visualization."
#~ msgstr "GIS 시각화를 위한 데이터를 찾을 수 없습니다."

#~ msgid "Shift + Click on function name to apply to all rows."
#~ msgstr "함수 이름에 Shift + Click하여 모든 행에 적용."

#~ msgid "Print view (with full texts)"
#~ msgstr "인쇄용 보기 (전체 텍스트)"

#~ msgid "Uncheck All"
#~ msgstr "모두 체크안함"

#~ msgid "SQL result"
#~ msgstr "SQL 결과"

#, fuzzy
#~| msgid "Generate"
#~ msgid "Generated by:"
#~ msgstr "생성"

#~ msgid "Row Statistics:"
#~ msgstr "행 통계:"

#~ msgid "Space usage:"
#~ msgstr "공간 사용량:"

#~ msgid "Showing tables:"
#~ msgstr "보이는 테이블:"

#~ msgid "(Enabled)"
#~ msgstr "(사용함)"

#~ msgid "(Disabled)"
#~ msgstr "(사용안함)"

#~ msgid "Temporarily disable foreign key checks while importing"
#~ msgstr "가져오기 중에 일시적으로 외래 키(foreign key) 체크 중지"

#, fuzzy
#~| msgid "Disable foreign key checks"
#~ msgid "Disable foreign key check"
#~ msgstr "외래 키(foreign key) 체크 사용 안함"

#, fuzzy
#~| msgid "Reloading Privileges"
#~ msgid "Realign Privileges"
#~ msgstr "사용권한을 다시 불러옵니다."

#~ msgid "Replace table data with file"
#~ msgstr "파일 내용으로 테이블 데이터 대체하기"

#~ msgid "Percona documentation is at http://www.percona.com/docs/wiki/"
#~ msgstr ""
#~ "Percona에 관한 문서는 http://www.percona.com/docs/wiki/ 에서 찾을 수 있습"
#~ "니다"

#~ msgid "Drizzle documentation is at http://docs.drizzle.org/"
#~ msgstr "Drizzle 문서는 http://docs.drizzle.org/ 에 있음"

#~ msgid "Query window"
#~ msgstr "질의 창"

#~ msgid "Customize query window options"
#~ msgstr "쿼리윈도우 옵션 사용자화"

#, fuzzy
#~ msgid "Please select a database."
#~ msgstr "데이터베이스를 선택하세요"

#~ msgid "auto_increment"
#~ msgstr "자동 증가"

#, fuzzy
#~ msgid "on update CURRENT_TIMESTAMP"
#~ msgstr "on update CURRENT_TIMESTAMP"

#~ msgid "Save position"
#~ msgstr "위치 저장"

#~ msgid "Save positions as"
#~ msgstr "위치 저장"

#~ msgid "Disable database expansion"
#~ msgstr "데이터베이스 확장 비활성화"

#~ msgid "Delete tracking data for this table"
#~ msgstr "이 테이블에 대한 추적 데이터를 제거"

#, fuzzy
#~| msgid "Table structure"
#~ msgid "Table Structure"
#~ msgstr "테이블 구조"

#~ msgid "Show data row(s)."
#~ msgstr "데이터 행 표시."

#~ msgid "Show/Hide left menu"
#~ msgstr "왼쪽 메뉴 보이기/숨기기"

#~ msgctxt "Inline edit query"
#~ msgid "Inline"
#~ msgstr "인라인"

#, fuzzy
#~| msgid "after %s"
#~ msgid "after"
#~ msgstr "%s 다음에"

#~ msgid "Mode:"
#~ msgstr "모드:"

#~ msgid "horizontal"
#~ msgstr "수평(가로)"

#~ msgid "horizontal (rotated headers)"
#~ msgstr "수평 (rotated headers)"

#~ msgid "vertical"
#~ msgstr "수직(세로)"

#~ msgid "Default display direction"
#~ msgstr "기본 표시 방향"

#~ msgid "Show display direction"
#~ msgstr "표시 방향 보여주기"

#~ msgid "Please configure the coordinates for table %s"
#~ msgstr "테이블 %s의 좌표를 설정하세요"

#~ msgid "At End of Table"
#~ msgstr "테이블의 마지막"

#~ msgid "After %s"
#~ msgstr "%s 다음에"

#~ msgid "Display errors"
#~ msgstr "오류 표시"

#~ msgid "Redraw"
#~ msgstr "다시그리기"

#~ msgid "This page does not contain any tables!"
#~ msgstr "이 페이지에는 테이블이 없습니다!"

#, fuzzy
#~| msgid "Invalid export type"
#~ msgid "Dia export page"
#~ msgstr "잘못된 내보내기 타입"

#, fuzzy
#~| msgid "Invalid export type"
#~ msgid "EPS export page"
#~ msgstr "잘못된 내보내기 타입"

#, fuzzy
#~| msgid "Invalid export type"
#~ msgid "SVG export page"
#~ msgstr "잘못된 내보내기 타입"

#~ msgid "Relation deleted"
#~ msgstr "릴레이션 제거됨"

#~ msgid "Edit SQL queries in popup window."
#~ msgstr "팝업창에서 SQL 쿼리 수정."

#~ msgid "Edit in window"
#~ msgstr "새창에서 편집하기"

#~ msgid "Tab displayed when opening a new query window."
#~ msgstr "새 쿼리 윈도우를 열었을 때 보여줄 탭."

#~ msgid "Default query window tab"
#~ msgstr "﻿기본 쿼리 창 탭"

#~ msgid "Query window height (in pixels)."
#~ msgstr "쿼리 창 높이 (픽셀)."

#~ msgid "Query window height"
#~ msgstr "질의 창 높이"

#~ msgid "Query window width (in pixels)."
#~ msgstr "쿼리 창 폭 (픽셀)."

#~ msgid "Query window width"
#~ msgstr "질의 창 폭"

#~ msgid "Show dimension of tables"
#~ msgstr "테이블 크기 보기"

#~ msgid "Do not overwrite this query from outside the window"
#~ msgstr "다른 창에서 현재 창의 쿼리를 덮어쓰지 못하게 함"

#~ msgid "Import files"
#~ msgstr "파일 가져오기"

#~ msgid "SQL history:"
#~ msgstr "SQL 히스토리:"

#~ msgid "File doesn't exist"
#~ msgstr "파일이 없음"

#, fuzzy
#~| msgid "SQL Validator is disabled"
#~ msgid "Plugin is disabled"
#~ msgstr "SQL 검증기능이 비활성화됨"

#, fuzzy
#~| msgid "Customize main panel"
#~ msgid "Unlink with main panel"
#~ msgstr "매인 패널 사용자화"

#~ msgid "No index defined! Create one below"
#~ msgstr "인덱스가 없습니다! 하나 생성하세요"

#, fuzzy
#~| msgid "Export type"
#~ msgid "eps export page"
#~ msgstr "내보내기 형식"

#, fuzzy
#~| msgid "Invalid export type"
#~ msgid "pdf export page"
#~ msgstr "잘못된 내보내기 타입"

#~ msgid ""
#~ "Unfortunately your Database server does not support logging to table, "
#~ "which is a requirement for analyzing the database logs with phpMyAdmin. "
#~ "Logging to table is supported by MySQL 5.1.6 and onwards. You may still "
#~ "use the server charting features however."
#~ msgstr ""
#~ "데이터베이스 서버가 테이블 로깅을 지원하지 않습니다. 이 기능은 phpMyAdmin"
#~ "으로 데이터베이스 로그를 분석하는데 필요합니다. 테이블 로깅은 MySQL 5.1.6 "
#~ "이상에서 지원합니다. 하지만, 서버 그래프 기능은 지금도 사용할 수 있습니다."

#~ msgid "Click to sort"
#~ msgstr "정렬하려면 클릭"

#, fuzzy
#~| msgid "Total"
#~ msgid "Total "
#~ msgstr "전체 쿼리수"

#, fuzzy
#~| msgid "New bookmark"
#~ msgid " bookmarks, "
#~ msgstr "새 북마크"

#, fuzzy
#~| msgid "Select a column."
#~ msgid "Select one ..."
#~ msgstr "컬럼 선택."

#, fuzzy
#~| msgid "Add unique index"
#~ msgid "Add unique/primary index"
#~ msgstr "유일 인덱스 추가"

#, fuzzy
#~| msgid "Move columns"
#~ msgid "Have unique columns"
#~ msgstr "컬럼 이동"

#, fuzzy
#~| msgid "The user %s already exists!"
#~ msgid "Unique column(s) already exist"
#~ msgstr "사용자 %s 가 이미 존재합니다!"

#~ msgid "Hold shift and click to remove column from ORDER BY clause."
#~ msgstr "ORDER BY 절의 컬럼을 쉬프트 클릭으로 제거할 수 있습니다."

#~ msgid "Edit or export relational schema"
#~ msgstr "관계 스키마를 수정 또는 내보내기"

#~ msgid "Create a page"
#~ msgstr "새 페이지 만들기"

#~ msgid "Automatic layout based on"
#~ msgstr "자동 레이아웃 기준"

#~ msgid "FOREIGN KEY"
#~ msgstr "외래 키"

#~ msgid "Please choose a page to edit"
#~ msgstr "편집할 페이지를 선택하세요"

#, fuzzy
#~| msgid "Select All"
#~ msgid "Select Tables"
#~ msgstr "모두 선택"

#~ msgid "<b>%s</b> table not found or not set in %s"
#~ msgstr "테이블 <b>%s</b>를 찾을 수 없음 (또는 %s에 정의되어있지 않음)"

#~ msgid ""
#~ "Disable the default warning that is displayed if mcrypt is missing for "
#~ "[kbd]cookie[/kbd] authentication."
#~ msgstr ""
#~ "mcrypt가 [kbd]쿠키[/kbd] 인증에 빠져있을 경우 표시되는 기본 경고 비활성화."

#~ msgid "mcrypt warning"
#~ msgstr "mcrypt 경고"

#~ msgid "Designer table"
#~ msgstr "디자이너 테이블"

#, fuzzy
#~| msgid "Edit or export relational schema"
#~ msgid "Import/Export coordinates for relational schema"
#~ msgstr "관계 스키마를 수정 또는 내보내기"

#, fuzzy
#~| msgid "Page creation failed"
#~ msgid "Page creation has failed!"
#~ msgstr "페이지 생성 실패"

#~ msgid "Page:"
#~ msgstr "페이지:"

#~ msgid "Import from selected page."
#~ msgstr "선택된 페이지에서 가져오기."

#~ msgid "Export/Import to scale:"
#~ msgstr "내보내기/가져오기 비율:"

#~ msgid "recommended"
#~ msgstr "추천"

#~ msgid ""
#~ "Are you sure you want to navigate away from this page? Press OK to "
#~ "continue or Cancel to stay on the current page."
#~ msgstr ""
#~ "현재 페이지를 벗어나려고 합니다. 확인을 누르면 페이지를 이동하며, 취소를 "
#~ "누르면 현재 페이지에 계속 있습니다."

#~ msgid "Failed to use Blowfish from mcrypt!"
#~ msgstr "mcrypt에서 Blowfish를 사용하는데 실패하였습니다!"

#~ msgid "Unfortunately the submission failed."
#~ msgstr "안타깝지만 제출하지 못했습니다."

#~ msgid "Show binary contents as HEX"
#~ msgstr "2진수 데이터를 HEX형식으로 표시"

#~ msgid ""
#~ "The target browser window could not be updated. Maybe you have closed the "
#~ "parent window, or your browser's security settings are configured to "
#~ "block cross-window updates."
#~ msgstr ""
#~ "대상 브라우저 창을 업데이트할 수 없습니다. 부모 창을 닫았거나 브라우저의 "
#~ "보안 설정이 다른 창을 업데이트하지 못하도록 설정되어 있는 것 같습니다."

#~ msgid "Show binary contents as HEX by default."
#~ msgstr "바이너리 데이터를 HEX형식으로 표시."

#~ msgid "Failed to connect to SQL validator!"
#~ msgstr "SQL 검증을 위한 연결에 실패했습니다!"

#~ msgid "Skip Validate SQL"
#~ msgstr "SQL 검사 생략"

#~ msgid "Validate SQL"
#~ msgstr "SQL 검사"

#~ msgid "SQL Validator is disabled"
#~ msgstr "SQL 검증기능이 비활성화됨"

#~ msgid "SOAP extension not found"
#~ msgstr "SOAP 확장을 찾을 수 없습니다."

#~ msgid "SQL Validator"
#~ msgstr "질의 검사기"

#~ msgid ""
#~ "If you wish to use the SQL Validator service, you should be aware that "
#~ "[strong]all SQL statements are stored anonymously for statistical "
#~ "purposes[/strong].[br][em][a@http://sqlvalidator.mimer.com/]Mimer SQL "
#~ "Validator[/a], Copyright 2002 Upright Database Technology. All rights "
#~ "reserved.[/em]"
#~ msgstr ""
#~ "SQL 유효성 검사 서비스를 사용할 시 참고사항: [strong]모든 SQL 구문은 통계"
#~ "상의 목적으로 익멱으로 저장됩니다.[/strong][br][em][a@http://sqlvalidator."
#~ "mimer.com/]Mimer SQL Validator[/a], Copyright 2002 Upright Database "
#~ "Technology. All rights reserved.[/em]"

#, fuzzy
#~| msgid "SQL Validator is disabled"
#~ msgid "Requires SQL Validator to be enabled."
#~ msgstr "SQL 검증기능이 비활성화됨"

#~ msgid "Validated SQL"
#~ msgstr "SQL 검사"

#~ msgid ""
#~ "The SQL validator could not be initialized. Please check if you have "
#~ "installed the necessary PHP extensions as described in the %sdocumentation"
#~ "%s."
#~ msgstr ""
#~ "질의 검사기가 초기화되지 않았습니다. %s문서%s에서 설명한 필수 PHP 확장모듈"
#~ "을 설치했는지 확인해 보십시오."

#, fuzzy
#~| msgid "Error: Relation not added."
#~ msgid "Error: Relation could not be added."
#~ msgstr "오류: 릴레이션이 추가되지 않음."

#, fuzzy
#~| msgid "Copy"
#~ msgid "Copy Salt"
#~ msgstr "복사"

#, fuzzy
#~| msgid ""
#~| "<b>One or more errors have occured while processing your request:</b>"
#~ msgid ""
#~ "<b>One or more errors have occurred while processing your request:</b>"
#~ msgstr ""
#~ "<b>요청을 처리하는 중에 하나 혹은 그 이상의 오류가 발생했습니다:</b>"

#, fuzzy
#~| msgid ""
#~| "Leave blank for no PDF schema support, suggested: [kbd]pma__pdf_pages[/"
#~| "kbd]"
#~ msgid ""
#~ "Leave blank to disable configurable menus feature, suggested: "
#~ "[kbd]pma__users[/kbd]."
#~ msgstr ""
#~ "PDF 스키마를 제공하지 않을 경우 비워두세요. 제안값: [kbd]pma__pdf_pages[/"
#~ "kbd]"

#, fuzzy
#~| msgid ""
#~| "Leave blank for no PDF schema support, suggested: [kbd]pma__pdf_pages[/"
#~| "kbd]"
#~ msgid ""
#~ "Leave blank to disable configurable menus feature, suggested: "
#~ "[kbd]pma__usergroups[/kbd]."
#~ msgstr ""
#~ "PDF 스키마를 제공하지 않을 경우 비워두세요. 제안값: [kbd]pma__pdf_pages[/"
#~ "kbd]"

#~ msgid "ENUM or SET data too long?"
#~ msgstr "ENUM 또는 SET 데이터의 양이 너무 크므로,"

#~ msgid "Could not connect to MySQL server"
#~ msgstr "MySQL 서버에 접속할 수 없습니다."

#~ msgid "Query took %01.4f sec"
#~ msgstr "질의 실행시간 %01.4f 초"

#~ msgid "Edit title and labels"
#~ msgstr "타이틀과 레이블 편집"

#~ msgid "Edit chart"
#~ msgstr "차트 편집"

#~ msgid "Series"
#~ msgstr "시리즈"

#~ msgid "Reload Database"
#~ msgstr "데이터베이스를 다시 불러오기"

#~ msgid "Table must have at least one column"
#~ msgstr "테이블은 적어도 1개 이상의 컬럼이 있어야 합니다"

#~ msgid "Insert Table"
#~ msgstr "테이블 삽입"

#~ msgid "Hide indexes"
#~ msgstr "인덱스 숨기기"

#~ msgid "Show indexes"
#~ msgstr "인덱스 보이기"

#~ msgid "Query results"
#~ msgstr "쿼리 결과"

#~ msgid "Add columns"
#~ msgstr "세로열 추가하기"

#, fuzzy
#~| msgid "Error"
#~ msgid "errors."
#~ msgstr "오류"

#~ msgid "bzipped"
#~ msgstr "bzip 압축"

#~ msgid "Selected export type has to be saved in file!"
#~ msgstr "선택한 내보내기가 파일에 저장되었습니다!"

#~ msgid "Number of rows to skip, starting from the first row:"
#~ msgstr "스킵할 열의 수(첫 번째 열부터가 기준):"

#~ msgid "Gather errors"
#~ msgstr "오류 수집"

#~ msgid "PHP extension to use"
#~ msgstr "사용할 PHP 확장기능"

#~ msgid "You should use mysqli for performance reasons."
#~ msgstr "성능을 향상시키려면 mysqli를 사용해야 합니다."

#~ msgid "SQL command to fetch available databases"
#~ msgstr "사용 가능한 데이터베이스를 조회하는 SQL 명령"

#~ msgid "SHOW DATABASES command"
#~ msgstr "SHOW DATABASES 명령"

#, fuzzy
#~| msgctxt "Create new procedure"
#~| msgid "New"
#~ msgid "New"
#~ msgstr "새로운"

#, fuzzy
#~| msgid "Version check"
#~ msgid "Version check proxy url"
#~ msgstr "버전 확인"

#, fuzzy
#~| msgid "Version check"
#~ msgid "Version check proxy username"
#~ msgstr "버전 확인"

#, fuzzy
#~| msgid "Version check"
#~ msgid "Version check proxy password"
#~ msgstr "버전 확인"

#~ msgid "Table %1$s has been created."
#~ msgstr "테이블 %1$s이 생성되었습니다."

#~ msgid "This is not a number!"
#~ msgstr "은 숫자가 아닙니다!"

#~ msgid "Inline edit of this query"
#~ msgstr "이 쿼리 인라인 수정"

#, fuzzy
#~| msgid "Find:"
#~ msgid "Find"
#~ msgstr "찾는 방식:"

#~ msgid "Display all tables with the same width"
#~ msgstr "모든 테이블을 같은 너비로 출력합니다."

#~ msgid "Headers every %s rows"
#~ msgstr "%s 행마다 헤더 반복"

#, fuzzy
#~| msgid "Table Search"
#~ msgid "Enable reCaptcha"
#~ msgstr "테이블 검색"

#~ msgid "Cookies must be enabled past this point."
#~ msgstr "이 페이지를 넘기려면 쿠키 사용을 허용해야 합니다."

#, fuzzy
#~| msgid "Remove chart"
#~ msgid "Rearrange/edit charts"
#~ msgstr "차트 삭제"

#, fuzzy
#~| msgid "No tables found in database."
#~ msgid "Count tables when showing database list"
#~ msgstr "데이터베이스에 테이블이 없습니다."

#~ msgid "Count tables"
#~ msgstr "테이블 카운트"

#~ msgid "Table seems to be empty!"
#~ msgstr "테이블이 비어있는 것 같습니다!"<|MERGE_RESOLUTION|>--- conflicted
+++ resolved
@@ -1,15 +1,6 @@
 #
 msgid ""
 msgstr ""
-<<<<<<< HEAD
-"Project-Id-Version: phpMyAdmin 4.4.14-dev\n"
-"Report-Msgid-Bugs-To: translators@phpmyadmin.net\n"
-"POT-Creation-Date: 2015-08-08 13:51-0400\n"
-"PO-Revision-Date: 2015-09-07 03:23+0200\n"
-"Last-Translator: Seongki Shin <skshin@gmail.com>\n"
-"Language-Team: Korean "
-"<https://hosted.weblate.org/projects/phpmyadmin/4-4/ko/>\n"
-=======
 "Project-Id-Version: phpMyAdmin 4.5.0-beta2\n"
 "Report-Msgid-Bugs-To: translators@phpmyadmin.net\n"
 "POT-Creation-Date: 2015-09-06 07:29-0400\n"
@@ -17,7 +8,6 @@
 "Last-Translator: Seongki Shin <skshin@gmail.com>\n"
 "Language-Team: Korean "
 "<https://hosted.weblate.org/projects/phpmyadmin/4-5/ko/>\n"
->>>>>>> 796e6ae0
 "Language: ko\n"
 "MIME-Version: 1.0\n"
 "Content-Type: text/plain; charset=UTF-8\n"
@@ -759,14 +749,9 @@
 "default, is open to intrusion, and you really should fix this security hole "
 "by setting a password for user 'root'."
 msgstr ""
-<<<<<<< HEAD
-"당신은 'root' 유저에 비밀번호가 없는 상태로 로그인하여 있습니다. 이같은 기본설정상태로 MySQL 서버가 작동한다면 누구나 침입할 "
-"수 있으므로, 'root'유저에 암호를 설정하여 이 보안 취약점을 수정하시기 바랍니다."
-=======
 "당신은 'root' 유저에 비밀번호가 없는 상태로 로그인하여 있습니다. 이같은 기본"
 "설정상태로 MySQL 서버가 작동한다면 누구나 침입할 수 있으므로, 'root'유저에 암"
 "호를 설정하여 이 보안 취약점을 수정하시기 바랍니다."
->>>>>>> 796e6ae0
 
 #: index.php:469
 msgid ""
@@ -887,20 +872,6 @@
 msgid "Delete tracking data for these tables?"
 msgstr "이 테이블들에 대한 추적 데이터를 제거하시겠습니까?"
 
-<<<<<<< HEAD
-#: js/messages.php:49
-#| msgid "Delete tracking data for this table"
-msgid "Delete tracking data for this version?"
-msgstr "이 버전에 대한 추적 데이터를 제거하시겠습니까?"
-
-#: js/messages.php:50
-#| msgid "Delete tracking data for this table"
-msgid "Delete tracking data for these versions?"
-msgstr "이 버전에 대한 추적 데이터를 제거하시겠습니까?"
-
-#: js/messages.php:51
-#| msgid "Delete tracking data for this table"
-=======
 #: js/messages.php:51
 msgid "Delete tracking data for this version?"
 msgstr "이 버전에 대한 추적 데이터를 제거하시겠습니까?"
@@ -910,7 +881,6 @@
 msgstr "이 버전에 대한 추적 데이터를 제거하시겠습니까?"
 
 #: js/messages.php:53
->>>>>>> 796e6ae0
 msgid "Delete entry from tracking report?"
 msgstr "추적 보고서에서 이 항목을 제거하시겠습니까?"
 
@@ -949,11 +919,7 @@
 msgid "Do you really want to revoke the selected user(s) ?"
 msgstr "선택한 사용자를 정말로 삭제하시겠습니까?"
 
-<<<<<<< HEAD
-#: js/messages.php:60
-=======
 #: js/messages.php:62
->>>>>>> 796e6ae0
 #| msgid "Do you really want to delete this bookmark?"
 msgid "Do you really want to delete this central column?"
 msgstr "이 중심 컬럼을 정말로 삭제하시겠습니까?"
@@ -2277,27 +2243,15 @@
 msgid "Click to sort results by this column."
 msgstr "이 열의 값에 따라 결과를 정렬하려면 누르세요."
 
-<<<<<<< HEAD
-#: js/messages.php:446
-#| msgid ""
-#| "Shift+Click to add this column to ORDER BY clause or to toggle ASC/DESC."
-#| "<br />- Control+Click to remove column from ORDER BY clause"
-=======
 #: js/messages.php:486
->>>>>>> 796e6ae0
 msgid ""
 "Shift+Click to add this column to ORDER BY clause or to toggle ASC/DESC.<br /"
 ">- Ctrl+Click or Alt+Click (Mac: Shift+Option+Click) to remove column from "
 "ORDER BY clause"
 msgstr ""
-<<<<<<< HEAD
-"Shift+Click 으로 ORDER BY 절에 이 컬럼을 추가하거나 내림차순/오름차순 토글<br />- Ctrl+Click 또는 Alt+"
-"Click (맥: Shift+Option+Click) 으로 ORDER BY 절로부터 이 컬럼 제거"
-=======
 "Shift+Click 으로 ORDER BY 절에 이 컬럼을 추가하거나 내림차순/오름차순 토글"
 "<br />- Ctrl+Click 또는 Alt+Click (맥: Shift+Option+Click) 으로 ORDER BY 절로"
 "부터 이 컬럼 제거"
->>>>>>> 796e6ae0
 
 #: js/messages.php:487
 msgid "Click to mark/unmark."
@@ -2411,23 +2365,12 @@
 msgid "Show hidden navigation tree items."
 msgstr "숨겨진 탐색 트리의 항목보기."
 
-<<<<<<< HEAD
-#: js/messages.php:493 libraries/config/messages.inc.php:431
-#: libraries/navigation/NavigationTree.class.php:1335
-#| msgid "Customize main panel"
-msgid "Link with main panel"
-msgstr "매인 패널에 링크"
-
-#: js/messages.php:494 libraries/navigation/NavigationTree.class.php:1338
-#| msgid "Customize main panel"
-=======
 #: js/messages.php:534 libraries/config/messages.inc.php:478
 #: libraries/navigation/NavigationTree.class.php:1399
 msgid "Link with main panel"
 msgstr "매인 패널에 링크"
 
 #: js/messages.php:535 libraries/navigation/NavigationTree.class.php:1402
->>>>>>> 796e6ae0
 msgid "Unlink from main panel"
 msgstr "매인 패널에서 링크 해제"
 
@@ -2452,12 +2395,7 @@
 msgid "procedures"
 msgstr "프로시저"
 
-<<<<<<< HEAD
-#: js/messages.php:500
-#| msgid "event"
-=======
 #: js/messages.php:541
->>>>>>> 796e6ae0
 msgid "events"
 msgstr "이벤트"
 
@@ -4729,12 +4667,7 @@
 msgid "Create PHP code"
 msgstr "PHP 코드 보기"
 
-<<<<<<< HEAD
-#: libraries/Util.class.php:1274
-#| msgid "Edit index"
-=======
 #: libraries/Util.class.php:1292
->>>>>>> 796e6ae0
 msgctxt "Inline edit query"
 msgid "Edit inline"
 msgstr "인라인 편집"
@@ -4918,12 +4851,7 @@
 msgid "Length/Values"
 msgstr "길이/값*"
 
-<<<<<<< HEAD
-#: libraries/central_columns.lib.php:660
-#| msgid "Attributes"
-=======
 #: libraries/central_columns.lib.php:706
->>>>>>> 796e6ae0
 msgid "Attribute"
 msgstr "속성"
 
@@ -5075,18 +5003,12 @@
 msgstr ""
 
 #: libraries/config.values.php:99
-<<<<<<< HEAD
-#| msgid "Display columns table"
-msgid "display column"
-msgstr "열 표시"
-=======
 msgid "display column"
 msgstr "열 표시"
 
 #: libraries/config.values.php:102
 msgid "Welcome"
 msgstr "환영합니다"
->>>>>>> 796e6ae0
 
 #: libraries/config.values.php:122
 msgid "Open"
@@ -5472,12 +5394,7 @@
 "to the given regular expression."
 msgstr ""
 
-<<<<<<< HEAD
-#: libraries/config/messages.inc.php:25
-#| msgid "Cannot log in to the MySQL server"
-=======
 #: libraries/config/messages.inc.php:26
->>>>>>> 796e6ae0
 msgid "Restrict login to MySQL server"
 msgstr "MySQL 서버로의 로그인 제한"
 
@@ -5640,16 +5557,10 @@
 msgid "Confirm DROP queries"
 msgstr "DROP 쿼리 확인"
 
-<<<<<<< HEAD
-#: libraries/config/messages.inc.php:86
-msgid "Debug SQL"
-msgstr "SQL 디버그"
-=======
 #: libraries/config/messages.inc.php:97
 msgid ""
 "Log SQL queries and their execution time, to be displayed in the console"
 msgstr ""
->>>>>>> 796e6ae0
 
 #: libraries/config/messages.inc.php:101
 msgid "Tab that is displayed when entering a database."
@@ -6121,30 +6032,13 @@
 msgid "Page titles"
 msgstr "페이지 제목"
 
-<<<<<<< HEAD
-#: libraries/config/messages.inc.php:251
-#| msgid ""
-#| "Specify browser's title bar text. Refer to "
-#| "[doc@cfg_TitleTable]documentation[/doc] for magic strings that can be "
-#| "used to get special values."
-=======
 #: libraries/config/messages.inc.php:288
->>>>>>> 796e6ae0
 msgid ""
 "Specify browser's title bar text. Refer to [doc@faq6-27]documentation[/doc] "
 "for magic strings that can be used to get special values."
 msgstr ""
-<<<<<<< HEAD
-"브라우저의 타이틀바 텍스트를 지정합니다. 특수한 값을 얻기 위해 사용가능한 매직 문자열들에 대한 내용은 "
-"[doc@faq6-27]문서[/doc]를 참조하십시오."
-
-#: libraries/config/messages.inc.php:255
-msgid "Query window"
-msgstr "질의 창"
-=======
 "브라우저의 타이틀바 텍스트를 지정합니다. 특수한 값을 얻기 위해 사용가능한 매"
 "직 문자열들에 대한 내용은 [doc@faq6-27]문서[/doc]를 참조하십시오."
->>>>>>> 796e6ae0
 
 #: libraries/config/messages.inc.php:292
 msgid "Security"
@@ -6569,12 +6463,7 @@
 msgid "In the navigation panel, replaces the database tree with a selector"
 msgstr ""
 
-<<<<<<< HEAD
-#: libraries/config/messages.inc.php:428
-#| msgid "Show hidden navigation tree items."
-=======
 #: libraries/config/messages.inc.php:473
->>>>>>> 796e6ae0
 msgid "Show databases navigation as tree"
 msgstr "데이터베이스 내비게이션을 트리로 보기"
 
@@ -6622,12 +6511,7 @@
 msgid "Target for quick access icon"
 msgstr "빠른 접근 아이콘 대상"
 
-<<<<<<< HEAD
-#: libraries/config/messages.inc.php:447
-#| msgid "Target for quick access icon"
-=======
 #: libraries/config/messages.inc.php:494
->>>>>>> 796e6ae0
 msgid "Target for second quick access icon"
 msgstr "두 번째 빠른 접근 아이콘 대상"
 
@@ -6646,24 +6530,13 @@
 msgid "Minimum number of databases to display the database filter box"
 msgstr "데이터베이스 필터 박스에 표시할 최소 데이터베이스 수"
 
-<<<<<<< HEAD
-#: libraries/config/messages.inc.php:458
-#| msgid ""
-#| "Group items in the navigation tree (determined by the separator defined "
-#| "below)."
+#: libraries/config/messages.inc.php:505
 msgid ""
 "Group items in the navigation tree (determined by the separator defined in "
 "the Databases and Tables tabs above)."
-msgstr "내비게이션 트리의 그룹 아이템 (위쪽 '데이터베이스와 테이블' 탭에서 정의한 구분자로 구분)."
-=======
-#: libraries/config/messages.inc.php:505
-msgid ""
-"Group items in the navigation tree (determined by the separator defined in "
-"the Databases and Tables tabs above)."
 msgstr ""
 "내비게이션 트리의 그룹 아이템 (위쪽 '데이터베이스와 테이블' 탭에서 정의한 구"
 "분자로 구분)."
->>>>>>> 796e6ae0
 
 #: libraries/config/messages.inc.php:508
 msgid "Group items in the tree"
@@ -11297,10 +11170,6 @@
 msgstr "슬레이브 리플리케이션 사용자 추가"
 
 #: libraries/replication_gui.lib.php:88
-<<<<<<< HEAD
-#| msgid "Import monitor configuration"
-=======
->>>>>>> 796e6ae0
 msgid "Master configuration"
 msgstr "마스터 환경 구성"
 
@@ -12335,11 +12204,7 @@
 
 #: libraries/server_privileges.lib.php:818
 msgid "Requires a valid X509 certificate."
-<<<<<<< HEAD
-msgstr ""
-=======
 msgstr "유효한 X509 인증서가 요구됨."
->>>>>>> 796e6ae0
 
 #: libraries/server_privileges.lib.php:869
 msgid "Resource limits"
