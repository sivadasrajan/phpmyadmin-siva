{
  "name": "phpmyadmin",
  "version": "5.2.0-dev",
  "description": "A web interface for MySQL and MariaDB",
  "repository": "https://github.com/phpmyadmin/phpmyadmin.git",
  "author": "The phpMyAdmin Team <developers@phpmyadmin.net> (https://www.phpmyadmin.net/team/)",
  "license": "GPL-2.0",
  "private": true,
  "engines": {
    "node": ">=10"
  },
  "dependencies": {
    "@babel/cli": "^7.13.16",
    "@babel/core": "^7.14.0",
    "@babel/preset-env": "^7.14.1",
    "@popperjs/core": "^2.9.2",
    "autoprefixer": "^10.2.5",
    "bootstrap": "5.0.1",
    "codemirror": "5.61.1",
    "jquery": "3.6.0",
    "jquery-debounce-throttle": "^1.0.6-rc.0",
    "jquery-migrate": "3.3.2",
    "jquery-mousewheel": "3.1.13",
    "jquery-ui-dist": "1.12.1",
    "jquery-ui-timepicker-addon": "1.6.3",
    "jquery-uitablefilter": "^1.0.0",
    "jquery-validation": "1.19.3",
    "js-cookie": "2.2.1",
    "kbwood-jquery-svg": "https://github.com/kbwood/svg/archive/1.5.0.tar.gz",
    "locutus.sprintf": "^2.0.14-code-lts.2",
    "ol": "6.5.0",
    "postcss": "^8.2.15",
    "postcss-cli": "^8.3.1",
    "rtlcss": "^3.1.2",
    "sass": "^1.32.12",
    "stickyfilljs": "2.1.0",
    "tablesorter": "^2.31.3",
    "tracekit": "0.4.6",
    "u2f-api-polyfill": "0.4.4",
    "updated-jqplot": "1.0.9",
    "zxcvbn": "4.4.2"
  },
  "devDependencies": {
    "babel-jest": "^26.6.3",
    "eslint": "^7.26.0",
    "eslint-plugin-compat": "^3.9.0",
    "eslint-plugin-no-jquery": "^2.6.0",
    "jest": "^26.6.3",
    "stylelint": "^13.13.1",
    "stylelint-config-recommended-scss": "^4.2.0",
    "stylelint-config-standard": "^22.0.0",
    "stylelint-scss": "^3.19.0"
  },
  "resolutions": {
    "kind-of": "^6.0.3",
    "lodash": "^4.17.21"
  },
  "scripts": {
    "postinstall": "yarn run build",
<<<<<<< HEAD
    "build": "yarn run css-compile --style=compressed && yarn run css-rtl && yarn run css-prefix && yarn run js-compile",
    "css-compile": "sass themes/pmahomme/scss:themes/pmahomme/css themes/original/scss:themes/original/css themes/metro/scss:themes/metro/css themes/bootstrap/scss:themes/bootstrap/css setup/scss:setup",
    "css-lint": "stylelint -s scss \"themes/**/scss/*.scss\" \"setup/scss/*.scss\"",
    "css-prefix": "postcss themes/*/css/*.css setup/styles.css --use autoprefixer --replace",
    "css-rtl": "yarn run rtlcss -c .rtlcssrc.json themes/bootstrap/css/theme.css && yarn run rtlcss -c .rtlcssrc.json themes/pmahomme/css/theme.css && yarn run rtlcss -c .rtlcssrc.json themes/original/css/theme.css && yarn run rtlcss -c .rtlcssrc.json themes/metro/css/theme.css && yarn run rtlcss -c .rtlcssrc.json themes/metro/css/blueeyes-theme.css && yarn run rtlcss -c .rtlcssrc.json themes/metro/css/mono-theme.css && yarn run rtlcss -c .rtlcssrc.json themes/metro/css/redmond-theme.css && yarn run rtlcss -c .rtlcssrc.json themes/metro/css/teal-theme.css",
=======
    "build": "yarn run css-compile --quiet --style=compressed && yarn run js-compile",
    "css-compile": "sass themes/pmahomme/scss:themes/pmahomme/css themes/original/scss:themes/original/css themes/metro/scss:themes/metro/css themes/bootstrap/scss:themes/bootstrap/css",
    "css-lint": "stylelint --syntax scss \"themes/**/scss/*.scss\"",
>>>>>>> 10c029d6
    "js-lint": "eslint js/src test/javascript test/jest jest.config.js",
    "js-compile": "babel js/src -d js/dist",
    "test": "jest"
  }
}<|MERGE_RESOLUTION|>--- conflicted
+++ resolved
@@ -57,17 +57,11 @@
   },
   "scripts": {
     "postinstall": "yarn run build",
-<<<<<<< HEAD
-    "build": "yarn run css-compile --style=compressed && yarn run css-rtl && yarn run css-prefix && yarn run js-compile",
+    "build": "yarn run css-compile --quiet --style=compressed && yarn run css-rtl && yarn run css-prefix && yarn run js-compile",
     "css-compile": "sass themes/pmahomme/scss:themes/pmahomme/css themes/original/scss:themes/original/css themes/metro/scss:themes/metro/css themes/bootstrap/scss:themes/bootstrap/css setup/scss:setup",
     "css-lint": "stylelint -s scss \"themes/**/scss/*.scss\" \"setup/scss/*.scss\"",
     "css-prefix": "postcss themes/*/css/*.css setup/styles.css --use autoprefixer --replace",
     "css-rtl": "yarn run rtlcss -c .rtlcssrc.json themes/bootstrap/css/theme.css && yarn run rtlcss -c .rtlcssrc.json themes/pmahomme/css/theme.css && yarn run rtlcss -c .rtlcssrc.json themes/original/css/theme.css && yarn run rtlcss -c .rtlcssrc.json themes/metro/css/theme.css && yarn run rtlcss -c .rtlcssrc.json themes/metro/css/blueeyes-theme.css && yarn run rtlcss -c .rtlcssrc.json themes/metro/css/mono-theme.css && yarn run rtlcss -c .rtlcssrc.json themes/metro/css/redmond-theme.css && yarn run rtlcss -c .rtlcssrc.json themes/metro/css/teal-theme.css",
-=======
-    "build": "yarn run css-compile --quiet --style=compressed && yarn run js-compile",
-    "css-compile": "sass themes/pmahomme/scss:themes/pmahomme/css themes/original/scss:themes/original/css themes/metro/scss:themes/metro/css themes/bootstrap/scss:themes/bootstrap/css",
-    "css-lint": "stylelint --syntax scss \"themes/**/scss/*.scss\"",
->>>>>>> 10c029d6
     "js-lint": "eslint js/src test/javascript test/jest jest.config.js",
     "js-compile": "babel js/src -d js/dist",
     "test": "jest"
