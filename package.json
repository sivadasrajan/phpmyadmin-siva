--- conflicted
+++ resolved
@@ -10,17 +10,11 @@
     "node": ">=10"
   },
   "dependencies": {
-<<<<<<< HEAD
-    "@babel/cli": "^7.12.10",
-    "@babel/core": "^7.12.10",
-    "@babel/preset-env": "^7.12.11",
-    "@popperjs/core": "^2.6.0",
-    "autoprefixer": "^10.2.4",
-=======
     "@babel/cli": "^7.13.10",
     "@babel/core": "^7.13.10",
     "@babel/preset-env": "^7.13.12",
->>>>>>> 2ece069c
+    "@popperjs/core": "^2.6.0",
+    "autoprefixer": "^10.2.4",
     "blueimp-md5": "^2.18.0",
     "bootstrap": "5.0.0-beta2",
     "codemirror": "5.60.0",
@@ -37,15 +31,10 @@
     "kbwood-jquery-svg": "https://github.com/kbwood/svg/archive/1.5.0.tar.gz",
     "locutus.sprintf": "^2.0.14-code-lts.2",
     "ol": "6.4.3",
-<<<<<<< HEAD
     "postcss": "^8.2.5",
     "postcss-cli": "^8.3.1",
     "rtlcss": "^3.0.0",
-    "sass": "^1.30.0",
-=======
-    "popper.js": "^1.16.1",
     "sass": "^1.32.8",
->>>>>>> 2ece069c
     "stickyfilljs": "2.1.0",
     "tablesorter": "^2.31.3",
     "tracekit": "0.4.5",
