--- conflicted
+++ resolved
@@ -61,21 +61,12 @@
     $("td.insert_table a.ajax").live('click', function(event){
         event.preventDefault();
         currrent_insert_table = $(this);
-<<<<<<< HEAD
-        var url = $(this).attr("href");
-        if (url.substring(0, 15) == "tbl_change.php?") {
-             url = url.substring(15);
-        }
-
-       	var div = $('<div id="insert_table_dialog"></div>');
-=======
         var $url = $(this).attr("href");
         if ($url.substring(0, 15) == "tbl_change.php?") {
              $url = $url.substring(15);
         }
 
        	var $div = $('<div id="insert_table_dialog"></div>');
->>>>>>> 7f5cbe9f
        	var target = "tbl_change.php";
 
         /**
@@ -84,19 +75,6 @@
          */
         var button_options = {};
         // in the following function we need to use $(this)
-<<<<<<< HEAD
-        button_options[PMA_messages['strCancel']] = function() {$(this).parent().dialog('close').remove();}
-
-        var button_options_error = {};
-        button_options_error[PMA_messages['strOK']] = function() {$(this).parent().dialog('close').remove();}
-
-        var $msgbox = PMA_ajaxShowMessage();
-
-        $.get( target , url+"&ajax_request=true" ,  function(data) {
-            //in the case of an error, show the error message returned.
-            if (data.success != undefined && data.success == false) {
-                div
-=======
         button_options[PMA_messages['strCancel']] = function() {$(this).dialog('close').remove();}
 
         var button_options_error = {};
@@ -108,34 +86,16 @@
             //in the case of an error, show the error message returned.
             if (data.success != undefined && data.success == false) {
                 $div
->>>>>>> 7f5cbe9f
                 .append(data.error)
                 .dialog({
                     title: PMA_messages['strInsertTable'],
                     height: 230,
                     width: 900,
-<<<<<<< HEAD
-=======
                     modal: true,
->>>>>>> 7f5cbe9f
                     open: PMA_verifyTypeOfAllColumns,
                     buttons : button_options_error
                 })// end dialog options
             } else {
-<<<<<<< HEAD
-                div
-                .append(data)
-                .dialog({
-                    title: PMA_messages['strInsertTable'],
-                    height: 600,
-                    width: 900,
-                    open: PMA_verifyTypeOfAllColumns,
-                    buttons : button_options
-                })
-                //Remove the top menu container from the dialog
-                .find("#topmenucontainer").hide()
-                ; // end dialog options
-=======
                 var $dialog = $div
                     .append(data)
                     .dialog({
@@ -152,7 +112,6 @@
                 $dialog.find('.datefield, .datetimefield').each(function () {
                        PMA_addDatepicker($(this));
                 });
->>>>>>> 7f5cbe9f
                 $(".insertRowTable").addClass("ajax");
                 $("#buttonYes").addClass("ajax");
             }
