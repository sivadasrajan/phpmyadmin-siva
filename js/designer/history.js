/**
 * @fileoverview    function used in this file builds history tab and generates query.
  *
  * @requires    jQuery
  * @requires    move.js
  * @version $Id$
  */

/* global contr */ // js/designer/init.js
/* global fromArray:writable */ // js/designer/move.js
/* global pmaThemeImage */ // js/messages.php

var DesignerHistory = {};

var historyArray = []; // Global array to store history objects
var selectField = [];  // Global array to store information for columns which are used in select clause
var gIndex;
var vqbEditor = null;

/**
 * To display details of objects(where,rename,Having,aggregate,groupby,orderby,having)
 *
 * @param index index of historyArray where change is to be made
 *
**/

DesignerHistory.detail = function (index) {
    var type = historyArray[index].getType();
    var str;
    if (type === 'Where') {
        str = 'Where ' + historyArray[index].getColumnName() + historyArray[index].getObj().getRelationOperator() + historyArray[index].getObj().getQuery();
    }
    if (type === 'Rename') {
        str = 'Rename ' + historyArray[index].getColumnName() + ' To ' + historyArray[index].getObj().getRenameTo();
    }
    if (type === 'Aggregate') {
        str = 'Select ' + historyArray[index].getObj().getOperator() + '( ' + historyArray[index].getColumnName() + ' )';
    }
    if (type === 'GroupBy') {
        str = 'GroupBy ' + historyArray[index].getColumnName();
    }
    if (type === 'OrderBy') {
        str = 'OrderBy ' + historyArray[index].getColumnName() + ' ' + historyArray[index].getObj().getOrder();
    }
    if (type === 'Having') {
        str = 'Having ';
        if (historyArray[index].getObj().getOperator() !== 'None') {
            str += historyArray[index].getObj().getOperator() + '( ' + historyArray[index].getColumnName() + ' )';
            str += historyArray[index].getObj().getRelationOperator() + historyArray[index].getObj().getQuery();
        } else {
            str = 'Having ' + historyArray[index].getColumnName() + historyArray[index].getObj().getRelationOperator() + historyArray[index].getObj().getQuery();
        }
    }
    return str;
};

/**
 * Sorts historyArray[] first,using table name as the key and then generates the HTML code for history tab,
 * clubbing all objects of same tables together
 * This function is called whenever changes are made in historyArray[]
 *
 *
 * @param {int}  init starting index of unsorted array
 * @param {int} finit   last index of unsorted array
 *
**/

DesignerHistory.display = function (init, finit) {
    var str;
    var i;
    var j;
    var k;
    var sto;
    var temp;
    // this part sorts the history array based on table name,this is needed for clubbing all object of same name together.
    for (i = init; i < finit; i++) {
        sto = historyArray[i];
        temp = historyArray[i].getTab();// + '.' + historyArray[i].getObjNo(); for Self JOINS
        for (j = 0; j < i; j++) {
            if (temp > (historyArray[j].getTab())) {// + '.' + historyArray[j].getObjNo())) { //for Self JOINS
                for (k = i; k > j; k--) {
                    historyArray[k] = historyArray[k - 1];
                }
                historyArray[j] = sto;
                break;
            }
        }
    }
    // this part generates HTML code for history tab.adds delete,edit,and/or and detail features with objects.
    str = ''; // string to store Html code for history tab
    var historyArrayLength = historyArray.length;
    for (i = 0; i < historyArrayLength; i++) {
        temp = historyArray[i].getTab(); // + '.' + historyArray[i].getObjNo(); for Self JOIN
        str += '<h3 class="tiger"><a href="#">' + temp + '</a></h3>';
        str += '<div class="toggle_container">\n';
        while ((historyArray[i].getTab()) === temp) { // + '.' + historyArray[i].getObjNo()) === temp) {
            str += '<div class="block"> <table width ="250">';
            str += '<thead><tr><td>';
            if (historyArray[i].getAndOr()) {
                str += '<img src="' + pmaThemeImage + 'designer/or_icon.png" onclick="DesignerHistory.andOr(' + i + ')" title="OR"></td>';
            } else {
                str += '<img src="' + pmaThemeImage + 'designer/and_icon.png" onclick="DesignerHistory.andOr(' + i + ')" title="AND"></td>';
            }
            str += '<td style="padding-left: 5px;" class="right">' + Functions.getImage('b_sbrowse', Messages.strColumnName) + '</td>' +
                '<td width="175" style="padding-left: 5px">' + $('<div/>').text(historyArray[i].getColumnName()).html() + '<td>';
            if (historyArray[i].getType() === 'GroupBy' || historyArray[i].getType() === 'OrderBy') {
<<<<<<< HEAD
                str += '<td class="text-center">' + Functions.getImage('s_info', DesignerHistory.detail(i)) + '</td>' +
                    '<td title="' + DesignerHistory.detail(i) + '">' + historyArray[i].getType() + '</td>' +
                    '<td onclick=DesignerHistory.historyDelete(' + i + ')>' + Functions.getImage('b_drop', Messages.strDelete) + '</td>';
            } else {
                str += '<td class="text-center">' + Functions.getImage('s_info', DesignerHistory.detail(i)) + '</td>' +
                    '<td title="' + DesignerHistory.detail(i) + '">' + historyArray[i].getType() + '</td>' +
=======
                var detailDescGroupBy = $('<div/>').text(DesignerHistory.detail(i)).html();
                str += '<td class="center">' + Functions.getImage('s_info', DesignerHistory.detail(i)) + '</td>' +
                    '<td title="' + detailDescGroupBy + '">' + historyArray[i].getType() + '</td>' +
                    '<td onclick=DesignerHistory.historyDelete(' + i + ')>' + Functions.getImage('b_drop', Messages.strDelete) + '</td>';
            } else {
                var detailDesc = $('<div/>').text(DesignerHistory.detail(i)).html();
                str += '<td class="center">' + Functions.getImage('s_info', DesignerHistory.detail(i)) + '</td>' +
                    '<td title="' + detailDesc + '">' + historyArray[i].getType() + '</td>' +
>>>>>>> 28bdc02c
                    '<td onclick=DesignerHistory.historyEdit(' + i + ')>' + Functions.getImage('b_edit', Messages.strEdit) + '</td>' +
                    '<td onclick=DesignerHistory.historyDelete(' + i + ')>' + Functions.getImage('b_drop', Messages.strDelete) + '</td>';
            }
            str += '</tr></thead>';
            i++;
            if (i >= historyArrayLength) {
                break;
            }
            str += '</table></div>';
        }
        i--;
        str += '</div>';
    }
    return str;
};

/**
 * To change And/Or relation in history tab
 *
 *
 * @param {int} index of historyArray where change is to be made
 *
**/

DesignerHistory.andOr = function (index) {
    if (historyArray[index].getAndOr()) {
        historyArray[index].setAndOr(0);
    } else {
        historyArray[index].setAndOr(1);
    }
    var existingDiv = document.getElementById('ab');
    existingDiv.innerHTML = DesignerHistory.display(0, 0);
    $('#ab').accordion('refresh');
};

/**
 * Deletes entry in historyArray
 *
 * @param index index of historyArray[] which is to be deleted
 *
**/

DesignerHistory.historyDelete = function (index) {
    var fromArrayLength = fromArray.length;
    for (var k = 0; k < fromArrayLength; k++) {
        if (fromArray[k] === historyArray[index].getTab()) {
            fromArray.splice(k, 1);
            break;
        }
    }
    historyArray.splice(index, 1);
    var existingDiv = document.getElementById('ab');
    existingDiv.innerHTML = DesignerHistory.display(0, 0);
    $('#ab').accordion('refresh');
};

/**
 * To show where,rename,aggregate,having forms to edit a object
 *
 * @param{int} index index of historyArray where change is to be made
 *
**/

DesignerHistory.historyEdit = function (index) {
    gIndex = index;
    var type = historyArray[index].getType();
    if (type === 'Where') {
        document.getElementById('eQuery').value = historyArray[index].getObj().getQuery();
        document.getElementById('erel_opt').value = historyArray[index].getObj().getRelationOperator();
        document.getElementById('query_where').style.left =  '530px';
        document.getElementById('query_where').style.top  = '130px';
        document.getElementById('query_where').style.position  = 'absolute';
        document.getElementById('query_where').style.zIndex = '103';
        document.getElementById('query_where').style.visibility = 'visible';
        document.getElementById('query_where').style.display = 'block';
    }
    if (type === 'Having') {
        document.getElementById('hQuery').value = historyArray[index].getObj().getQuery();
        document.getElementById('hrel_opt').value = historyArray[index].getObj().getRelationOperator();
        document.getElementById('hoperator').value = historyArray[index].getObj().getOperator();
        document.getElementById('query_having').style.left =  '530px';
        document.getElementById('query_having').style.top  = '130px';
        document.getElementById('query_having').style.position  = 'absolute';
        document.getElementById('query_having').style.zIndex = '103';
        document.getElementById('query_having').style.visibility = 'visible';
        document.getElementById('query_having').style.display = 'block';
    }
    if (type === 'Rename') {
        document.getElementById('e_rename').value = historyArray[index].getObj().getRenameTo();
        document.getElementById('query_rename_to').style.left =  '530px';
        document.getElementById('query_rename_to').style.top  = '130px';
        document.getElementById('query_rename_to').style.position  = 'absolute';
        document.getElementById('query_rename_to').style.zIndex = '103';
        document.getElementById('query_rename_to').style.visibility = 'visible';
        document.getElementById('query_rename_to').style.display = 'block';
    }
    if (type === 'Aggregate') {
        document.getElementById('e_operator').value = historyArray[index].getObj().getOperator();
        document.getElementById('query_Aggregate').style.left = '530px';
        document.getElementById('query_Aggregate').style.top  = '130px';
        document.getElementById('query_Aggregate').style.position  = 'absolute';
        document.getElementById('query_Aggregate').style.zIndex = '103';
        document.getElementById('query_Aggregate').style.visibility = 'visible';
        document.getElementById('query_Aggregate').style.display = 'block';
    }
};

/**
 * Make changes in historyArray when Edit button is clicked
 * checks for the type of object and then sets the new value
 *
 * @param index index of historyArray where change is to be made
**/

DesignerHistory.edit = function (type) {
    if (type === 'Rename') {
        if (document.getElementById('e_rename').value !== '') {
            historyArray[gIndex].getObj().setRenameTo(document.getElementById('e_rename').value);
            document.getElementById('e_rename').value = '';
        }
        document.getElementById('query_rename_to').style.visibility = 'hidden';
    }
    if (type === 'Aggregate') {
        if (document.getElementById('e_operator').value !== '---') {
            historyArray[gIndex].getObj().setOperator(document.getElementById('e_operator').value);
            document.getElementById('e_operator').value = '---';
        }
        document.getElementById('query_Aggregate').style.visibility = 'hidden';
    }
    if (type === 'Where') {
        if (document.getElementById('erel_opt').value !== '--' && document.getElementById('eQuery').value !== '') {
            historyArray[gIndex].getObj().setQuery(document.getElementById('eQuery').value);
            historyArray[gIndex].getObj().setRelationOperator(document.getElementById('erel_opt').value);
        }
        document.getElementById('query_where').style.visibility = 'hidden';
    }
    if (type === 'Having') {
        if (document.getElementById('hrel_opt').value !== '--' && document.getElementById('hQuery').value !== '') {
            historyArray[gIndex].getObj().setQuery(document.getElementById('hQuery').value);
            historyArray[gIndex].getObj().setRelationOperator(document.getElementById('hrel_opt').value);
            historyArray[gIndex].getObj().setOperator(document.getElementById('hoperator').value);
        }
        document.getElementById('query_having').style.visibility = 'hidden';
    }
    var existingDiv = document.getElementById('ab');
    existingDiv.innerHTML = DesignerHistory.display(0, 0);
    $('#ab').accordion('refresh');
};

/**
 * history object closure
 *
 * @param nColumnName  name of the column on which conditions are put
 * @param nObj          object details(where,rename,orderby,groupby,aggregate)
 * @param nTab          table name of the column on which conditions are applied
 * @param nObjNo       object no used for inner join
 * @param nType         type of object
 *
**/

DesignerHistory.HistoryObj = function (nColumnName, nObj, nTab, nObjNo, nType) {
    var andOr;
    var obj;
    var tab;
    var columnName;
    var objNo;
    var type;
    this.setColumnName = function (nColumnName) {
        columnName = nColumnName;
    };
    this.getColumnName = function () {
        return columnName;
    };
    this.setAndOr = function (nAndOr) {
        andOr = nAndOr;
    };
    this.getAndOr = function () {
        return andOr;
    };
    this.getRelation = function () {
        return andOr;
    };
    this.setObj = function (nObj) {
        obj = nObj;
    };
    this.getObj = function () {
        return obj;
    };
    this.setTab = function (nTab) {
        tab = nTab;
    };
    this.getTab = function () {
        return tab;
    };
    this.setObjNo = function (nObjNo) {
        objNo = nObjNo;
    };
    this.getObjNo = function () {
        return objNo;
    };
    this.setType = function (nType) {
        type = nType;
    };
    this.getType = function () {
        return type;
    };
    this.setObjNo(nObjNo);
    this.setTab(nTab);
    this.setAndOr(0);
    this.setObj(nObj);
    this.setColumnName(nColumnName);
    this.setType(nType);
};

/**
 * where object closure, makes an object with all information of where
 *
 * @param nRelationOperator type of relation operator to be applied
 * @param nQuery             stores value of value/sub-query
 *
**/


DesignerHistory.Where = function (nRelationOperator, nQuery) {
    var relationOperator;
    var query;
    this.setRelationOperator = function (nRelationOperator) {
        relationOperator = nRelationOperator;
    };
    this.setQuery = function (nQuery) {
        query = nQuery;
    };
    this.getQuery = function () {
        return query;
    };
    this.getRelationOperator = function () {
        return relationOperator;
    };
    this.setQuery(nQuery);
    this.setRelationOperator(nRelationOperator);
};

/**
 * Orderby object closure
 *
 * @param nOrder order, ASC or DESC
 */
DesignerHistory.OrderBy = function (nOrder) {
    var order;
    this.setOrder = function (nOrder) {
        order = nOrder;
    };
    this.getOrder = function () {
        return order;
    };
    this.setOrder(nOrder);
};

/**
 * Having object closure, makes an object with all information of where
 *
 * @param nRelationOperator type of relation operator to be applied
 * @param nQuery             stores value of value/sub-query
 * @param nOperator          operator
**/

DesignerHistory.Having = function (nRelationOperator, nQuery, nOperator) {
    var relationOperator;
    var query;
    var operator;
    this.setOperator = function (nOperator) {
        operator = nOperator;
    };
    this.setRelationOperator = function (nRelationOperator) {
        relationOperator = nRelationOperator;
    };
    this.setQuery = function (nQuery) {
        query = nQuery;
    };
    this.getQuery = function () {
        return query;
    };
    this.getRelationOperator = function () {
        return relationOperator;
    };
    this.getOperator = function () {
        return operator;
    };
    this.setQuery(nQuery);
    this.setRelationOperator(nRelationOperator);
    this.setOperator(nOperator);
};

/**
 * rename object closure,makes an object with all information of rename
 *
 * @param nRenameTo new name information
 *
**/

DesignerHistory.Rename = function (nRenameTo) {
    var renameTo;
    this.setRenameTo = function (nRenameTo) {
        renameTo = nRenameTo;
    };
    this.getRenameTo = function () {
        return renameTo;
    };
    this.setRenameTo(nRenameTo);
};

/**
 * aggregate object closure
 *
 * @param nOperator aggregte operator
 *
**/

DesignerHistory.Aggregate = function (nOperator) {
    var operator;
    this.setOperator = function (nOperator) {
        operator = nOperator;
    };
    this.getOperator = function () {
        return operator;
    };
    this.setOperator(nOperator);
};

/**
 * This function returns unique element from an array
 *
 * @param arrayName array from which duplicate elem are to be removed.
 * @return unique array
 */

DesignerHistory.unique = function (arrayName) {
    var newArray = [];
    uniquetop:
    for (var i = 0; i < arrayName.length; i++) {
        var newArrayLength = newArray.length;
        for (var j = 0; j < newArrayLength; j++) {
            if (newArray[j] === arrayName[i]) {
                continue uniquetop;
            }
        }
        newArray[newArrayLength] = arrayName[i];
    }
    return newArray;
};

/**
 * This function takes in array and a value as input and returns 1 if values is present in array
 * else returns -1
 *
 * @param arrayName array
 * @param value  value which is to be searched in the array
 */

DesignerHistory.found = function (arrayName, value) {
    var arrayNameLength = arrayName.length;
    for (var i = 0; i < arrayNameLength; i++) {
        if (arrayName[i] === value) {
            return 1;
        }
    }
    return -1;
};

/**
 * This function concatenates two array
 *
 * @params add array elements of which are pushed in
 * @params arr array in which elements are added
 */
DesignerHistory.addArray = function (add, arr) {
    var addLength = add.length;
    for (var i = 0; i < addLength; i++) {
        arr.push(add[i]);
    }
    return arr;
};

/**
 * This function removes all elements present in one array from the other.
 *
 * @params rem array from which each element is removed from other array.
 * @params arr array from which elements are removed.
 *
 */
DesignerHistory.removeArray = function (rem, arr) {
    var remLength = rem.length;
    for (var i = 0; i < remLength; i++) {
        var arrLength = arr.length;
        for (var j = 0; j < arrLength; j++) {
            if (rem[i] === arr[j]) {
                arr.splice(j, 1);
            }
        }
    }
    return arr;
};

/**
 * This function builds the groupby clause from history object
 *
 */

DesignerHistory.queryGroupBy = function () {
    var i;
    var str = '';
    var historyArrayLength = historyArray.length;
    for (i = 0; i < historyArrayLength; i++) {
        if (historyArray[i].getType() === 'GroupBy') {
            str += '`' + historyArray[i].getColumnName() + '`, ';
        }
    }
    str = str.substr(0, str.length - 2);
    return str;
};

/**
 * This function builds the Having clause from the history object.
 *
 */

DesignerHistory.queryHaving = function () {
    var i;
    var and = '(';
    var historyArrayLength = historyArray.length;
    for (i = 0; i < historyArrayLength; i++) {
        if (historyArray[i].getType() === 'Having') {
            if (historyArray[i].getObj().getOperator() !== 'None') {
                and += historyArray[i].getObj().getOperator() + '(`' + historyArray[i].getColumnName() + '`) ' + historyArray[i].getObj().getRelationOperator();
                and += ' ' + historyArray[i].getObj().getQuery() + ', ';
            } else {
                and += '`' + historyArray[i].getColumnName() + '` ' + historyArray[i].getObj().getRelationOperator() + ' ' + historyArray[i].getObj().getQuery() + ', ';
            }
        }
    }
    if (and === '(') {
        and = '';
    } else {
        and = and.substr(0, and.length - 2) + ')';
    }
    return and;
};


/**
 * This function builds the orderby clause from the history object.
 *
 */

DesignerHistory.queryOrderBy = function () {
    var i;
    var str = '';
    var historyArrayLength = historyArray.length;
    for (i = 0; i < historyArrayLength; i++) {
        if (historyArray[i].getType() === 'OrderBy') {
            str += '`' + historyArray[i].getColumnName() + '` ' +
                historyArray[i].getObj().getOrder() + ', ';
        }
    }
    str = str.substr(0, str.length - 2);
    return str;
};


/**
 * This function builds the Where clause from the history object.
 *
 */

DesignerHistory.queryWhere = function () {
    var i;
    var and = '(';
    var or = '(';
    var historyArrayLength = historyArray.length;
    for (i = 0; i < historyArrayLength; i++) {
        if (historyArray[i].getType() === 'Where') {
            if (historyArray[i].getAndOr() === 0) {
                and += '( `' + historyArray[i].getColumnName() + '` ' + historyArray[i].getObj().getRelationOperator() + ' ' + historyArray[i].getObj().getQuery() + ')';
                and += ' AND ';
            } else {
                or += '( `' + historyArray[i].getColumnName() + '` ' + historyArray[i].getObj().getRelationOperator() + ' ' + historyArray[i].getObj().getQuery() + ')';
                or += ' OR ';
            }
        }
    }
    if (or !== '(') {
        or = or.substring(0, (or.length - 4)) + ')';
    } else {
        or = '';
    }
    if (and !== '(') {
        and = and.substring(0, (and.length - 5)) + ')';
    } else {
        and = '';
    }
    if (or !== '') {
        and = and + ' OR ' + or + ' )';
    }
    return and;
};

DesignerHistory.checkAggregate = function (idThis) {
    var i;
    var historyArrayLength = historyArray.length;
    for (i = 0; i < historyArrayLength; i++) {
        var temp = '`' + historyArray[i].getTab() + '`.`' + historyArray[i].getColumnName() + '`';
        if (temp === idThis && historyArray[i].getType() === 'Aggregate') {
            return historyArray[i].getObj().getOperator() + '(' + idThis + ')';
        }
    }
    return '';
};

DesignerHistory.checkRename = function (idThis) {
    var i;
    var historyArrayLength = historyArray.length;
    for (i = 0; i < historyArrayLength; i++) {
        var temp = '`' + historyArray[i].getTab() + '`.`' + historyArray[i].getColumnName() + '`';
        if (temp === idThis && historyArray[i].getType() === 'Rename') {
            return ' AS `' + historyArray[i].getObj().getRenameTo() + '`';
        }
    }
    return '';
};

/**
  * This function builds from clause of query
  * makes automatic joins.
  *
  *
  */
DesignerHistory.queryFrom = function () {
    var i;
    var tabLeft = [];
    var tabUsed = [];
    var tTabLeft = [];
    var temp;
    var query = '';
    var quer = '';
    var parts = [];
    var tArray = [];
    tArray = fromArray;
    var K = 0;
    var k;
    var key;
    var key2;
    var key3;
    var parts1;

    // the constraints that have been used in the LEFT JOIN
    var constraintsAdded = [];

    var historyArrayLength = historyArray.length;
    for (i = 0; i < historyArrayLength; i++) {
        fromArray.push(historyArray[i].getTab());
    }
    fromArray = DesignerHistory.unique(fromArray);
    tabLeft = fromArray;
    temp = tabLeft.shift();
    quer = '`' + temp + '`';
    tabUsed.push(temp);

    // if master table (key2) matches with tab used get all keys and check if tab_left matches
    // after this check if master table (key2) matches with tab left then check if any foreign matches with master .
    for (i = 0; i < 2; i++) {
        for (K in contr) {
            for (key in contr[K]) {// contr name
                for (key2 in contr[K][key]) {// table name
                    parts = key2.split('.');
                    if (DesignerHistory.found(tabUsed, parts[1]) > 0) {
                        for (key3 in contr[K][key][key2]) {
                            parts1 = contr[K][key][key2][key3][0].split('.');
                            if (DesignerHistory.found(tabLeft, parts1[1]) > 0) {
                                if (DesignerHistory.found(constraintsAdded, key) > 0) {
                                    query += ' AND ' + '`' + parts[1] + '`.`' + key3 + '` = ';
                                    query += '`' + parts1[1] + '`.`' + contr[K][key][key2][key3][1] + '` ';
                                } else {
                                    query += '\n' + 'LEFT JOIN ';
                                    query += '`' + parts[1] + '` ON ';
                                    query += '`' + parts1[1] + '`.`' + contr[K][key][key2][key3][1] + '` = ';
                                    query += '`' + parts[1] + '`.`' + key3 + '` ';

                                    constraintsAdded.push(key);
                                }
                                tTabLeft.push(parts[1]);
                            }
                        }
                    }
                }
            }
        }
        K = 0;
        tTabLeft = DesignerHistory.unique(tTabLeft);
        tabUsed = DesignerHistory.addArray(tTabLeft, tabUsed);
        tabLeft = DesignerHistory.removeArray(tTabLeft, tabLeft);
        tTabLeft = [];
        for (K in contr) {
            for (key in contr[K]) {
                for (key2 in contr[K][key]) {// table name
                    parts = key2.split('.');
                    if (DesignerHistory.found(tabLeft, parts[1]) > 0) {
                        for (key3 in contr[K][key][key2]) {
                            parts1 = contr[K][key][key2][key3][0].split('.');
                            if (DesignerHistory.found(tabUsed, parts1[1]) > 0) {
                                if (DesignerHistory.found(constraintsAdded, key) > 0) {
                                    query += ' AND ' + '`' + parts[1] + '`.`' + key3 + '` = ';
                                    query += '`' + parts1[1] + '`.`' + contr[K][key][key2][key3][1] + '` ';
                                } else {
                                    query += '\n' + 'LEFT JOIN ';
                                    query += '`' + parts[1] + '` ON ';
                                    query += '`' + parts1[1] + '`.`' + contr[K][key][key2][key3][1] + '` = ';
                                    query += '`' + parts[1] + '`.`' + key3 + '` ';

                                    constraintsAdded.push(key);
                                }
                                tTabLeft.push(parts[1]);
                            }
                        }
                    }
                }
            }
        }
        tTabLeft = DesignerHistory.unique(tTabLeft);
        tabUsed = DesignerHistory.addArray(tTabLeft, tabUsed);
        tabLeft = DesignerHistory.removeArray(tTabLeft, tabLeft);
        tTabLeft = [];
    }
    for (k in tabLeft) {
        quer += ' , `' + tabLeft[k] + '`';
    }
    query = quer + query;
    fromArray = tArray;
    return query;
};

/**
 * This function is the main function for query building.
 * uses history object details for this.
 *
 * @uses DesignerHistory.queryWhere()
 * @uses DesignerHistory.queryGroupBy()
 * @uses DesignerHistory.queryHaving()
 * @uses DesignerHistory.queryOrderBy()
 */
DesignerHistory.buildQuery = function () {
    var qSelect = 'SELECT ';
    var temp;
    var selectFieldLength = selectField.length;
    if (selectFieldLength > 0) {
        for (var i = 0; i < selectFieldLength; i++) {
            temp = DesignerHistory.checkAggregate(selectField[i]);
            if (temp !== '') {
                qSelect += temp;
                temp = DesignerHistory.checkRename(selectField[i]);
                qSelect += temp + ', ';
            } else {
                temp = DesignerHistory.checkRename(selectField[i]);
                qSelect += selectField[i] + temp + ', ';
            }
        }
        qSelect = qSelect.substring(0, qSelect.length - 2);
    } else {
        qSelect += '* ';
    }

    qSelect += '\nFROM ' + DesignerHistory.queryFrom();

    var qWhere = DesignerHistory.queryWhere();
    if (qWhere !== '') {
        qSelect += '\nWHERE ' + qWhere;
    }

    var qGroupBy = DesignerHistory.queryGroupBy();
    if (qGroupBy !== '') {
        qSelect += '\nGROUP BY ' + qGroupBy;
    }

    var qHaving = DesignerHistory.queryHaving();
    if (qHaving !== '') {
        qSelect += '\nHAVING ' + qHaving;
    }

    var qOrderBy = DesignerHistory.queryOrderBy();
    if (qOrderBy !== '') {
        qSelect += '\nORDER BY ' + qOrderBy;
    }

    /**
     * @var button_options Object containing options
     *                     for jQueryUI dialog buttons
     */
    var buttonOptions = {};
    buttonOptions[Messages.strClose] = function () {
        $(this).dialog('close');
    };
    buttonOptions[Messages.strSubmit] = function () {
        if (vqbEditor) {
            var $elm = $ajaxDialog.find('textarea');
            vqbEditor.save();
            $elm.val(vqbEditor.getValue());
        }
        $('#vqb_form').trigger('submit');
    };

    var $ajaxDialog = $('#box').dialog({
        appendTo: '#page_content',
        width: 500,
        buttons: buttonOptions,
        modal: true,
        title: 'SELECT'
    });
    // Attach syntax highlighted editor to query dialog
    /**
     * @var $elm jQuery object containing the reference
     *           to the query textarea.
     */
    var $elm = $ajaxDialog.find('textarea');
    if (! vqbEditor) {
        vqbEditor = Functions.getSqlEditor($elm);
    }
    if (vqbEditor) {
        vqbEditor.setValue(qSelect);
        vqbEditor.focus();
    } else {
        $elm.val(qSelect);
        $elm.trigger('focus');
    }
};

AJAX.registerTeardown('designer/history.js', function () {
    vqbEditor = null;
    historyArray = [];
    selectField = [];
    $('#ok_edit_rename').off('click');
    $('#ok_edit_having').off('click');
    $('#ok_edit_Aggr').off('click');
    $('#ok_edit_where').off('click');
});

AJAX.registerOnload('designer/history.js', function () {
    $('#ok_edit_rename').on('click', function () {
        DesignerHistory.edit('Rename');
    });
    $('#ok_edit_having').on('click', function () {
        DesignerHistory.edit('Having');
    });
    $('#ok_edit_Aggr').on('click', function () {
        DesignerHistory.edit('Aggregate');
    });
    $('#ok_edit_where').on('click', function () {
        DesignerHistory.edit('Where');
    });
    $('#ab').accordion({ collapsible : true, active : 'none' });
});<|MERGE_RESOLUTION|>--- conflicted
+++ resolved
@@ -104,23 +104,14 @@
             str += '<td style="padding-left: 5px;" class="right">' + Functions.getImage('b_sbrowse', Messages.strColumnName) + '</td>' +
                 '<td width="175" style="padding-left: 5px">' + $('<div/>').text(historyArray[i].getColumnName()).html() + '<td>';
             if (historyArray[i].getType() === 'GroupBy' || historyArray[i].getType() === 'OrderBy') {
-<<<<<<< HEAD
+                var detailDescGroupBy = $('<div/>').text(DesignerHistory.detail(i)).html();
                 str += '<td class="text-center">' + Functions.getImage('s_info', DesignerHistory.detail(i)) + '</td>' +
-                    '<td title="' + DesignerHistory.detail(i) + '">' + historyArray[i].getType() + '</td>' +
-                    '<td onclick=DesignerHistory.historyDelete(' + i + ')>' + Functions.getImage('b_drop', Messages.strDelete) + '</td>';
-            } else {
-                str += '<td class="text-center">' + Functions.getImage('s_info', DesignerHistory.detail(i)) + '</td>' +
-                    '<td title="' + DesignerHistory.detail(i) + '">' + historyArray[i].getType() + '</td>' +
-=======
-                var detailDescGroupBy = $('<div/>').text(DesignerHistory.detail(i)).html();
-                str += '<td class="center">' + Functions.getImage('s_info', DesignerHistory.detail(i)) + '</td>' +
                     '<td title="' + detailDescGroupBy + '">' + historyArray[i].getType() + '</td>' +
                     '<td onclick=DesignerHistory.historyDelete(' + i + ')>' + Functions.getImage('b_drop', Messages.strDelete) + '</td>';
             } else {
                 var detailDesc = $('<div/>').text(DesignerHistory.detail(i)).html();
-                str += '<td class="center">' + Functions.getImage('s_info', DesignerHistory.detail(i)) + '</td>' +
+                str += '<td class="text-center">' + Functions.getImage('s_info', DesignerHistory.detail(i)) + '</td>' +
                     '<td title="' + detailDesc + '">' + historyArray[i].getType() + '</td>' +
->>>>>>> 28bdc02c
                     '<td onclick=DesignerHistory.historyEdit(' + i + ')>' + Functions.getImage('b_edit', Messages.strEdit) + '</td>' +
                     '<td onclick=DesignerHistory.historyDelete(' + i + ')>' + Functions.getImage('b_drop', Messages.strDelete) + '</td>';
             }
