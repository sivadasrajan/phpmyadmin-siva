/* vim: set expandtab sw=4 ts=4 sts=4: */
/**
 * @fileoverview    functions used wherever an sql query form is used
 *
 * @requires    jQuery
 * @requires    js/functions.js
 *
 */

var $data_a;

/**
 * decode a string URL_encoded
 *
 * @param string str
 * @return string the URL-decoded string
 */
function PMA_urldecode(str)
{
    return decodeURIComponent(str.replace(/\+/g, '%20'));
}

/**
 * endecode a string URL_decoded
 *
 * @param string str
 * @return string the URL-encoded string
 */
function PMA_urlencode(str)
{
    return encodeURIComponent(str).replace(/\%20/g, '+');
}

/**
 * Get the field name for the current field.  Required to construct the query
 * for grid editing
 *
 * @param $this_field  jQuery object that points to the current field's tr
 */
function getFieldName($this_field)
{

    var this_field_index = $this_field.index();
    // ltr or rtl direction does not impact how the DOM was generated
    // check if the action column in the left exist
    var left_action_exist = !$('#table_results').find('th:first').hasClass('draggable');
    // number of column span for checkbox and Actions
    var left_action_skip = left_action_exist ? $('#table_results').find('th:first').attr('colspan') - 1 : 0;
    var field_name = $('#table_results').find('thead').find('th:eq(' + (this_field_index - left_action_skip) + ') a').text();
    // happens when just one row (headings contain no a)
    if (field_name === '') {
        var $heading = $('#table_results').find('thead').find('th:eq(' + (this_field_index - left_action_skip) + ')').children('span');
        // may contain column comment enclosed in a span - detach it temporarily to read the column name
        var $tempColComment = $heading.children().detach();
        field_name = $heading.text();
        // re-attach the column comment
        $heading.append($tempColComment);
    }

    field_name = $.trim(field_name);

    return field_name;
}

/**
 * Unbind all event handlers before tearing down a page
 */
AJAX.registerTeardown('sql.js', function () {
    $('a.delete_row.ajax').die('click');
    $('#bookmarkQueryForm').die('submit');
    $('input#bkm_label').unbind('keyup');
    $("#sqlqueryresults").die('makegrid');
    $("#togglequerybox").unbind('click');
    $("#button_submit_query").die('click');
    $("input[name=bookmark_variable]").unbind("keypress");
    $("#sqlqueryform.ajax").die('submit');
    $("input[name=navig].ajax").die('click');
    $("#pageselector").die('change');
    $("#table_results.ajax").find("a[title=Sort]").die('click');
    $("#displayOptionsForm.ajax").die('submit');
    $("#resultsForm.ajax .mult_submit[value=edit]").die('click');
    $('a.browse_foreign').die('click');
    $('th.column_heading.pointer').die('hover');
    $('th.column_heading.marker').die('click');
});

/**
 * @description <p>Ajax scripts for sql and browse pages</p>
 *
 * Actions ajaxified here:
 * <ul>
 * <li>Retrieve results of an SQL query</li>
 * <li>Paginate the results table</li>
 * <li>Sort the results table</li>
 * <li>Change table according to display options</li>
 * <li>Grid editing of data</li>
 * <li>Saving a bookmark</li>
 * </ul>
 *
 * @name        document.ready
 * @memberOf    jQuery
 */
AJAX.registerOnload('sql.js', function () {
    // Delete row from SQL results
    $('a.delete_row.ajax').live('click', function (e) {
        e.preventDefault();
        var question = $.sprintf(PMA_messages.strDoYouReally, $(this).closest('td').find('div').text());
        var $link = $(this);
        $link.PMA_confirm(question, $link.attr('href'), function (url) {
            $msgbox = PMA_ajaxShowMessage();
            $.get(url, {'ajax_request': true, 'is_js_confirmed': true}, function (data) {
                if (data.success) {
                    PMA_ajaxShowMessage(data.message);
                    $link.closest('tr').remove();
                } else {
                    PMA_ajaxShowMessage(data.error, false);
                }
            });
        });
    });

    // Ajaxification for 'Bookmark this SQL query'
    $('#bookmarkQueryForm').live('submit', function (e) {
        e.preventDefault();
        PMA_ajaxShowMessage();
        $.post($(this).attr('action'), 'ajax_request=1&' + $(this).serialize(), function (data) {
            if (data.success) {
                PMA_ajaxShowMessage(data.message);
            } else {
                PMA_ajaxShowMessage(data.error, false);
            }
        });
    });

    /* Hides the bookmarkoptions checkboxes when the bookmark label is empty */
    $('input#bkm_label').keyup(function () {
        $('input#id_bkm_all_users, input#id_bkm_replace')
            .parent()
            .toggle($(this).val().length > 0);
    }).trigger('keyup');

    /**
     * Attach the {@link makegrid} function to a custom event, which will be
     * triggered manually everytime the table of results is reloaded
     * @memberOf    jQuery
     */
    $("#sqlqueryresults").live('makegrid', function () {
        PMA_makegrid($('#table_results')[0]);
    });

    /**
     * Append the "Show/Hide query box" message to the query input form
     *
     * @memberOf jQuery
     * @name    appendToggleSpan
     */
    // do not add this link more than once
    if (! $('#sqlqueryform').find('a').is('#togglequerybox')) {
        $('<a id="togglequerybox"></a>')
        .html(PMA_messages.strHideQueryBox)
        .appendTo("#sqlqueryform")
        // initially hidden because at this point, nothing else
        // appears under the link
        .hide();

        // Attach the toggling of the query box visibility to a click
        $("#togglequerybox").bind('click', function () {
            var $link = $(this);
            $link.siblings().slideToggle("fast");
            if ($link.text() == PMA_messages.strHideQueryBox) {
                $link.text(PMA_messages.strShowQueryBox);
                // cheap trick to add a spacer between the menu tabs
                // and "Show query box"; feel free to improve!
                $('#togglequerybox_spacer').remove();
                $link.before('<br id="togglequerybox_spacer" />');
            } else {
                $link.text(PMA_messages.strHideQueryBox);
            }
            // avoid default click action
            return false;
        });
    }


    /**
     * Event handler for sqlqueryform.ajax button_submit_query
     *
     * @memberOf    jQuery
     */
    $("#button_submit_query").live('click', function (event) {
        var $form = $(this).closest("form");
        // the Go button related to query submission was clicked,
        // instead of the one related to Bookmarks, so empty the
        // id_bookmark selector to avoid misinterpretation in
        // import.php about what needs to be done
        $form.find("select[name=id_bookmark]").val("");
        // let normal event propagation happen
    });

    /**
     * Event handler for hitting enter on sqlqueryform bookmark_variable
     * (the Variable textfield in Bookmarked SQL query section)
     *
     * @memberOf    jQuery
     */
    $("input[name=bookmark_variable]").bind("keypress", function (event) {
        // force the 'Enter Key' to implicitly click the #button_submit_bookmark
        var keycode = (event.keyCode ? event.keyCode : (event.which ? event.which : event.charCode));
        if (keycode == 13) { // keycode for enter key
            // When you press enter in the sqlqueryform, which
            // has 2 submit buttons, the default is to run the
            // #button_submit_query, because of the tabindex
            // attribute.
            // This submits #button_submit_bookmark instead,
            // because when you are in the Bookmarked SQL query
            // section and hit enter, you expect it to do the
            // same action as the Go button in that section.
            $("#button_submit_bookmark").click();
            return false;
        } else  {
            return true;
        }
    });

    /**
     * Ajax Event handler for 'SQL Query Submit'
     *
     * @see         PMA_ajaxShowMessage()
     * @memberOf    jQuery
     * @name        sqlqueryform_submit
     */
    $("#sqlqueryform.ajax").live('submit', function (event) {
        event.preventDefault();

        var $form = $(this);
        if (! checkSqlQuery($form[0])) {
            return false;
        }

        // remove any div containing a previous error message
        $('div.error').remove();

        var $msgbox = PMA_ajaxShowMessage();
        var $sqlqueryresults = $('#sqlqueryresults');

        PMA_prepareForAjaxRequest($form);

        $.post($form.attr('action'), $form.serialize(), function (data) {
            if (data.success === true) {
                // success happens if the query returns rows or not
                //
                // fade out previous messages, if any
                $('div.success, div.sqlquery_message').fadeOut();
                if ($('#result_query').length) {
                    $('#result_query').remove();
                }

                // show a message that stays on screen
                if (typeof data.action_bookmark != 'undefined') {
                    // view only
                    if ('1' == data.action_bookmark) {
                        $('#sqlquery').text(data.sql_query);
                        // send to codemirror if possible
                        setQuery(data.sql_query);
                    }
                    // delete
                    if ('2' == data.action_bookmark) {
                        $("#id_bookmark option[value='" + data.id_bookmark + "']").remove();
                        // if there are no bookmarked queries now (only the empty option),
                        // remove the bookmark section
                        if ($('#id_bookmark option').length == 1) {
                            $('#fieldsetBookmarkOptions').hide();
                            $('#fieldsetBookmarkOptionsFooter').hide();
                        }
                    }
                    $sqlqueryresults
                     .show()
                     .html(data.message);
                } else if (typeof data.sql_query != 'undefined') {
                    $('<div class="sqlquery_message"></div>')
                     .html(data.sql_query)
                     .insertBefore('#sqlqueryform');
                    // unnecessary div that came from data.sql_query
                    $('div.notice').remove();
                } else {
                    $sqlqueryresults
                     .show()
                     .html(data.message);
                }

                if (typeof data.ajax_reload != 'undefined') {
                    if (data.ajax_reload.reload) {
                        if (data.ajax_reload.table_name) {
                            PMA_commonParams.set('table', data.ajax_reload.table_name);
                            PMA_commonActions.refreshMain();
                        } else {
                            PMA_reloadNavigation();
                        }
                    }
                } else if (typeof data.reload != 'undefined') {
                    // this happens if a USE or DROP command was typed
                    PMA_commonActions.setDb(data.db);
                    var url;
                    if (data.db) {
                        if (data.table) {
                            url = 'table_sql.php';
                        } else {
                            url = 'db_sql.php';
                        }
                    } else {
                        url = 'server_sql.php';
                    }
                    PMA_commonActions.refreshMain(url, function () {
                        if ($('#result_query').length) {
                            $('#result_query').remove();
                        }
                        if (data.sql_query) {
                            $('<div id="result_query"></div>')
                                .html(data.sql_query)
                                .prependTo('#page_content');
                            PMA_highlightSQL($('#page_content'));
                        }
                    });
                }

                $sqlqueryresults.show().trigger('makegrid');
                $('#togglequerybox').show();
                PMA_init_slider();

                if (typeof data.action_bookmark == 'undefined') {
                    if ($('#sqlqueryform input[name="retain_query_box"]').is(':checked') !== true) {
                        if ($("#togglequerybox").siblings(":visible").length > 0) {
                            $("#togglequerybox").trigger('click');
                        }
                    }
                }
            } else if (data.success === false) {
                // show an error message that stays on screen
                $('#sqlqueryform').before(data.error);
                $sqlqueryresults.hide();
            }
            PMA_ajaxRemoveMessage($msgbox);
        }); // end $.post()
    }); // end SQL Query submit

    /**
     * Paginate results with Page Selector dropdown
     * @memberOf    jQuery
     * @name        paginate_dropdown_change
     */
    $("#pageselector").live('change', function (event) {
        var $form = $(this).parent("form");
        $form.submit();
    }); // end Paginate results with Page Selector

    /**
     * Ajax Event handler for the display options
     * @memberOf    jQuery
     * @name        displayOptionsForm_submit
     */
    $("#displayOptionsForm.ajax").live('submit', function (event) {
        event.preventDefault();

        $form = $(this);

        $.post($form.attr('action'), $form.serialize() + '&ajax_request=true', function (data) {
            $("#sqlqueryresults")
             .html(data.message)
             .trigger('makegrid');
            PMA_init_slider();
        }); // end $.post()
    }); //end displayOptionsForm handler

/**
 * Ajax Event for table row change
 * */
    $("#resultsForm.ajax .mult_submit[value=edit]").live('click', function (event) {
        event.preventDefault();

        /*Check whether at least one row is selected*/
        if ($("#table_results tbody tr, #table_results tbody tr td").hasClass("marked")) {
            var $div = $('<div id="change_row_dialog"></div>');

            /**
             * @var    button_options  Object that stores the options passed to jQueryUI
             *                          dialog
             */
            var button_options = {};
            // in the following function we need to use $(this)
            button_options[PMA_messages.strCancel] = function () {
                $(this).dialog('close');
            };

            var button_options_error = {};
            button_options_error[PMA_messages.strOK] = function () {
                $(this).dialog('close');
            };
            var $form = $("#resultsForm");
            var $msgbox = PMA_ajaxShowMessage();

            $.get($form.attr('action'), $form.serialize() + "&ajax_request=true&submit_mult=row_edit", function (data) {
                //in the case of an error, show the error message returned.
                if (data.success !== undefined && data.success === false) {
                    $div
                    .append(data.error)
                    .dialog({
                        title: PMA_messages.strChangeTbl,
                        height: 230,
                        width: 900,
                        open: PMA_verifyColumnsProperties,
                        close: function (event, ui) {
                            $(this).remove();
                        },
                        buttons : button_options_error
                    }); // end dialog options
                } else {
                    $div
                    .append(data.message)
                    .dialog({
                        title: PMA_messages.strChangeTbl,
                        height: 600,
                        width: 900,
                        open: PMA_verifyColumnsProperties,
                        close: function (event, ui) {
                            $(this).remove();
                        },
                        buttons : button_options
                    })
                    //Remove the top menu container from the dialog
                    .find("#topmenucontainer").hide()
                    ; // end dialog options
                    $("table.insertRowTable").addClass("ajax");
                    $("#buttonYes").addClass("ajax");
                }
                PMA_ajaxRemoveMessage($msgbox);
            }); // end $.get()
        } else {
            PMA_ajaxShowMessage(PMA_messages.strNoRowSelected);
        }
    });
<<<<<<< HEAD

    /**
     * Checks whether at least one row is selected for deletion or export
     */
    $("#resultsForm.ajax .mult_submit[value=delete]," +
            "#resultsForm.ajax .mult_submit[value=export]").live('click', function (event) {
        /*Check whether at least one row is selected*/
        if (!$("#table_results tbody tr, #table_results tbody tr td").hasClass("marked")) {
            event.preventDefault();
            PMA_ajaxShowMessage(PMA_messages.strNoRowSelected);
        }
    });
/**
 * Click action for "Go" button in ajax dialog insertForm -> insertRowTable
 */
    $("#insertForm .insertRowTable.ajax input[type=submit]").live('click', function (event) {
        event.preventDefault();
        /**
         * @var    the_form    object referring to the insert form
         */
        var $form = $("#insertForm");
        PMA_prepareForAjaxRequest($form);
        //User wants to submit the form
        $.post($form.attr('action'), $form.serialize(), function (data) {
            if (data.success === true) {
                PMA_ajaxShowMessage(data.message);
                if ($("#pageselector").length !== 0) {
                    $("#pageselector").trigger('change');
                } else {
                    $("input[name=navig].ajax").trigger('click');
                }

            } else {
                PMA_ajaxShowMessage(data.error, false);
                $("#table_results tbody tr.marked .multi_checkbox " +
                        ", #table_results tbody tr td.marked .multi_checkbox").prop("checked", false);
                $("#table_results tbody tr.marked .multi_checkbox " +
                        ", #table_results tbody tr td.marked .multi_checkbox").removeClass("last_clicked");
                $("#table_results tbody tr" +
                        ", #table_results tbody tr td").removeClass("marked");
            }
            if ($("#change_row_dialog").length > 0) {
                $("#change_row_dialog").dialog("close").remove();
            }
            /**Update the row count at the tableForm*/
            $("#result_query").remove();
            $("#sqlqueryresults").prepend(data.sql_query);
            $("#result_query .notice").remove();
            $("#result_query").prepend((data.message));
        }); // end $.post()
    }); // end insert table button "Go"

/**$("#buttonYes.ajax").live('click'
 * Click action for #buttonYes button in ajax dialog insertForm
 */

    $("#buttonYes.ajax").live('click', function (event) {
        event.preventDefault();
        /**
         * @var    the_form    object referring to the insert form
         */
        var $form = $("#insertForm");
        /**Get the submit type in the form*/
        var selected_submit_type = $("#insertForm").find("#actions_panel .control_at_footer option:selected").val();
        $("#result_query").remove();
        PMA_prepareForAjaxRequest($form);
        //User wants to submit the form
        $.post($form.attr('action'), $form.serialize(), function (data) {
            if (data.success === true) {
                PMA_ajaxShowMessage(data.message);
                if (selected_submit_type == "showinsert") {
                    $("#sqlqueryresults").prepend(data.sql_query);
                    $("#result_query .notice").remove();
                    $("#result_query").prepend(data.message);
                    $("#table_results tbody tr.marked .multi_checkbox " +
                        ", #table_results tbody tr td.marked .multi_checkbox").prop("checked", false);
                    $("#table_results tbody tr.marked .multi_checkbox " +
                        ", #table_results tbody tr td.marked .multi_checkbox").removeClass("last_clicked");
                    $("#table_results tbody tr" +
                        ", #table_results tbody tr td").removeClass("marked");
                } else {
                    if ($("#pageselector").length !== 0) {
                        $("#pageselector").trigger('change');
                    } else {
                        $("input[name=navig].ajax").trigger('click');
                    }
                    $("#result_query").remove();
                    $("#sqlqueryresults").prepend(data.sql_query);
                    $("#result_query .notice").remove();
                    $("#result_query").prepend((data.message));
                }
            } else {
                PMA_ajaxShowMessage(data.error, false);
                $("#table_results tbody tr.marked .multi_checkbox " +
                    ", #table_results tbody tr td.marked .multi_checkbox").prop("checked", false);
                $("#table_results tbody tr.marked .multi_checkbox " +
                    ", #table_results tbody tr td.marked .multi_checkbox").removeClass("last_clicked");
                $("#table_results tbody tr" +
                    ", #table_results tbody tr td").removeClass("marked");
            }
            if ($("#change_row_dialog").length > 0) {
                $("#change_row_dialog").dialog("close").remove();
            }
        }); // end $.post()
    });

=======
>>>>>>> 46f88bab
}); // end $()


/**
 * Starting from some th, change the class of all td under it.
 * If isAddClass is specified, it will be used to determine whether to add or remove the class.
 */
function PMA_changeClassForColumn($this_th, newclass, isAddClass)
{
    // index 0 is the th containing the big T
    var th_index = $this_th.index();
    var has_big_t = !$this_th.closest('tr').children(':first').hasClass('column_heading');
    // .eq() is zero-based
    if (has_big_t) {
        th_index--;
    }
    var $tds = $this_th.closest('table').find('tbody tr').find('td.data:eq(' + th_index + ')');
    if (isAddClass === undefined) {
        $tds.toggleClass(newclass);
    } else {
        $tds.toggleClass(newclass, isAddClass);
    }
}

AJAX.registerOnload('sql.js', function () {

    $('a.browse_foreign').live('click', function (e) {
        e.preventDefault();
        window.open(this.href, 'foreigners', 'width=640,height=240,scrollbars=yes,resizable=yes');
        $anchor = $(this);
        $anchor.addClass('browse_foreign_clicked');
    });

    /**
     * vertical column highlighting in horizontal mode when hovering over the column header
     */
    $('th.column_heading.pointer').live('hover', function (e) {
        PMA_changeClassForColumn($(this), 'hover', e.type == 'mouseenter');
    });

    /**
     * vertical column marking in horizontal mode when clicking the column header
     */
    $('th.column_heading.marker').live('click', function () {
        PMA_changeClassForColumn($(this), 'marked');
    });

    /**
     * create resizable table
     */
    $("#sqlqueryresults").trigger('makegrid');
});

/*
 * Profiling Chart
 */
function makeProfilingChart()
{
    if ($('#profilingchart').length === 0 ||
        $('#profilingchart').html().length !== 0 ||
        !$.jqplot || !$.jqplot.Highlighter || !$.jqplot.PieRenderer
    ) {
        return;
    }

    var data = [];
    $.each(jQuery.parseJSON($('#profilingChartData').html()), function (key, value) {
        data.push([key, parseFloat(value)]);
    });

    // Remove chart and data divs contents
    $('#profilingchart').html('').show();
    $('#profilingChartData').html('');

    PMA_createProfilingChartJqplot('profilingchart', data);
}

/*
 * initialize profiling data tables
 */
function initProfilingTables()
{
    if (!$.tablesorter) {
        return;
    }

    $('#profiletable').tablesorter({
        widgets: ['zebra'],
        sortList: [[0, 0]],
        textExtraction: function (node) {
            if (node.children.length > 0) {
                return node.children[0].innerHTML;
            } else {
                return node.innerHTML;
            }
        }
    });

    $('#profilesummarytable').tablesorter({
        widgets: ['zebra'],
        sortList: [[1, 1]],
        textExtraction: function (node) {
            if (node.children.length > 0) {
                return node.children[0].innerHTML;
            } else {
                return node.innerHTML;
            }
        }
    });
}

AJAX.registerOnload('sql.js', function () {
    makeProfilingChart();
    initProfilingTables();
});<|MERGE_RESOLUTION|>--- conflicted
+++ resolved
@@ -438,7 +438,6 @@
             PMA_ajaxShowMessage(PMA_messages.strNoRowSelected);
         }
     });
-<<<<<<< HEAD
 
     /**
      * Checks whether at least one row is selected for deletion or export
@@ -451,102 +450,6 @@
             PMA_ajaxShowMessage(PMA_messages.strNoRowSelected);
         }
     });
-/**
- * Click action for "Go" button in ajax dialog insertForm -> insertRowTable
- */
-    $("#insertForm .insertRowTable.ajax input[type=submit]").live('click', function (event) {
-        event.preventDefault();
-        /**
-         * @var    the_form    object referring to the insert form
-         */
-        var $form = $("#insertForm");
-        PMA_prepareForAjaxRequest($form);
-        //User wants to submit the form
-        $.post($form.attr('action'), $form.serialize(), function (data) {
-            if (data.success === true) {
-                PMA_ajaxShowMessage(data.message);
-                if ($("#pageselector").length !== 0) {
-                    $("#pageselector").trigger('change');
-                } else {
-                    $("input[name=navig].ajax").trigger('click');
-                }
-
-            } else {
-                PMA_ajaxShowMessage(data.error, false);
-                $("#table_results tbody tr.marked .multi_checkbox " +
-                        ", #table_results tbody tr td.marked .multi_checkbox").prop("checked", false);
-                $("#table_results tbody tr.marked .multi_checkbox " +
-                        ", #table_results tbody tr td.marked .multi_checkbox").removeClass("last_clicked");
-                $("#table_results tbody tr" +
-                        ", #table_results tbody tr td").removeClass("marked");
-            }
-            if ($("#change_row_dialog").length > 0) {
-                $("#change_row_dialog").dialog("close").remove();
-            }
-            /**Update the row count at the tableForm*/
-            $("#result_query").remove();
-            $("#sqlqueryresults").prepend(data.sql_query);
-            $("#result_query .notice").remove();
-            $("#result_query").prepend((data.message));
-        }); // end $.post()
-    }); // end insert table button "Go"
-
-/**$("#buttonYes.ajax").live('click'
- * Click action for #buttonYes button in ajax dialog insertForm
- */
-
-    $("#buttonYes.ajax").live('click', function (event) {
-        event.preventDefault();
-        /**
-         * @var    the_form    object referring to the insert form
-         */
-        var $form = $("#insertForm");
-        /**Get the submit type in the form*/
-        var selected_submit_type = $("#insertForm").find("#actions_panel .control_at_footer option:selected").val();
-        $("#result_query").remove();
-        PMA_prepareForAjaxRequest($form);
-        //User wants to submit the form
-        $.post($form.attr('action'), $form.serialize(), function (data) {
-            if (data.success === true) {
-                PMA_ajaxShowMessage(data.message);
-                if (selected_submit_type == "showinsert") {
-                    $("#sqlqueryresults").prepend(data.sql_query);
-                    $("#result_query .notice").remove();
-                    $("#result_query").prepend(data.message);
-                    $("#table_results tbody tr.marked .multi_checkbox " +
-                        ", #table_results tbody tr td.marked .multi_checkbox").prop("checked", false);
-                    $("#table_results tbody tr.marked .multi_checkbox " +
-                        ", #table_results tbody tr td.marked .multi_checkbox").removeClass("last_clicked");
-                    $("#table_results tbody tr" +
-                        ", #table_results tbody tr td").removeClass("marked");
-                } else {
-                    if ($("#pageselector").length !== 0) {
-                        $("#pageselector").trigger('change');
-                    } else {
-                        $("input[name=navig].ajax").trigger('click');
-                    }
-                    $("#result_query").remove();
-                    $("#sqlqueryresults").prepend(data.sql_query);
-                    $("#result_query .notice").remove();
-                    $("#result_query").prepend((data.message));
-                }
-            } else {
-                PMA_ajaxShowMessage(data.error, false);
-                $("#table_results tbody tr.marked .multi_checkbox " +
-                    ", #table_results tbody tr td.marked .multi_checkbox").prop("checked", false);
-                $("#table_results tbody tr.marked .multi_checkbox " +
-                    ", #table_results tbody tr td.marked .multi_checkbox").removeClass("last_clicked");
-                $("#table_results tbody tr" +
-                    ", #table_results tbody tr td").removeClass("marked");
-            }
-            if ($("#change_row_dialog").length > 0) {
-                $("#change_row_dialog").dialog("close").remove();
-            }
-        }); // end $.post()
-    });
-
-=======
->>>>>>> 46f88bab
 }); // end $()
 
 
