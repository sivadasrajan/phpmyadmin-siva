/* vim: set expandtab sw=4 ts=4 sts=4: */
/**
 * @fileoverview    functions used wherever an sql query form is used
 *
 * @requires    jQuery
 * @requires    js/functions.js
 *
 */

var $data_a;
var prevScrollX = 0;

/**
 * decode a string URL_encoded
 *
 * @param string str
 * @return string the URL-decoded string
 */
function PMA_urldecode (str) {
    if (typeof str !== 'undefined') {
        return decodeURIComponent(str.replace(/\+/g, '%20'));
    }
}

/**
 * endecode a string URL_decoded
 *
 * @param string str
 * @return string the URL-encoded string
 */
function PMA_urlencode (str) {
    if (typeof str !== 'undefined') {
        return encodeURIComponent(str).replace(/\%20/g, '+');
    }
}

/**
 * Saves SQL query in local storage or cookie
 *
 * @param string SQL query
 * @return void
 */
function PMA_autosaveSQL (query) {
    if (isStorageSupported('localStorage')) {
        window.localStorage.auto_saved_sql = query;
    } else {
        Cookies.set('auto_saved_sql', query);
    }
}

/**
 * Saves SQL query in local storage or cookie
 *
 * @param string database name
 * @param string table name
 * @param string SQL query
 * @return void
 */
function PMA_showThisQuery (db, table, query) {
    var show_this_query_object = {
        'db': db,
        'table': table,
        'query': query
    };
    if (isStorageSupported('localStorage')) {
        window.localStorage.show_this_query = 1;
        window.localStorage.show_this_query_object = JSON.stringify(show_this_query_object);
    } else {
        Cookies.set('show_this_quey', 1);
        Cookies.set('show_this_query_object', JSON.stringify(show_this_query_object));
    }
}

/**
 * Set query to codemirror if show this query is
 * checked and query for the db and table pair exists
 */
function setShowThisQuery () {
    var db = $('input[name="db"]').val();
    var table = $('input[name="table"]').val();
    if (isStorageSupported('localStorage')) {
        if (window.localStorage.show_this_query_object !== undefined) {
            var stored_db = JSON.parse(window.localStorage.show_this_query_object).db;
            var stored_table = JSON.parse(window.localStorage.show_this_query_object).table;
            var stored_query = JSON.parse(window.localStorage.show_this_query_object).query;
        }
        if (window.localStorage.show_this_query !== undefined
            && window.localStorage.show_this_query === '1') {
            $('input[name="show_query"]').prop('checked', true);
            if (db === stored_db && table === stored_table) {
                if (codemirror_editor) {
                    codemirror_editor.setValue(stored_query);
                } else if (document.sqlform) {
                    document.sqlform.sql_query.value = stored_query;
                }
            }
        } else {
            $('input[name="show_query"]').prop('checked', false);
        }
    }
}

/**
 * Saves SQL query with sort in local storage or cookie
 *
 * @param string SQL query
 * @return void
 */
function PMA_autosaveSQLSort (query) {
    if (query) {
        if (isStorageSupported('localStorage')) {
            window.localStorage.auto_saved_sql_sort = query;
        } else {
            Cookies.set('auto_saved_sql_sort', query);
        }
    }
}

/**
 * Get the field name for the current field.  Required to construct the query
 * for grid editing
 *
 * @param $table_results enclosing results table
 * @param $this_field    jQuery object that points to the current field's tr
 */
function getFieldName ($table_results, $this_field) {
    var this_field_index = $this_field.index();
    // ltr or rtl direction does not impact how the DOM was generated
    // check if the action column in the left exist
    var left_action_exist = !$table_results.find('th:first').hasClass('draggable');
    // number of column span for checkbox and Actions
    var left_action_skip = left_action_exist ? $table_results.find('th:first').attr('colspan') - 1 : 0;

    // If this column was sorted, the text of the a element contains something
    // like <small>1</small> that is useful to indicate the order in case
    // of a sort on multiple columns; however, we dont want this as part
    // of the column name so we strip it ( .clone() to .end() )
    var field_name = $table_results
        .find('thead')
        .find('th:eq(' + (this_field_index - left_action_skip) + ') a')
        .clone()    // clone the element
        .children() // select all the children
        .remove()   // remove all of them
        .end()      // go back to the selected element
        .text();    // grab the text
    // happens when just one row (headings contain no a)
    if (field_name === '') {
        var $heading = $table_results.find('thead').find('th:eq(' + (this_field_index - left_action_skip) + ')').children('span');
        // may contain column comment enclosed in a span - detach it temporarily to read the column name
        var $tempColComment = $heading.children().detach();
        field_name = $heading.text();
        // re-attach the column comment
        $heading.append($tempColComment);
    }

    field_name = $.trim(field_name);

    return field_name;
}

/**
 * Unbind all event handlers before tearing down a page
 */
AJAX.registerTeardown('sql.js', function () {
    $(document).off('click', 'a.delete_row.ajax');
    $(document).off('submit', '.bookmarkQueryForm');
    $('input#bkm_label').off('input');
    $(document).off('makegrid', '.sqlqueryresults');
    $(document).off('stickycolumns', '.sqlqueryresults');
    $('#togglequerybox').off('click');
    $(document).off('click', '#button_submit_query');
    $(document).off('change', '#id_bookmark');
    $('input[name=\'bookmark_variable\']').off('keypress');
    $(document).off('submit', '#sqlqueryform.ajax');
    $(document).off('click', 'input[name=navig].ajax');
    $(document).off('submit', 'form[name=\'displayOptionsForm\'].ajax');
    $(document).off('mouseenter', 'th.column_heading.pointer');
    $(document).off('mouseleave', 'th.column_heading.pointer');
    $(document).off('click', 'th.column_heading.marker');
    $(document).off('scroll', window);
    $(document).off('keyup', '.filter_rows');
    $(document).off('click', '#printView');
    if (codemirror_editor) {
        codemirror_editor.off('change');
    } else {
        $('#sqlquery').off('input propertychange');
    }
    $('body').off('click', '.navigation .showAllRows');
    $('body').off('click', 'a.browse_foreign');
    $('body').off('click', '#simulate_dml');
    $('body').off('keyup', '#sqlqueryform');
    $('body').off('click', 'form[name="resultsForm"].ajax button[name="submit_mult"], form[name="resultsForm"].ajax input[name="submit_mult"]');
});

/**
 * @description <p>Ajax scripts for sql and browse pages</p>
 *
 * Actions ajaxified here:
 * <ul>
 * <li>Retrieve results of an SQL query</li>
 * <li>Paginate the results table</li>
 * <li>Sort the results table</li>
 * <li>Change table according to display options</li>
 * <li>Grid editing of data</li>
 * <li>Saving a bookmark</li>
 * </ul>
 *
 * @name        document.ready
 * @memberOf    jQuery
 */
AJAX.registerOnload('sql.js', function () {
    if (codemirror_editor || document.sqlform) {
        setShowThisQuery();
    }
    $(function () {
        if (codemirror_editor) {
            codemirror_editor.on('change', function () {
                PMA_autosaveSQL(codemirror_editor.getValue());
            });
        } else {
            $('#sqlquery').on('input propertychange', function () {
                PMA_autosaveSQL($('#sqlquery').val());
            });
            // Save sql query with sort
            if ($('#RememberSorting') !== undefined && $('#RememberSorting').is(':checked')) {
                $('select[name="sql_query"]').on('change', function () {
                    PMA_autosaveSQLSort($('select[name="sql_query"]').val());
                });
            } else {
                if (isStorageSupported('localStorage') && window.localStorage.auto_saved_sql_sort !== undefined) {
                    window.localStorage.removeItem('auto_saved_sql_sort');
                } else {
                    Cookies.set('auto_saved_sql_sort', '');
                }
            }
            // If sql query with sort for current table is stored, change sort by key select value
            var sortStoredQuery = (isStorageSupported('localStorage') && typeof window.localStorage.auto_saved_sql_sort !== 'undefined') ? window.localStorage.auto_saved_sql_sort : Cookies.get('auto_saved_sql_sort');
            if (typeof sortStoredQuery !== 'undefined' && sortStoredQuery !== $('select[name="sql_query"]').val() && $('select[name="sql_query"] option[value="' + sortStoredQuery + '"]').length !== 0) {
                $('select[name="sql_query"]').val(sortStoredQuery).trigger('change');
            }
        }
    });

    // Delete row from SQL results
    $(document).on('click', 'a.delete_row.ajax', function (e) {
        e.preventDefault();
        var question =  PMA_sprintf(PMA_messages.strDoYouReally, escapeHtml($(this).closest('td').find('div').text()));
        var $link = $(this);
        $link.PMA_confirm(question, $link.attr('href'), function (url) {
            $msgbox = PMA_ajaxShowMessage();
            var argsep = PMA_commonParams.get('arg_separator');
            var params = 'ajax_request=1' + argsep + 'is_js_confirmed=1';
            var postData = $link.getPostData();
            if (postData) {
                params += argsep + postData;
            }
            $.post(url, params, function (data) {
                if (data.success) {
                    PMA_ajaxShowMessage(data.message);
                    $link.closest('tr').remove();
                } else {
                    PMA_ajaxShowMessage(data.error, false);
                }
            });
        });
    });

    // Ajaxification for 'Bookmark this SQL query'
    $(document).on('submit', '.bookmarkQueryForm', function (e) {
        e.preventDefault();
        PMA_ajaxShowMessage();
        var argsep = PMA_commonParams.get('arg_separator');
        $.post($(this).attr('action'), 'ajax_request=1' + argsep + $(this).serialize(), function (data) {
            if (data.success) {
                PMA_ajaxShowMessage(data.message);
            } else {
                PMA_ajaxShowMessage(data.error, false);
            }
        });
    });

    /* Hides the bookmarkoptions checkboxes when the bookmark label is empty */
<<<<<<< HEAD
    $('input#bkm_label').on('keyup', function () {
=======
    $('input#bkm_label').on('input', function () {
>>>>>>> 05b4f55f
        $('input#id_bkm_all_users, input#id_bkm_replace')
            .parent()
            .toggle($(this).val().length > 0);
    }).trigger('input');

    /**
     * Attach Event Handler for 'Copy to clipbpard
     */
    $(document).on('click', '#copyToClipBoard', function (event) {
        event.preventDefault();

        var textArea = document.createElement('textarea');

        //
        // *** This styling is an extra step which is likely not required. ***
        //
        // Why is it here? To ensure:
        // 1. the element is able to have focus and selection.
        // 2. if element was to flash render it has minimal visual impact.
        // 3. less flakyness with selection and copying which **might** occur if
        //    the textarea element is not visible.
        //
        // The likelihood is the element won't even render, not even a flash,
        // so some of these are just precautions. However in IE the element
        // is visible whilst the popup box asking the user for permission for
        // the web page to copy to the clipboard.
        //

        // Place in top-left corner of screen regardless of scroll position.
        textArea.style.position = 'fixed';
        textArea.style.top = 0;
        textArea.style.left = 0;

        // Ensure it has a small width and height. Setting to 1px / 1em
        // doesn't work as this gives a negative w/h on some browsers.
        textArea.style.width = '2em';
        textArea.style.height = '2em';

        // We don't need padding, reducing the size if it does flash render.
        textArea.style.padding = 0;

        // Clean up any borders.
        textArea.style.border = 'none';
        textArea.style.outline = 'none';
        textArea.style.boxShadow = 'none';

        // Avoid flash of white box if rendered for any reason.
        textArea.style.background = 'transparent';

        textArea.value = '';

        $('#serverinfo a').each(function () {
            textArea.value += $(this).text().split(':')[1].trim() + '/';
        });
        textArea.value += '\t\t' + window.location.href;
        textArea.value += '\n';
        $('.success').each(function () {
            textArea.value += $(this).text() + '\n\n';
        });

        $('.sql pre').each(function () {
            textArea.value += $(this).text() + '\n\n';
        });

        $('.table_results .column_heading a').each(function () {
            // Don't copy ordering number text within <small> tag
            textArea.value += $(this).clone().find('small').remove().end().text() + '\t';
        });

        textArea.value += '\n';
        $('.table_results tbody tr').each(function () {
            $(this).find('.data span').each(function () {
                textArea.value += $(this).text() + '\t';
            });
            textArea.value += '\n';
        });

        document.body.appendChild(textArea);

        textArea.select();

        try {
            document.execCommand('copy');
        } catch (err) {
            alert('Sorry! Unable to copy');
        }

        document.body.removeChild(textArea);
    }); // end of Copy to Clipboard action

    /**
     * Attach Event Handler for 'Print' link
     */
    $(document).on('click', '#printView', function (event) {
        event.preventDefault();

        // Take to preview mode
        printPreview();
    }); // end of 'Print' action

    /**
     * Attach the {@link makegrid} function to a custom event, which will be
     * triggered manually everytime the table of results is reloaded
     * @memberOf    jQuery
     */
    $(document).on('makegrid', '.sqlqueryresults', function () {
        $('.table_results').each(function () {
            PMA_makegrid(this);
        });
    });

    /*
     * Attach a custom event for sticky column headings which will be
     * triggered manually everytime the table of results is reloaded
     * @memberOf    jQuery
     */
    $(document).on('stickycolumns', '.sqlqueryresults', function () {
        $('.sticky_columns').remove();
        $('.table_results').each(function () {
            var $table_results = $(this);
            // add sticky columns div
            var $stick_columns = initStickyColumns($table_results);
            rearrangeStickyColumns($stick_columns, $table_results);
            // adjust sticky columns on scroll
            $(document).on('scroll', window, function () {
                handleStickyColumns($stick_columns, $table_results);
            });
        });
    });

    /**
     * Append the "Show/Hide query box" message to the query input form
     *
     * @memberOf jQuery
     * @name    appendToggleSpan
     */
    // do not add this link more than once
    if (! $('#sqlqueryform').find('a').is('#togglequerybox')) {
        $('<a id="togglequerybox"></a>')
            .html(PMA_messages.strHideQueryBox)
            .appendTo('#sqlqueryform')
        // initially hidden because at this point, nothing else
        // appears under the link
            .hide();

        // Attach the toggling of the query box visibility to a click
        $('#togglequerybox').bind('click', function () {
            var $link = $(this);
            $link.siblings().slideToggle('fast');
            if ($link.text() === PMA_messages.strHideQueryBox) {
                $link.text(PMA_messages.strShowQueryBox);
                // cheap trick to add a spacer between the menu tabs
                // and "Show query box"; feel free to improve!
                $('#togglequerybox_spacer').remove();
                $link.before('<br id="togglequerybox_spacer">');
            } else {
                $link.text(PMA_messages.strHideQueryBox);
            }
            // avoid default click action
            return false;
        });
    }


    /**
     * Event handler for sqlqueryform.ajax button_submit_query
     *
     * @memberOf    jQuery
     */
    $(document).on('click', '#button_submit_query', function (event) {
        $('.success,.error').hide();
        // hide already existing error or success message
        var $form = $(this).closest('form');
        // the Go button related to query submission was clicked,
        // instead of the one related to Bookmarks, so empty the
        // id_bookmark selector to avoid misinterpretation in
        // import.php about what needs to be done
        $form.find('select[name=id_bookmark]').val('');
        // let normal event propagation happen
        if (isStorageSupported('localStorage')) {
            window.localStorage.removeItem('auto_saved_sql');
        } else {
            Cookies.set('auto_saved_sql', '');
        }
        var isShowQuery =  $('input[name="show_query"]').is(':checked');
        if (isShowQuery) {
            window.localStorage.show_this_query = '1';
            var db = $('input[name="db"]').val();
            var table = $('input[name="table"]').val();
            var query;
            if (codemirror_editor) {
                query = codemirror_editor.getValue();
            } else {
                query = $('#sqlquery').val();
            }
            PMA_showThisQuery(db, table, query);
        } else {
            window.localStorage.show_this_query = '0';
        }
    });

    /**
     * Event handler to show appropiate number of variable boxes
     * based on the bookmarked query
     */
    $(document).on('change', '#id_bookmark', function (event) {
        var varCount = $(this).find('option:selected').data('varcount');
        if (typeof varCount === 'undefined') {
            varCount = 0;
        }

        var $varDiv = $('#bookmark_variables');
        $varDiv.empty();
        for (var i = 1; i <= varCount; i++) {
            $varDiv.append($('<label for="bookmark_variable_' + i + '">' + PMA_sprintf(PMA_messages.strBookmarkVariable, i) + '</label>'));
            $varDiv.append($('<input type="text" size="10" name="bookmark_variable[' + i + ']" id="bookmark_variable_' + i + '">'));
        }

        if (varCount === 0) {
            $varDiv.parent('.formelement').hide();
        } else {
            $varDiv.parent('.formelement').show();
        }
    });

    /**
     * Event handler for hitting enter on sqlqueryform bookmark_variable
     * (the Variable textfield in Bookmarked SQL query section)
     *
     * @memberOf    jQuery
     */
    $('input[name=bookmark_variable]').on('keypress', function (event) {
        // force the 'Enter Key' to implicitly click the #button_submit_bookmark
        var keycode = (event.keyCode ? event.keyCode : (event.which ? event.which : event.charCode));
        if (keycode === 13) { // keycode for enter key
            // When you press enter in the sqlqueryform, which
            // has 2 submit buttons, the default is to run the
            // #button_submit_query, because of the tabindex
            // attribute.
            // This submits #button_submit_bookmark instead,
            // because when you are in the Bookmarked SQL query
            // section and hit enter, you expect it to do the
            // same action as the Go button in that section.
            $('#button_submit_bookmark').trigger('click');
            return false;
        } else  {
            return true;
        }
    });

    /**
     * Ajax Event handler for 'SQL Query Submit'
     *
     * @see         PMA_ajaxShowMessage()
     * @memberOf    jQuery
     * @name        sqlqueryform_submit
     */
    $(document).on('submit', '#sqlqueryform.ajax', function (event) {
        event.preventDefault();

        var $form = $(this);
        if (codemirror_editor) {
            $form[0].elements.sql_query.value = codemirror_editor.getValue();
        }
        if (! checkSqlQuery($form[0])) {
            return false;
        }

        // remove any div containing a previous error message
        $('div.error').remove();

        var $msgbox = PMA_ajaxShowMessage();
        var $sqlqueryresultsouter = $('#sqlqueryresultsouter');

        PMA_prepareForAjaxRequest($form);

        var argsep = PMA_commonParams.get('arg_separator');
        $.post($form.attr('action'), $form.serialize() + argsep + 'ajax_page_request=true', function (data) {
            if (typeof data !== 'undefined' && data.success === true) {
                // success happens if the query returns rows or not

                // show a message that stays on screen
                if (typeof data.action_bookmark !== 'undefined') {
                    // view only
                    if ('1' === data.action_bookmark) {
                        $('#sqlquery').text(data.sql_query);
                        // send to codemirror if possible
                        setQuery(data.sql_query);
                    }
                    // delete
                    if ('2' === data.action_bookmark) {
                        $('#id_bookmark option[value=\'' + data.id_bookmark + '\']').remove();
                        // if there are no bookmarked queries now (only the empty option),
                        // remove the bookmark section
                        if ($('#id_bookmark option').length === 1) {
                            $('#fieldsetBookmarkOptions').hide();
                            $('#fieldsetBookmarkOptionsFooter').hide();
                        }
                    }
                }
                $sqlqueryresultsouter
                    .show()
                    .html(data.message);
                PMA_highlightSQL($sqlqueryresultsouter);

                if (data._menu) {
                    if (history && history.pushState) {
                        history.replaceState({
                            menu : data._menu
                        },
                        null
                        );
                        AJAX.handleMenu.replace(data._menu);
                    } else {
                        PMA_MicroHistory.menus.replace(data._menu);
                        PMA_MicroHistory.menus.add(data._menuHash, data._menu);
                    }
                } else if (data._menuHash) {
                    if (! (history && history.pushState)) {
                        PMA_MicroHistory.menus.replace(PMA_MicroHistory.menus.get(data._menuHash));
                    }
                }

                if (data._params) {
                    PMA_commonParams.setAll(data._params);
                }

                if (typeof data.ajax_reload !== 'undefined') {
                    if (data.ajax_reload.reload) {
                        if (data.ajax_reload.table_name) {
                            PMA_commonParams.set('table', data.ajax_reload.table_name);
                            PMA_commonActions.refreshMain();
                        } else {
                            PMA_reloadNavigation();
                        }
                    }
                } else if (typeof data.reload !== 'undefined') {
                    // this happens if a USE or DROP command was typed
                    PMA_commonActions.setDb(data.db);
                    var url;
                    if (data.db) {
                        if (data.table) {
                            url = 'table_sql.php';
                        } else {
                            url = 'db_sql.php';
                        }
                    } else {
                        url = 'server_sql.php';
                    }
                    PMA_commonActions.refreshMain(url, function () {
                        $('#sqlqueryresultsouter')
                            .show()
                            .html(data.message);
                        PMA_highlightSQL($('#sqlqueryresultsouter'));
                    });
                }

                $('.sqlqueryresults').trigger('makegrid').trigger('stickycolumns');
                $('#togglequerybox').show();
                PMA_init_slider();

                if (typeof data.action_bookmark === 'undefined') {
                    if ($('#sqlqueryform input[name="retain_query_box"]').is(':checked') !== true) {
                        if ($('#togglequerybox').siblings(':visible').length > 0) {
                            $('#togglequerybox').trigger('click');
                        }
                    }
                }
            } else if (typeof data !== 'undefined' && data.success === false) {
                // show an error message that stays on screen
                $sqlqueryresultsouter
                    .show()
                    .html(data.error);
                $('html, body').animate({ scrollTop: $(document).height() }, 200);
            }
            PMA_ajaxRemoveMessage($msgbox);
        }); // end $.post()
    }); // end SQL Query submit

    /**
     * Ajax Event handler for the display options
     * @memberOf    jQuery
     * @name        displayOptionsForm_submit
     */
    $(document).on('submit', 'form[name=\'displayOptionsForm\'].ajax', function (event) {
        event.preventDefault();

        $form = $(this);

        var $msgbox = PMA_ajaxShowMessage();
        var argsep = PMA_commonParams.get('arg_separator');
        $.post($form.attr('action'), $form.serialize() + argsep + 'ajax_request=true', function (data) {
            PMA_ajaxRemoveMessage($msgbox);
            var $sqlqueryresults = $form.parents('.sqlqueryresults');
            $sqlqueryresults
                .html(data.message)
                .trigger('makegrid')
                .trigger('stickycolumns');
            PMA_init_slider();
            PMA_highlightSQL($sqlqueryresults);
        }); // end $.post()
    }); // end displayOptionsForm handler

    // Filter row handling. --STARTS--
    $(document).on('keyup', '.filter_rows', function () {
        var unique_id = $(this).data('for');
        var $target_table = $('.table_results[data-uniqueId=\'' + unique_id + '\']');
        var $header_cells = $target_table.find('th[data-column]');
        var target_columns = Array();
        // To handle colspan=4, in case of edit,copy etc options.
        var dummy_th = ($('.edit_row_anchor').length !== 0 ?
            '<th class="hide dummy_th"></th><th class="hide dummy_th"></th><th class="hide dummy_th"></th>'
            : '');
        // Selecting columns that will be considered for filtering and searching.
        $header_cells.each(function () {
            target_columns.push($.trim($(this).text()));
        });

        var phrase = $(this).val();
        // Set same value to both Filter rows fields.
        $('.filter_rows[data-for=\'' + unique_id + '\']').not(this).val(phrase);
        // Handle colspan.
        $target_table.find('thead > tr').prepend(dummy_th);
        $.uiTableFilter($target_table, phrase, target_columns);
        $target_table.find('th.dummy_th').remove();
    });
    // Filter row handling. --ENDS--

    // Prompt to confirm on Show All
    $('body').on('click', '.navigation .showAllRows', function (e) {
        e.preventDefault();
        var $form = $(this).parents('form');

        if (! $(this).is(':checked')) { // already showing all rows
            submitShowAllForm();
        } else {
            $form.PMA_confirm(PMA_messages.strShowAllRowsWarning, $form.attr('action'), function (url) {
                submitShowAllForm();
            });
        }

        function submitShowAllForm () {
            var argsep = PMA_commonParams.get('arg_separator');
            var submitData = $form.serialize() + argsep + 'ajax_request=true' + argsep + 'ajax_page_request=true';
            PMA_ajaxShowMessage();
            AJAX.source = $form;
            $.post($form.attr('action'), submitData, AJAX.responseHandler);
        }
    });

    $('body').on('keyup', '#sqlqueryform', function () {
        PMA_handleSimulateQueryButton();
    });

    /**
     * Ajax event handler for 'Simulate DML'.
     */
    $('body').on('click', '#simulate_dml', function () {
        var $form = $('#sqlqueryform');
        var query = '';
        var delimiter = $('#id_sql_delimiter').val();
        var db_name = $form.find('input[name="db"]').val();

        if (codemirror_editor) {
            query = codemirror_editor.getValue();
        } else {
            query = $('#sqlquery').val();
        }

        if (query.length === 0) {
            alert(PMA_messages.strFormEmpty);
            $('#sqlquery').focus();
            return false;
        }

        var $msgbox = PMA_ajaxShowMessage();
        $.ajax({
            type: 'POST',
            url: $form.attr('action'),
            data: {
                server: PMA_commonParams.get('server'),
                db: db_name,
                ajax_request: '1',
                simulate_dml: '1',
                sql_query: query,
                sql_delimiter: delimiter
            },
            success: function (response) {
                PMA_ajaxRemoveMessage($msgbox);
                if (response.success) {
                    var dialog_content = '<div class="preview_sql">';
                    if (response.sql_data) {
                        var len = response.sql_data.length;
                        for (var i = 0; i < len; i++) {
                            dialog_content += '<strong>' + PMA_messages.strSQLQuery +
                                '</strong>' + response.sql_data[i].sql_query +
                                PMA_messages.strMatchedRows +
                                ' <a href="' + response.sql_data[i].matched_rows_url +
                                '">' + response.sql_data[i].matched_rows + '</a><br>';
                            if (i < len - 1) {
                                dialog_content += '<hr>';
                            }
                        }
                    } else {
                        dialog_content += response.message;
                    }
                    dialog_content += '</div>';
                    var $dialog_content = $(dialog_content);
                    var button_options = {};
                    button_options[PMA_messages.strClose] = function () {
                        $(this).dialog('close');
                    };
                    var $response_dialog = $('<div></div>').append($dialog_content).dialog({
                        minWidth: 540,
                        maxHeight: 400,
                        modal: true,
                        buttons: button_options,
                        title: PMA_messages.strSimulateDML,
                        open: function () {
                            PMA_highlightSQL($(this));
                        },
                        close: function () {
                            $(this).remove();
                        }
                    });
                } else {
                    PMA_ajaxShowMessage(response.error);
                }
            },
            error: function (response) {
                PMA_ajaxShowMessage(PMA_messages.strErrorProcessingRequest);
            }
        });
    });

    /**
     * Handles multi submits of results browsing page such as edit, delete and export
     */
    $('body').on('click', 'form[name="resultsForm"].ajax button[name="submit_mult"], form[name="resultsForm"].ajax input[name="submit_mult"]', function (e) {
        e.preventDefault();
        var $button = $(this);
        var $form = $button.closest('form');
        var argsep = PMA_commonParams.get('arg_separator');
        var submitData = $form.serialize() + argsep + 'ajax_request=true' + argsep + 'ajax_page_request=true' + argsep + 'submit_mult=' + $button.val();
        PMA_ajaxShowMessage();
        AJAX.source = $form;
        $.post($form.attr('action'), submitData, AJAX.responseHandler);
    });
}); // end $()

/**
 * Starting from some th, change the class of all td under it.
 * If isAddClass is specified, it will be used to determine whether to add or remove the class.
 */
function PMA_changeClassForColumn ($this_th, newclass, isAddClass) {
    // index 0 is the th containing the big T
    var th_index = $this_th.index();
    var has_big_t = $this_th.closest('tr').children(':first').hasClass('column_action');
    // .eq() is zero-based
    if (has_big_t) {
        th_index--;
    }
    var $table = $this_th.parents('.table_results');
    if (! $table.length) {
        $table = $this_th.parents('table').siblings('.table_results');
    }
    var $tds = $table.find('tbody tr').find('td.data:eq(' + th_index + ')');
    if (isAddClass === undefined) {
        $tds.toggleClass(newclass);
    } else {
        $tds.toggleClass(newclass, isAddClass);
    }
}

/**
 * Handles browse foreign values modal dialog
 *
 * @param object $this_a reference to the browse foreign value link
 */
function browseForeignDialog ($this_a) {
    var formId = '#browse_foreign_form';
    var showAllId = '#foreign_showAll';
    var tableId = '#browse_foreign_table';
    var filterId = '#input_foreign_filter';
    var $dialog = null;
    var argSep = PMA_commonParams.get('arg_separator');
    var params = $this_a.getPostData();
    params += argSep + 'ajax_request=true';
    $.post($this_a.attr('href'), params, function (data) {
        // Creates browse foreign value dialog
        $dialog = $('<div>').append(data.message).dialog({
            title: PMA_messages.strBrowseForeignValues,
            width: Math.min($(window).width() - 100, 700),
            maxHeight: $(window).height() - 100,
            dialogClass: 'browse_foreign_modal',
            close: function (ev, ui) {
                // remove event handlers attached to elements related to dialog
                $(tableId).off('click', 'td a.foreign_value');
                $(formId).off('click', showAllId);
                $(formId).off('submit');
                // remove dialog itself
                $(this).remove();
            },
            modal: true
        });
    }).done(function () {
        var showAll = false;
        $(tableId).on('click', 'td a.foreign_value', function (e) {
            e.preventDefault();
            var $input = $this_a.prev('input[type=text]');
            // Check if input exists or get CEdit edit_box
            if ($input.length === 0) {
                $input = $this_a.closest('.edit_area').prev('.edit_box');
            }
            // Set selected value as input value
            $input.val($(this).data('key'));
            $dialog.dialog('close');
        });
        $(formId).on('click', showAllId, function () {
            showAll = true;
        });
        $(formId).on('submit', function (e) {
            e.preventDefault();
            // if filter value is not equal to old value
            // then reset page number to 1
            if ($(filterId).val() !== $(filterId).data('old')) {
                $(formId).find('select[name=pos]').val('0');
            }
            var postParams = $(this).serializeArray();
            // if showAll button was clicked to submit form then
            // add showAll button parameter to form
            if (showAll) {
                postParams.push({
                    name: $(showAllId).attr('name'),
                    value: $(showAllId).val()
                });
            }
            // updates values in dialog
            $.post($(this).attr('action') + '?ajax_request=1', postParams, function (data) {
                var $obj = $('<div>').html(data.message);
                $(formId).html($obj.find(formId).html());
                $(tableId).html($obj.find(tableId).html());
            });
            showAll = false;
        });
    });
}

function checkSavedQuery () {
    if (isStorageSupported('localStorage') && window.localStorage.auto_saved_sql !== undefined) {
        PMA_ajaxShowMessage(PMA_messages.strPreviousSaveQuery);
    }
}

AJAX.registerOnload('sql.js', function () {
    $('body').on('click', 'a.browse_foreign', function (e) {
        e.preventDefault();
        browseForeignDialog($(this));
    });

    /**
     * vertical column highlighting in horizontal mode when hovering over the column header
     */
    $(document).on('mouseenter', 'th.column_heading.pointer', function (e) {
        PMA_changeClassForColumn($(this), 'hover', true);
    });
    $(document).on('mouseleave', 'th.column_heading.pointer', function (e) {
        PMA_changeClassForColumn($(this), 'hover', false);
    });

    /**
     * vertical column marking in horizontal mode when clicking the column header
     */
    $(document).on('click', 'th.column_heading.marker', function () {
        PMA_changeClassForColumn($(this), 'marked');
    });

    /**
     * create resizable table
     */
    $('.sqlqueryresults').trigger('makegrid').trigger('stickycolumns');

    /**
     * Check if there is any saved query
     */
    if (codemirror_editor || document.sqlform) {
        checkSavedQuery();
    }
});

/*
 * Profiling Chart
 */
function makeProfilingChart () {
    if ($('#profilingchart').length === 0 ||
        $('#profilingchart').html().length !== 0 ||
        !$.jqplot || !$.jqplot.Highlighter || !$.jqplot.PieRenderer
    ) {
        return;
    }

    var data = [];
    $.each(JSON.parse($('#profilingChartData').html()), function (key, value) {
        data.push([key, parseFloat(value)]);
    });

    // Remove chart and data divs contents
    $('#profilingchart').html('').show();
    $('#profilingChartData').html('');

    PMA_createProfilingChart('profilingchart', data);
}

/*
 * initialize profiling data tables
 */
function initProfilingTables () {
    if (!$.tablesorter) {
        return;
    }

    $('#profiletable').tablesorter({
        widgets: ['zebra'],
        sortList: [[0, 0]],
        textExtraction: function (node) {
            if (node.children.length > 0) {
                return node.children[0].innerHTML;
            } else {
                return node.innerHTML;
            }
        }
    });

    $('#profilesummarytable').tablesorter({
        widgets: ['zebra'],
        sortList: [[1, 1]],
        textExtraction: function (node) {
            if (node.children.length > 0) {
                return node.children[0].innerHTML;
            } else {
                return node.innerHTML;
            }
        }
    });
}

/*
 * Set position, left, top, width of sticky_columns div
 */
function setStickyColumnsPosition ($sticky_columns, $table_results, position, top, left, margin_left) {
    $sticky_columns
        .css('position', position)
        .css('top', top)
        .css('left', left ? left : 'auto')
        .css('margin-left', margin_left ? margin_left : '0px')
        .css('width', $table_results.width());
}

/*
 * Initialize sticky columns
 */
function initStickyColumns ($table_results) {
    return $('<table class="sticky_columns"></table>')
        .insertBefore($table_results)
        .css('position', 'fixed')
        .css('z-index', '99')
        .css('width', $table_results.width())
        .css('margin-left', $('#page_content').css('margin-left'))
        .css('top', $('#floating_menubar').height())
        .css('display', 'none');
}

/*
 * Arrange/Rearrange columns in sticky header
 */
function rearrangeStickyColumns ($sticky_columns, $table_results) {
    var $originalHeader = $table_results.find('thead');
    var $originalColumns = $originalHeader.find('tr:first').children();
    var $clonedHeader = $originalHeader.clone();
    var is_firefox = navigator.userAgent.indexOf('Firefox') > -1;
    var is_safari = navigator.userAgent.indexOf('Safari') > -1;
    // clone width per cell
    $clonedHeader.find('tr:first').children().each(function (i) {
        var width = $originalColumns.eq(i).width();
        if (! is_firefox && ! is_safari) {
            width += 1;
        }
        $(this).width(width);
        if (is_safari) {
            $(this).css('min-width', width).css('max-width', width);
        }
    });
    $sticky_columns.empty().append($clonedHeader);
}

/*
 * Adjust sticky columns on horizontal/vertical scroll for all tables
 */
function handleAllStickyColumns () {
    $('.sticky_columns').each(function () {
        handleStickyColumns($(this), $(this).next('.table_results'));
    });
}

/*
 * Adjust sticky columns on horizontal/vertical scroll
 */
function handleStickyColumns ($sticky_columns, $table_results) {
    var currentScrollX = $(window).scrollLeft();
    var windowOffset = $(window).scrollTop();
    var tableStartOffset = $table_results.offset().top;
    var tableEndOffset = tableStartOffset + $table_results.height();
    if (windowOffset >= tableStartOffset && windowOffset <= tableEndOffset) {
        // for horizontal scrolling
        if (prevScrollX !== currentScrollX) {
            prevScrollX = currentScrollX;
            setStickyColumnsPosition($sticky_columns, $table_results, 'absolute', $('#floating_menubar').height() + windowOffset - tableStartOffset);
        // for vertical scrolling
        } else {
            setStickyColumnsPosition($sticky_columns, $table_results, 'fixed', $('#floating_menubar').height(), $('#pma_navigation').width() - currentScrollX, $('#page_content').css('margin-left'));
        }
        $sticky_columns.show();
    } else {
        $sticky_columns.hide();
    }
}

AJAX.registerOnload('sql.js', function () {
    makeProfilingChart();
    initProfilingTables();
});<|MERGE_RESOLUTION|>--- conflicted
+++ resolved
@@ -280,11 +280,7 @@
     });
 
     /* Hides the bookmarkoptions checkboxes when the bookmark label is empty */
-<<<<<<< HEAD
-    $('input#bkm_label').on('keyup', function () {
-=======
     $('input#bkm_label').on('input', function () {
->>>>>>> 05b4f55f
         $('input#id_bkm_all_users, input#id_bkm_replace')
             .parent()
             .toggle($(this).val().length > 0);
