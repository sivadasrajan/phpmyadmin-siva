/**
 * Create advanced table (resize, reorder, and show/hide columns; and also grid editing).
 * This function is designed mainly for table DOM generated from browsing a table in the database.
 * For using this function in other table DOM, you may need to:
 * - add "draggable" class in the table header <th>, in order to make it resizable, sortable or hidable
 * - have at least one non-"draggable" header in the table DOM for placing column visibility drop-down arrow
 * - pass the value "false" for the parameter "enableGridEdit"
 * - adjust other parameter value, to select which features that will be enabled
 *
 * @param t the table DOM element
 * @param enableResize Optional, if false, column resizing feature will be disabled
 * @param enableReorder Optional, if false, column reordering feature will be disabled
 * @param enableVisib Optional, if false, show/hide column feature will be disabled
 * @param enableGridEdit Optional, if false, grid editing feature will be disabled
 */
function PMA_makegrid(t, enableResize, enableReorder, enableVisib, enableGridEdit) {
    var g = {
        /***********
         * Constant
         ***********/
        minColWidth: 15,


        /***********
         * Variables, assigned with default value, changed later
         ***********/
        actionSpan: 5,              // number of colspan in Actions header in a table
        tableCreateTime: null,      // table creation time, used for saving column order and visibility to server, only available in "Browse tab"

        // Column reordering variables
        colOrder: new Array(),      // array of column order

        // Column visibility variables
        colVisib: new Array(),      // array of column visibility
        showAllColText: '',         // string, text for "show all" button under column visibility list
        visibleHeadersCount: 0,     // number of visible data headers

        // Table hint variables
        qtip: null,                 // qtip API
        reorderHint: '',            // string, hint for column reordering
        sortHint: '',               // string, hint for column sorting
        markHint: '',               // string, hint for column marking
        colVisibHint: '',           // string, hint for column visibility drop-down
        showReorderHint: false,
        showSortHint: false,
        showMarkHint: false,
        showColVisibHint: false,

        // Grid editing
        isCellEditActive: false,    // true if current focus is in edit cell
        isEditCellTextEditable: false,  // true if current edit cell is editable in the text input box (not textarea)
        currentEditCell: null,      // reference to <td> that currently being edited
        cellEditHint: '',           // hint shown when doing grid edit
        gotoLinkText: '',           // "Go to link" text
        wasEditedCellNull: false,   // true if last value of the edited cell was NULL
        maxTruncatedLen: 0,         // number of characters that can be displayed in a cell
        saveCellsAtOnce: false,     // $cfg[saveCellsAtOnce]
        isCellEdited: false,        // true if at least one cell has been edited
        saveCellWarning: '',        // string, warning text when user want to leave a page with unsaved edited data
        lastXHR : null,             // last XHR object used in AJAX request
        isSaving: false,            // true when currently saving edited data, used to handle double posting caused by pressing ENTER in grid edit text box in Chrome browser
        alertNonUnique: '',         // string, alert shown when saving edited nonunique table

        // Common hidden inputs
        token: null,
        server: null,
        db: null,
        table: null,


        /************
         * Functions
         ************/

        /**
         * Start to resize column. Called when clicking on column separator.
         *
         * @param e event
         * @param obj dragged div object
         */
        dragStartRsz: function(e, obj) {
            var n = $(g.cRsz).find('div').index(obj);    // get the index of separator (i.e., column index)
            g.colRsz = {
                x0: e.pageX,
                n: n,
                obj: obj,
                objLeft: $(obj).position().left,
                objWidth: $(g.t).find('th.draggable:visible:eq(' + n + ') span').outerWidth()
            };
            $('body').css('cursor', 'col-resize');
            $('body').noSelect();
            if (g.isCellEditActive) {
                g.hideEditCell();
            }
        },

        /**
         * Start to reorder column. Called when clicking on table header.
         *
         * @param e event
         * @param obj table header object
         */
        dragStartReorder: function(e, obj) {
            // prepare the cCpy (column copy) and cPointer (column pointer) from the dragged column
            $(g.cCpy).text($(obj).text());
            var objPos = $(obj).position();
            $(g.cCpy).css({
                top: objPos.top + 20,
                left: objPos.left,
                height: $(obj).height(),
                width: $(obj).width()
            });
            $(g.cPointer).css({
                top: objPos.top
            });

            // get the column index, zero-based
            var n = g.getHeaderIdx(obj);

            g.colReorder = {
                x0: e.pageX,
                y0: e.pageY,
                n: n,
                newn: n,
                obj: obj,
                objTop: objPos.top,
                objLeft: objPos.left
            };
            g.hideHint();
            $('body').css('cursor', 'move');
            $('body').noSelect();
            if (g.isCellEditActive) {
                g.hideEditCell();
            }
        },

        /**
         * Handle mousemove event when dragging.
         *
         * @param e event
         */
        dragMove: function(e) {
            if (g.colRsz) {
                var dx = e.pageX - g.colRsz.x0;
                if (g.colRsz.objWidth + dx > g.minColWidth) {
                    $(g.colRsz.obj).css('left', g.colRsz.objLeft + dx + 'px');
                }
            } else if (g.colReorder) {
                // dragged column animation
                var dx = e.pageX - g.colReorder.x0;
                $(g.cCpy)
                    .css('left', g.colReorder.objLeft + dx)
                    .show();

                // pointer animation
                var hoveredCol = g.getHoveredCol(e);
                if (hoveredCol) {
                    var newn = g.getHeaderIdx(hoveredCol);
                    g.colReorder.newn = newn;
                    if (newn != g.colReorder.n) {
                        // show the column pointer in the right place
                        var colPos = $(hoveredCol).position();
                        var newleft = newn < g.colReorder.n ?
                                      colPos.left :
                                      colPos.left + $(hoveredCol).outerWidth();
                        $(g.cPointer)
                            .css({
                                left: newleft,
                                visibility: 'visible'
                            });
                    } else {
                        // no movement to other column, hide the column pointer
                        $(g.cPointer).css('visibility', 'hidden');
                    }
                }
            }
        },

        /**
         * Stop the dragging action.
         *
         * @param e event
         */
        dragEnd: function(e) {
            if (g.colRsz) {
                var dx = e.pageX - g.colRsz.x0;
                var nw = g.colRsz.objWidth + dx;
                if (nw < g.minColWidth) {
                    nw = g.minColWidth;
                }
                var n = g.colRsz.n;
                // do the resizing
                g.resize(n, nw);

                g.reposRsz();
                g.reposDrop();
                g.colRsz = false;
            } else if (g.colReorder) {
                // shift columns
                if (g.colReorder.newn != g.colReorder.n) {
                    g.shiftCol(g.colReorder.n, g.colReorder.newn);
                    // assign new position
                    var objPos = $(g.colReorder.obj).position();
                    g.colReorder.objTop = objPos.top;
                    g.colReorder.objLeft = objPos.left;
                    g.colReorder.n = g.colReorder.newn;
                    // send request to server to remember the column order
                    if (g.tableCreateTime) {
                        g.sendColPrefs();
                    }
                    g.refreshRestoreButton();
                }

                // animate new column position
                $(g.cCpy).stop(true, true)
                    .animate({
                        top: g.colReorder.objTop,
                        left: g.colReorder.objLeft
                    }, 'fast')
                    .fadeOut();
                $(g.cPointer).css('visibility', 'hidden');

                g.colReorder = false;
            }
            $('body').css('cursor', 'inherit');
            $('body').noSelect(false);
        },

        /**
         * Resize column n to new width "nw"
         *
         * @param n zero-based column index
         * @param nw new width of the column in pixel
         */
        resize: function(n, nw) {
            $(g.t).find('tr').each(function() {
                $(this).find('th.draggable:visible:eq(' + n + ') span,' +
                             'td:visible:eq(' + (g.actionSpan + n) + ') span')
                       .css('width', nw);
            });
        },

        /**
         * Reposition column resize bars.
         */
        reposRsz: function() {
            $(g.cRsz).find('div').hide();
            var $firstRowCols = $(g.t).find('tr:first th.draggable:visible');
            for (var n = 0; n < $firstRowCols.length; n++) {
                var $col = $($firstRowCols[n]);
                $cb = $(g.cRsz).find('div:eq(' + n + ')');   // column border
                $cb.css('left', $col.position().left + $col.outerWidth(true))
                   .show();
            }
            $(g.cRsz).css('height', $(g.t).height());
        },

        /**
         * Shift column from index oldn to newn.
         *
         * @param oldn old zero-based column index
         * @param newn new zero-based column index
         */
        shiftCol: function(oldn, newn) {
            $(g.t).find('tr').each(function() {
                if (newn < oldn) {
                    $(this).find('th.draggable:eq(' + newn + '),' +
                                 'td:eq(' + (g.actionSpan + newn) + ')')
                           .before($(this).find('th.draggable:eq(' + oldn + '),' +
                                                'td:eq(' + (g.actionSpan + oldn) + ')'));
                } else {
                    $(this).find('th.draggable:eq(' + newn + '),' +
                                 'td:eq(' + (g.actionSpan + newn) + ')')
                           .after($(this).find('th.draggable:eq(' + oldn + '),' +
                                               'td:eq(' + (g.actionSpan + oldn) + ')'));
                }
            });
            // reposition the column resize bars
            g.reposRsz();

            // adjust the column visibility list
            if (newn < oldn) {
                $(g.cList).find('.lDiv div:eq(' + newn + ')')
                          .before($(g.cList).find('.lDiv div:eq(' + oldn + ')'));
            } else {
                $(g.cList).find('.lDiv div:eq(' + newn + ')')
                          .after($(g.cList).find('.lDiv div:eq(' + oldn + ')'));
            }
            // adjust the colOrder
            var tmp = g.colOrder[oldn];
            g.colOrder.splice(oldn, 1);
            g.colOrder.splice(newn, 0, tmp);
            // adjust the colVisib
            if (g.colVisib.length > 0) {
                var tmp = g.colVisib[oldn];
                g.colVisib.splice(oldn, 1);
                g.colVisib.splice(newn, 0, tmp);
            }
        },

        /**
         * Find currently hovered table column's header (excluding actions column).
         *
         * @param e event
         * @return the hovered column's th object or undefined if no hovered column found.
         */
        getHoveredCol: function(e) {
            var hoveredCol;
            $headers = $(g.t).find('th.draggable:visible');
            $headers.each(function() {
                var left = $(this).offset().left;
                var right = left + $(this).outerWidth();
                if (left <= e.pageX && e.pageX <= right) {
                    hoveredCol = this;
                }
            });
            return hoveredCol;
        },

        /**
         * Get a zero-based index from a <th class="draggable"> tag in a table.
         *
         * @param obj table header <th> object
         * @return zero-based index of the specified table header in the set of table headers (visible or not)
         */
        getHeaderIdx: function(obj) {
            return $(obj).parents('tr').find('th.draggable').index(obj);
        },

        /**
         * Reposition the columns back to normal order.
         */
        restoreColOrder: function() {
            // use insertion sort, since we already have shiftCol function
            for (var i = 1; i < g.colOrder.length; i++) {
                var x = g.colOrder[i];
                var j = i - 1;
                while (j >= 0 && x < g.colOrder[j]) {
                    j--;
                }
                if (j != i - 1) {
                    g.shiftCol(i, j + 1);
                }
            }
            if (g.tableCreateTime) {
                // send request to server to remember the column order
                g.sendColPrefs();
            }
            g.refreshRestoreButton();
        },

        /**
         * Send column preferences (column order and visibility) to the server.
         */
        sendColPrefs: function() {
            if ($(g.t).is('.ajax')) {   // only send preferences if AjaxEnable is true
                var post_params = {
                    ajax_request: true,
                    db: g.db,
                    table: g.table,
                    token: g.token,
                    server: g.server,
                    set_col_prefs: true,
                    table_create_time: g.tableCreateTime
                };
                if (g.colOrder.length > 0) {
                    $.extend(post_params, { col_order: g.colOrder.toString() });
                }
                if (g.colVisib.length > 0) {
                    $.extend(post_params, { col_visib: g.colVisib.toString() });
                }
                $.post('sql.php', post_params, function(data) {
                    if (data.success != true) {
                        var $temp_div = $(document.createElement('div'));
                        $temp_div.html(data.error);
                        $temp_div.addClass("error");
                        PMA_ajaxShowMessage($temp_div);
                    }
                });
            }
        },

        /**
         * Refresh restore button state.
         * Make restore button disabled if the table is similar with initial state.
         */
        refreshRestoreButton: function() {
            // check if table state is as initial state
            var isInitial = true;
            for (var i = 0; i < g.colOrder.length; i++) {
                if (g.colOrder[i] != i) {
                    isInitial = false;
                    break;
                }
            }
            // check if only one visible column left
            var isOneColumn = g.visibleHeadersCount == 1;
            // enable or disable restore button
            if (isInitial || isOneColumn) {
                $('.restore_column').hide();
            } else {
                $('.restore_column').show();
            }
        },

        /**
         * Update current hint using the boolean values (showReorderHint, showSortHint, etc.).
         * It will hide the hint if all the boolean values is false.
         *
         * @param e event
         */
        updateHint: function(e) {
            if (!g.colRsz && !g.colReorder) {     // if not resizing or dragging
                var text = '';
                if (g.showReorderHint && g.reorderHint) {
                    text += g.reorderHint;
                }
                if (g.showSortHint && g.sortHint) {
                    text += text.length > 0 ? '<br />' : '';
                    text += g.sortHint;
                }
                if (g.showMarkHint && g.markHint &&
                    !g.showSortHint      // we do not show mark hint, when sort hint is shown
                ) {
                    text += text.length > 0 ? '<br />' : '';
                    text += g.markHint;
                }
                if (g.showColVisibHint && g.colVisibHint) {
                    text += text.length > 0 ? '<br />' : '';
                    text += g.colVisibHint;
                }

                // hide the hint if no text and the event is mouseenter
                g.qtip.disable(!text && e.type == 'mouseenter');

                g.qtip.updateContent(text, false);
            } else {
                g.hideHint();
            }
        },

        hideHint: function() {
            if (g.qtip) {
                g.qtip.hide();
                g.qtip.disable(true);
            }
        },

        /**
         * Toggle column's visibility.
         * After calling this function and it returns true, afterToggleCol() must be called.
         *
         * @return boolean True if the column is toggled successfully.
         */
        toggleCol: function(n) {
            if (g.colVisib[n]) {
                // can hide if more than one column is visible
                if (g.visibleHeadersCount > 1) {
                    $(g.t).find('tr').each(function() {
                        $(this).find('th.draggable:eq(' + n + '),' +
                                     'td:eq(' + (g.actionSpan + n) + ')')
                               .hide();
                    });
                    g.colVisib[n] = 0;
                    $(g.cList).find('.lDiv div:eq(' + n + ') input').removeAttr('checked');
                } else {
                    // cannot hide, force the checkbox to stay checked
                    $(g.cList).find('.lDiv div:eq(' + n + ') input').attr('checked', 'checked');
                    return false;
                }
            } else {    // column n is not visible
                $(g.t).find('tr').each(function() {
                    $(this).find('th.draggable:eq(' + n + '),' +
                                 'td:eq(' + (g.actionSpan + n) + ')')
                           .show();
                });
                g.colVisib[n] = 1;
                $(g.cList).find('.lDiv div:eq(' + n + ') input').attr('checked', 'checked');
            }
            return true;
        },

        /**
         * This must be called if toggleCol() returns is true.
         *
         * This function is separated from toggleCol because, sometimes, we want to toggle
         * some columns together at one time and do just one adjustment after it, e.g. in showAllColumns().
         */
        afterToggleCol: function() {
            // some adjustments after hiding column
            g.reposRsz();
            g.reposDrop();
            g.sendColPrefs();

            // check visible first row headers count
            g.visibleHeadersCount = $(g.t).find('tr:first th.draggable:visible').length;
            g.refreshRestoreButton();
        },

        /**
         * Show columns' visibility list.
         *
         * @param obj The drop down arrow of column visibility list
         */
        showColList: function(obj) {
            // only show when not resizing or reordering
            if (!g.colRsz && !g.colReorder) {
                var pos = $(obj).position();
                // check if the list position is too right
                if (pos.left + $(g.cList).outerWidth(true) > $(document).width()) {
                    pos.left = $(document).width() - $(g.cList).outerWidth(true);
                }
                $(g.cList).css({
                        left: pos.left,
                        top: pos.top + $(obj).outerHeight(true)
                    })
                    .show();
                $(obj).addClass('coldrop-hover');
            }
        },

        /**
         * Hide columns' visibility list.
         */
        hideColList: function() {
            $(g.cList).hide();
            $(g.cDrop).find('.coldrop-hover').removeClass('coldrop-hover');
        },

        /**
         * Reposition the column visibility drop-down arrow.
         */
        reposDrop: function() {
            $th = $(t).find('th:not(.draggable)');
            for (var i = 0; i < $th.length; i++) {
                var $cd = $(g.cDrop).find('div:eq(' + i + ')');   // column drop-down arrow
                var pos = $($th[i]).position();
                $cd.css({
                        left: pos.left + $($th[i]).width() - $cd.width(),
                        top: pos.top
                    });
            }
        },

        /**
         * Show all hidden columns.
         */
        showAllColumns: function() {
            for (var i = 0; i < g.colVisib.length; i++) {
                if (!g.colVisib[i]) {
                    g.toggleCol(i);
                }
            }
            g.afterToggleCol();
        },

        /**
         * Show edit cell, if it can be shown
         *
         * @param cell <td> element to be edited
         */
        showEditCell: function(cell) {
            if ($(cell).is('.grid_edit') &&
                !g.colRsz && !g.colReorder)
            {
                if (!g.isCellEditActive) {
                    $cell = $(cell);
                    // remove all edit area and hide it
                    $(g.cEdit).find('.edit_area').empty().hide();
                    // reposition the cEdit element
                    $(g.cEdit).css({
                            top: $cell.position().top,
                            left: $cell.position().left
                        })
                        .show()
                        .find('input')
                        .css({
                            width: $cell.outerWidth(),
                            height: $cell.outerHeight()
                        });
                    // fill the cell edit with text from <td>, if it is not null
                    var value = $cell.is(':not(.null)') ? PMA_getCellValue(cell) : '';
                    $(g.cEdit).find('input')
                        .val(value);

                    g.currentEditCell = cell;
                    $(g.cEdit).find('input[type=text]').focus();
                    $(g.cEdit).find('*').removeAttr('disabled');
                }
            } else {
                if (g.isCellEditActive) {
                    g.hideEditCell();
                }
            }
        },

        /**
         * Remove edit cell and the edit area, if it is shown.
         *
         * @param force Optional, force to hide edit cell without saving edited field.
         * @param data  Optional, data from the POST AJAX request to save the edited field
         *              or just specify "true", if we want to replace the edited field with the new value.
         * @param field Optional, the edited <td>. If not specified, the function will
         *              use currently edited <td> from g.currentEditCell.
         */
        hideEditCell: function(force, data, field) {
            if (g.isCellEditActive && !force) {
                // cell is being edited, post the edited data
                g.saveOrPostEditedCell();
                return;
            }

            // cancel any previous request
            if (g.lastXHR != null) {
                g.lastXHR.abort();
                g.lastXHR = null;
            }

            if (data) {
                if (g.currentEditCell) {    // save value of currently edited cell
                    // replace current edited field with the new value
                    var $this_field = $(g.currentEditCell);
                    var new_html = $this_field.data('value');
                    var is_null = $this_field.data('value') == null;
                    if (is_null) {
                        $this_field.find('span').html('NULL');
                        $this_field.addClass('null');
                    } else {
                        $this_field.removeClass('null');
                        if ($this_field.is('.truncated')) {
                            if (new_html.length > g.maxTruncatedLen) {
                                new_html = new_html.substring(0, g.maxTruncatedLen) + '...';
                            }
                        }
                        // replace '\n' with <br>
                        new_html = new_html.replace(/\n/g, '<br />');
                        $this_field.find('span').html(new_html);
                    }
                }
                if (data.transformations != undefined) {
                    $.each(data.transformations, function(cell_index, value) {
                        var $this_field = $(g.t).find('.to_be_saved:eq(' + cell_index + ')');
                        $this_field.find('span').html(value);
                    });
                }
                if (data.relations != undefined) {
                    $.each(data.relations, function(cell_index, value) {
                        var $this_field = $(g.t).find('.to_be_saved:eq(' + cell_index + ')');
                        $this_field.find('span').html(value);
                    });
                }

                // refresh the grid
                g.reposRsz();
                g.reposDrop();
            }

            // hide the cell editing area
            $(g.cEdit).hide();
            $(g.cEdit).find('input[type=text]').blur();
            g.isCellEditActive = false;
            g.currentEditCell = null;
            // destroy datepicker in edit area, if exist
            $(g.cEdit).find('.hasDatepicker').datepicker('destroy');
        },

        /**
         * Show drop-down edit area when edit cell is focused.
         */
        showEditArea: function() {
            if (!g.isCellEditActive) {   // make sure the edit area has not been shown
                g.isCellEditActive = true;
                g.isEditCellTextEditable = false;
                var $td = $(g.currentEditCell);
                var $editArea = $(g.cEdit).find('.edit_area');
                var where_clause = $td.parent('tr').find('.where_clause').val();
                /**
                 * @var field_name  String containing the name of this field.
                 * @see getFieldName()
                 */
                var field_name = getFieldName($td);
                /**
                 * @var relation_curr_value String current value of the field (for fields that are foreign keyed).
                 */
                var relation_curr_value = $td.text();
                /**
                 * @var relation_key_or_display_column String relational key if in 'Relational display column' mode,
                 * relational display column if in 'Relational key' mode (for fields that are foreign keyed).
                 */
                var relation_key_or_display_column = $td.find('a').attr('title');
                /**
                 * @var curr_value String current value of the field (for fields that are of type enum or set).
                 */
                var curr_value = $td.find('span').text();

                // empty all edit area, then rebuild it based on $td classes
                $editArea.empty();

                // add goto link, if this cell contains a link
                if ($td.find('a').length > 0) {
                    var gotoLink = document.createElement('div');
                    gotoLink.className = 'goto_link';
                    $(gotoLink).append(g.gotoLinkText + ': ')
                        .append($td.find('a').clone());
                    $editArea.append(gotoLink);
                }

                g.wasEditedCellNull = false;
                if ($td.is(':not(.not_null)')) {
                    // append a null checkbox
                    $editArea.append('<div class="null_div">Null :<input type="checkbox"></div>');
                    var $checkbox = $editArea.find('.null_div input');
                    // check if current <td> is NULL
                    if ($td.is('.null')) {
                        $checkbox.attr('checked', true);
                        g.wasEditedCellNull = true;
                    }

                    // if the select/editor is changed un-check the 'checkbox_null_<field_name>_<row_index>'.
                    if ($td.is('.enum, .set')) {
                        $editArea.find('select').live('change', function(e) {
                            $checkbox.attr('checked', false);
                        })
                    } else if ($td.is('.relation')) {
                        $editArea.find('select').live('change', function(e) {
                            $checkbox.attr('checked', false);
                        })
                        $editArea.find('.browse_foreign').live('click', function(e) {
                            $checkbox.attr('checked', false);
                        })
                    } else {
                        $(g.cEdit).find('input[type=text]').live('keypress change', function(e) {
                            $checkbox.attr('checked', false);
                        })
                        $editArea.find('textarea').live('keydown', function(e) {
                            $checkbox.attr('checked', false);
                        })
                    }

                    // if 'checkbox_null_<field_name>_<row_index>' is clicked empty the corresponding select/editor.
                    $checkbox.click(function(e) {
                        if ($td.is('.enum')) {
                            $editArea.find('select').attr('value', '');
                        } else if ($td.is('.set')) {
                            $editArea.find('select').find('option').each(function() {
                                var $option = $(this);
                                $option.attr('selected', false);
                            })
                        } else if ($td.is('.relation')) {
                            // if the dropdown is there to select the foreign value
                            if ($editArea.find('select').length > 0) {
                                $editArea.find('select').attr('value', '');
                            }
                        } else {
                            $editArea.find('textarea').val('');
                        }
                        $(g.cEdit).find('input[type=text]').val('');
                    })
                }

                if($td.is('.relation')) {
                    /** @lends jQuery */
                    //handle relations
                    $editArea.addClass('edit_area_loading');

                    // initialize the original data
                    $td.data('original_data', null);

                    /**
                     * @var post_params Object containing parameters for the POST request
                     */
                    var post_params = {
                            'ajax_request' : true,
                            'get_relational_values' : true,
                            'server' : g.server,
                            'db' : g.db,
                            'table' : g.table,
                            'column' : field_name,
                            'token' : g.token,
                            'curr_value' : relation_curr_value,
                            'relation_key_or_display_column' : relation_key_or_display_column
                    }

                    g.lastXHR = $.post('sql.php', post_params, function(data) {
                        g.lastXHR = null;
                        $editArea.removeClass('edit_area_loading');
                        // save original_data
                        var value = $(data.dropdown).val();
                        $td.data('original_data', value);
                        // update the text input field, in case where the "Relational display column" is checked
                        $(g.cEdit).find('input[type=text]').val(value);

                        $editArea.append(data.dropdown);
                        $editArea.append('<div class="cell_edit_hint">' + g.cellEditHint + '</div>');
                    }) // end $.post()

                    $editArea.find('select').live('change', function(e) {
                        $(g.cEdit).find('input[type=text]').val($(this).val());
                    })
                }
                else if($td.is('.enum')) {
                    /** @lends jQuery */
                    //handle enum fields
                    $editArea.addClass('edit_area_loading');

                    /**
                     * @var post_params Object containing parameters for the POST request
                     */
                    var post_params = {
                            'ajax_request' : true,
                            'get_enum_values' : true,
                            'server' : g.server,
                            'db' : g.db,
                            'table' : g.table,
                            'column' : field_name,
                            'token' : g.token,
                            'curr_value' : curr_value
                    }
                    g.lastXHR = $.post('sql.php', post_params, function(data) {
                        g.lastXHR = null;
                        $editArea.removeClass('edit_area_loading');
                        $editArea.append(data.dropdown);
                        $editArea.append('<div class="cell_edit_hint">' + g.cellEditHint + '</div>');
                    }) // end $.post()

                    $editArea.find('select').live('change', function(e) {
                        $(g.cEdit).find('input[type=text]').val($(this).val());
                    })
                }
                else if($td.is('.set')) {
                    /** @lends jQuery */
                    //handle set fields
                    $editArea.addClass('edit_area_loading');

                    /**
                     * @var post_params Object containing parameters for the POST request
                     */
                    var post_params = {
                            'ajax_request' : true,
                            'get_set_values' : true,
                            'server' : g.server,
                            'db' : g.db,
                            'table' : g.table,
                            'column' : field_name,
                            'token' : g.token,
                            'curr_value' : curr_value
                    }

                    g.lastXHR = $.post('sql.php', post_params, function(data) {
                        g.lastXHR = null;
                        $editArea.removeClass('edit_area_loading');
                        $editArea.append(data.select);
                        $editArea.append('<div class="cell_edit_hint">' + g.cellEditHint + '</div>');
                    }) // end $.post()

                    $editArea.find('select').live('change', function(e) {
                        $(g.cEdit).find('input[type=text]').val($(this).val());
                    })
                }
                else if($td.is('.truncated, .transformed')) {
                    if ($td.is('.to_be_saved')) {   // cell has been edited
                        var value = $td.data('value');
                        $(g.cEdit).find('input[type=text]').val(value);
                        $editArea.append('<textarea>'+value+'</textarea>');
                        $editArea.find('textarea').live('keyup', function(e) {
                            $(g.cEdit).find('input[type=text]').val($(this).val());
                        });
                        $(g.cEdit).find('input[type=text]').live('keyup', function(e) {
                            $editArea.find('textarea').val($(this).val());
                        });
                        $editArea.append('<div class="cell_edit_hint">' + g.cellEditHint + '</div>');
                    } else {
                        /** @lends jQuery */
                        //handle truncated/transformed values values
                        $editArea.addClass('edit_area_loading');

                        // initialize the original data
                        $td.data('original_data', null);

                        /**
                         * @var sql_query   String containing the SQL query used to retrieve value of truncated/transformed data
                         */
                        var sql_query = 'SELECT `' + field_name + '` FROM `' + g.table + '` WHERE ' + PMA_urldecode(where_clause);

                        // Make the Ajax call and get the data, wrap it and insert it
                        g.lastXHR = $.post('sql.php', {
                            'token' : g.token,
                            'server' : g.server,
                            'db' : g.db,
                            'ajax_request' : true,
                            'sql_query' : sql_query,
                            'grid_edit' : true
                        }, function(data) {
                            g.lastXHR = null;
                            $editArea.removeClass('edit_area_loading');
                            if(data.success == true) {
                                if ($td.is('.truncated')) {
                                    // get the truncated data length
                                    g.maxTruncatedLen = $(g.currentEditCell).text().length - 3;
                                }

                                $td.data('original_data', data.value);
                                $(g.cEdit).find('input[type=text]').val(data.value);
                                $editArea.append('<textarea>'+data.value+'</textarea>');
                                $editArea.find('textarea').live('keyup', function(e) {
                                    $(g.cEdit).find('input[type=text]').val($(this).val());
                                });
                                $(g.cEdit).find('input[type=text]').live('keyup', function(e) {
                                    $editArea.find('textarea').val($(this).val());
                                });
                                $editArea.append('<div class="cell_edit_hint">' + g.cellEditHint + '</div>');
                            }
                            else {
                                PMA_ajaxShowMessage(data.error);
                            }
                        }) // end $.post()
                    }
                    g.isEditCellTextEditable = true;
                } else if ($td.is('.datefield, .datetimefield, .timestampfield')) {
                    var $input_field = $(g.cEdit).find('input[type=text]');
                    
                    // remember current datetime value in $input_field, if it is not null
                    var is_null = $td.is('.null');
                    var current_datetime_value = !is_null ? $input_field.val() : '';
                    
                    var showTimeOption = true;
                    if ($td.is('.datefield')) {
                        showTimeOption = false;
                    }
                    PMA_addDatepicker($editArea, {
                        altField: $input_field,
                        showTimepicker: showTimeOption,
                        onSelect: function(dateText, inst) {
                            // remove null checkbox if it exists
                            $(g.cEdit).find('.null_div input[type=checkbox]').attr('checked', false);
                        }
                    });
                    
                    // force to restore modified $input_field value after adding datepicker
                    // (after adding a datepicker, the input field doesn't display the time anymore, only the date)
                    if (!is_null) {
                        $editArea.datetimepicker('setDate', current_datetime_value);
                    } else {
                        $input_field.val('');
                    }
                } else {
                    $editArea.append('<textarea>' + PMA_getCellValue(g.currentEditCell) + '</textarea>');
                    $editArea.find('textarea').live('keyup', function(e) {
                        $(g.cEdit).find('input[type=text]').val($(this).val());
                    });
                    $(g.cEdit).find('input[type=text]').live('keyup', function(e) {
                        $editArea.find('textarea').val($(this).val());
                    });
                    $editArea.append('<div class="cell_edit_hint">' + g.cellEditHint + '</div>');
                    g.isEditCellTextEditable = true;
                }
<<<<<<< HEAD
=======

>>>>>>> cbca7757
                $editArea.show();
            }
        },

        /**
         * Post the content of edited cell.
         */
        postEditedCell: function() {
            if (g.isSaving) {
                return;
            }
            g.isSaving = true;

            /**
             * @var relation_fields Array containing the name/value pairs of relational fields
             */
            var relation_fields = {};
            /**
             * @var relational_display string 'K' if relational key, 'D' if relational display column
             */
            var relational_display = $("#relational_display_K").attr('checked') ? 'K' : 'D';
            /**
             * @var transform_fields    Array containing the name/value pairs for transformed fields
             */
            var transform_fields = {};
            /**
             * @var transformation_fields   Boolean, if there are any transformed fields in the edited cells
             */
            var transformation_fields = false;
            /**
             * @var full_sql_query String containing the complete SQL query to update this table
             */
            var full_sql_query = '';
            /**
             * @var rel_fields_list  String, url encoded representation of {@link relations_fields}
             */
            var rel_fields_list = '';
            /**
             * @var transform_fields_list  String, url encoded representation of {@link transform_fields}
             */
            var transform_fields_list = '';
            /**
             * @var where_clause Array containing where clause for updated fields
             */
            var full_where_clause = Array();
            /**
             * @var is_unique   Boolean, whether the rows in this table is unique or not
             */
            var is_unique = $('.edit_row_anchor').is('.nonunique') ? 0 : 1;
            /**
             * multi edit variables
             */
            var me_fields_name = Array();
            var me_fields = Array();
            var me_fields_null = Array();

            // alert user if edited table is not unique
            if (!is_unique) {
                alert(g.alertNonUnique);
            }

            // loop each edited row
            $('.to_be_saved').parents('tr').each(function() {
                var $tr = $(this);
                var where_clause = $tr.find('.where_clause').val();
                full_where_clause.push(PMA_urldecode(where_clause));
                var condition_array = jQuery.parseJSON($tr.find('.condition_array').val());

                /**
                 * multi edit variables, for current row
                 * @TODO array indices are still not correct, they should be md5 of field's name
                 */
                var fields_name = Array();
                var fields = Array();
                var fields_null = Array();

                // loop each edited cell in a row
                $tr.find('.to_be_saved').each(function() {
                    /**
                     * @var $this_field    Object referring to the td that is being edited
                     */
                    var $this_field = $(this);

                    /**
                     * @var field_name  String containing the name of this field.
                     * @see getFieldName()
                     */
                    var field_name = getFieldName($this_field);

                    /**
                     * @var this_field_params   Array temporary storage for the name/value of current field
                     */
                    var this_field_params = {};

                    if($this_field.is('.transformed')) {
                        transformation_fields =  true;
                    }
                    this_field_params[field_name] = $this_field.data('value');

                    /**
                     * @var is_null String capturing whether 'checkbox_null_<field_name>_<row_index>' is checked.
                     */
                    var is_null = this_field_params[field_name] === null;

                    fields_name.push(field_name);

                    if (is_null) {
                        fields_null.push('on');
                        fields.push('');
                    } else {
                        fields_null.push('');
                        fields.push($this_field.data('value'));

                        var cell_index = $this_field.index('.to_be_saved');
                        if($this_field.is(":not(.relation, .enum, .set, .bit)")) {
                            if($this_field.is('.transformed')) {
                                transform_fields[cell_index] = {};
                                $.extend(transform_fields[cell_index], this_field_params);
                            }
                        } else if($this_field.is('.relation')) {
                            relation_fields[cell_index] = {};
                            $.extend(relation_fields[cell_index], this_field_params);
                        }
                    }
                    // check if edited field appears in WHERE clause
                    if (where_clause.indexOf(PMA_urlencode(field_name)) > -1) {
                        var field_str = '`' + g.table + '`.' + '`' + field_name + '`';
                        for (var field in condition_array) {
                            if (field.indexOf(field_str) > -1) {
                                condition_array[field] = is_null ? 'IS NULL' : "= '" + this_field_params[field_name].replace(/'/g,"''") + "'";
                                break;
                            }
                        }
                    }

                }); // end of loop for every edited cells in a row

                // save new_clause
                var new_clause = '';
                for (var field in condition_array) {
                    new_clause += field + ' ' + condition_array[field] + ' AND ';
                }
                new_clause = new_clause.substring(0, new_clause.length - 5); // remove the last AND
                new_clause = PMA_urlencode(new_clause);
                $tr.data('new_clause', new_clause);
                // save condition_array
                $tr.find('.condition_array').val(JSON.stringify(condition_array));

                me_fields_name.push(fields_name);
                me_fields.push(fields);
                me_fields_null.push(fields_null);

            }); // end of loop for every edited rows

            rel_fields_list = $.param(relation_fields);
            transform_fields_list = $.param(transform_fields);

            // Make the Ajax post after setting all parameters
            /**
             * @var post_params Object containing parameters for the POST request
             */
            var post_params = {'ajax_request' : true,
                            'sql_query' : full_sql_query,
                            'token' : g.token,
                            'server' : g.server,
                            'db' : g.db,
                            'table' : g.table,
                            'clause_is_unique' : is_unique,
                            'where_clause' : full_where_clause,
                            'fields[multi_edit]' : me_fields,
                            'fields_name[multi_edit]' : me_fields_name,
                            'fields_null[multi_edit]' : me_fields_null,
                            'rel_fields_list' : rel_fields_list,
                            'do_transformations' : transformation_fields,
                            'transform_fields_list' : transform_fields_list,
                            'relational_display' : relational_display,
                            'goto' : 'sql.php',
                            'submit_type' : 'save'
                          };

            if (!g.saveCellsAtOnce) {
                $(g.cEdit).find('*').attr('disabled', 'disabled');
                var $editArea = $(g.cEdit).find('.edit_area');
                $editArea.addClass('edit_area_posting');
            } else {
                $('.save_edited').addClass('saving_edited_data')
                    .find('input').attr('disabled', 'disabled');    // disable the save button
            }

            $.ajax({
                type: 'POST',
                url: 'tbl_replace.php',
                data: post_params,
                success:
                    function(data) {
                        g.isSaving = false;
                        if (!g.saveCellsAtOnce) {
                            $(g.cEdit).find('*').removeAttr('disabled');
                            $editArea.removeClass('edit_area_posting');
                        } else {
                            $('.save_edited').removeClass('saving_edited_data')
                                .find('input').removeAttr('disabled');  // enable the save button back
                        }
                        if(data.success == true) {
                            PMA_ajaxShowMessage(data.message);
                            $('.to_be_saved').each(function() {
                                var new_clause = $(this).parent('tr').data('new_clause');
                                if (new_clause != '') {
                                    var $where_clause = $(this).parent('tr').find('.where_clause');
                                    var old_clause = $where_clause.attr('value');
                                    var decoded_old_clause = PMA_urldecode(old_clause);
                                    var decoded_new_clause = PMA_urldecode(new_clause);

                                    $where_clause.attr('value', new_clause);
                                    // update Edit, Copy, and Delete links also
                                    $(this).parent('tr').find('a').each(function() {
                                        $(this).attr('href', $(this).attr('href').replace(old_clause, new_clause));
                                        // update delete confirmation in Delete link
                                        if ($(this).attr('href').indexOf('DELETE') > -1) {
                                            $(this).removeAttr('onclick')
                                                .unbind('click')
                                                .bind('click', function() {
                                                    return confirmLink(this, 'DELETE FROM `' + g.db + '`.`' + g.table + '` WHERE ' +
                                                           decoded_new_clause + (is_unique ? '' : ' LIMIT 1'));
                                                });
                                        }
                                    });
                                    // update the multi edit checkboxes
                                    $(this).parent('tr').find('input[type=checkbox]').each(function() {
                                        var $checkbox = $(this);
                                        var checkbox_name = $checkbox.attr('name');
                                        var checkbox_value = $checkbox.attr('value');

                                        $checkbox.attr('name', checkbox_name.replace(old_clause, new_clause));
                                        $checkbox.attr('value', checkbox_value.replace(decoded_old_clause, decoded_new_clause));
                                    });
                                }
                            });
                            // remove possible previous feedback message
                            $('#result_query').remove();
                            if (typeof data.sql_query != 'undefined') {
                                // display feedback
                                $('#sqlqueryresults').prepend(data.sql_query);
                            }
                            g.hideEditCell(true, data);

                            // remove the "Save edited cells" button
                            $('.save_edited').hide();
                            // update saved fields
                            $(g.t).find('.to_be_saved')
                                .removeClass('to_be_saved')
                                .data('value', null)
                                .data('original_data', null);

                            g.isCellEdited = false;
                        } else {
                            PMA_ajaxShowMessage(data.error);
                        }
                    }
            }) // end $.ajax()
        },

        /**
         * Save edited cell, so it can be posted later.
         */
        saveEditedCell: function() {
            /**
             * @var $this_field    Object referring to the td that is being edited
             */
            var $this_field = $(g.currentEditCell);
            var $test_element = ''; // to test the presence of a element

            var need_to_post = false;

            /**
             * @var field_name  String containing the name of this field.
             * @see getFieldName()
             */
            var field_name = getFieldName($this_field);

            /**
             * @var this_field_params   Array temporary storage for the name/value of current field
             */
            var this_field_params = {};

            /**
             * @var is_null String capturing whether 'checkbox_null_<field_name>_<row_index>' is checked.
             */
            var is_null = $(g.cEdit).find('input:checkbox').is(':checked');
            var value;

            if ($(g.cEdit).find('.edit_area').is('.edit_area_loading')) {
                need_to_post = false;
            } else if (is_null) {
                if (!g.wasEditedCellNull) {
                    this_field_params[field_name] = null;
                    need_to_post = true;
                }
            } else {
                if ($this_field.is('.bit')) {
                    this_field_params[field_name] = '0b' + $(g.cEdit).find('textarea').val();
                } else if ($this_field.is('.set')) {
                    $test_element = $(g.cEdit).find('select');
                    this_field_params[field_name] = $test_element.map(function(){
                        return $(this).val();
                    }).get().join(",");
                } else if ($this_field.is('.relation, .enum')) {
                    // results from a drop-down
                    $test_element = $(g.cEdit).find('select');
                    if ($test_element.length != 0) {
                        this_field_params[field_name] = $test_element.val();
                    }

                    // results from Browse foreign value
                    $test_element = $(g.cEdit).find('span.curr_value');
                    if ($test_element.length != 0) {
                        this_field_params[field_name] = $test_element.text();
                    }
                } else if ($this_field.is('.datefield, .datetimefield, .timestampfield')) {
                    this_field_params[field_name] = $(g.cEdit).find('input[type=text]').val();
                } else {
                    this_field_params[field_name] = $(g.cEdit).find('textarea').val();
                }
                if (g.wasEditedCellNull || this_field_params[field_name] != PMA_getCellValue(g.currentEditCell)) {
                    need_to_post = true;
                }
            }

            if (need_to_post) {
                $(g.currentEditCell).addClass('to_be_saved')
                    .data('value', this_field_params[field_name]);
                if (g.saveCellsAtOnce) {
                    $('.save_edited').show();
                }
                g.isCellEdited = true;
            }

            return need_to_post;
        },

        /**
         * Save or post currently edited cell, depending on the "saveCellsAtOnce" configuration.
         */
        saveOrPostEditedCell: function() {
            var saved = g.saveEditedCell();
            if (!g.saveCellsAtOnce) {
                if (saved) {
                    g.postEditedCell();
                } else {
                    g.hideEditCell(true);
                }
            } else {
                if (saved) {
                    g.hideEditCell(true, true);
                } else {
                    g.hideEditCell(true);
                }
            }
        },

        /**
         * Initialize column resize feature.
         */
        initColResize: function() {
            // create column resizer div
            g.cRsz = document.createElement('div');
            g.cRsz.className = 'cRsz';

            // get data columns in the first row of the table
            var $firstRowCols = $(g.t).find('tr:first th.draggable');

            // create column borders
            $firstRowCols.each(function() {
                var cb = document.createElement('div'); // column border
                $(cb).addClass('colborder')
                    .mousedown(function(e) {
                        g.dragStartRsz(e, this);
                    });
                $(g.cRsz).append(cb);
            });
            g.reposRsz();

            // attach to global div
            $(g.gDiv).prepend(g.cRsz);
        },

        /**
         * Initialize column reordering feature.
         */
        initColReorder: function() {
            g.cCpy = document.createElement('div');     // column copy, to store copy of dragged column header
            g.cPointer = document.createElement('div'); // column pointer, used when reordering column

            // adjust g.cCpy
            g.cCpy.className = 'cCpy';
            $(g.cCpy).hide();

            // adjust g.cPointer
            g.cPointer.className = 'cPointer';
            $(g.cPointer).css('visibility', 'hidden');  // set visibility to hidden instead of calling hide() to force browsers to cache the image in cPointer class

            // assign column reordering hint
            g.reorderHint = PMA_messages['strColOrderHint'];

            // get data columns in the first row of the table
            var $firstRowCols = $(g.t).find('tr:first th.draggable');

            // initialize column order
            $col_order = $('#col_order');   // check if column order is passed from PHP
            if ($col_order.length > 0) {
                g.colOrder = $col_order.val().split(',');
                for (var i = 0; i < g.colOrder.length; i++) {
                    g.colOrder[i] = parseInt(g.colOrder[i]);
                }
            } else {
                g.colOrder = new Array();
                for (var i = 0; i < $firstRowCols.length; i++) {
                    g.colOrder.push(i);
                }
            }

            // register events
            $(t).find('th.draggable')
                .mousedown(function(e) {
                    if (g.visibleHeadersCount > 1) {
                        g.dragStartReorder(e, this);
                    }
                })
                .mouseenter(function(e) {
                    if (g.visibleHeadersCount > 1) {
                        g.showReorderHint = true;
                        $(this).css('cursor', 'move');
                    } else {
                        $(this).css('cursor', 'inherit');
                    }
                })
                .mouseleave(function(e) {
                    g.showReorderHint = false;
                });
            // restore column order when the restore button is clicked
            $('.restore_column').click(function() {
                g.restoreColOrder();
            });

            // attach to global div
            $(g.gDiv).append(g.cPointer);
            $(g.gDiv).append(g.cCpy);

            // prevent default "dragstart" event when dragging a link
            $(t).find('th a').bind('dragstart', function() {
                return false;
            });

            // refresh the restore column button state
            g.refreshRestoreButton();
        },

        /**
         * Initialize column visibility feature.
         */
        initColVisib: function() {
            g.cDrop = document.createElement('div');    // column drop-down arrows
            g.cList = document.createElement('div');    // column visibility list

            // adjust g.cDrop
            g.cDrop.className = 'cDrop';

            // adjust g.cList
            g.cList.className = 'cList';
            $(g.cList).hide();

            // assign column visibility related hints
            g.colVisibHint = PMA_messages['strColVisibHint'];
            g.showAllColText = PMA_messages['strShowAllCol'];

            // get data columns in the first row of the table
            var $firstRowCols = $(g.t).find('tr:first th.draggable');

            // initialize column visibility
            $col_visib = $('#col_visib');   // check if column visibility is passed from PHP
            if ($col_visib.length > 0) {
                g.colVisib = $col_visib.val().split(',');
                for (var i = 0; i < g.colVisib.length; i++) {
                    g.colVisib[i] = parseInt(g.colVisib[i]);
                }
            } else {
                g.colVisib = new Array();
                for (var i = 0; i < $firstRowCols.length; i++) {
                    g.colVisib.push(1);
                }
            }

            // get data columns in the first row of the table
            var $firstRowCols = $(t).find('tr:first th.draggable');

            // make sure we have more than one column
            if ($firstRowCols.length > 1) {
                var $colVisibTh = $(g.t).find('th:not(.draggable)');
                PMA_createqTip($colVisibTh);

                // create column visibility drop-down arrow(s)
                $colVisibTh.each(function() {
                        var $th = $(this);
                        var cd = document.createElement('div'); // column drop-down arrow
                        var pos = $th.position();
                        $(cd).addClass('coldrop')
                            .click(function() {
                                if (g.cList.style.display == 'none') {
                                    g.showColList(this);
                                } else {
                                    g.hideColList();
                                }
                            });
                        $(g.cDrop).append(cd);
                    })
                    .mouseenter(function(e) {
                        g.showColVisibHint = true;
                    })
                    .mouseleave(function(e) {
                        g.showColVisibHint = false;
                    });

                // add column visibility control
                g.cList.innerHTML = '<div class="lDiv"></div>';
                var $listDiv = $(g.cList).find('div');
                for (var i = 0; i < $firstRowCols.length; i++) {
                    var currHeader = $firstRowCols[i];
                    var listElmt = document.createElement('div');
                    $(listElmt).text($(currHeader).text())
                        .prepend('<input type="checkbox" ' + (g.colVisib[i] ? 'checked="checked" ' : '') + '/>');
                    $listDiv.append(listElmt);
                    // add event on click
                    $(listElmt).click(function() {
                        if ( g.toggleCol($(this).index()) ) {
                            g.afterToggleCol();
                        }
                    });
                }
                // add "show all column" button
                var showAll = document.createElement('div');
                $(showAll).addClass('showAllColBtn')
                    .text(g.showAllColText);
                $(g.cList).append(showAll);
                $(showAll).click(function() {
                    g.showAllColumns();
                });
                // prepend "show all column" button at top if the list is too long
                if ($firstRowCols.length > 10) {
                    var clone = showAll.cloneNode(true);
                    $(g.cList).prepend(clone);
                    $(clone).click(function() {
                        g.showAllColumns();
                    });
                }
            }

            // hide column visibility list if we move outside the list
            $(t).find('td, th.draggable').mouseenter(function() {
                g.hideColList();
            });

            // attach to global div
            $(g.gDiv).append(g.cDrop);
            $(g.gDiv).append(g.cList);

            // some adjustment
            g.reposDrop();
        },

        /**
         * Initialize grid editing feature.
         */
        initGridEdit: function() {
            // create cell edit wrapper element
            g.cEdit = document.createElement('div');

            // adjust g.cEdit
            g.cEdit.className = 'cEdit';
            $(g.cEdit).html('<input type="text" /><div class="edit_area" />');
            $(g.cEdit).hide();

            // assign cell editing hint
            g.cellEditHint = PMA_messages['strCellEditHint'];
            g.saveCellWarning = PMA_messages['strSaveCellWarning'];
            g.alertNonUnique = PMA_messages['strAlertNonUnique'];
            g.gotoLinkText = PMA_messages['strGoToLink'];

            // initialize cell editing configuration
            g.saveCellsAtOnce = $('#save_cells_at_once').val();

            // register events
            $(t).find('td.data')
                .click(function(e) {
                    if (g.isCellEditActive) {
                        g.saveOrPostEditedCell();
                        e.stopPropagation();
                    } else {
                        g.showEditCell(this);
                        e.stopPropagation();
                    }
                    // prevent default action when clicking on "link" in a table
                    if ($(e.target).is('a')) {
                        e.preventDefault();
                    }
                });
            $(g.cEdit).find('input[type=text]').focus(function(e) {
                g.showEditArea();
            });
            $(g.cEdit).find('input[type=text], select').live('keydown', function(e) {
                if (e.which == 13) {
                    // post on pressing "Enter"
                    e.preventDefault();
                    g.saveOrPostEditedCell();
                }
            });
            $(g.cEdit).keydown(function(e) {
                if (!g.isEditCellTextEditable) {
                    // prevent text editing
                    e.preventDefault();
                }
            });
            $(g.cEdit).find('.edit_area').click(function(e) {
                e.stopPropagation();
            });
            $('html').click(function(e) {
                // hide edit cell if the click is not from g.cEdit
                if ($(e.target).parents().index(g.cEdit) == -1) {
                    g.hideEditCell();
                }
            });
            $('html').keydown(function(e) {
                if (e.which == 27 && g.isCellEditActive) {

                    // cancel on pressing "Esc"
                    g.hideEditCell(true);
                }
            });
            $('.save_edited').click(function() {
                g.hideEditCell();
                g.postEditedCell();
            });
            $(window).bind('beforeunload', function(e) {
                if (g.isCellEdited) {
                    return g.saveCellWarning;
                }
            });

            // attach to global div
            $(g.gDiv).append(g.cEdit);

            // add hint for grid editing feature when hovering "Edit" link in each table row
            PMA_createqTip($(g.t).find('.edit_row_anchor a'), PMA_messages['strGridEditFeatureHint']);
        }
    }

    /******************
     * Initialize grid
     ******************/

    // wrap all data cells, except actions cell, with span
    $(t).find('th, td:not(:has(span))')
        .wrapInner('<span />');

    // create grid elements
    g.gDiv = document.createElement('div');     // create global div

    // initialize the table variable
    g.t = t;

    // get data columns in the first row of the table
    var $firstRowCols = $(t).find('tr:first th.draggable');

    // initialize visible headers count
    g.visibleHeadersCount = $firstRowCols.filter(':visible').length;

    // assign first column (actions) span
    if (! $(t).find('tr:first th:first').hasClass('draggable')) {  // action header exist
        g.actionSpan = $(t).find('tr:first th:first').prop('colspan');
    } else {
        g.actionSpan = 0;
    }

    // assign table create time
    // #table_create_time will only available if we are in "Browse" tab
    g.tableCreateTime = $('#table_create_time').val();

    // assign the hints
    g.sortHint = PMA_messages['strSortHint'];
    g.markHint = PMA_messages['strColMarkHint'];

    // assign common hidden inputs
    var $common_hidden_inputs = $('.common_hidden_inputs');
    g.token = $common_hidden_inputs.find('input[name=token]').val();
    g.server = $common_hidden_inputs.find('input[name=server]').val();
    g.db = $common_hidden_inputs.find('input[name=db]').val();
    g.table = $common_hidden_inputs.find('input[name=table]').val();

    // add table class
    $(t).addClass('pma_table');

    // link the global div
    $(t).before(g.gDiv);
    $(g.gDiv).append(t);

    // FEATURES
    enableResize    = enableResize == undefined ? true : enableResize;
    enableReorder   = enableReorder == undefined ? true : enableReorder;
    enableVisib     = enableVisib == undefined ? true : enableVisib;
    enableGridEdit  = enableGridEdit == undefined ? true : enableGridEdit;
    if (enableResize) {
        g.initColResize();
    }
    if (enableReorder &&
        $('.navigation').length > 0)    // disable reordering for result from EXPLAIN or SHOW syntax, which do not have a table navigation panel
    {
        g.initColReorder();
    }
    if (enableVisib) {
        g.initColVisib();
    }
    if (enableGridEdit &&
        $(t).is('.ajax'))   // make sure AjaxEnable is enabled in Settings
    {
        g.initGridEdit();
    }

    // create qtip for each <th> with draggable class
    PMA_createqTip($(t).find('th.draggable'));

    // register events for hint tooltip
    $(t).find('th.draggable a')
        .attr('title', '')          // hide default tooltip for sorting
        .mouseenter(function(e) {
            g.showSortHint = true;
            g.updateHint(e);
        })
        .mouseleave(function(e) {
            g.showSortHint = false;
            g.updateHint(e);
        });
    $(t).find('th.marker')
        .mouseenter(function(e) {
            g.showMarkHint = true;
        })
        .mouseleave(function(e) {
            g.showMarkHint = false;
        });
    // register events for dragging-related feature
    if (enableResize || enableReorder) {
        $(document).mousemove(function(e) {
            g.dragMove(e);
        });
        $(document).mouseup(function(e) {
            g.dragEnd(e);
        });
    }

    // bind event to update currently hovered qtip API
    $(t).find('th')
        .mouseenter(function(e) {
            g.qtip = $(this).qtip('api');
            g.updateHint(e);
        })
        .mouseleave(function(e) {
            g.updateHint(e);
        });

    // some adjustment
    $(t).removeClass('data');
    $(g.gDiv).addClass('data');
};
<|MERGE_RESOLUTION|>--- conflicted
+++ resolved
@@ -954,10 +954,7 @@
                     $editArea.append('<div class="cell_edit_hint">' + g.cellEditHint + '</div>');
                     g.isEditCellTextEditable = true;
                 }
-<<<<<<< HEAD
-=======
-
->>>>>>> cbca7757
+
                 $editArea.show();
             }
         },
