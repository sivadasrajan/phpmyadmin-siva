--- conflicted
+++ resolved
@@ -706,21 +706,13 @@
 $js_messages['strConsoleDebugShowArgs'] = __('Show arguments');
 $js_messages['strConsoleDebugHideArgs'] = __('Hide arguments');
 $js_messages['strConsoleDebugTimeTaken'] = __('Time taken:');
-<<<<<<< HEAD
-$js_messages['strNoLocalStorage'] = __(
-    'Your web browser does not support local storage of settings or the quota '
-    . 'limit has been reached, some features may not work properly for you. In '
-    . 'Safari, such problem is commonly caused by "Private Mode Browsing".'
-);
+$js_messages['strNoLocalStorage'] = __('There was a problem accessing your browser storage, some features may not work properly for you. It is likely that the browser doesn\'t support storage or the quota limit has been reached. In Firefox, corrupted storage can also cause such a problem, clearing your "Offline Website Data" might help. In Safari, such problem is commonly caused by "Private Mode Browsing".');
 // For modals in db_structure.php
 $js_messages['strCopyTablesTo'] = __('Copy tables to');
 $js_messages['strAddPrefix'] = __('Add table prefix');
 $js_messages['strReplacePrefix'] = __('Replace table with prefix');
 $js_messages['strCopyPrefix'] = __('Copy table with prefix');
-=======
-$js_messages['strNoLocalStorage'] = __('There was a problem accessing your browser storage, some features may not work properly for you. It is likely that the browser doesn\'t support storage or the quota limit has been reached. In Firefox, corrupted storage can also cause such a problem, clearing your "Offline Website Data" might help. In Safari, such problem is commonly caused by "Private Mode Browsing".');
-
->>>>>>> 0f23dd51
+
 echo "var PMA_messages = new Array();\n";
 foreach ($js_messages as $name => $js_message) {
     PMA_printJsValue("PMA_messages['" . $name . "']", $js_message);
