<?php
/* vim: set expandtab sw=4 ts=4 sts=4: */
/**
 * Exporting of translated messages from PHP to Javascript
 *
 * @package phpMyAdmin
 */

chdir('..');

// Send correct type:
header('Content-Type: text/javascript; charset=UTF-8');

// Cache output in client - the nocache query parameter makes sure that this
// file is reloaded when config changes
header('Expires: ' . gmdate('D, d M Y H:i:s', time() + 3600) . ' GMT');

// Avoid loading the full common.inc.php because this would add many
// non-js-compatible stuff like DOCTYPE
define('PMA_MINIMUM_COMMON', true);
require_once './libraries/common.inc.php';
// Close session early as we won't write anything there
session_write_close();
// But this one is needed for PMA_escapeJsString()
require_once './libraries/js_escape.lib.php';

$js_messages['strClickToSelect'] = __('Click to select');
$js_messages['strClickToUnselect'] = __('Click to unselect');
$js_messages['strNoDropDatabases'] = $cfg['AllowUserDropDatabase'] ? '' : __('"DROP DATABASE" statements are disabled.');

/* For confirmations */
$js_messages['strDoYouReally'] = __('Do you really want to ');
$js_messages['strDropDatabaseStrongWarning'] = __('You are about to DESTROY a complete database!');
$js_messages['strDropTableStrongWarning'] = __('You are about to DESTROY a complete table!');
$js_messages['strTruncateTableStrongWarning'] = __('You are about to TRUNCATE a complete table!');
$js_messages['strDeleteTrackingData'] = __('Delete tracking data for this table');
$js_messages['strDeletingTrackingData'] = __('Deleting tracking data');
$js_messages['strDroppingPrimaryKeyIndex'] = __('Dropping Primary Key/Index');
$js_messages['strOperationTakesLongTime'] = __('This operation could take a long time. Proceed anyway?');

/* For blobstreaming */
$js_messages['strBLOBRepositoryDisableStrongWarning'] = __('You are about to DISABLE a BLOB Repository!');
$js_messages['strBLOBRepositoryDisableAreYouSure'] = sprintf(__('Are you sure you want to disable all BLOB references for database %s?'), PMA_escapeJsString($GLOBALS['db']));

/* For indexes */
$js_messages['strFormEmpty'] = __('Missing value in the form!');
$js_messages['strNotNumber'] = __('This is not a number!');

/* Charts */
/* l10n: Default description for the y-Axis of Charts */
$js_messages['strTotalCount'] = __('Total count');

/* For server_privileges.js */
$js_messages['strHostEmpty'] = __('The host name is empty!');
$js_messages['strUserEmpty'] = __('The user name is empty!');
$js_messages['strPasswordEmpty'] = __('The password is empty!');
$js_messages['strPasswordNotSame'] = __('The passwords aren\'t the same!');
$js_messages['strAddUser'] = __('Add user');
$js_messages['strReloadingPrivileges'] = __('Reloading Privileges');
$js_messages['strRemovingSelectedUsers'] = __('Removing Selected Users');
$js_messages['strClose'] = __('Close');

/* for server_status.js */
$js_messages['strEdit'] = __('Edit');

$js_messages['strLiveTrafficChart'] = __('Live traffic chart');
$js_messages['strLiveConnChart'] = __('Live conn./process chart');
$js_messages['strLiveQueryChart'] = __('Live query chart');

$js_messages['strStaticData'] = __('Static data');
/* l10n: Total number of queries */
$js_messages['strTotal'] = __('Total');
/* l10n: Other, small valued, queries */
$js_messages['strOther'] = __('Other');
/* l10n: Thousands separator */
$js_messages['strThousandsSeperator'] = __(',');
/* l10n: Decimal separator */
$js_messages['strDecimalSeperator'] = __('.');

$js_messages['strChartKBSent'] = __('KiB sent since last refresh');
$js_messages['strChartKBReceived'] = __('KiB received since last refresh');
$js_messages['strChartServerTraffic'] = __('Server traffic (in KiB)');
$js_messages['strChartConnections'] = __('Connections since last refresh');
$js_messages['strChartProcesses'] = __('Processes');
$js_messages['strChartConnectionsTitle'] = __('Connections / Processes');
/* l10n: Questions is the name of a MySQL Status variable */
$js_messages['strChartIssuedQueries'] = __('Questions since last refresh');
/* l10n: Questions is the name of a MySQL Status variable */
$js_messages['strChartIssuedQueriesTitle'] = __('Questions (executed statements by the server)');

$js_messages['strChartQueryPie'] = __('Query statistics');

/* server status monitor */
$js_messages['strSystemCPUUsage'] = __('System CPU Usage');
$js_messages['strSystemMemory'] = __('System memory');
$js_messages['strSystemSwap'] = __('System swap');
$js_messages['strMiB'] = __('MiB');
$js_messages['strKiB'] = __('KiB');

$js_messages['strAverageLoad'] = __('Average load');
$js_messages['strTotalMemory'] = __('Total memory');
$js_messages['strCachedMemory'] = __('Cached memory');
$js_messages['strBufferedMemory'] = __('Buffered memory');
$js_messages['strFreeMemory'] = __('Free memory');
$js_messages['strUsedMemory'] = __('Used memory');

$js_messages['strTotalSwap'] = __('Total Swap');
$js_messages['strCachedSwap'] = __('Cached Swap');
$js_messages['strUsedSwap'] = __('Used Swap');
$js_messages['strFreeSwap'] = __('Free Swap');

$js_messages['strBytesSent'] = __('Bytes sent');
$js_messages['strBytesReceived'] = __('Bytes received');
$js_messages['strConnections'] = __('Connections');
$js_messages['strProcesses'] = __('Processes');

/* l10n: Questions is the name of a MySQL Status variable */
$js_messages['strQuestions'] = __('Questions');
$js_messages['strTraffic'] = __('Traffic');
$js_messages['strSettings'] = __('Settings');
$js_messages['strRemoveChart'] = __('Remove chart');
$js_messages['strEditChart'] = __('Edit title and labels');
$js_messages['strAddChart'] = __('Add chart to grid');
$js_messages['strClose'] = __('Close');
$js_messages['strAddOneSeriesWarning'] = __('Please add at least one variable to the series');
$js_messages['strNone'] = __('None');
$js_messages['strResumeMonitor'] = __('Resume monitor');
$js_messages['strPauseMonitor'] = __('Pause monitor');
/* Monitor: Instructions Dialog */
$js_messages['strBothLogOn'] = __('general_log and slow_query_log are enabled.');
$js_messages['strGenLogOn'] = __('general_log is enabled.');
$js_messages['strSlowLogOn'] = __('slow_query_log is enabled.');
$js_messages['strBothLogOff'] = __('slow_query_log and general_log are disabled.');
$js_messages['strLogOutNotTable'] = __('log_output is not set to TABLE.');
$js_messages['strLogOutIsTable'] = __('log_output is set to TABLE.');
$js_messages['strSmallerLongQueryTimeAdvice'] = __('slow_query_log is enabled, but the server logs only queries that take longer than %d seconds. It is advisable to set this long_query_time 0-2 seconds, depending on your system.');
$js_messages['strLongQueryTimeSet'] = __('long_query_time is set to %d second(s).');
$js_messages['strSettingsAppliedGlobal'] = __('Following settings will be applied globally and reset to default on server restart:');
/* l10n: %s is FILE or TABLE */
$js_messages['strSetLogOutput'] = __('Set log_output to %s');
/* l10n: Enable in this context means setting a status variable to ON */
$js_messages['strEnableVar'] = __('Enable %s');
/* l10n: Disable in this context means setting a status variable to OFF */
$js_messages['strDisableVar'] = __('Disable %s');
/* l10n: %d seconds */
$js_messages['setSetLongQueryTime'] = __('Set long_query_time to %ds');
$js_messages['strNoSuperUser'] = __('You can\'t change these variables. Please log in as root or contact your database administrator.');
$js_messages['strChangeSettings'] = __('Change settings');
$js_messages['strCurrentSettings'] = __('Current settings');

$js_messages['strChartTitle'] = __('Chart Title');
/* l10n: As in differential values */
$js_messages['strDifferential'] = __('Differential');
$js_messages['strDividedBy'] = __('Divided by %s:');

$js_messages['strFromSlowLog'] = __('From slow log');
$js_messages['strFromGeneralLog'] = __('From general log');
$js_messages['strAnalysingLogs'] = __('Analysing & loading logs. This may take a while.');
$js_messages['strCountColumnExplanation'] = __('This column shows the amount of identical queries that are grouped together. However only the SQL query itself has been used as a grouping criteria, so the other attributes of queries, such as start time, may differ.');
$js_messages['strMoreCountColumnExplanation'] = __('Since grouping of INSERTs queries has been selected, INSERT queries into the same table are also being grouped together, disregarding of the inserted data.');
$js_messages['strLogDataLoaded'] = __('Log data loaded. Queries executed in this time span:');

$js_messages['strJumpToTable'] = __('Jump to Log table');
$js_messages['strNoDataFound'] = __('Log analysed, but no data found in this time span.');

/* l10n: A collection of available filters */
$js_messages['strFilters'] = __('Filters');
/* l10n: Filter as in "Start Filtering" */
$js_messages['strFilter'] = __('Filter');
$js_messages['strFilterByWordRegexp'] = __('Filter queries by word/regexp:');
$js_messages['strIgnoreWhereAndGroup'] = __('Group queries, ignoring variable data in WHERE clauses');
$js_messages['strSumRows'] = __('Sum of grouped rows:');
$js_messages['strTotal'] = __('Total:');

$js_messages['strLoadingLogs'] = __('Loading logs');
$js_messages['strRefreshFailed'] = __('Monitor refresh failed');
$js_messages['strInvalidResponseExplanation'] = __('While requesting new chart data the server returned an invalid response. This is most likely because your session expired. Reloading the page and reentering your credentials should help.');
$js_messages['strReloadPage'] = __('Reload page');

$js_messages['strAffectedRows'] = __('Affected rows:');

$js_messages['strFailedParsingConfig'] = __('Failed parsing config file. It doesn\'t seem to be valid JSON code');
$js_messages['strFailedBuildingGrid'] = __('Failed building chart grid with imported config. Resetting to default config...');
$js_messages['strImport'] = __('Import');

/* For inline query editing */
$js_messages['strGo'] = __('Go');
$js_messages['strCancel'] = __('Cancel');

/* For Ajax Notifications */
$js_messages['strLoading'] = __('Loading');
$js_messages['strProcessingRequest'] = __('Processing Request');
$js_messages['strErrorProcessingRequest'] = __('Error in Processing Request');
$js_messages['strDroppingColumn'] = __('Dropping Column');
$js_messages['strAddingPrimaryKey'] = __('Adding Primary Key');
$js_messages['strOK'] = __('OK');

/* For db_operations.js */
$js_messages['strRenamingDatabases'] = __('Renaming Databases');
$js_messages['strReloadDatabase'] = __('Reload Database');
$js_messages['strCopyingDatabase'] = __('Copying Database');
$js_messages['strChangingCharset'] = __('Changing Charset');
$js_messages['strTableMustHaveAtleastOneColumn'] = __('Table must have at least one column');
$js_messages['strCreateTable'] = __('Create Table');
$js_messages['strYes'] = __('Yes');
$js_messages['strNo'] = __('No');

/* For db_stucture.js */
$js_messages['strInsertTable'] = __('Insert Table');
$js_messages['strHideIndexes'] = __('Hide indexes');
$js_messages['strShowIndexes'] = __('Show indexes');

/* For db_search.js */
$js_messages['strSearching'] = __('Searching');
$js_messages['strHideSearchResults'] = __('Hide search results');
$js_messages['strShowSearchResults'] = __('Show search results');
$js_messages['strBrowsing'] = __('Browsing');
$js_messages['strDeleting'] = __('Deleting');

/* For db_routines.js */
$js_messages['MissingReturn'] = __('The definition of a stored function must contain a RETURN statement!');

/* For import.js */
$js_messages['strImportCSV'] = __('Note: If the file contains multiple tables, they will be combined into one');

/* For sql.js */
$js_messages['strHideQueryBox'] = __('Hide query box');
$js_messages['strShowQueryBox'] = __('Show query box');
$js_messages['strEdit'] = __('Edit');
$js_messages['strSave'] = __('Save');
$js_messages['strHide'] = __('Hide');
$js_messages['strNoRowSelected'] = __('No rows selected');
$js_messages['strChangeTbl'] = __('Change');
$js_messages['strQueryExecutionTime'] = __('Query execution time');

/* For tbl_select.js */
$js_messages['strHideSearchCriteria'] = __('Hide search criteria');
$js_messages['strShowSearchCriteria'] = __('Show search criteria');

/* For tbl_change.js */
$js_messages['strIgnore'] = __('Ignore');

/* For tbl_structure.js */
$js_messages['strAddColumns'] = __('Add columns');

/* Designer (js/pmd/move.js) */
$js_messages['strSelectReferencedKey'] = __('Select referenced key');
$js_messages['strSelectForeignKey'] = __('Select Foreign Key');
$js_messages['strPleaseSelectPrimaryOrUniqueKey'] = __('Please select the primary key or a unique key');
$js_messages['strChangeDisplay'] = __('Choose column to display');
$js_messages['strLeavingDesigner'] = __('You haven\'t saved the changes in the layout. They will be lost if you don\'t save them.Do you want to continue?');

/* Visual query builder (js/pmd/move.js) */
$js_messages['strAddOption'] = __('Add an option for column ');

/* For makegrid.js (column reordering, show/hide column, grid editing) */
$js_messages['strCellEditHint'] = __('Press escape to cancel editing');
$js_messages['strSaveCellWarning'] = __('You have edited some data and they have not been saved. Are you sure you want to leave this page before saving the data?');
$js_messages['strColOrderHint'] = __('Drag to reorder');
$js_messages['strSortHint'] = __('Click to sort');
$js_messages['strColMarkHint'] = __('Click to mark/unmark');
$js_messages['strColVisibHint'] = __('Click the drop-down arrow<br />to toggle column\'s visibility');
$js_messages['strShowAllCol'] = __('Show all');
$js_messages['strAlertNonUnique'] = __('This table contains no unique field. Features related to the grid edit, checkbox, Edit, Copy and Delete links may not work after saving.');

/* password generation */
$js_messages['strGeneratePassword'] = __('Generate password');
$js_messages['strGenerate'] = __('Generate');
$js_messages['strChangePassword'] = __('Change Password');

/* navigation tabs */
$js_messages['strMore'] = __('More');

/* update */
$js_messages['strNewerVersion'] = __('A newer version of phpMyAdmin is available and you should consider upgrading. The newest version is %s, released on %s.');
/* l10n: Latest available phpMyAdmin version */
$js_messages['strLatestAvailable'] = __(', latest stable version:');
$js_messages['strUpToDate'] = __('up to date');

<<<<<<< HEAD
=======
/* Browsing grid */
$js_messages['strColOrderHint'] = __('Drag to reorder');
$js_messages['strSortHint'] = __('Click to sort');
$js_messages['strMarkHint'] = __('Click to mark/unmark');
$js_messages['strVisibHint'] = __('Click the drop-down arrow<br />to toggle column\'s visibility');
$js_messages['strShowAll'] = __('Show all');
>>>>>>> f6f133eb

echo "var PMA_messages = new Array();\n";
foreach ($js_messages as $name => $js_message) {
    PMA_printJsValue("PMA_messages['" . $name . "']", $js_message);
}

/* Calendar */
echo "var themeCalendarImage = '" . $GLOBALS['pmaThemeImage'] . 'b_calendar.png' . "';\n";

/* Image path */
echo "var pmaThemeImage = '" . $GLOBALS['pmaThemeImage'] . "';\n";

/* Version */
echo "var pmaversion = '" . PMA_VERSION . "';\n";

echo "if ($.datepicker) {\n";
/* l10n: Display text for calendar close link */
PMA_printJsValue("$.datepicker.regional['']['closeText']", __('Done'));
/* l10n: Display text for previous month link in calendar */
PMA_printJsValue(
    "$.datepicker.regional['']['prevText']",
    _pgettext('Previous month', 'Prev')
);
/* l10n: Display text for next month link in calendar */
PMA_printJsValue(
    "$.datepicker.regional['']['nextText']",
    _pgettext('Next month', 'Next')
);
/* l10n: Display text for current month link in calendar */
PMA_printJsValue("$.datepicker.regional['']['currentText']", __('Today'));
PMA_printJsValue("$.datepicker.regional['']['monthNames']",
    array(
        __('January'),
        __('February'),
        __('March'),
        __('April'),
        __('May'),
        __('June'),
        __('July'),
        __('August'),
        __('September'),
        __('October'),
        __('November'),
        __('December')));
PMA_printJsValue("$.datepicker.regional['']['monthNamesShort']",
    array(
/* l10n: Short month name */
        __('Jan'),
/* l10n: Short month name */
        __('Feb'),
/* l10n: Short month name */
        __('Mar'),
/* l10n: Short month name */
        __('Apr'),
/* l10n: Short month name */
        _pgettext('Short month name', 'May'),
/* l10n: Short month name */
        __('Jun'),
/* l10n: Short month name */
        __('Jul'),
/* l10n: Short month name */
        __('Aug'),
/* l10n: Short month name */
        __('Sep'),
/* l10n: Short month name */
        __('Oct'),
/* l10n: Short month name */
        __('Nov'),
/* l10n: Short month name */
        __('Dec')));
PMA_printJsValue("$.datepicker.regional['']['dayNames']",
    array(
        __('Sunday'),
        __('Monday'),
        __('Tuesday'),
        __('Wednesday'),
        __('Thursday'),
        __('Friday'),
        __('Saturday')));
PMA_printJsValue("$.datepicker.regional['']['dayNamesShort']",
    array(
/* l10n: Short week day name */
        __('Sun'),
/* l10n: Short week day name */
        __('Mon'),
/* l10n: Short week day name */
        __('Tue'),
/* l10n: Short week day name */
        __('Wed'),
/* l10n: Short week day name */
        __('Thu'),
/* l10n: Short week day name */
        __('Fri'),
/* l10n: Short week day name */
        __('Sat')));
PMA_printJsValue("$.datepicker.regional['']['dayNamesMin']",
    array(
/* l10n: Minimal week day name */
        __('Su'),
/* l10n: Minimal week day name */
        __('Mo'),
/* l10n: Minimal week day name */
        __('Tu'),
/* l10n: Minimal week day name */
        __('We'),
/* l10n: Minimal week day name */
        __('Th'),
/* l10n: Minimal week day name */
        __('Fr'),
/* l10n: Minimal week day name */
        __('Sa')));
/* l10n: Column header for week of the year in calendar */
PMA_printJsValue("$.datepicker.regional['']['weekHeader']", __('Wk'));

PMA_printJsValue("$.datepicker.regional['']['hourText']", __('Hour'));
PMA_printJsValue("$.datepicker.regional['']['minuteText']", __('Minute'));
PMA_printJsValue("$.datepicker.regional['']['secondText']", __('Second'));
?>
$.extend($.datepicker._defaults, $.datepicker.regional['']);
} /* if ($.datepicker) */<|MERGE_RESOLUTION|>--- conflicted
+++ resolved
@@ -277,15 +277,6 @@
 $js_messages['strLatestAvailable'] = __(', latest stable version:');
 $js_messages['strUpToDate'] = __('up to date');
 
-<<<<<<< HEAD
-=======
-/* Browsing grid */
-$js_messages['strColOrderHint'] = __('Drag to reorder');
-$js_messages['strSortHint'] = __('Click to sort');
-$js_messages['strMarkHint'] = __('Click to mark/unmark');
-$js_messages['strVisibHint'] = __('Click the drop-down arrow<br />to toggle column\'s visibility');
-$js_messages['strShowAll'] = __('Show all');
->>>>>>> f6f133eb
 
 echo "var PMA_messages = new Array();\n";
 foreach ($js_messages as $name => $js_message) {
