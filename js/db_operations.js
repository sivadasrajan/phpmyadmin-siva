/* vim: set expandtab sw=4 ts=4 sts=4: */
/**
 * @fileoverview    function used in server privilege pages
 * @name            Database Operations
 *
 * @requires    jQuery
 * @requires    jQueryUI
 * @requires    js/functions.js
 *
 */

/**
 * Ajax event handlers here for db_operations.php
 *
 * Actions Ajaxified here:
 * Rename Database
 * Copy Database
 * Change charset
 */

/**
 * Unbind all event handlers before tearing down a page
 */
AJAX.registerTeardown('db_operations.js', function () {
    $("#rename_db_form.ajax").die('submit');
    $("#copy_db_form.ajax").die('submit');
    $("#change_db_charset_form.ajax").die('submit');
});

AJAX.registerOnload('db_operations.js', function () {

    /**
     * Ajax event handlers for 'Rename Database'
     */
    $("#rename_db_form.ajax").live('submit', function (event) {
        event.preventDefault();

        var $form = $(this);

        var question = escapeHtml('CREATE DATABASE ' + $('#new_db_name').val() + ' / DROP DATABASE ' + PMA_commonParams.get('db'));

        PMA_prepareForAjaxRequest($form);

        $form.PMA_confirm(question, $form.attr('action'), function (url) {
            PMA_ajaxShowMessage(PMA_messages.strRenamingDatabases, false);
            $.get(url, $("#rename_db_form").serialize() + '&is_js_confirmed=1', function (data) {
                if (data.success === true) {
                    PMA_ajaxShowMessage(data.message);
                    PMA_commonParams.set('db', data.newname);

                    PMA_reloadNavigation(function () {
                        $('#pma_navigation_tree')
                            .find("a:not('.expander')")
                            .each(function (index) {
                                var $thisAnchor = $(this);
                                if ($thisAnchor.text() == data.newname) {
                                    // simulate a click on the new db name
                                    // in navigation
                                    $thisAnchor.trigger('click');
                                }
                            });
                    });
                } else {
                    PMA_ajaxShowMessage(data.error, false);
                }
            }); // end $.get()
        });
    }); // end Rename Database

    /**
     * Ajax Event Handler for 'Copy Database'
     */
    $("#copy_db_form.ajax").live('submit', function (event) {
        event.preventDefault();
        PMA_ajaxShowMessage(PMA_messages.strCopyingDatabase, false);
        var $form = $(this);
        PMA_prepareForAjaxRequest($form);
        $.get($form.attr('action'), $form.serialize(), function (data) {
            // use messages that stay on screen
            $('div.success, div.error').fadeOut();
<<<<<<< HEAD
            if (data.success === true) {
                PMA_commonParams.set('db', data.newname);
                if ($("#checkbox_switch").is(":checked")) {
=======
            if (data.success == true) {
                if ( $("#checkbox_switch").is(":checked")) {
>>>>>>> fb29c001
                    PMA_commonParams.set('db', data.newname);
                    PMA_commonActions.refreshMain(false, function () {
                        PMA_ajaxShowMessage(data.message);
                    });
                } else {
                    PMA_commonParams.set('db', data.db);
                    PMA_ajaxShowMessage(data.message);
                }
                PMA_reloadNavigation();
            } else {
                PMA_ajaxShowMessage(data.error, false);
            }
        }); // end $.get
    }); // end copy database

    /**
     * Ajax Event handler for 'Change Charset' of the database
     */
    $("#change_db_charset_form.ajax").live('submit', function (event) {
        event.preventDefault();
        var $form = $(this);
        PMA_prepareForAjaxRequest($form);
        PMA_ajaxShowMessage(PMA_messages.strChangingCharset);
        $.get($form.attr('action'), $form.serialize() + "&submitcollation=1", function (data) {
            if (data.success === true) {
                PMA_ajaxShowMessage(data.message);
            } else {
                PMA_ajaxShowMessage(data.error, false);
            }
        }); // end $.get()
    }); // end change charset
});<|MERGE_RESOLUTION|>--- conflicted
+++ resolved
@@ -78,14 +78,8 @@
         $.get($form.attr('action'), $form.serialize(), function (data) {
             // use messages that stay on screen
             $('div.success, div.error').fadeOut();
-<<<<<<< HEAD
             if (data.success === true) {
-                PMA_commonParams.set('db', data.newname);
                 if ($("#checkbox_switch").is(":checked")) {
-=======
-            if (data.success == true) {
-                if ( $("#checkbox_switch").is(":checked")) {
->>>>>>> fb29c001
                     PMA_commonParams.set('db', data.newname);
                     PMA_commonActions.refreshMain(false, function () {
                         PMA_ajaxShowMessage(data.message);
