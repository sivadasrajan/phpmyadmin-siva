/* vim: set expandtab sw=4 ts=4 sts=4: */
/**
 * @fileoverview    functions used on the table structure page
 * @name            Table Structure
 *
 * @requires    jQuery
 * @requires    jQueryUI
 * @required    js/functions.js
 */

/**
 * AJAX scripts for tbl_structure.php
 *
 * Actions ajaxified here:
 * Drop Column
 * Add Primary Key
 * Drop Primary Key/Index
 *
 */

/**
 * This function returns the horizontal space available for the menu in pixels.
 * To calculate this value we start we the width of the main panel, then we
 * substract the margin of the page content, then we substract any cellspacing
 * that the table may have (original theme only) and finally we substract the
 * width of all columns of the table except for the last one (which is where
 * the menu will go). What we should end up with is the distance between the
 * start of the last column on the table and the edge of the page, again this
 * is the space available for the menu.
 *
 * In the case where the table cell where the menu will be displayed is already
 * off-screen (the table is wider than the page), a negative value will be returned,
 * but this will be treated as a zero by the menuResizer plugin.
 *
 * @return int
 */
function PMA_tbl_structure_menu_resizer_callback() {
    var pagewidth = $('body').width();
    var $page = $('#page_content');
    pagewidth -= $page.outerWidth(true) - $page.outerWidth();
    var columnsWidth = 0;
    var $columns = $('#tablestructure').find('tr:eq(1)').find('td,th');
    $columns.not(':last').each(function () {
        columnsWidth += $(this).outerWidth(true);
    });
    var totalCellSpacing = $('#tablestructure').width();
    $columns.each(function () {
        totalCellSpacing -= $(this).outerWidth(true);
    });
    return pagewidth - columnsWidth - totalCellSpacing - 15; // 15px extra margin
}

/**
 * Reload fields table
 */
function reloadFieldForm(message) {
    $.post($("#fieldsForm").attr('action'), $("#fieldsForm").serialize() + "&ajax_request=true", function (form_data) {
        var $temp_div = $("<div id='temp_div'><div>").append(form_data.message);
        $("#fieldsForm").replaceWith($temp_div.find("#fieldsForm"));
        $("#addColumns").replaceWith($temp_div.find("#addColumns"));
        $('#move_columns_dialog ul').replaceWith($temp_div.find("#move_columns_dialog ul"));
        $("#moveColumns").removeClass("move-active");
        /* reinitialise the more options in table */
        $('#fieldsForm ul.table-structure-actions').menuResizer(PMA_tbl_structure_menu_resizer_callback);
        setTimeout(function () {
            PMA_ajaxShowMessage(message);
        }, 500);
    });
    $('#page_content').show();
}

/**
 * Unbind all event handlers before tearing down a page
 */
AJAX.registerTeardown('tbl_structure.js', function () {
    $("a.change_column_anchor.ajax").die('click');
    $("button.change_columns_anchor.ajax, input.change_columns_anchor.ajax").die('click');
    $("a.drop_column_anchor.ajax").die('click');
    $("a.add_primary_key_anchor.ajax").die('click');
    $("#move_columns_anchor").die('click');
    $(".append_fields_form.ajax").unbind('submit');
});

AJAX.registerOnload('tbl_structure.js', function () {

    /**
     *Ajax action for submitting the "Column Change" and "Add Column" form
     */
    $(".append_fields_form.ajax").die().live('submit', function (event) {
        event.preventDefault();
        /**
         * @var    the_form    object referring to the export form
         */
        var $form = $(this);

        /*
         * First validate the form; if there is a problem, avoid submitting it
         *
         * checkTableEditForm() needs a pure element and not a jQuery object,
         * this is why we pass $form[0] as a parameter (the jQuery object
         * is actually an array of DOM elements)
         */
        if (checkTableEditForm($form[0], $form.find('input[name=orig_num_fields]').val())) {
            // OK, form passed validation step
            PMA_prepareForAjaxRequest($form);
            //User wants to submit the form
            $msg = PMA_ajaxShowMessage();
            $.post($form.attr('action'), $form.serialize() + '&do_save_data=1', function (data) {
                if ($("#sqlqueryresults").length !== 0) {
                    $("#sqlqueryresults").remove();
                } else if ($(".error:not(.tab)").length !== 0) {
                    $(".error:not(.tab)").remove();
                }
                if (data.success === true) {
                    $("#page_content")
                        .empty()
                        .append(data.message)
                        .append(data.sql_query)
                        .show();
                    PMA_highlightSQL($('#page_content'));
                    $("#result_query .notice").remove();
                    $form.remove();
                    PMA_ajaxRemoveMessage($msg);
                    PMA_reloadNavigation();
                } else {
                    PMA_ajaxShowMessage(data.error, false);
                }
            }); // end $.post()
        }
    }); // end change table button "do_save_data"

    /**
     * Attach Event Handler for 'Change Column'
     */
    $("a.change_column_anchor.ajax").live('click', function (event) {
        event.preventDefault();
        var $msg = PMA_ajaxShowMessage();
        $('#page_content').hide();
        $.get($(this).attr('href'), {'ajax_request': true}, function (data) {
            PMA_ajaxRemoveMessage($msg);
            if (data.success) {
                $('<div id="change_column_dialog" class="margin"></div>')
                    .html(data.message)
                    .insertBefore('#page_content');
<<<<<<< HEAD
                PMA_highlightSQL($('#page_content'));
=======
                PMA_showHints();
>>>>>>> 4711126d
                PMA_verifyColumnsProperties();
            } else {
                PMA_ajaxShowMessage(PMA_messages.strErrorProcessingRequest + " : " + data.error, false);
            }
        });
    });

    /**
     * Attach Event Handler for 'Change multiple columns'
     */
    $("button.change_columns_anchor.ajax, input.change_columns_anchor.ajax").live('click', function (event) {
        event.preventDefault();
        var $msg = PMA_ajaxShowMessage();
        $('#page_content').hide();
        var $form = $(this).closest('form');
        var params = $form.serialize() + "&ajax_request=true&submit_mult=change";
        $.post($form.prop("action"), params, function (data) {
            PMA_ajaxRemoveMessage($msg);
            if (data.success) {
                $('#page_content')
                    .empty()
                    .append(
                        $('<div id="change_column_dialog"></div>')
                            .html(data.message)
                    )
                    .show();
<<<<<<< HEAD
                PMA_highlightSQL($('#page_content'));
=======
                PMA_showHints();
>>>>>>> 4711126d
                PMA_verifyColumnsProperties();
            } else {
                $('#page_content').show();
                PMA_ajaxShowMessage(data.error);
            }
        });
    });

    /**
     * Attach Event Handler for 'Drop Column'
     */
    $("a.drop_column_anchor.ajax").live('click', function (event) {
        event.preventDefault();
        /**
         * @var curr_table_name String containing the name of the current table
         */
        var curr_table_name = $(this).closest('form').find('input[name=table]').val();
        /**
         * @var curr_row    Object reference to the currently selected row (i.e. field in the table)
         */
        var $curr_row = $(this).parents('tr');
        /**
         * @var curr_column_name    String containing name of the field referred to by {@link curr_row}
         */
        var curr_column_name = $curr_row.children('th').children('label').text();
        /**
         * @var $after_field_item    Corresponding entry in the 'After' field.
         */
        var $after_field_item = $("select[name='after_field'] option[value='" + curr_column_name + "']");
        /**
         * @var question    String containing the question to be asked for confirmation
         */
        var question = $.sprintf(PMA_messages.strDoYouReally, 'ALTER TABLE `' + escapeHtml(curr_table_name) + '` DROP `' + escapeHtml(curr_column_name) + '`;');
        $(this).PMA_confirm(question, $(this).attr('href'), function (url) {
            var $msg = PMA_ajaxShowMessage(PMA_messages.strDroppingColumn, false);
            $.get(url, {'is_js_confirmed' : 1, 'ajax_request' : true, 'ajax_page_request' : true}, function (data) {
                if (data.success === true) {
                    PMA_ajaxRemoveMessage($msg);
                    if ($('#result_query').length) {
                        $('#result_query').remove();
                    }
                    if (data.sql_query) {
                        $('<div id="result_query"></div>')
                            .html(data.sql_query)
                            .prependTo('#page_content');
                        PMA_highlightSQL($('#page_content'));
                    }
                    toggleRowColors($curr_row.next());
                    // Adjust the row numbers
                    for (var $row = $curr_row.next(); $row.length > 0; $row = $row.next()) {
                        var new_val = parseInt($row.find('td:nth-child(2)').text(), 10) - 1;
                        $row.find('td:nth-child(2)').text(new_val);
                    }
                    $after_field_item.remove();
                    $curr_row.hide("medium").remove();
                    //refresh table stats
                    if (data.tableStat) {
                        $('#tablestatistics').html(data.tableStat);
                    }
                    // refresh the list of indexes (comes from sql.php)
                    $('.index_info').replaceWith(data.indexes_list);
                    PMA_reloadNavigation();
                } else {
                    PMA_ajaxShowMessage(PMA_messages.strErrorProcessingRequest + " : " + data.error, false);
                }
            }); // end $.get()
        }); // end $.PMA_confirm()
    }); //end of Drop Column Anchor action

    /**
     * Ajax Event handler for 'Add Primary Key'
     */
    $("a.add_primary_key_anchor.ajax").live('click', function (event) {
        event.preventDefault();
        /**
         * @var curr_table_name String containing the name of the current table
         */
        var curr_table_name = $(this).closest('form').find('input[name=table]').val();
        /**
         * @var curr_column_name    String containing name of the field referred to by {@link curr_row}
         */
        var curr_column_name = $(this).parents('tr').children('th').children('label').text();
        /**
         * @var question    String containing the question to be asked for confirmation
         */
        var question = $.sprintf(PMA_messages.strDoYouReally, 'ALTER TABLE `' + escapeHtml(curr_table_name) + '` ADD PRIMARY KEY(`' + escapeHtml(curr_column_name) + '`);');
        $(this).PMA_confirm(question, $(this).attr('href'), function (url) {
            var $msg = PMA_ajaxShowMessage(PMA_messages.strAddingPrimaryKey, false);
            $.get(url, {'is_js_confirmed' : 1, 'ajax_request' : true}, function (data) {
                if (data.success === true) {
                    PMA_ajaxRemoveMessage($msg);
                    $(this).remove();
                    if (typeof data.reload != 'undefined') {
                        PMA_commonActions.refreshMain(false, function () {
                            if ($('#result_query').length) {
                                $('#result_query').remove();
                            }
                            if (data.sql_query) {
                                $('<div id="result_query"></div>')
                                    .html(data.sql_query)
                                    .prependTo('#page_content');
                                PMA_highlightSQL($('#page_content'));
                            }
                        });
                        PMA_reloadNavigation();
                    }
                } else {
                    PMA_ajaxShowMessage(PMA_messages.strErrorProcessingRequest + " : " + data.error, false);
                }
            }); // end $.get()
        }); // end $.PMA_confirm()
    }); //end Add Primary Key

    /**
     * Inline move columns
    **/
    $("#move_columns_anchor").live('click', function (e) {
        e.preventDefault();

        if ($(this).hasClass("move-active")) {
            return;
        }

        /**
         * @var    button_options  Object that stores the options passed to jQueryUI
         *                          dialog
         */
        var button_options = {};

        button_options[PMA_messages.strGo] = function (event) {
            event.preventDefault();
            var $msgbox = PMA_ajaxShowMessage();
            var $this = $(this);
            var $form = $this.find("form");
            var serialized = $form.serialize();

            // check if any columns were moved at all
            if (serialized == $form.data("serialized-unmoved")) {
                PMA_ajaxRemoveMessage($msgbox);
                $this.dialog('close');
                return;
            }

            $.post($form.prop("action"), serialized + "&ajax_request=true", function (data) {
                if (data.success === false) {
                    PMA_ajaxRemoveMessage($msgbox);
                    $this
                    .clone()
                    .html(data.error)
                    .dialog({
                        title: $(this).prop("title"),
                        height: 230,
                        width: 900,
                        modal: true,
                        buttons: button_options_error
                    }); // end dialog options
                } else {
                    $('#fieldsForm ul.table-structure-actions').menuResizer('destroy');
                    // sort the fields table
                    var $fields_table = $("table#tablestructure tbody");
                    // remove all existing rows and remember them
                    var $rows = $fields_table.find("tr").remove();
                    // loop through the correct order
                    for (var i in data.columns) {
                        var the_column = data.columns[i];
                        var $the_row = $rows
                            .find("input:checkbox[value=" + the_column + "]")
                            .closest("tr");
                        // append the row for this column to the table
                        $fields_table.append($the_row);
                    }
                    var $firstrow = $fields_table.find("tr").eq(0);
                    // Adjust the row numbers and colors
                    for (var $row = $firstrow; $row.length > 0; $row = $row.next()) {
                        $row
                        .find('td:nth-child(2)')
                        .text($row.index() + 1)
                        .end()
                        .removeClass("odd even")
                        .addClass($row.index() % 2 === 0 ? "odd" : "even");
                    }
                    PMA_ajaxShowMessage(data.message);
                    $this.dialog('close');
                    $('#fieldsForm ul.table-structure-actions').menuResizer(PMA_tbl_structure_menu_resizer_callback);
                }
            });
        };
        button_options[PMA_messages.strCancel] = function () {
            $(this).dialog('close');
        };

        var button_options_error = {};
        button_options_error[PMA_messages.strOK] = function () {
            $(this).dialog('close').remove();
        };

        var columns = [];

        $("#tablestructure tbody tr").each(function () {
            var col_name = $(this).find("input:checkbox").eq(0).val();
            var hidden_input = $("<input/>")
                .prop({
                    name: "move_columns[]",
                    type: "hidden"
                })
                .val(col_name);
            columns[columns.length] = $("<li/>")
                .addClass("placeholderDrag")
                .text(col_name)
                .append(hidden_input);
        });

        var col_list = $("#move_columns_dialog ul")
            .find("li").remove().end();
        for (var i in columns) {
            col_list.append(columns[i]);
        }
        col_list.sortable({
            axis: 'y',
            containment: $("#move_columns_dialog div")
        }).disableSelection();
        var $form = $("#move_columns_dialog form");
        $form.data("serialized-unmoved", $form.serialize());

        $("#move_columns_dialog").dialog({
            modal: true,
            buttons: button_options,
            beforeClose: function () {
                $("#move_columns_anchor").removeClass("move-active");
            }
        });
    });
});

/** Handler for "More" dropdown in structure table rows */
AJAX.registerOnload('tbl_structure.js', function () {
    if ($('#fieldsForm').hasClass('HideStructureActions')) {
        $('#fieldsForm ul.table-structure-actions').menuResizer(PMA_tbl_structure_menu_resizer_callback);
    }
});
AJAX.registerTeardown('tbl_structure.js', function () {
    $('#fieldsForm ul.table-structure-actions').menuResizer('destroy');
});
$(function () {
    $(window).resize($.throttle(function () {
        var $list = $('#fieldsForm ul.table-structure-actions');
        if ($list.length) {
            $list.menuResizer('resize');
        }
    }));
});<|MERGE_RESOLUTION|>--- conflicted
+++ resolved
@@ -142,11 +142,8 @@
                 $('<div id="change_column_dialog" class="margin"></div>')
                     .html(data.message)
                     .insertBefore('#page_content');
-<<<<<<< HEAD
                 PMA_highlightSQL($('#page_content'));
-=======
                 PMA_showHints();
->>>>>>> 4711126d
                 PMA_verifyColumnsProperties();
             } else {
                 PMA_ajaxShowMessage(PMA_messages.strErrorProcessingRequest + " : " + data.error, false);
@@ -173,11 +170,8 @@
                             .html(data.message)
                     )
                     .show();
-<<<<<<< HEAD
                 PMA_highlightSQL($('#page_content'));
-=======
                 PMA_showHints();
->>>>>>> 4711126d
                 PMA_verifyColumnsProperties();
             } else {
                 $('#page_content').show();
