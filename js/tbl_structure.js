/* vim: set expandtab sw=4 ts=4 sts=4: */
/**
 * @fileoverview    functions used on the table structure page
 * @name            Table Structure
 *
 * @requires    jQuery
 * @requires    jQueryUI
 * @required    js/functions.js
 */

/**
 * AJAX scripts for tbl_structure.php
 *
 * Actions ajaxified here:
 * Drop Column
 * Add Primary Key
 * Drop Primary Key/Index
 *
 */

/**
 * Reload fields table
 */
<<<<<<< HEAD
function reloadFieldForm () {
    $.post($('#fieldsForm').attr('action'), $('#fieldsForm').serialize() + '&ajax_request=true', function (form_data) {
        var $temp_div = $('<div id=\'temp_div\'><div>').append(form_data.message);
        $('#fieldsForm').replaceWith($temp_div.find('#fieldsForm'));
        $('#addColumns').replaceWith($temp_div.find('#addColumns'));
        $('#move_columns_dialog').find('ul').replaceWith($temp_div.find('#move_columns_dialog ul'));
        $('#moveColumns').removeClass('move-active');
=======
function reloadFieldForm() {
    $.post($("#fieldsForm").attr('action'), $("#fieldsForm").serialize() + PMA_commonParams.get('arg_separator') + "ajax_request=true", function (form_data) {
        var $temp_div = $("<div id='temp_div'><div>").append(form_data.message);
        $("#fieldsForm").replaceWith($temp_div.find("#fieldsForm"));
        $("#addColumns").replaceWith($temp_div.find("#addColumns"));
        $('#move_columns_dialog').find('ul').replaceWith($temp_div.find("#move_columns_dialog ul"));
        $("#moveColumns").removeClass("move-active");
        /* reinitialise the more options in table */
        if ($('#fieldsForm').hasClass('HideStructureActions')) {
            $('#fieldsForm').find('ul.table-structure-actions').menuResizer(PMA_tbl_structure_menu_resizer_callback);
        }
>>>>>>> c9153ed2
    });
    $('#page_content').show();
}

function checkFirst () {
    if ($('select[name=after_field] option:selected').data('pos') === 'first') {
        $('input[name=field_where]').val('first');
    } else {
        $('input[name=field_where]').val('after');
    }
}
/**
 * Unbind all event handlers before tearing down a page
 */
AJAX.registerTeardown('tbl_structure.js', function () {
    $(document).off('click', 'a.drop_column_anchor.ajax');
    $(document).off('click', 'a.add_key.ajax');
    $(document).off('click', '#move_columns_anchor');
    $(document).off('click', '#printView');
    $(document).off('submit', '.append_fields_form.ajax');
    $('body').off('click', '#fieldsForm.ajax button[name="submit_mult"], #fieldsForm.ajax input[name="submit_mult"]');
    $(document).off('click', 'a[name^=partition_action].ajax');
    $(document).off('click', '#remove_partitioning.ajax');
});

AJAX.registerOnload('tbl_structure.js', function () {
    // Re-initialize variables.
    primary_indexes = [];
    indexes = [];
    fulltext_indexes = [];
    spatial_indexes = [];

    /**
     *Ajax action for submitting the "Column Change" and "Add Column" form
     */
    $('.append_fields_form.ajax').off();
    $(document).on('submit', '.append_fields_form.ajax', function (event) {
        event.preventDefault();
        /**
         * @var    the_form    object referring to the export form
         */
        var $form = $(this);
        var field_cnt = $form.find('input[name=orig_num_fields]').val();


        function submitForm () {
            $msg = PMA_ajaxShowMessage(PMA_messages.strProcessingRequest);
<<<<<<< HEAD
            $.post($form.attr('action'), $form.serialize() + '&do_save_data=1', function (data) {
                if ($('.sqlqueryresults').length !== 0) {
                    $('.sqlqueryresults').remove();
                } else if ($('.error:not(.tab)').length !== 0) {
                    $('.error:not(.tab)').remove();
=======
            $.post($form.attr('action'), $form.serialize() + PMA_commonParams.get('arg_separator') + 'do_save_data=1', function (data) {
                if ($(".sqlqueryresults").length !== 0) {
                    $(".sqlqueryresults").remove();
                } else if ($(".error:not(.tab)").length !== 0) {
                    $(".error:not(.tab)").remove();
>>>>>>> c9153ed2
                }
                if (typeof data.success !== 'undefined' && data.success === true) {
                    $('#page_content')
                        .empty()
                        .append(data.message)
                        .show();
                    PMA_highlightSQL($('#page_content'));
                    $('.result_query .notice').remove();
                    reloadFieldForm();
                    $form.remove();
                    PMA_ajaxRemoveMessage($msg);
                    PMA_init_slider();
                    PMA_reloadNavigation();
                } else {
                    PMA_ajaxShowMessage(data.error, false);
                }
            }); // end $.post()
        }

        function checkIfConfirmRequired ($form, $field_cnt) {
            var i = 0;
            var id;
            var elm;
            var val;
            var name_orig;
            var elm_orig;
            var val_orig;
            var checkRequired = false;
            for (i = 0; i < field_cnt; i++) {
                id = '#field_' + i + '_5';
                elm = $(id);
                val = elm.val();

                name_orig = 'input[name=field_collation_orig\\[' + i + '\\]]';
                elm_orig = $form.find(name_orig);
                val_orig = elm_orig.val();

                if (val && val_orig && val !== val_orig) {
                    checkRequired = true;
                    break;
                }
            }
            return checkRequired;
        }

        /*
         * First validate the form; if there is a problem, avoid submitting it
         *
         * checkTableEditForm() needs a pure element and not a jQuery object,
         * this is why we pass $form[0] as a parameter (the jQuery object
         * is actually an array of DOM elements)
         */
        if (checkTableEditForm($form[0], field_cnt)) {
            // OK, form passed validation step

            PMA_prepareForAjaxRequest($form);
            if (PMA_checkReservedWordColumns($form)) {
                // User wants to submit the form

                // If Collation is changed, Warn and Confirm
                if (checkIfConfirmRequired($form, field_cnt)) {
                    var question = sprintf(
                        PMA_messages.strChangeColumnCollation, 'https://wiki.phpmyadmin.net/pma/Garbled_data'
                    );
                    $form.PMA_confirm(question, $form.attr('action'), function (url) {
                        submitForm();
                    });
                } else {
                    submitForm();
                }
            }
        }
    }); // end change table button "do_save_data"

    /**
     * Attach Event Handler for 'Drop Column'
     */
    $(document).on('click', 'a.drop_column_anchor.ajax', function (event) {
        event.preventDefault();
        /**
         * @var curr_table_name String containing the name of the current table
         */
        var curr_table_name = $(this).closest('form').find('input[name=table]').val();
        /**
         * @var curr_row    Object reference to the currently selected row (i.e. field in the table)
         */
        var $curr_row = $(this).parents('tr');
        /**
         * @var curr_column_name    String containing name of the field referred to by {@link curr_row}
         */
        var curr_column_name = $curr_row.children('th').children('label').text().trim();
        curr_column_name = escapeHtml(curr_column_name);
        /**
         * @var $after_field_item    Corresponding entry in the 'After' field.
         */
        var $after_field_item = $('select[name=\'after_field\'] option[value=\'' + curr_column_name + '\']');
        /**
         * @var question    String containing the question to be asked for confirmation
         */
        var question = PMA_sprintf(PMA_messages.strDoYouReally, 'ALTER TABLE `' + escapeHtml(curr_table_name) + '` DROP `' + escapeHtml(curr_column_name) + '`;');
        var $this_anchor = $(this);
        $this_anchor.PMA_confirm(question, $this_anchor.attr('href'), function (url) {
            var $msg = PMA_ajaxShowMessage(PMA_messages.strDroppingColumn, false);
            var params = getJSConfirmCommonParam(this, $this_anchor.getPostData());
            params += PMA_commonParams.get('arg_separator') + 'ajax_page_request=1';
            $.post(url, params, function (data) {
                if (typeof data !== 'undefined' && data.success === true) {
                    PMA_ajaxRemoveMessage($msg);
                    if ($('.result_query').length) {
                        $('.result_query').remove();
                    }
                    if (data.sql_query) {
                        $('<div class="result_query"></div>')
                            .html(data.sql_query)
                            .prependTo('#structure_content');
                        PMA_highlightSQL($('#page_content'));
                    }
                    // Adjust the row numbers
                    for (var $row = $curr_row.next(); $row.length > 0; $row = $row.next()) {
                        var new_val = parseInt($row.find('td:nth-child(2)').text(), 10) - 1;
                        $row.find('td:nth-child(2)').text(new_val);
                    }
                    $after_field_item.remove();
                    $curr_row.hide('medium').remove();

                    // Remove the dropped column from select menu for 'after field'
                    $('select[name=after_field]').find(
                        '[value="' + curr_column_name + '"]'
                    ).remove();

                    // by default select the (new) last option to add new column
                    // (in case last column is dropped)
                    $('select[name=after_field] option:last').attr('selected','selected');

                    // refresh table stats
                    if (data.tableStat) {
                        $('#tablestatistics').html(data.tableStat);
                    }
                    // refresh the list of indexes (comes from sql.php)
                    $('.index_info').replaceWith(data.indexes_list);
                    PMA_reloadNavigation();
                } else {
                    PMA_ajaxShowMessage(PMA_messages.strErrorProcessingRequest + ' : ' + data.error, false);
                }
            }); // end $.post()
        }); // end $.PMA_confirm()
    }); // end of Drop Column Anchor action

    /**
     * Attach Event Handler for 'Print' link
     */
    $(document).on('click', '#printView', function (event) {
        event.preventDefault();

        // Take to preview mode
        printPreview();
    }); // end of Print View action

    /**
     * Ajax Event handler for adding keys
     */
    $(document).on('click', 'a.add_key.ajax', function (event) {
        event.preventDefault();

        var $this = $(this);
        var curr_table_name = $this.closest('form').find('input[name=table]').val();
        var curr_column_name = $this.parents('tr').children('th').children('label').text().trim();

        var add_clause = '';
        if ($this.is('.add_primary_key_anchor')) {
            add_clause = 'ADD PRIMARY KEY';
        } else if ($this.is('.add_index_anchor')) {
            add_clause = 'ADD INDEX';
        } else if ($this.is('.add_unique_anchor')) {
            add_clause = 'ADD UNIQUE';
        } else if ($this.is('.add_spatial_anchor')) {
            add_clause = 'ADD SPATIAL';
        } else if ($this.is('.add_fulltext_anchor')) {
            add_clause = 'ADD FULLTEXT';
        }
        var question = PMA_sprintf(PMA_messages.strDoYouReally, 'ALTER TABLE `' +
                escapeHtml(curr_table_name) + '` ' + add_clause + '(`' + escapeHtml(curr_column_name) + '`);');

        var $this_anchor = $(this);

        $this_anchor.PMA_confirm(question, $this_anchor.attr('href'), function (url) {
            PMA_ajaxShowMessage();
            AJAX.source = $this;

            var params = getJSConfirmCommonParam(this, $this_anchor.getPostData());
            params += PMA_commonParams.get('arg_separator') + 'ajax_page_request=1';
            $.post(url, params, AJAX.responseHandler);
        }); // end $.PMA_confirm()
    }); // end Add key

    /**
     * Inline move columns
    **/
    $(document).on('click', '#move_columns_anchor', function (e) {
        e.preventDefault();

        if ($(this).hasClass('move-active')) {
            return;
        }

        /**
         * @var    button_options  Object that stores the options passed to jQueryUI
         *                          dialog
         */
        var button_options = {};

        button_options[PMA_messages.strGo] = function (event) {
            event.preventDefault();
            var $msgbox = PMA_ajaxShowMessage();
            var $this = $(this);
            var $form = $this.find('form');
            var serialized = $form.serialize();

            // check if any columns were moved at all
            if (serialized === $form.data('serialized-unmoved')) {
                PMA_ajaxRemoveMessage($msgbox);
                $this.dialog('close');
                return;
            }

<<<<<<< HEAD
            $.post($form.prop('action'), serialized + '&ajax_request=true', function (data) {
=======
            $.post($form.prop("action"), serialized + PMA_commonParams.get('arg_separator') + "ajax_request=true", function (data) {
>>>>>>> c9153ed2
                if (data.success === false) {
                    PMA_ajaxRemoveMessage($msgbox);
                    $this
                        .clone()
                        .html(data.error)
                        .dialog({
                            title: $(this).prop('title'),
                            height: 230,
                            width: 900,
                            modal: true,
                            buttons: button_options_error
                        }); // end dialog options
                } else {
                    // sort the fields table
                    var $fields_table = $('table#tablestructure tbody');
                    // remove all existing rows and remember them
                    var $rows = $fields_table.find('tr').remove();
                    // loop through the correct order
                    for (var i in data.columns) {
                        var the_column = data.columns[i];
                        var $the_row = $rows
                            .find('input:checkbox[value=\'' + the_column + '\']')
                            .closest('tr');
                        // append the row for this column to the table
                        $fields_table.append($the_row);
                    }
                    var $firstrow = $fields_table.find('tr').eq(0);
                    // Adjust the row numbers and colors
                    for (var $row = $firstrow; $row.length > 0; $row = $row.next()) {
                        $row
                            .find('td:nth-child(2)')
                            .text($row.index() + 1)
                            .end()
                            .removeClass('odd even')
                            .addClass($row.index() % 2 === 0 ? 'odd' : 'even');
                    }
                    PMA_ajaxShowMessage(data.message);
                    $this.dialog('close');
                }
            });
        };
        button_options[PMA_messages.strCancel] = function () {
            $(this).dialog('close');
        };

        var button_options_error = {};
        button_options_error[PMA_messages.strOK] = function () {
            $(this).dialog('close').remove();
        };

        var columns = [];

        $('#tablestructure').find('tbody tr').each(function () {
            var col_name = $(this).find('input:checkbox').eq(0).val();
            var hidden_input = $('<input/>')
                .prop({
                    name: 'move_columns[]',
                    type: 'hidden'
                })
                .val(col_name);
            columns[columns.length] = $('<li/>')
                .addClass('placeholderDrag')
                .text(col_name)
                .append(hidden_input);
        });

        var col_list = $('#move_columns_dialog').find('ul')
            .find('li').remove().end();
        for (var i in columns) {
            col_list.append(columns[i]);
        }
        col_list.sortable({
            axis: 'y',
            containment: $('#move_columns_dialog').find('div'),
            tolerance: 'pointer'
        }).disableSelection();
        var $form = $('#move_columns_dialog').find('form');
        $form.data('serialized-unmoved', $form.serialize());

        $('#move_columns_dialog').dialog({
            modal: true,
            buttons: button_options,
            open: function () {
                if ($('#move_columns_dialog').parents('.ui-dialog').height() > $(window).height()) {
                    $('#move_columns_dialog').dialog('option', 'height', $(window).height());
                }
            },
            beforeClose: function () {
                $('#move_columns_anchor').removeClass('move-active');
            }
        });
    });

    /**
     * Handles multi submits in table structure page such as change, browse, drop, primary etc.
     */
    $('body').on('click', '#fieldsForm.ajax button[name="submit_mult"], #fieldsForm.ajax input[name="submit_mult"]', function (e) {
        e.preventDefault();
        var $button = $(this);
        var $form = $button.parents('form');
        var argsep = PMA_commonParams.get('arg_separator');
        var submitData = $form.serialize() + argsep + 'ajax_request=true' + argsep + 'ajax_page_request=true' + argsep + 'submit_mult=' + $button.val();
        PMA_ajaxShowMessage();
        AJAX.source = $form;
        $.post($form.attr('action'), submitData, AJAX.responseHandler);
    });

    /**
     * Handles clicks on Action links in partition table
     */
    $(document).on('click', 'a[name^=partition_action].ajax', function (e) {
        e.preventDefault();
        var $link = $(this);

        function submitPartitionAction (url) {
            var params = {
                'ajax_request' : true,
                'ajax_page_request' : true
            };
            PMA_ajaxShowMessage();
            AJAX.source = $link;
            $.post(url, params, AJAX.responseHandler);
        }

        if ($link.is('#partition_action_DROP')) {
            var question = PMA_messages.strDropPartitionWarning;
            $link.PMA_confirm(question, $link.attr('href'), function (url) {
                submitPartitionAction(url);
            });
        } else if ($link.is('#partition_action_TRUNCATE')) {
            var question = PMA_messages.strTruncatePartitionWarning;
            $link.PMA_confirm(question, $link.attr('href'), function (url) {
                submitPartitionAction(url);
            });
        } else {
            submitPartitionAction($link.attr('href'));
        }
    });

    /**
     * Handles remove partitioning
     */
    $(document).on('click', '#remove_partitioning.ajax', function (e) {
        e.preventDefault();
        var $link = $(this);
        var question = PMA_messages.strRemovePartitioningWarning;
        $link.PMA_confirm(question, $link.attr('href'), function (url) {
            var params = {
                'ajax_request' : true,
                'ajax_page_request' : true
            };
            PMA_ajaxShowMessage();
            AJAX.source = $link;
            $.post(url, params, AJAX.responseHandler);
        });
    });

    $(document).on('change', 'select[name=after_field]', function () {
        checkFirst();
    });
});

/** Handler for "More" dropdown in structure table rows */
AJAX.registerOnload('tbl_structure.js', function () {
    var windowwidth = $(window).width();
    if (windowwidth > 768) {
        if (! $('#fieldsForm').hasClass('HideStructureActions')) {
            $('.table-structure-actions').width(function () {
                var width = 5;
                $(this).find('li').each(function () {
                    width += $(this).outerWidth(true);
                });
                return width;
            });
        }
    }

    $('.jsresponsive').css('max-width', (windowwidth - 35) + 'px');
    var tableRows = $('.central_columns');
    $.each(tableRows, function (index, item) {
        if ($(item).hasClass('add_button')) {
            $(item).click(function () {
                $('input:checkbox').prop('checked', false);
                $('#checkbox_row_' + (index + 1)).prop('checked', true);
                $('button[value=add_to_central_columns]').click();
            });
        } else {
            $(item).click(function () {
                $('input:checkbox').prop('checked', false);
                $('#checkbox_row_' + (index + 1)).prop('checked', true);
                $('button[value=remove_from_central_columns]').click();
            });
        }
    });
});<|MERGE_RESOLUTION|>--- conflicted
+++ resolved
@@ -21,27 +21,13 @@
 /**
  * Reload fields table
  */
-<<<<<<< HEAD
 function reloadFieldForm () {
-    $.post($('#fieldsForm').attr('action'), $('#fieldsForm').serialize() + '&ajax_request=true', function (form_data) {
+    $.post($('#fieldsForm').attr('action'), $('#fieldsForm').serialize() + PMA_commonParams.get('arg_separator') + 'ajax_request=true', function (form_data) {
         var $temp_div = $('<div id=\'temp_div\'><div>').append(form_data.message);
         $('#fieldsForm').replaceWith($temp_div.find('#fieldsForm'));
         $('#addColumns').replaceWith($temp_div.find('#addColumns'));
         $('#move_columns_dialog').find('ul').replaceWith($temp_div.find('#move_columns_dialog ul'));
         $('#moveColumns').removeClass('move-active');
-=======
-function reloadFieldForm() {
-    $.post($("#fieldsForm").attr('action'), $("#fieldsForm").serialize() + PMA_commonParams.get('arg_separator') + "ajax_request=true", function (form_data) {
-        var $temp_div = $("<div id='temp_div'><div>").append(form_data.message);
-        $("#fieldsForm").replaceWith($temp_div.find("#fieldsForm"));
-        $("#addColumns").replaceWith($temp_div.find("#addColumns"));
-        $('#move_columns_dialog').find('ul').replaceWith($temp_div.find("#move_columns_dialog ul"));
-        $("#moveColumns").removeClass("move-active");
-        /* reinitialise the more options in table */
-        if ($('#fieldsForm').hasClass('HideStructureActions')) {
-            $('#fieldsForm').find('ul.table-structure-actions').menuResizer(PMA_tbl_structure_menu_resizer_callback);
-        }
->>>>>>> c9153ed2
     });
     $('#page_content').show();
 }
@@ -89,19 +75,11 @@
 
         function submitForm () {
             $msg = PMA_ajaxShowMessage(PMA_messages.strProcessingRequest);
-<<<<<<< HEAD
-            $.post($form.attr('action'), $form.serialize() + '&do_save_data=1', function (data) {
+            $.post($form.attr('action'), $form.serialize() + PMA_commonParams.get('arg_separator') + 'do_save_data=1', function (data) {
                 if ($('.sqlqueryresults').length !== 0) {
                     $('.sqlqueryresults').remove();
                 } else if ($('.error:not(.tab)').length !== 0) {
                     $('.error:not(.tab)').remove();
-=======
-            $.post($form.attr('action'), $form.serialize() + PMA_commonParams.get('arg_separator') + 'do_save_data=1', function (data) {
-                if ($(".sqlqueryresults").length !== 0) {
-                    $(".sqlqueryresults").remove();
-                } else if ($(".error:not(.tab)").length !== 0) {
-                    $(".error:not(.tab)").remove();
->>>>>>> c9153ed2
                 }
                 if (typeof data.success !== 'undefined' && data.success === true) {
                     $('#page_content')
@@ -327,11 +305,7 @@
                 return;
             }
 
-<<<<<<< HEAD
-            $.post($form.prop('action'), serialized + '&ajax_request=true', function (data) {
-=======
-            $.post($form.prop("action"), serialized + PMA_commonParams.get('arg_separator') + "ajax_request=true", function (data) {
->>>>>>> c9153ed2
+            $.post($form.prop('action'), serialized + PMA_commonParams.get('arg_separator') + 'ajax_request=true', function (data) {
                 if (data.success === false) {
                     PMA_ajaxRemoveMessage($msgbox);
                     $this
