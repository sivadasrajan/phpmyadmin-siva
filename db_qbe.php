<?php
/* vim: set expandtab sw=4 ts=4 sts=4: */
/**
 * query by example the whole database
 *
 * @package PhpMyAdmin
 */

/**
 * requirements
 */
require_once 'libraries/common.inc.php';
require_once 'libraries/DBQbe.class.php';
require_once 'libraries/bookmark.lib.php';
require_once 'libraries/sql.lib.php';

$response = PMA_Response::getInstance();

// Gets the relation settings
$cfgRelation = PMA_getRelationsParam();

$savedSearchList = array();
$savedSearch = null;
$currentSearchId = null;
if (isset($cfgRelation['savedsearcheswork']) && $cfgRelation['savedsearcheswork']) {
    include 'libraries/SavedSearches.class.php';
    $header = $response->getHeader();
    $scripts = $header->getScripts();
    $scripts->addFile('db_qbe.js');

    //Get saved search list.
    $savedSearch = new PMA_SavedSearches($GLOBALS);
    $savedSearch->setUsername($GLOBALS['cfg']['Server']['user'])
        ->setDbname($_REQUEST['db']);

    if (!empty($_REQUEST['searchId'])) {
        $savedSearch->setId($_REQUEST['searchId']);
    }

    //Action field is sent.
    if (isset($_REQUEST['action'])) {
        $savedSearch->setSearchName($_REQUEST['searchName']);
        if ('create' === $_REQUEST['action']) {
            $saveResult = $savedSearch->setId(null)
                ->setCriterias($_REQUEST)
                ->save();
        } elseif ('update' === $_REQUEST['action']) {
            $saveResult = $savedSearch->setCriterias($_REQUEST)
                ->save();
        } elseif ('delete' === $_REQUEST['action']) {
            $deleteResult = $savedSearch->delete();
            //After deletion, reset search.
            $savedSearch = new PMA_SavedSearches($GLOBALS);
            $savedSearch->setUsername($GLOBALS['cfg']['Server']['user'])
                ->setDbname($_REQUEST['db']);
            $_REQUEST = array();
        } elseif ('load' === $_REQUEST['action']) {
            if (empty($_REQUEST['searchId'])) {
                //when not loading a search, reset the object.
                $savedSearch = new PMA_SavedSearches($GLOBALS);
                $savedSearch->setUsername($GLOBALS['cfg']['Server']['user'])
                    ->setDbname($_REQUEST['db']);
                $_REQUEST = array();
            } else {
                $loadResult = $savedSearch->load();
            }
        }
        //Else, it's an "update query"
    }

    $savedSearchList = $savedSearch->getList();
    $currentSearchId = $savedSearch->getId();
}

/**
 * A query has been submitted -> (maybe) execute it
 */
$message_to_display = false;
if (isset($_REQUEST['submit_sql']) && ! empty($sql_query)) {
    if (! preg_match('@^SELECT@i', $sql_query)) {
        $message_to_display = true;
    } else {
        $goto      = 'db_sql.php';

        // Parse and analyze the query
        include_once 'libraries/parse_analyze.inc.php';

        PMA_executeQueryAndSendQueryResponse(
            $analyzed_sql_results, false, $_REQUEST['db'], null, false, null, null,
            false, null, null, null, $goto, $pmaThemeImage, null, null, null,
            $sql_query, null, null
        );
    }
}

$sub_part  = '_qbe';
require 'libraries/db_common.inc.php';
$url_query .= '&amp;goto=db_qbe.php';
$url_params['goto'] = 'db_qbe.php';
require 'libraries/db_info.inc.php';

if ($message_to_display) {
    PMA_Message::error(__('You have to choose at least one column to display!'))
        ->display();
}
unset($message_to_display);

// create new qbe search instance
$db_qbe = new PMA_DbQbe($GLOBALS['db'], $savedSearchList, $savedSearch);

$url = 'db_designer.php' . PMA_URL_getCommon(
    array_merge(
        $url_params,
        array('query' => 1)
    )
);
$response->addHTML(
    PMA_Message::notice(
        sprintf(
            __('Switch to %svisual builder%s'),
            '<a href="' . $url . '">',
            '</a>'
        )
    )
);

/**
 * Displays the Query by example form
 */
<<<<<<< HEAD
if ($cfgRelation['pdfwork']) {
    $url = 'db_designer.php' . PMA_URL_getCommon(
        array_merge(
            $url_params,
            array('query' => 1)
        )
    );
    $response->addHTML(
        PMA_Message::notice(
            sprintf(
                __('Switch to %svisual builder%s'),
                '<a href="' . $url . '">',
                '</a>'
            )
        )
    );
}

$response->addHTML($db_qbe->getSelectionForm());
=======
$response->addHTML($db_qbe->getSelectionForm());
?>
>>>>>>> 34f318e5
<|MERGE_RESOLUTION|>--- conflicted
+++ resolved
@@ -127,27 +127,4 @@
 /**
  * Displays the Query by example form
  */
-<<<<<<< HEAD
-if ($cfgRelation['pdfwork']) {
-    $url = 'db_designer.php' . PMA_URL_getCommon(
-        array_merge(
-            $url_params,
-            array('query' => 1)
-        )
-    );
-    $response->addHTML(
-        PMA_Message::notice(
-            sprintf(
-                __('Switch to %svisual builder%s'),
-                '<a href="' . $url . '">',
-                '</a>'
-            )
-        )
-    );
-}
-
-$response->addHTML($db_qbe->getSelectionForm());
-=======
-$response->addHTML($db_qbe->getSelectionForm());
-?>
->>>>>>> 34f318e5
+$response->addHTML($db_qbe->getSelectionForm());