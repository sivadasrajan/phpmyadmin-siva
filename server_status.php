<?php
/* vim: set expandtab sw=4 ts=4 sts=4: */
/**
 * displays status variables with descriptions and some hints an optmizing
 *  + reset status variables
 *
 * @package phpMyAdmin
 */

/**
 * no need for variables importing
 * @ignore
 */
if (! defined('PMA_NO_VARIABLES_IMPORT')) {
    define('PMA_NO_VARIABLES_IMPORT', true);
}

if (isset($_REQUEST['ajax_request']) && $_REQUEST['ajax_request'] == true)
    $GLOBALS['is_header_sent'] = true;

require_once './libraries/common.inc.php';

/**
 * Ajax request
 */

if (isset($_REQUEST['ajax_request']) && $_REQUEST['ajax_request'] == true) {
    // Send with correct charset
    header('Content-Type: text/html; charset=UTF-8');

    // real-time charting data
    if (isset($_REQUEST['chart_data'])) {
        switch($_REQUEST['type']) {
            case 'proc':
                $c = PMA_DBI_fetch_result("SHOW GLOBAL STATUS WHERE Variable_name = 'Connections'", 0, 1);
                $result = PMA_DBI_query('SHOW PROCESSLIST');
                $num_procs = PMA_DBI_num_rows($result);

                $ret = array(
                    'x'      => microtime(true)*1000,
                    'y_proc' => $num_procs,
                    'y_conn' => $c['Connections']
                );

                exit(json_encode($ret));

            case 'queries':
                $queries = PMA_DBI_fetch_result(
                    "SHOW GLOBAL STATUS
                    WHERE (Variable_name LIKE 'Com_%' OR Variable_name = 'Questions')
                        AND Value > 0'", 0, 1);
                cleanDeprecated($queries);
                // admin commands are not queries
                unset($queries['Com_admin_commands']);
                $questions = $queries['Questions'];
                unset($queries['Questions']);

                //$sum=array_sum($queries);
                $ret = array(
                    'x'         => microtime(true)*1000,
                    'y'         => $questions,
                    'pointInfo' => $queries
                );

                exit(json_encode($ret));

            case 'traffic':
                $traffic = PMA_DBI_fetch_result(
                    "SHOW GLOBAL STATUS
                    WHERE Variable_name = 'Bytes_received'
                        OR Variable_name = 'Bytes_sent'", 0, 1);

                $ret = array(
                    'x'          => microtime(true)*1000,
                    'y_sent'     => $traffic['Bytes_sent'],
                    'y_received' => $traffic['Bytes_received']
                );

                exit(json_encode($ret));

            case 'chartgrid':
                $ret = json_decode($_REQUEST['requiredData'], true);
                $statusVars = array();
                $sysinfo = $cpuload = $memory = 0;

                foreach ($ret as $chart_id => $chartNodes) {
                    foreach ($chartNodes as $node_id => $node) {
                        switch ($node['dataType']) {
                            case 'statusvar':
                                // Some white list filtering
                                if (!preg_match('/[^a-zA-Z_]+/',$node['dataPoint']))
                                    $statusVars[] = $node['dataPoint'];
                                break;

                            case 'proc':
                                $result = PMA_DBI_query('SHOW PROCESSLIST');
                                $ret[$chart_id][$node_id]['y'] = PMA_DBI_num_rows($result);
                                break;

                            case 'cpu':
                                if (!$sysinfo) {
                                    require_once('libraries/sysinfo.lib.php');
                                    $sysinfo = getSysInfo();
                                }
                                if (!$cpuload)
                                    $cpuload = $sysinfo->loadavg();

                                if (PHP_OS == 'Linux') {
                                    $ret[$chart_id][$node_id]['idle'] = $cpuload['idle'];
                                    $ret[$chart_id][$node_id]['busy'] = $cpuload['busy'];
                                } else
                                    $ret[$chart_id][$node_id]['y'] = $cpuload['loadavg'];

                                break;

                            case 'memory':
                                if (!$sysinfo) {
                                    require_once('libraries/sysinfo.lib.php');
                                    $sysinfo = getSysInfo();
                                }
                                if (!$memory)
                                    $memory  = $sysinfo->memory();

                                $ret[$chart_id][$node_id]['y'] = $memory[$node['dataPoint']];
                                break;
                        }
                    }
                }

                $vars = PMA_DBI_fetch_result(
                    "SHOW GLOBAL STATUS
                    WHERE Variable_name='" . implode("' OR Variable_name='", $statusVars) . "'", 0, 1);

                foreach ($ret as $chart_id => $chartNodes) {
                    foreach ($chartNodes as $node_id => $node) {
                        if ($node['dataType'] == 'statusvar')
                            $ret[$chart_id][$node_id]['y'] = $vars[$node['dataPoint']];
                    }
                }

                $ret['x'] = microtime(true)*1000;

                exit(json_encode($ret));
        }
    }

    if (isset($_REQUEST['log_data'])) {
        if(PMA_MYSQL_INT_VERSION < 50106) exit('""');

        $start = intval($_REQUEST['time_start']);
        $end = intval($_REQUEST['time_end']);

        if ($_REQUEST['type'] == 'slow') {
            $q = 'SELECT start_time, user_host, Sec_to_Time(Sum(Time_to_Sec(query_time))) as query_time, Sec_to_Time(Sum(Time_to_Sec(lock_time))) as lock_time, '.
                 'SUM(rows_sent) AS rows_sent, SUM(rows_examined) AS rows_examined, db, sql_text, COUNT(sql_text) AS \'#\' '.
                 'FROM `mysql`.`slow_log` WHERE start_time > FROM_UNIXTIME('.$start.') '.
                 'AND start_time < FROM_UNIXTIME('.$end.') GROUP BY sql_text';

            $result = PMA_DBI_try_query($q);

            $return = array('rows' => array(), 'sum' => array());
            $type = '';

            while ($row = PMA_DBI_fetch_assoc($result)) {
                $type = strtolower(substr($row['sql_text'],0,strpos($row['sql_text'],' ')));

                switch($type) {
                    case 'insert':
                    case 'update':
                        // Cut off big inserts and updates, but append byte count therefor
                        if(strlen($row['sql_text']) > 220)
                            $row['sql_text'] = substr($row['sql_text'],0,200) . '... [' .
                                                implode(' ',PMA_formatByteDown(strlen($row['sql_text']), 2, 2)).']';

                        break;
                    default:
                        break;
                }

                if(!isset($return['sum'][$type])) $return['sum'][$type] = 0;
                $return['sum'][$type] += $row['#'];
                $return['rows'][] = $row;
            }

            $return['sum']['TOTAL'] = array_sum($return['sum']);
            $return['numRows'] = count($return['rows']);

            PMA_DBI_free_result($result);

            exit(json_encode($return));
        }

        if($_REQUEST['type'] == 'general') {
            $limitTypes = (isset($_REQUEST['limitTypes']) && $_REQUEST['limitTypes'])
                            ? 'AND argument REGEXP \'^(INSERT|SELECT|UPDATE|DELETE)\' ' : '';

            $q = 'SELECT TIME(event_time) as event_time, user_host, thread_id, server_id, argument, count(argument) as \'#\' '.
                 'FROM `mysql`.`general_log` WHERE command_type=\'Query\' '.
                 'AND event_time > FROM_UNIXTIME('.$start.') AND event_time < FROM_UNIXTIME('.$end.') '.
                 $limitTypes . 'GROUP by argument'; // HAVING count > 1';

            $result = PMA_DBI_try_query($q);

            $return = array('rows' => array(), 'sum' => array());
            $type = '';
            $insertTables = array();
            $insertTablesFirst = -1;
            $i = 0;
            $removeVars = isset($_REQUEST['removeVariables']) && $_REQUEST['removeVariables'];

            while ($row = PMA_DBI_fetch_assoc($result)) {
                preg_match('/^(\w+)\s/',$row['argument'],$match);
                $type = strtolower($match[1]);

                if(!isset($return['sum'][$type])) $return['sum'][$type] = 0;
                $return['sum'][$type] += $row['#'];

                switch($type) {
                    case 'insert':
                        // Group inserts if selected
                        if($removeVars && preg_match('/^INSERT INTO (`|\'|"|)([^\s\\1]+)\\1/i',$row['argument'],$matches)) {
                            $insertTables[$matches[2]]++;
                            if ($insertTables[$matches[2]] > 1) {
                                $return['rows'][$insertTablesFirst]['#'] = $insertTables[$matches[2]];

                                // Add a ... to the end of this query to indicate that there's been other queries
                                if($return['rows'][$insertTablesFirst]['argument'][strlen($return['rows'][$insertTablesFirst]['argument'])-1] != '.')
                                    $return['rows'][$insertTablesFirst]['argument'] .= '<br/>...';

                                // Group this value, thus do not add to the result list
                                continue 2;
                            } else {
                                $insertTablesFirst = $i;
                                $insertTables[$matches[2]] += $row['#'] - 1;
                            }
                        }
                        // No break here

                    case 'update':
                        // Cut off big inserts and updates, but append byte count therefor
                        if(strlen($row['argument']) > 220)
                            $row['argument'] = substr($row['argument'],0,200) . '... [' .
                                                implode(' ',PMA_formatByteDown(strlen($row['argument'])), 2, 2).']';

                        break;

                    default: break;
                }

                $return['rows'][] = $row;
                $i++;
            }

            $return['sum']['TOTAL'] = array_sum($return['sum']);
            $return['numRows'] = count($return['rows']);

            PMA_DBI_free_result($result);

            exit(json_encode($return));
        }
    }

    if (isset($_REQUEST['logging_vars'])) {
        if(isset($_REQUEST['varName']) && isset($_REQUEST['varValue'])) {
            $value = PMA_sqlAddslashes($_REQUEST['varValue']);
            if(!is_numeric($value)) $value="'".$value."'";

            if(! preg_match("/[^a-zA-Z0-9_]+/",$_REQUEST['varName']))
                PMA_DBI_query('SET GLOBAL '.$_REQUEST['varName'].' = '.$value);

        }

        $loggingVars = PMA_DBI_fetch_result('SHOW GLOBAL VARIABLES WHERE Variable_name IN ("general_log","slow_query_log","long_query_time","log_output")', 0, 1);
        exit(json_encode($loggingVars));
    }

    if(isset($_REQUEST['query_analyzer'])) {
        $return = array();

        if(strlen($_REQUEST['database']))
            PMA_DBI_select_db($_REQUEST['database']);

        if ($profiling = PMA_profilingSupported())
            PMA_DBI_query('SET PROFILING=1;');

        // Do not cache query
        $query = preg_replace('/^(\s*SELECT)/i','\\1 SQL_NO_CACHE',$_REQUEST['query']);

        $result = PMA_DBI_try_query($query);
        $return['affectedRows'] = $GLOBALS['cached_affected_rows'];

        $result = PMA_DBI_try_query('EXPLAIN ' . $query);
        while ($row = PMA_DBI_fetch_assoc($result)) {
            $return['explain'][] = $row;
        }

        // In case an error happened
        $return['error'] = PMA_DBI_getError();

        PMA_DBI_free_result($result);

        if($profiling) {
            $return['profiling'] = array();
            $result = PMA_DBI_try_query('SELECT seq,state,duration FROM INFORMATION_SCHEMA.PROFILING WHERE QUERY_ID=1 ORDER BY seq');
            while ($row = PMA_DBI_fetch_assoc($result)) {
                $return['profiling'][]= $row;
            }
            PMA_DBI_free_result($result);
        }

        exit(json_encode($return));
    }

    if(isset($_REQUEST['advisor'])) {
        include('libraries/advisor.class.php');
        $advisor = new Advisor();
        exit(json_encode($advisor->run()));
    }
}


/**
 * Replication library
 */
require './libraries/replication.inc.php';
require_once './libraries/replication_gui.lib.php';

/**
 * JS Includes
 */

$GLOBALS['js_include'][] = 'server_status.js';
$GLOBALS['js_include'][] = 'jquery/jquery-ui-1.8.custom.js';
$GLOBALS['js_include'][] = 'jquery/jquery.tablesorter.js';
$GLOBALS['js_include'][] = 'jquery/jquery.cookie.js'; // For tab persistence
// Charting
$GLOBALS['js_include'][] = 'highcharts/highcharts.js';
/* Files required for chart exporting */
$GLOBALS['js_include'][] = 'highcharts/exporting.js';
$GLOBALS['js_include'][] = 'canvg/flashcanvas.js';
$GLOBALS['js_include'][] = 'canvg/canvg.js';

/**
 * flush status variables if requested
 */
if (isset($_REQUEST['flush'])) {
    $_flush_commands = array(
        'STATUS',
        'TABLES',
        'QUERY CACHE',
    );

    if (in_array($_REQUEST['flush'], $_flush_commands)) {
        PMA_DBI_query('FLUSH ' . $_REQUEST['flush'] . ';');
    }
    unset($_flush_commands);
}

/**
 * Kills a selected process
 */
if (!empty($_REQUEST['kill'])) {
    if (PMA_DBI_try_query('KILL ' . $_REQUEST['kill'] . ';')) {
        $message = PMA_Message::success(__('Thread %s was successfully killed.'));
    } else {
        $message = PMA_Message::error(__('phpMyAdmin was unable to kill thread %s. It probably has already been closed.'));
    }
    $message->addParam($_REQUEST['kill']);
    //$message->display();
}



/**
 * get status from server
 */
$server_status = PMA_DBI_fetch_result('SHOW GLOBAL STATUS', 0, 1);

/**
 * for some calculations we require also some server settings
 */
$server_variables = PMA_DBI_fetch_result('SHOW GLOBAL VARIABLES', 0, 1);

/**
 * cleanup of some deprecated values
 */
cleanDeprecated($server_status);

/**
 * calculate some values
 */
// Key_buffer_fraction
if (isset($server_status['Key_blocks_unused'])
        && isset($server_variables['key_cache_block_size'])
        && isset($server_variables['key_buffer_size'])) {
    $server_status['Key_buffer_fraction_%'] =
        100
        - $server_status['Key_blocks_unused']
        * $server_variables['key_cache_block_size']
        / $server_variables['key_buffer_size']
        * 100;
} elseif (isset($server_status['Key_blocks_used'])
        && isset($server_variables['key_buffer_size'])) {
    $server_status['Key_buffer_fraction_%'] =
        $server_status['Key_blocks_used']
        * 1024
        / $server_variables['key_buffer_size'];
  }

// Ratio for key read/write
if (isset($server_status['Key_writes'])
        && isset($server_status['Key_write_requests'])
        && $server_status['Key_write_requests'] > 0) {
    $server_status['Key_write_ratio_%'] = 100 * $server_status['Key_writes'] / $server_status['Key_write_requests'];
}

if (isset($server_status['Key_reads'])
        && isset($server_status['Key_read_requests'])
        && $server_status['Key_read_requests'] > 0) {
    $server_status['Key_read_ratio_%'] = 100 * $server_status['Key_reads'] / $server_status['Key_read_requests'];
}

// Threads_cache_hitrate
if (isset($server_status['Threads_created'])
    && isset($server_status['Connections'])
    && $server_status['Connections'] > 0) {

    $server_status['Threads_cache_hitrate_%'] =
        100 - $server_status['Threads_created'] / $server_status['Connections'] * 100;
}

/**
 * split variables in sections
 */
$allocations = array(
    // variable name => section
    // variable names match when they begin with the given string

    'Com_'              => 'com',
    'Innodb_'           => 'innodb',
    'Ndb_'              => 'ndb',
    'Handler_'          => 'handler',
    'Qcache_'           => 'qcache',
    'Threads_'          => 'threads',
    'Slow_launch_threads' => 'threads',

    'Binlog_cache_'     => 'binlog_cache',
    'Created_tmp_'      => 'created_tmp',
    'Key_'              => 'key',

    'Delayed_'          => 'delayed',
    'Not_flushed_delayed_rows' => 'delayed',

    'Flush_commands'    => 'query',
    'Last_query_cost'   => 'query',
    'Slow_queries'      => 'query',
    'Queries'           => 'query',
    'Prepared_stmt_count' => 'query',

    'Select_'           => 'select',
    'Sort_'             => 'sort',

    'Open_tables'       => 'table',
    'Opened_tables'     => 'table',
    'Open_table_definitions' => 'table',
    'Opened_table_definitions' => 'table',
    'Table_locks_'      => 'table',

    'Rpl_status'        => 'repl',
    'Slave_'            => 'repl',

    'Tc_'               => 'tc',

    'Ssl_'              => 'ssl',

    'Open_files'        => 'files',
    'Open_streams'      => 'files',
    'Opened_files'      => 'files',
);

$sections = array(
    // section => section name (description)
    'com'           => 'Com',
    'query'         => __('SQL query'),
    'innodb'        => 'InnoDB',
    'ndb'           => 'NDB',
    'handler'       => __('Handler'),
    'qcache'        => __('Query cache'),
    'threads'       => __('Threads'),
    'binlog_cache'  => __('Binary log'),
    'created_tmp'   => __('Temporary data'),
    'delayed'       => __('Delayed inserts'),
    'key'           => __('Key cache'),
    'select'        => __('Joins'),
    'repl'          => __('Replication'),
    'sort'          => __('Sorting'),
    'table'         => __('Tables'),
    'tc'            => __('Transaction coordinator'),
    'files'         => __('Files'),
    'ssl'           => 'SSL',
);

/**
 * define some needfull links/commands
 */
// variable or section name => (name => url)
$links = array();

$links['table'][__('Flush (close) all tables')]
    = $PMA_PHP_SELF . '?flush=TABLES&amp;' . PMA_generate_common_url();
$links['table'][__('Show open tables')]
    = 'sql.php?sql_query=' . urlencode('SHOW OPEN TABLES') .
        '&amp;goto=server_status.php&amp;' . PMA_generate_common_url();

if ($server_master_status) {
    $links['repl'][__('Show slave hosts')]
        = 'sql.php?sql_query=' . urlencode('SHOW SLAVE HOSTS') .
            '&amp;goto=server_status.php&amp;' . PMA_generate_common_url();
    $links['repl'][__('Show master status')] = '#replication_master';
}
if ($server_slave_status) {
    $links['repl'][__('Show slave status')] = '#replication_slave';
}

$links['repl']['doc'] = 'replication';

$links['qcache'][__('Flush query cache')]
    = $PMA_PHP_SELF . '?flush=' . urlencode('QUERY CACHE') . '&amp;' .
        PMA_generate_common_url();
$links['qcache']['doc'] = 'query_cache';

//$links['threads'][__('Show processes')]
//    = 'server_processlist.php?' . PMA_generate_common_url();
$links['threads']['doc'] = 'mysql_threads';

$links['key']['doc'] = 'myisam_key_cache';

$links['binlog_cache']['doc'] = 'binary_log';

$links['Slow_queries']['doc'] = 'slow_query_log';

$links['innodb'][__('Variables')]
    = 'server_engines.php?engine=InnoDB&amp;' . PMA_generate_common_url();
$links['innodb'][__('InnoDB Status')]
    = 'server_engines.php?engine=InnoDB&amp;page=Status&amp;' .
        PMA_generate_common_url();
$links['innodb']['doc'] = 'innodb';


// Variable to contain all com_ variables
$used_queries = array();

// Variable to map variable names to their respective section name (used for js category filtering)
$allocationMap = array();

// sort vars into arrays
foreach ($server_status as $name => $value) {
    foreach ($allocations as $filter => $section) {
        if (strpos($name, $filter) !== false) {
            $allocationMap[$name] = $section;
            if ($section == 'com' && $value > 0) $used_queries[$name] = $value;
            break; // Only exits inner loop
        }
    }
}

if(PMA_DRIZZLE) {
    $used_queries = PMA_DBI_fetch_result('SELECT * FROM data_dictionary.global_statements', 0, 1);
    unset($used_queries['admin_commands']);
} else {
    // admin commands are not queries (e.g. they include COM_PING, which is excluded from $server_status['Questions'])
    unset($used_queries['Com_admin_commands']);
}

/* Ajax request refresh */
if (isset($_REQUEST['show']) && isset($_REQUEST['ajax_request'])) {
    switch($_REQUEST['show']) {
        case 'query_statistics':
            printQueryStatistics();
            exit();
        case 'server_traffic':
            printServerTraffic();
            exit();
        case 'variables_table':
            // Prints the variables table
            printVariablesTable();
            exit();

        default:
            break;
    }
}

/**
 * start output
 */

 /**
 * Does the common work
 */
require './libraries/server_common.inc.php';


/**
 * Displays the links
 */
require './libraries/server_links.inc.php';

$server = 1;
if (isset($_REQUEST['server']) && intval($_REQUEST['server'])) $server = intval($_REQUEST['server']);

$server_db_isLocal = strtolower($cfg['Servers'][$server]['host']) == 'localhost'
                              || $cfg['Servers'][$server]['host'] == '127.0.0.1'
                              || $cfg['Servers'][$server]['host'] == '::1';

?>
<script type="text/javascript">
pma_token = '<?php echo $_SESSION[' PMA_token ']; ?>';
url_query = '<?php echo str_replace('&amp;','&',$url_query);?>';
server_time_diff = new Date().getTime() - <?php echo microtime(true)*1000; ?>;
server_os = '<?php echo PHP_OS; ?>';
is_superuser = <?php echo PMA_isSuperuser()?'true':'false'; ?>;
server_db_isLocal = <?php echo ($server_db_isLocal)?'true':'false'; ?>;
profiling_docu = '<?php echo PMA_showMySQLDocu('general-thread-states','general-thread-states'); ?>';
explain_docu = '<?php echo PMA_showMySQLDocu('explain-output', 'explain-output'); ?>';
</script>
<div id="serverstatus">
    <h2><?php
/**
 * Displays the sub-page heading
 */
if ($GLOBALS['cfg']['MainPageIconic']) {
    echo '<img class="icon ic_s_status" src="themes/dot.gif" width="16" height="16" alt="" />';
}

echo __('Runtime Information');

?></h2>
    <div id="serverStatusTabs">
        <ul>
            <li><a href="#statustabs_traffic"><?php echo __('Server'); ?></a></li>
            <li><a href="#statustabs_queries"><?php echo __('Query statistics'); ?></a></li>
            <li><a href="#statustabs_allvars"><?php echo __('All status variables'); ?></a></li>
            <li><a href="#statustabs_charting"><?php echo __('Monitor'); ?></a></li>
            <li><a href="#statustabs_advisor"><?php echo __('Advisor'); ?></a></li>
        </ul>

        <div id="statustabs_traffic">
            <div class="buttonlinks">
                <a class="tabRefresh" href="<?php echo $PMA_PHP_SELF . '?show=server_traffic&amp;' . PMA_generate_common_url(); ?>" >
                    <img src="<?php echo $GLOBALS['pmaThemeImage'];?>ajax_clock_small.gif" alt="ajax clock" style="display: none;" />
                    <?php echo __('Refresh'); ?>
                </a>
                <span class="refreshList" style="display:none;">
                    <label for="trafficChartRefresh"><?php echo __('Refresh rate: '); ?></label>
                    <?php refreshList('trafficChartRefresh'); ?>
                </span>

                <a class="tabChart livetrafficLink" href="#">
                    <?php echo __('Live traffic chart'); ?>
                </a>
                <a class="tabChart liveconnectionsLink" href="#">
                    <?php echo __('Live conn./process chart'); ?>
                </a>
            </div>
            <div class="tabInnerContent">
                <?php printServerTraffic(); ?>
            </div>
        </div>
        <div id="statustabs_queries">
            <div class="buttonlinks">
                <a class="tabRefresh"  href="<?php echo $PMA_PHP_SELF . '?show=query_statistics&amp;' . PMA_generate_common_url(); ?>" >
                    <img src="<?php echo $GLOBALS['pmaThemeImage'];?>ajax_clock_small.gif" alt="ajax clock" style="display: none;" />
                    <?php echo __('Refresh'); ?>
                </a>
                <span class="refreshList" style="display:none;">
                    <label for="queryChartRefresh"><?php echo __('Refresh rate: '); ?></label>
                       <?php refreshList('queryChartRefresh'); ?>
                </span>
                <a class="tabChart livequeriesLink" href="#">
                    <?php echo __('Live query chart'); ?>
                </a>
            </div>
            <div class="tabInnerContent">
                <?php printQueryStatistics(); ?>
            </div>
        </div>
        <div id="statustabs_allvars">
            <fieldset id="tableFilter">
                <div class="buttonlinks">
                    <a class="tabRefresh" href="<?php echo $PMA_PHP_SELF . '?show=variables_table&amp;' . PMA_generate_common_url(); ?>" >
                        <img src="<?php echo $GLOBALS['pmaThemeImage'];?>ajax_clock_small.gif" alt="ajax clock" style="display: none;" />
                        <?php echo __('Refresh'); ?>
                    </a>
                </div>
                <legend>Filters</legend>
                <div class="formelement">
                    <label for="filterText"><?php echo __('Containing the word:'); ?></label>
                    <input name="filterText" type="text" id="filterText" style="vertical-align: baseline;" />
                </div>
                <div class="formelement">
                    <input type="checkbox" name="filterAlert" id="filterAlert">
                    <label for="filterAlert"><?php echo __('Show only alert values'); ?></label>
                </div>
                <div class="formelement">
                    <select id="filterCategory" name="filterCategory">
                        <option value=''><?php echo __('Filter by category...'); ?></option>
                <?php
                        foreach ($sections as $section_id => $section_name) {
                ?>
                            <option value='<?php echo $section_id; ?>'><?php echo $section_name; ?></option>
                <?php
                        }

                ?>
                    </select>
                </div>
                <div class="formelement">
                    <input type="checkbox" name="dontFormat" id="dontFormat">
                    <label for="dontFormat"><?php echo __('Show unformatted values'); ?></label>
                </div>
            </fieldset>
            <div id="linkSuggestions" class="defaultLinks" style="display:none">
                <p class="notice"><?php echo __('Related links:'); ?>
                <?php
                foreach ($links as $section_name => $section_links) {
                    echo '<span class="status_'.$section_name.'"> ';
                    $i=0;
                    foreach ($section_links as $link_name => $link_url) {
                        if ($i > 0) echo ', ';
                        if ('doc' == $link_name) {
                            echo PMA_showMySQLDocu($link_url, $link_url);
                        } else {
                            echo '<a href="' . $link_url . '">' . $link_name . '</a>';
                        }
                        $i++;
                    }
                    echo '</span>';
                }
                unset($link_url, $link_name, $i);
                ?>
                </p>
            </div>
            <div class="tabInnerContent">
                <?php printVariablesTable(); ?>
            </div>
        </div>

        <div id="statustabs_charting">
            <?php printMonitor(); ?>
        </div>

        <div id="statustabs_advisor">
            <div class="tabLinks">
                <img src="themes/dot.gif" class="icon ic_play" alt="" /> <a href="#startAnalyzer"><?php echo __('Run analyzer'); ?></a>
                <img src="themes/dot.gif" class="icon ic_b_help" alt="" /> <a href="#openAdvisorInstructions"><?php echo __('Instructions'); ?></a>
            </div>
            <div class="tabInnerContent clearfloat">
            </div>
            <div id="advisorInstructionsDialog" style="display:none;">
<<<<<<< HEAD
            <?php echo __('The Advisor system can provide recommendations on server variables by analyzing the server status variables. <p>Do note however that this system provides recommendations based on simple calculations and by rule of thumb which may not necessarily apply to your system.</p> <p>Prior to changing any of the configuration, be sure to know what you are changing (by reading the documentation) and how to undo the change. Wrong tuning can have a very negative effect on performance.</p> <p>The best way to tune your system would be to change only one setting at a time, observe or benchmark your database, and undo the change if there was no clearly measurable improvement.</p>'); ?>
=======
            <?php echo __('The Advisor system can provide recommendations on server variables by analyzing the server status variables.
        Do note however that this system provides recommendations based on fairly simple calculations and by rule of thumb and
        may not necessarily work for your system.
        Prior to changing any of the configuration, be sure to know what you are changing and how to undo the change. Wrong tuning
        can have a very negative effect on performance.
        The best way to tune the system would be to change only one setting at a time, observe or benchmark your database, and
        undo the change if there was no clearly measurable improvement.'); ?>
>>>>>>> 79df7493
            </div>
        </div>
    </div>
</div>

<?php

function printQueryStatistics()
{
    global $server_status, $used_queries, $url_query, $PMA_PHP_SELF;

    $hour_factor   = 3600 / $server_status['Uptime'];

    $total_queries = array_sum($used_queries);

    ?>
    <h3 id="serverstatusqueries">
        <?php
        /* l10n: Questions is the name of a MySQL Status variable */
        echo sprintf(__('Questions since startup: %s'),PMA_formatNumber($total_queries, 0)) . ' ';
        echo PMA_showMySQLDocu('server-status-variables', 'server-status-variables', false, 'statvar_Questions');
        ?>
        <br>
        <span>
        <?php
        echo '&oslash; '.__('per hour').': ';
        echo PMA_formatNumber($total_queries * $hour_factor, 0);
        echo '<br>';

        echo '&oslash; '.__('per minute').': ';
        echo PMA_formatNumber( $total_queries * 60 / $server_status['Uptime'], 0);
        echo '<br>';

        if ($total_queries / $server_status['Uptime'] >= 1) {
            echo '&oslash; '.__('per second').': ';
            echo PMA_formatNumber( $total_queries / $server_status['Uptime'], 0);
        }
        ?>
        </span>
    </h3>
    <?php

    // reverse sort by value to show most used statements first
    arsort($used_queries);

    $odd_row        = true;
    $count_displayed_rows = 0;
    $perc_factor    = 100 / $total_queries; //(- $server_status['Connections']);

    ?>

        <table id="serverstatusqueriesdetails" class="data sortable noclick">
        <col class="namecol" />
        <col class="valuecol" span="3" />
        <thead>
            <tr><th><?php echo __('Statements'); ?></th>
                <th><?php
                    /* l10n: # = Amount of queries */
                    echo __('#');
                    ?>
                <th>&oslash; <?php echo __('per hour'); ?></th>
                <th>%</th>
            </tr>
        </thead>
        <tbody>

    <?php
    $chart_json = array();
    $query_sum = array_sum($used_queries);
    $other_sum = 0;
    foreach ($used_queries as $name => $value) {
        $odd_row = !$odd_row;

        // For the percentage column, use Questions - Connections, because
        // the number of connections is not an item of the Query types
        // but is included in Questions. Then the total of the percentages is 100.
        $name = str_replace(array('Com_', '_'), array('', ' '), $name);

        // Group together values that make out less than 2% into "Other", but only if we have more than 6 fractions already
        if ($value < $query_sum * 0.02 && count($chart_json)>6)
            $other_sum += $value;
        else $chart_json[$name] = $value;
    ?>
            <tr class="<?php echo $odd_row ? 'odd' : 'even'; ?>">
                <th class="name"><?php echo htmlspecialchars($name); ?></th>
                <td class="value"><?php echo PMA_formatNumber($value, 5, 0, true); ?></td>
                <td class="value"><?php echo
                    PMA_formatNumber($value * $hour_factor, 4, 1, true); ?></td>
                <td class="value"><?php echo
                    PMA_formatNumber($value * $perc_factor, 0, 2); ?>%</td>
            </tr>
    <?php
    }
    ?>
        </tbody>
        </table>

        <div id="serverstatusquerieschart">
            <span style="display:none;">
        <?php
            if ($other_sum > 0)
                $chart_json[__('Other')] = $other_sum;

            echo json_encode($chart_json);
        ?>
            </span>
        </div>
        <?php
}

function printServerTraffic()
{
    global $server_status,$PMA_PHP_SELF;
    global $server_master_status, $server_slave_status, $replication_types;

    $hour_factor    = 3600 / $server_status['Uptime'];

    /**
     * starttime calculation
     */
    $start_time = PMA_DBI_fetch_value(
        'SELECT UNIX_TIMESTAMP() - ' . $server_status['Uptime']);

    ?>
    <h3><?php
    echo sprintf(
        __('Network traffic since startup: %s'),
        implode(' ', PMA_formatByteDown( $server_status['Bytes_received'] + $server_status['Bytes_sent'], 3, 1))
        );
    ?>
    </h3>

    <p>
    <?php
    echo sprintf(__('This MySQL server has been running for %1$s. It started up on %2$s.'),
        PMA_timespanFormat($server_status['Uptime']),
        PMA_localisedDate($start_time)) . "\n";
    ?>
    </p>

    <?php
    if ($server_master_status || $server_slave_status) {
        echo '<p class="notice">';
        if ($server_master_status && $server_slave_status) {
            echo __('This MySQL server works as <b>master</b> and <b>slave</b> in <b>replication</b> process.');
        } elseif ($server_master_status) {
            echo __('This MySQL server works as <b>master</b> in <b>replication</b> process.');
        } elseif ($server_slave_status) {
            echo __('This MySQL server works as <b>slave</b> in <b>replication</b> process.');
        }
        echo ' ';
        echo __('For further information about replication status on the server, please visit the <a href="#replication">replication section</a>.');
        echo '</p>';
    }

    /* if the server works as master or slave in replication process, display useful information */
    if ($server_master_status || $server_slave_status)
    {
    ?>
      <hr class="clearfloat" />

      <h3><a name="replication"></a><?php echo __('Replication status'); ?></h3>
    <?php

        foreach ($replication_types as $type)
        {
            if (${"server_{$type}_status"}) {
                PMA_replication_print_status_table($type);
            }
        }
        unset($types);
    }
    ?>

    <table id="serverstatustraffic" class="data noclick">
    <thead>
    <tr>
        <th colspan="2"><?php echo __('Traffic') . '&nbsp;' . PMA_showHint(__('On a busy server, the byte counters may overrun, so those statistics as reported by the MySQL server may be incorrect.')); ?></th>
        <th>&oslash; <?php echo __('per hour'); ?></th>
    </tr>
    </thead>
    <tbody>
    <tr class="odd">
        <th class="name"><?php echo __('Received'); ?></th>
        <td class="value"><?php echo
            implode(' ',
                PMA_formatByteDown($server_status['Bytes_received'], 3, 1)); ?></td>
        <td class="value"><?php echo
            implode(' ',
                PMA_formatByteDown(
                    $server_status['Bytes_received'] * $hour_factor, 3, 1)); ?></td>
    </tr>
    <tr class="even">
        <th class="name"><?php echo __('Sent'); ?></th>
        <td class="value"><?php echo
            implode(' ',
                PMA_formatByteDown($server_status['Bytes_sent'], 3, 1)); ?></td>
        <td class="value"><?php echo
            implode(' ',
                PMA_formatByteDown(
                    $server_status['Bytes_sent'] * $hour_factor, 3, 1)); ?></td>
    </tr>
    <tr class="odd">
        <th class="name"><?php echo __('Total'); ?></th>
        <td class="value"><?php echo
            implode(' ',
                PMA_formatByteDown(
                    $server_status['Bytes_received'] + $server_status['Bytes_sent'], 3, 1)
            ); ?></td>
        <td class="value"><?php echo
            implode(' ',
                PMA_formatByteDown(
                    ($server_status['Bytes_received'] + $server_status['Bytes_sent'])
                    * $hour_factor, 3, 1)
            ); ?></td>
    </tr>
    </tbody>
    </table>

    <table id="serverstatusconnections" class="data noclick">
    <thead>
    <tr>
        <th colspan="2"><?php echo __('Connections'); ?></th>
        <th>&oslash; <?php echo __('per hour'); ?></th>
        <th>%</th>
    </tr>
    </thead>
    <tbody>
    <tr class="odd">
        <th class="name"><?php echo __('max. concurrent connections'); ?></th>
        <td class="value"><?php echo
            PMA_formatNumber($server_status['Max_used_connections'], 0); ?>  </td>
        <td class="value">--- </td>
        <td class="value">--- </td>
    </tr>
    <tr class="even">
        <th class="name"><?php echo __('Failed attempts'); ?></th>
        <td class="value"><?php echo
            PMA_formatNumber($server_status['Aborted_connects'], 4, 1, true); ?></td>
        <td class="value"><?php echo
            PMA_formatNumber($server_status['Aborted_connects'] * $hour_factor,
                4, 2, true); ?></td>
        <td class="value"><?php echo
            $server_status['Connections'] > 0
          ? PMA_formatNumber(
                $server_status['Aborted_connects'] * 100 / $server_status['Connections'],
                0, 2, true) . '%'
          : '--- '; ?></td>
    </tr>
    <tr class="odd">
        <th class="name"><?php echo __('Aborted'); ?></th>
        <td class="value"><?php echo
            PMA_formatNumber($server_status['Aborted_clients'], 4, 1, true); ?></td>
        <td class="value"><?php echo
            PMA_formatNumber($server_status['Aborted_clients'] * $hour_factor,
                4, 2, true); ?></td>
        <td class="value"><?php echo
            $server_status['Connections'] > 0
          ? PMA_formatNumber(
                $server_status['Aborted_clients'] * 100 / $server_status['Connections'],
                0, 2, true) . '%'
          : '--- '; ?></td>
    </tr>
    <tr class="even">
        <th class="name"><?php echo __('Total'); ?></th>
        <td class="value"><?php echo
            PMA_formatNumber($server_status['Connections'], 4, 0); ?></td>
        <td class="value"><?php echo
            PMA_formatNumber($server_status['Connections'] * $hour_factor,
                4, 2); ?></td>
        <td class="value"><?php echo
            PMA_formatNumber(100, 0, 2); ?>%</td>
    </tr>
    </tbody>
    </table>
    <?php

    $url_params = array();

    if (! empty($_REQUEST['full'])) {
        $sql_query = 'SHOW FULL PROCESSLIST';
        $url_params['full'] = 1;
        $full_text_link = 'server_status.php' . PMA_generate_common_url(array(), 'html', '?');
    } else {
        $sql_query = 'SHOW PROCESSLIST';
        $full_text_link = 'server_status.php' . PMA_generate_common_url(array('full' => 1));
    }
    $result = PMA_DBI_query($sql_query);

    /**
     * Displays the page
     */
    ?>
    <table id="tableprocesslist" class="data clearfloat noclick">
    <thead>
    <tr>
        <th><?php echo __('Processes'); ?></th>
        <th><?php echo __('ID'); ?></th>
        <th><?php echo __('User'); ?></th>
        <th><?php echo __('Host'); ?></th>
        <th><?php echo __('Database'); ?></th>
        <th><?php echo __('Command'); ?></th>
        <th><?php echo __('Time'); ?></th>
        <th><?php echo __('Status'); ?></th>
        <th><?php
            echo __('SQL query');
            if (! PMA_DRIZZLE) { ?>
                <a href="<?php echo $full_text_link; ?>"
                    title="<?php echo empty($full) ? __('Show Full Queries') : __('Truncate Shown Queries'); ?>">
                    <img src="<?php echo $GLOBALS['pmaThemeImage'] . 's_' . (empty($_REQUEST['full']) ? 'full' : 'partial'); ?>text.png"
                    alt="<?php echo empty($_REQUEST['full']) ? __('Show Full Queries') : __('Truncate Shown Queries'); ?>" />
                </a>
            <?php } ?>
        </th>
    </tr>
    </thead>
    <tbody>
    <?php
    $odd_row = true;
    while ($process = PMA_DBI_fetch_assoc($result)) {
        if (PMA_DRIZZLE) {
            // Drizzle uses uppercase keys
            foreach ($process as $k => $v) {
                $k = $k !== 'DB'
                    ? ucfirst(strtolower($k))
                    : 'db';
                $process[$k] = $v;
            }
        }
        $url_params['kill'] = $process['Id'];
        $kill_process = 'server_status.php' . PMA_generate_common_url($url_params);
        ?>
    <tr class="<?php echo $odd_row ? 'odd' : 'even'; ?>">
        <td><a href="<?php echo $kill_process ; ?>"><?php echo __('Kill'); ?></a></td>
        <td class="value"><?php echo $process['Id']; ?></td>
        <td><?php echo $process['User']; ?></td>
        <td><?php echo $process['Host']; ?></td>
        <td><?php echo ((! isset($process['db']) || ! strlen($process['db'])) ? '<i>' . __('None') . '</i>' : $process['db']); ?></td>
        <td><?php echo $process['Command']; ?></td>
        <td class="value"><?php echo $process['Time']; ?></td>
        <td><?php echo (empty($process['State']) ? '---' : $process['State']); ?></td>
        <td>
        <?php
        if (empty($process['Info'])) {
            echo '---';
        } else {
            if (empty($_REQUEST['full']) && strlen($process['Info']) > $GLOBALS['cfg']['MaxCharactersInDisplayedSQL']) {
                echo htmlspecialchars(substr($process['Info'], 0, $GLOBALS['cfg']['MaxCharactersInDisplayedSQL'])) . '[...]';
            } else {
                echo PMA_SQP_formatHtml(PMA_SQP_parse($process['Info']));
            }
        }
        ?>
        </td>
    </tr>
        <?php
        $odd_row = ! $odd_row;
    }
    ?>
    </tbody>
    </table>
    <?php
}

function printVariablesTable()
{
    global $server_status, $server_variables, $allocationMap, $links;
    /**
     * Messages are built using the message name
     */
    $strShowStatus = array(
        'Aborted_clients' => __('The number of connections that were aborted because the client died without closing the connection properly.'),
        'Aborted_connects' => __('The number of failed attempts to connect to the MySQL server.'),
        'Binlog_cache_disk_use' => __('The number of transactions that used the temporary binary log cache but that exceeded the value of binlog_cache_size and used a temporary file to store statements from the transaction.'),
        'Binlog_cache_use' => __('The number of transactions that used the temporary binary log cache.'),
        'Connections' => __('The number of connection attempts (successful or not) to the MySQL server.'),
        'Created_tmp_disk_tables' => __('The number of temporary tables on disk created automatically by the server while executing statements. If Created_tmp_disk_tables is big, you may want to increase the tmp_table_size  value to cause temporary tables to be memory-based instead of disk-based.'),
        'Created_tmp_files' => __('How many temporary files mysqld has created.'),
        'Created_tmp_tables' => __('The number of in-memory temporary tables created automatically by the server while executing statements.'),
        'Delayed_errors' => __('The number of rows written with INSERT DELAYED for which some error occurred (probably duplicate key).'),
        'Delayed_insert_threads' => __('The number of INSERT DELAYED handler threads in use. Every different table on which one uses INSERT DELAYED gets its own thread.'),
        'Delayed_writes' => __('The number of INSERT DELAYED rows written.'),
        'Flush_commands'  => __('The number of executed FLUSH statements.'),
        'Handler_commit' => __('The number of internal COMMIT statements.'),
        'Handler_delete' => __('The number of times a row was deleted from a table.'),
        'Handler_discover' => __('The MySQL server can ask the NDB Cluster storage engine if it knows about a table with a given name. This is called discovery. Handler_discover indicates the number of time tables have been discovered.'),
        'Handler_read_first' => __('The number of times the first entry was read from an index. If this is high, it suggests that the server is doing a lot of full index scans; for example, SELECT col1 FROM foo, assuming that col1 is indexed.'),
        'Handler_read_key' => __('The number of requests to read a row based on a key. If this is high, it is a good indication that your queries and tables are properly indexed.'),
        'Handler_read_next' => __('The number of requests to read the next row in key order. This is incremented if you are querying an index column with a range constraint or if you are doing an index scan.'),
        'Handler_read_prev' => __('The number of requests to read the previous row in key order. This read method is mainly used to optimize ORDER BY ... DESC.'),
        'Handler_read_rnd' => __('The number of requests to read a row based on a fixed position. This is high if you are doing a lot of queries that require sorting of the result. You probably have a lot of queries that require MySQL to scan whole tables or you have joins that don\'t use keys properly.'),
        'Handler_read_rnd_next' => __('The number of requests to read the next row in the data file. This is high if you are doing a lot of table scans. Generally this suggests that your tables are not properly indexed or that your queries are not written to take advantage of the indexes you have.'),
        'Handler_rollback' => __('The number of internal ROLLBACK statements.'),
        'Handler_update' => __('The number of requests to update a row in a table.'),
        'Handler_write' => __('The number of requests to insert a row in a table.'),
        'Innodb_buffer_pool_pages_data' => __('The number of pages containing data (dirty or clean).'),
        'Innodb_buffer_pool_pages_dirty' => __('The number of pages currently dirty.'),
        'Innodb_buffer_pool_pages_flushed' => __('The number of buffer pool pages that have been requested to be flushed.'),
        'Innodb_buffer_pool_pages_free' => __('The number of free pages.'),
        'Innodb_buffer_pool_pages_latched' => __('The number of latched pages in InnoDB buffer pool. These are pages currently being read or written or that can\'t be flushed or removed for some other reason.'),
        'Innodb_buffer_pool_pages_misc' => __('The number of pages busy because they have been allocated for administrative overhead such as row locks or the adaptive hash index. This value can also be calculated as Innodb_buffer_pool_pages_total - Innodb_buffer_pool_pages_free - Innodb_buffer_pool_pages_data.'),
        'Innodb_buffer_pool_pages_total' => __('Total size of buffer pool, in pages.'),
        'Innodb_buffer_pool_read_ahead_rnd' => __('The number of "random" read-aheads InnoDB initiated. This happens when a query is to scan a large portion of a table but in random order.'),
        'Innodb_buffer_pool_read_ahead_seq' => __('The number of sequential read-aheads InnoDB initiated. This happens when InnoDB does a sequential full table scan.'),
        'Innodb_buffer_pool_read_requests' => __('The number of logical read requests InnoDB has done.'),
        'Innodb_buffer_pool_reads' => __('The number of logical reads that InnoDB could not satisfy from buffer pool and had to do a single-page read.'),
        'Innodb_buffer_pool_wait_free' => __('Normally, writes to the InnoDB buffer pool happen in the background. However, if it\'s necessary to read or create a page and no clean pages are available, it\'s necessary to wait for pages to be flushed first. This counter counts instances of these waits. If the buffer pool size was set properly, this value should be small.'),
        'Innodb_buffer_pool_write_requests' => __('The number writes done to the InnoDB buffer pool.'),
        'Innodb_data_fsyncs' => __('The number of fsync() operations so far.'),
        'Innodb_data_pending_fsyncs' => __('The current number of pending fsync() operations.'),
        'Innodb_data_pending_reads' => __('The current number of pending reads.'),
        'Innodb_data_pending_writes' => __('The current number of pending writes.'),
        'Innodb_data_read' => __('The amount of data read so far, in bytes.'),
        'Innodb_data_reads' => __('The total number of data reads.'),
        'Innodb_data_writes' => __('The total number of data writes.'),
        'Innodb_data_written' => __('The amount of data written so far, in bytes.'),
        'Innodb_dblwr_pages_written' => __('The number of pages that have been written for doublewrite operations.'),
        'Innodb_dblwr_writes' => __('The number of doublewrite operations that have been performed.'),
        'Innodb_log_waits' => __('The number of waits we had because log buffer was too small and we had to wait for it to be flushed before continuing.'),
        'Innodb_log_write_requests' => __('The number of log write requests.'),
        'Innodb_log_writes' => __('The number of physical writes to the log file.'),
        'Innodb_os_log_fsyncs' => __('The number of fsync() writes done to the log file.'),
        'Innodb_os_log_pending_fsyncs' => __('The number of pending log file fsyncs.'),
        'Innodb_os_log_pending_writes' => __('Pending log file writes.'),
        'Innodb_os_log_written' => __('The number of bytes written to the log file.'),
        'Innodb_pages_created' => __('The number of pages created.'),
        'Innodb_page_size' => __('The compiled-in InnoDB page size (default 16KB). Many values are counted in pages; the page size allows them to be easily converted to bytes.'),
        'Innodb_pages_read' => __('The number of pages read.'),
        'Innodb_pages_written' => __('The number of pages written.'),
        'Innodb_row_lock_current_waits' => __('The number of row locks currently being waited for.'),
        'Innodb_row_lock_time_avg' => __('The average time to acquire a row lock, in milliseconds.'),
        'Innodb_row_lock_time' => __('The total time spent in acquiring row locks, in milliseconds.'),
        'Innodb_row_lock_time_max' => __('The maximum time to acquire a row lock, in milliseconds.'),
        'Innodb_row_lock_waits' => __('The number of times a row lock had to be waited for.'),
        'Innodb_rows_deleted' => __('The number of rows deleted from InnoDB tables.'),
        'Innodb_rows_inserted' => __('The number of rows inserted in InnoDB tables.'),
        'Innodb_rows_read' => __('The number of rows read from InnoDB tables.'),
        'Innodb_rows_updated' => __('The number of rows updated in InnoDB tables.'),
        'Key_blocks_not_flushed' => __('The number of key blocks in the key cache that have changed but haven\'t yet been flushed to disk. It used to be known as Not_flushed_key_blocks.'),
        'Key_blocks_unused' => __('The number of unused blocks in the key cache. You can use this value to determine how much of the key cache is in use.'),
        'Key_blocks_used' => __('The number of used blocks in the key cache. This value is a high-water mark that indicates the maximum number of blocks that have ever been in use at one time.'),
        'Key_read_requests' => __('The number of requests to read a key block from the cache.'),
        'Key_reads' => __('The number of physical reads of a key block from disk. If Key_reads is big, then your key_buffer_size value is probably too small. The cache miss rate can be calculated as Key_reads/Key_read_requests.'),
        'Key_write_requests' => __('The number of requests to write a key block to the cache.'),
        'Key_writes' => __('The number of physical writes of a key block to disk.'),
        'Last_query_cost' => __('The total cost of the last compiled query as computed by the query optimizer. Useful for comparing the cost of different query plans for the same query. The default value of 0 means that no query has been compiled yet.'),
        'Max_used_connections' => __('The maximum number of connections that have been in use simultaneously since the server started.'),
        'Not_flushed_delayed_rows' => __('The number of rows waiting to be written in INSERT DELAYED queues.'),
        'Opened_tables' => __('The number of tables that have been opened. If opened tables is big, your table cache value is probably too small.'),
        'Open_files' => __('The number of files that are open.'),
        'Open_streams' => __('The number of streams that are open (used mainly for logging).'),
        'Open_tables' => __('The number of tables that are open.'),
        'Qcache_free_blocks' => __('The number of free memory blocks in query cache. High numbers can indicate fragmentation issues, which may be solved by issuing a FLUSH QUERY CACHE statement.'),
        'Qcache_free_memory' => __('The amount of free memory for query cache.'),
        'Qcache_hits' => __('The number of cache hits.'),
        'Qcache_inserts' => __('The number of queries added to the cache.'),
        'Qcache_lowmem_prunes' => __('The number of queries that have been removed from the cache to free up memory for caching new queries. This information can help you tune the query cache size. The query cache uses a least recently used (LRU) strategy to decide which queries to remove from the cache.'),
        'Qcache_not_cached' => __('The number of non-cached queries (not cachable, or not cached due to the query_cache_type setting).'),
        'Qcache_queries_in_cache' => __('The number of queries registered in the cache.'),
        'Qcache_total_blocks' => __('The total number of blocks in the query cache.'),
        'Rpl_status' => __('The status of failsafe replication (not yet implemented).'),
        'Select_full_join' => __('The number of joins that do not use indexes. If this value is not 0, you should carefully check the indexes of your tables.'),
        'Select_full_range_join' => __('The number of joins that used a range search on a reference table.'),
        'Select_range_check' => __('The number of joins without keys that check for key usage after each row. (If this is not 0, you should carefully check the indexes of your tables.)'),
        'Select_range' => __('The number of joins that used ranges on the first table. (It\'s normally not critical even if this is big.)'),
        'Select_scan' => __('The number of joins that did a full scan of the first table.'),
        'Slave_open_temp_tables' => __('The number of temporary tables currently open by the slave SQL thread.'),
        'Slave_retried_transactions' => __('Total (since startup) number of times the replication slave SQL thread has retried transactions.'),
        'Slave_running' => __('This is ON if this server is a slave that is connected to a master.'),
        'Slow_launch_threads' => __('The number of threads that have taken more than slow_launch_time seconds to create.'),
        'Slow_queries' => __('The number of queries that have taken more than long_query_time seconds.'),
        'Sort_merge_passes' => __('The number of merge passes the sort algorithm has had to do. If this value is large, you should consider increasing the value of the sort_buffer_size system variable.'),
        'Sort_range' => __('The number of sorts that were done with ranges.'),
        'Sort_rows' => __('The number of sorted rows.'),
        'Sort_scan' => __('The number of sorts that were done by scanning the table.'),
        'Table_locks_immediate' => __('The number of times that a table lock was acquired immediately.'),
        'Table_locks_waited' => __('The number of times that a table lock could not be acquired immediately and a wait was needed. If this is high, and you have performance problems, you should first optimize your queries, and then either split your table or tables or use replication.'),
        'Threads_cached' => __('The number of threads in the thread cache. The cache hit rate can be calculated as Threads_created/Connections. If this value is red you should raise your thread_cache_size.'),
        'Threads_connected' => __('The number of currently open connections.'),
        'Threads_created' => __('The number of threads created to handle connections. If Threads_created is big, you may want to increase the thread_cache_size value. (Normally this doesn\'t give a notable performance improvement if you have a good thread implementation.)'),
        'Threads_running' => __('The number of threads that are not sleeping.')
    );

    /**
     * define some alerts
     */
    // name => max value before alert
    $alerts = array(
        // lower is better
        // variable => max value
        'Aborted_clients' => 0,
        'Aborted_connects' => 0,

        'Binlog_cache_disk_use' => 0,

        'Created_tmp_disk_tables' => 0,

        'Handler_read_rnd' => 0,
        'Handler_read_rnd_next' => 0,

        'Innodb_buffer_pool_pages_dirty' => 0,
        'Innodb_buffer_pool_reads' => 0,
        'Innodb_buffer_pool_wait_free' => 0,
        'Innodb_log_waits' => 0,
        'Innodb_row_lock_time_avg' => 10, // ms
        'Innodb_row_lock_time_max' => 50, // ms
        'Innodb_row_lock_waits' => 0,

        'Slow_queries' => 0,
        'Delayed_errors' => 0,
        'Select_full_join' => 0,
        'Select_range_check' => 0,
        'Sort_merge_passes' => 0,
        'Opened_tables' => 0,
        'Table_locks_waited' => 0,
        'Qcache_lowmem_prunes' => 0,

        'Qcache_free_blocks' => $server_status['Qcache_total_blocks'] / 5,
        'Slow_launch_threads' => 0,

        // depends on Key_read_requests
        // normaly lower then 1:0.01
        'Key_reads' => (0.01 * $server_status['Key_read_requests']),
        // depends on Key_write_requests
        // normaly nearly 1:1
        'Key_writes' => (0.9 * $server_status['Key_write_requests']),

        'Key_buffer_fraction' => 0.5,

        // alert if more than 95% of thread cache is in use
        'Threads_cached' => 0.95 * $server_variables['thread_cache_size']

        // higher is better
        // variable => min value
        //'Handler read key' => '> ',
    );

?>
<table class="data sortable noclick" id="serverstatusvariables">
    <col class="namecol" />
    <col class="valuecol" />
    <col class="descrcol" />
    <thead>
        <tr>
            <th><?php echo __('Variable'); ?></th>
            <th><?php echo __('Value'); ?></th>
            <th><?php echo __('Description'); ?></th>
        </tr>
    </thead>
    <tbody>
    <?php

    $odd_row = false;
    foreach ($server_status as $name => $value) {
            $odd_row = !$odd_row;
?>
        <tr class="<?php echo $odd_row ? 'odd' : 'even'; echo isset($allocationMap[$name])?' s_'.$allocationMap[$name]:''; ?>">
            <th class="name"><?php echo htmlspecialchars(str_replace('_',' ',$name)) . PMA_showMySQLDocu('server-status-variables', 'server-status-variables', false, 'statvar_' . $name); ?>
            </th>
            <td class="value"><span class="formatted"><?php
            if (isset($alerts[$name])) {
                if ($value > $alerts[$name]) {
                    echo '<span class="attention">';
                } else {
                    echo '<span class="allfine">';
                }
            }
            if ('%' === substr($name, -1, 1)) {
                echo PMA_formatNumber($value, 0, 2) . ' %';
            } elseif (strpos($name,'Uptime')!==FALSE) {
                echo PMA_timespanFormat($value);
            } elseif (is_numeric($value) && $value == (int) $value && $value > 1000) {
                echo PMA_formatNumber($value, 3, 1);
            } elseif (is_numeric($value) && $value == (int) $value) {
                echo PMA_formatNumber($value, 3, 0);
            } elseif (is_numeric($value)) {
                echo PMA_formatNumber($value, 3, 1);
            } else {
                echo htmlspecialchars($value);
            }
            if (isset($alerts[$name])) {
                echo '</span>';
            }
            ?></span><span style="display:none;" class="original"><?php echo $value; ?></span>
            </td>
            <td class="descr">
            <?php
            if (isset($strShowStatus[$name ])) {
                echo $strShowStatus[$name];
            }

            if (isset($links[$name])) {
                foreach ($links[$name] as $link_name => $link_url) {
                    if ('doc' == $link_name) {
                        echo PMA_showMySQLDocu($link_url, $link_url);
                    } else {
                        echo ' <a href="' . $link_url . '">' . $link_name . '</a>' .
                        "\n";
                    }
                }
                unset($link_url, $link_name);
            }
            ?>
            </td>
        </tr>
    <?php
    }
    ?>
    </tbody>
    </table>
    <?php
}

function printMonitor()
{
    global $server_status, $server_db_isLocal;
?>
    <div class="tabLinks" style="display:none;">
        <a href="#pauseCharts">
            <img src="themes/dot.gif" class="icon ic_play" alt="" />
            <?php echo __('Start Monitor'); ?>
        </a>
        <a href="#settingsPopup" rel="popupLink" style="display:none;">
            <img src="themes/dot.gif" class="icon ic_s_cog" alt="" />
            <?php echo __('Settings'); ?>
        </a>
        <a href="#monitorInstructionsDialog">
            <img src="themes/dot.gif" class="icon ic_b_help" alt="" />
            <?php echo __('Instructions/Setup'); ?>
        </a>
        <a href="#endChartEditMode" style="display:none;">
            <img src="themes/dot.gif" class="icon ic_s_okay" alt="" />
            <?php echo __('Done rearranging/editing charts'); ?>
        </a>
    </div>

    <div class="popupContent settingsPopup">
        <a href="#addNewChart">
            <img src="themes/dot.gif" class="icon ic_b_chart" alt="" />
            <?php echo __('Add chart'); ?>
        </a>
        <a href="#rearrangeCharts"><img class="icon ic_b_tblops" src="themes/dot.gif" width="16" height="16" alt=""> <?php echo __('Rearrange/edit charts'); ?></a>
        <div class="clearfloat paddingtop"></div>
        <div class="floatleft">
            <?php echo __('Refresh rate').'<br />'; refreshList('gridChartRefresh', 5, Array(2,3,4,5,10,20,40,60,120,300,600,1200)); ?><br>
        </div>
        <div class="floatleft">
            <?php echo __('Chart columns'); ?> <br />
            <select name="chartColumns">
                <option>1</option>
                <option>2</option>
                <option>3</option>
                <option>4</option>
                <option>5</option>
                <option>6</option>
                <option>7</option>
                <option>8</option>
                <option>9</option>
                <option>10</option>
            </select>
        </div>

        <div class="clearfloat paddingtop">
        <b><?php echo __('Chart arrangement'); ?></b> <?php echo PMA_showHint(__('The arrangement of the charts is stored to the browsers local storage. You may want to export it if you have a complicated set up.')); ?><br/>
        <a href="#importMonitorConfig"><?php echo __('Import'); ?></a>&nbsp;&nbsp;<a href="#exportMonitorConfig"><?php echo __('Export'); ?></a>&nbsp;&nbsp;<a href="#clearMonitorConfig"><?php echo __('Reset to default'); ?></a>
        </div>
    </div>

    <div id="monitorInstructionsDialog" title="<?php echo __('Monitor Instructions'); ?>" style="display:none;">
        <?php echo __('The phpMyAdmin Monitor can assist you in optimizing the server configuration and track down time intensive queries. For the latter you will need to set log_output to \'TABLE\' and have either the slow_query_log or general_log enabled. Note however, that the general_log produces a lot of data and increases server load by up to 15%'); ?>
    <?php if(PMA_MYSQL_INT_VERSION < 50106) { ?>
        <p>
        <img class="icon ic_s_attention" src="themes/dot.gif" alt="">
        <?php
            echo __('Unfortunately your Database server does not support logging to table, which is a requirement for analyzing the database logs with phpMyAdmin. Logging to table is supported by MySQL 5.1.6 and onwards. You may still use the server charting features however.');
        ?>
        </p>
    <?php
    } else {
    ?>
        <p></p>
        <img class="ajaxIcon" src="<?php echo $GLOBALS['pmaThemeImage']; ?>ajax_clock_small.gif" alt="Loading">
        <div class="ajaxContent"></div>
        <div class="monitorUse" style="display:none;">
            <p></p>
            <?php
                echo __('<b>Using the monitor:</b><br/> Ok, you are good to go! Once you click \'Start monitor\' your browser will refresh all displayed charts in a regular interval. You may add charts and change the refresh rate under \'Settings\', or remove any chart using the cog icon on each respective chart. <p>To display queries from the logs, select the relevant time span on any chart by holding down the left mouse button and panning over the chart. Once confirmed, this will load a table of grouped queries, there you may click on any occuring SELECT statements to further analyze them.</p>');
            ?>
            <p>
            <img class="icon ic_s_attention" src="themes/dot.gif" alt="">
            <?php
                echo __('<b>Please note:</b> Enabling the general_log may increase the server load by 5-15%. Also be aware that generating statistics from the logs is a load intensive task, so it is advisable to select only a small time span and to disable the general_log and empty its table once monitoring is not required any more.');
            ?>
            </p>
        </div>
    <?php } ?>
    </div>

    <div id="addChartDialog" title="Add chart" style="display:none;">
        <div id="tabGridVariables">
            <p><input type="text" name="chartTitle" value="<?php echo __('Chart Title'); ?>" /></p>
            <?php if ($server_db_isLocal) { ?>
            <input type="radio" name="chartType" value="cpu" id="chartCPU">
            <label for="chartCPU"><?php echo __('CPU Usage'); ?></label><br/>

            <input type="radio" name="chartType" value="memory" id="chartMemory">
            <label for="chartMemory"><?php echo __('Memory Usage'); ?></label><br/>

            <input type="radio" name="chartType" value="swap" id="chartSwap">
            <label for="chartSwap"><?php echo __('Swap Usage'); ?></label><br/>
            <?php } ?>
            <input type="radio" name="chartType" value="variable" id="chartStatusVar" checked="checked">
            <label for="chartStatusVar"><?php echo __('Status variable(s)'); ?></label><br/>
            <div id="chartVariableSettings">
                <label for="chartSeries"><?php echo __('Select series:'); ?></label><br>
                <select id="chartSeries" name="varChartList" size="1">
                    <option><?php echo __('Commonly monitored'); ?></option>
                    <option>Processes</option>
                    <option>Questions</option>
                    <option>Connections</option>
                    <option>Bytes_sent</option>
                    <option>Bytes_received</option>
                    <option>Threads_connected</option>
                    <option>Created_tmp_disk_tables</option>
                    <option>Handler_read_first</option>
                    <option>Innodb_buffer_pool_wait_free</option>
                    <option>Key_reads</option>
                    <option>Open_tables</option>
                    <option>Select_full_join</option>
                    <option>Slow_queries</option>
                </select><br>
                <label for="variableInput"><?php echo __('or type variable name:'); ?> </label>
                <input type="text" name="variableInput" id="variableInput" />
                <p></p>
                <input type="checkbox" name="differentialValue" id="differentialValue" value="differential" checked="checked" />
                <label for="differentialValue"><?php echo __('Display as differential value'); ?></label><br>
                <input type="checkbox" id="useDivisor" name="useDivisor" value="1" />
                <label for="useDivisor"><?php echo __('Apply a divisor'); ?></label>
                <span class="divisorInput" style="display:none;">
                    <input type="text" name="valueDivisor" size="4" value="1">
                    (<a href="#kibDivisor"><?php echo __('KiB'); ?></a>, <a href="#mibDivisor"><?php echo __('MiB'); ?></a>)
                </span><br>

                <input type="checkbox" id="useUnit" name="useUnit" value="1" />
                <label for="useUnit"><?php echo __('Append unit to data values'); ?></label>

                <span class="unitInput" style="display:none;">
                    <input type="text" name="valueUnit" size="4" value="">
                </span>
                <p>
                    <a href="#submitAddSeries"><b><?php echo __('Add this series'); ?></b></a>
                    <span id="clearSeriesLink" style="display:none;">
                       | <a href="#submitClearSeries"><?php echo __('Clear series'); ?></a>
                    </span>
                </p>
                <?php echo __('Series in Chart:'); ?><br/>
                <span id="seriesPreview">
                <i><?php echo __('None'); ?></i>
                </span>
            </div>
        </div>
    </div>

    <!-- For generic use -->
    <div id="emptyDialog" title="Dialog" style="display:none;">
    </div>

    <div id="logAnalyseDialog" title="<?php echo __('Log statistics'); ?>" style="display:none;">
        <p> <?php echo __('Selected time range:'); ?>
        <input type="text" name="dateStart" class="datetimefield" value="" /> -
        <input type="text" name="dateEnd" class="datetimefield" value="" /></p>
        <input type="checkbox" id="limitTypes" value="1" checked="checked" />
        <label for="limitTypes">
            <?php echo __('Only retrieve SELECT,INSERT,UPDATE and DELETE Statements'); ?>
        </label>
        <br/>
        <input type="checkbox" id="removeVariables" value="1" checked="checked" />
        <label for="removeVariables">
            <?php echo __('Remove variable data in INSERT statements for better grouping'); ?>
        </label>

        <?php echo __('<p>Choose from which log you want the statistics to be generated from.</p> Results are grouped by query text.'); ?>
    </div>

    <div id="queryAnalyzerDialog" title="<?php echo __('Query analyzer'); ?>" style="display:none;">
        <textarea id="sqlquery"> </textarea>
        <p></p>
        <div class="placeHolder"></div>
    </div>

    <table border="0" class="clearfloat" id="chartGrid">

    </table>
    <div id="logTable">
        <br/>
    </div>

    <script type="text/javascript">
        variableNames = [ <?php
            $i=0;
            foreach ($server_status as $name=>$value) {
                if (is_numeric($value)) {
                    if ($i++ > 0) echo ", ";
                    echo "'".$name."'";
                }
            }
            ?> ];
    </script>
<?php
}

/* Builds a <select> list for refresh rates */
function refreshList($name,$defaultRate=5, $refreshRates=Array(1, 2, 5, 10, 20, 40, 60, 120, 300, 600))
{
?>
    <select name="<?php echo $name; ?>">
        <?php
            foreach ($refreshRates as $rate) {
                $selected = ($rate == $defaultRate)?' selected="selected"':'';

                if ($rate<60)
                    echo '<option value="'.$rate.'"'.$selected.'>'.sprintf(_ngettext('%d second', '%d seconds', $rate), $rate).'</option>';
                else
                    echo '<option value="'.$rate.'"'.$selected.'>'.sprintf(_ngettext('%d minute', '%d minutes', $rate/60), $rate/60).'</option>';
            }
        ?>
    </select>
<?php
}

/**
 * cleanup of some deprecated values
 *
 * @param array &$server_status
 */
function cleanDeprecated(&$server_status)
{
    $deprecated = array(
        'Com_prepare_sql' => 'Com_stmt_prepare',
        'Com_execute_sql' => 'Com_stmt_execute',
        'Com_dealloc_sql' => 'Com_stmt_close',
    );

    foreach ($deprecated as $old => $new) {
        if (isset($server_status[$old]) && isset($server_status[$new])) {
            unset($server_status[$old]);
        }
    }
}

/**
 * Sends the footer
 */
require './libraries/footer.inc.php';
?><|MERGE_RESOLUTION|>--- conflicted
+++ resolved
@@ -758,17 +758,7 @@
             <div class="tabInnerContent clearfloat">
             </div>
             <div id="advisorInstructionsDialog" style="display:none;">
-<<<<<<< HEAD
             <?php echo __('The Advisor system can provide recommendations on server variables by analyzing the server status variables. <p>Do note however that this system provides recommendations based on simple calculations and by rule of thumb which may not necessarily apply to your system.</p> <p>Prior to changing any of the configuration, be sure to know what you are changing (by reading the documentation) and how to undo the change. Wrong tuning can have a very negative effect on performance.</p> <p>The best way to tune your system would be to change only one setting at a time, observe or benchmark your database, and undo the change if there was no clearly measurable improvement.</p>'); ?>
-=======
-            <?php echo __('The Advisor system can provide recommendations on server variables by analyzing the server status variables.
-        Do note however that this system provides recommendations based on fairly simple calculations and by rule of thumb and
-        may not necessarily work for your system.
-        Prior to changing any of the configuration, be sure to know what you are changing and how to undo the change. Wrong tuning
-        can have a very negative effect on performance.
-        The best way to tune the system would be to change only one setting at a time, observe or benchmark your database, and
-        undo the change if there was no clearly measurable improvement.'); ?>
->>>>>>> 79df7493
             </div>
         </div>
     </div>
