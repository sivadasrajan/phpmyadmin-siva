<?php
/* vim: set expandtab sw=4 ts=4 sts=4: */
/**
 * displays status variables with descriptions and some hints an optmizing
 *  + reset status variables
 *
 * @package phpMyAdmin
 */

/**
 * no need for variables importing
 * @ignore
 */
if (! defined('PMA_NO_VARIABLES_IMPORT')) {
    define('PMA_NO_VARIABLES_IMPORT', true);
}

if (isset($_REQUEST['ajax_request']) && $_REQUEST['ajax_request'] == true)
	$GLOBALS['is_header_sent'] = true;

require_once './libraries/common.inc.php';

/**
 * Ajax request
 */

if (isset($_REQUEST['ajax_request']) && $_REQUEST['ajax_request'] == true) {
    // Send with correct charset
    header('Content-Type: text/html; charset=UTF-8');

    // real-time charting data
    if(isset($_REQUEST['chart_data'])) {
        switch($_REQUEST['type']) {
            case 'proc':
                $c = PMA_DBI_fetch_result('SHOW GLOBAL STATUS WHERE Variable_name="Connections"', 0, 1);
                $result = PMA_DBI_query('SHOW PROCESSLIST');
                $num_procs = PMA_DBI_num_rows($result);

                $ret = array(
                    'x'      => microtime(true)*1000,
                    'y_proc' => $num_procs,
                    'y_conn' => $c['Connections']
                );
                
                exit(json_encode($ret));
            case 'queries':
                $queries = PMA_DBI_fetch_result('SHOW GLOBAL STATUS WHERE Variable_name LIKE "Com_%" AND Value>0', 0, 1);
                cleanDeprecated($queries);
                // admin commands are not queries
                unset($queries['Com_admin_commands']);

                $sum=array_sum($queries);
                $ret = array(
                    'x'         => microtime(true)*1000,
                    'y'         => $sum,
                    'pointInfo' => $queries
                );

                exit(json_encode($ret));
            case 'traffic':
                $traffic = PMA_DBI_fetch_result('SHOW GLOBAL STATUS WHERE Variable_name="Bytes_received" OR Variable_name="Bytes_sent"', 0, 1);
<<<<<<< HEAD

                $ret = Array('x'=>(microtime(true)*1000),'y_sent'=>$traffic['Bytes_sent'],'y_received'=>$traffic['Bytes_received']);
=======
                
                $ret = array(
                    'x'          => microtime(true)*1000,
                    'y_sent'     => $traffic['Bytes_sent'],
                    'y_received' => $traffic['Bytes_received']
                );
                    
>>>>>>> 14f86642
                exit(json_encode($ret));

        }
    }
}


/**
 * Replication library
 */
require './libraries/replication.inc.php';
require_once './libraries/replication_gui.lib.php';

/**
 * JS Includes
 */

$GLOBALS['js_include'][] = 'server_status.js';
$GLOBALS['js_include'][] = 'jquery/jquery-ui-1.8.custom.js';
$GLOBALS['js_include'][] = 'jquery/jquery.tablesorter.js';
$GLOBALS['js_include'][] = 'jquery/jquery.cookie.js'; // For tab persistence
$GLOBALS['js_include'][] = 'highcharts/highcharts.js';
/* Files required for chart exporting */
$GLOBALS['js_include'][] = 'highcharts/exporting.js';
$GLOBALS['js_include'][] = 'canvg/flashcanvas.js';
$GLOBALS['js_include'][] = 'canvg/canvg.js';
$GLOBALS['js_include'][] = 'canvg/rgbcolor.js';


/**
 * flush status variables if requested
 */
if (isset($_REQUEST['flush'])) {
    $_flush_commands = array(
        'STATUS',
        'TABLES',
        'QUERY CACHE',
    );

    if (in_array($_REQUEST['flush'], $_flush_commands)) {
        PMA_DBI_query('FLUSH ' . $_REQUEST['flush'] . ';');
    }
    unset($_flush_commands);
}

/**
 * Kills a selected process
 */
if (!empty($_REQUEST['kill'])) {
    if (PMA_DBI_try_query('KILL ' . $_REQUEST['kill'] . ';')) {
        $message = PMA_Message::success(__('Thread %s was successfully killed.'));
    } else {
        $message = PMA_Message::error(__('phpMyAdmin was unable to kill thread %s. It probably has already been closed.'));
    }
    $message->addParam($_REQUEST['kill']);
    //$message->display();
}



/**
 * get status from server
 */
$server_status = PMA_DBI_fetch_result('SHOW GLOBAL STATUS', 0, 1);

/**
 * for some calculations we require also some server settings
 */
$server_variables = PMA_DBI_fetch_result('SHOW GLOBAL VARIABLES', 0, 1);

/**
 * cleanup of some deprecated values
 */
cleanDeprecated($server_status);

/**
 * calculate some values
 */
// Key_buffer_fraction
if (isset($server_status['Key_blocks_unused'])
  && isset($server_variables['key_cache_block_size'])
  && isset($server_variables['key_buffer_size'])) {
    $server_status['Key_buffer_fraction_%'] =
        100
      - $server_status['Key_blocks_unused']
      * $server_variables['key_cache_block_size']
      / $server_variables['key_buffer_size']
      * 100;
} elseif (
     isset($server_status['Key_blocks_used'])
  && isset($server_variables['key_buffer_size'])) {
    $server_status['Key_buffer_fraction_%'] =
        $server_status['Key_blocks_used']
      * 1024
      / $server_variables['key_buffer_size'];
  }

// Ratio for key read/write
if (isset($server_status['Key_writes'])
    && isset($server_status['Key_write_requests'])
    && $server_status['Key_write_requests'] > 0)
        $server_status['Key_write_ratio_%'] = 100 * $server_status['Key_writes'] / $server_status['Key_write_requests'];

if (isset($server_status['Key_reads'])
    && isset($server_status['Key_read_requests'])
    && $server_status['Key_read_requests'] > 0)
        $server_status['Key_read_ratio_%'] = 100 * $server_status['Key_reads'] / $server_status['Key_read_requests'];

// Threads_cache_hitrate
if (isset($server_status['Threads_created'])
  && isset($server_status['Connections'])
  && $server_status['Connections'] > 0) {
    $server_status['Threads_cache_hitrate_%'] =
        100
      - $server_status['Threads_created']
      / $server_status['Connections']
      * 100;
}

// Format Uptime_since_flush_status : show as days, hours, minutes, seconds
if (isset($server_status['Uptime_since_flush_status'])) {
    $server_status['Uptime_since_flush_status'] = PMA_timespanFormat($server_status['Uptime_since_flush_status']);
}

/**
 * split variables in sections
 */
$allocations = array(
    // variable name => section
    // variable names match when they begin with the given string

    'Com_'              => 'com',
    'Innodb_'           => 'innodb',
    'Ndb_'              => 'ndb',
    'Handler_'          => 'handler',
    'Qcache_'           => 'qcache',
    'Threads_'          => 'threads',
    'Slow_launch_threads' => 'threads',

    'Binlog_cache_'     => 'binlog_cache',
    'Created_tmp_'      => 'created_tmp',
    'Key_'              => 'key',

    'Delayed_'          => 'delayed',
    'Not_flushed_delayed_rows' => 'delayed',

    'Flush_commands'    => 'query',
    'Last_query_cost'   => 'query',
    'Slow_queries'      => 'query',
    'Queries'           => 'query',
    'Prepared_stmt_count' => 'query',

    'Select_'           => 'select',
    'Sort_'             => 'sort',

    'Open_tables'       => 'table',
    'Opened_tables'     => 'table',
    'Open_table_definitions' => 'table',
    'Opened_table_definitions' => 'table',
    'Table_locks_'      => 'table',

    'Rpl_status'        => 'repl',
    'Slave_'            => 'repl',

    'Tc_'               => 'tc',

    'Ssl_'              => 'ssl',

    'Open_files'        => 'files',
    'Open_streams'      => 'files',
    'Opened_files'      => 'files',
);

$sections = array(
    // section => section name (description)
    'com'           => 'Com',
    'query'         => __('SQL query'),
    'innodb'        => 'InnoDB',
    'ndb'           => 'NDB',
    'handler'       => __('Handler'),
    'qcache'        => __('Query cache'),
    'threads'       => __('Threads'),
    'binlog_cache'  => __('Binary log'),
    'created_tmp'   => __('Temporary data'),
    'delayed'       => __('Delayed inserts'),
    'key'           => __('Key cache'),
    'select'        => __('Joins'),
    'repl'          => __('Replication'),
    'sort'          => __('Sorting'),
    'table'         => __('Tables'),
    'tc'            => __('Transaction coordinator'),
    'files'         => __('Files'),
    'ssl'           => 'SSL',
);

/**
 * define some needfull links/commands
 */
// variable or section name => (name => url)
$links = array();

$links['table'][__('Flush (close) all tables')]
    = $PMA_PHP_SELF . '?flush=TABLES&amp;' . PMA_generate_common_url();
$links['table'][__('Show open tables')]
    = 'sql.php?sql_query=' . urlencode('SHOW OPEN TABLES') .
      '&amp;goto=server_status.php&amp;' . PMA_generate_common_url();

if ($server_master_status) {
  $links['repl'][__('Show slave hosts')]
    = 'sql.php?sql_query=' . urlencode('SHOW SLAVE HOSTS') .
      '&amp;goto=server_status.php&amp;' . PMA_generate_common_url();
  $links['repl'][__('Show master status')] = '#replication_master';
}
if ($server_slave_status) {
  $links['repl'][__('Show slave status')] = '#replication_slave';
}

$links['repl']['doc'] = 'replication';

$links['qcache'][__('Flush query cache')]
    = $PMA_PHP_SELF . '?flush=' . urlencode('QUERY CACHE') . '&amp;' .
      PMA_generate_common_url();
$links['qcache']['doc'] = 'query_cache';

//$links['threads'][__('Show processes')]
//    = 'server_processlist.php?' . PMA_generate_common_url();
$links['threads']['doc'] = 'mysql_threads';

$links['key']['doc'] = 'myisam_key_cache';

$links['binlog_cache']['doc'] = 'binary_log';

$links['Slow_queries']['doc'] = 'slow_query_log';

$links['innodb'][__('Variables')]
    = 'server_engines.php?engine=InnoDB&amp;' . PMA_generate_common_url();
$links['innodb'][__('InnoDB Status')]
    = 'server_engines.php?engine=InnoDB&amp;page=Status&amp;' .
      PMA_generate_common_url();
$links['innodb']['doc'] = 'innodb';


// Variable to contain all com_ variables
$used_queries = array();

// Variable to map variable names to their respective section name (used for js category filtering)
$allocationMap = array();

// sort vars into arrays
foreach ($server_status as $name => $value) {
    foreach ($allocations as $filter => $section) {
        if (strpos($name, $filter) !== FALSE) {
            $allocationMap[$name] = $section;
            if($section == 'com' && $value > 0) $used_queries[$name] = $value;
            break; // Only exits inner loop
        }
    }
}

// admin commands are not queries (e.g. they include COM_PING, which is excluded from $server_status['Questions'])
unset($used_queries['Com_admin_commands']);

/* Ajax request refresh */
if(isset($_REQUEST['show']) && isset($_REQUEST['ajax_request'])) {
    switch($_REQUEST['show']) {
        case 'query_statistics':
            printQueryStatistics();
            exit();
        case 'server_traffic':
            printServerTraffic();
            exit();
        case 'variables_table':
            // Prints the variables table
            printVariablesTable();
            exit();

        default:
            break;
    }
}

/**
 * start output
 */

 /**
 * Does the common work
 */
require './libraries/server_common.inc.php';


/**
 * Displays the links
 */
require './libraries/server_links.inc.php';

?>
<script type="text/javascript">
pma_token = '<?php echo $_SESSION[' PMA_token ']; ?>';
url_query = '<?php echo $url_query;?>';
pma_theme_image = '<?php echo $GLOBALS['pmaThemeImage']; ?>';
</script>
<div id="serverstatus">
    <h2><?php

/**
 * Displays the sub-page heading
 */
if($GLOBALS['cfg']['MainPageIconic'])
    echo '<img class="icon" src="' . $GLOBALS['pmaThemeImage'] . 's_status.png" width="16" height="16" alt="" />';

echo __('Runtime Information');

?></h2>
    <div id="serverStatusTabs">
        <ul>
            <li><a href="#statustabs_traffic"><?php echo __('Server traffic'); ?></a></li>
            <li><a href="#statustabs_queries"><?php echo __('Query statistics'); ?></a></li>
            <li><a href="#statustabs_allvars"><?php echo __('All status variables'); ?></a></li>
        </ul>

        <div id="statustabs_traffic">
            <div class="statuslinks">
                <a class="tabRefresh" href="<?php echo $PMA_PHP_SELF . '?show=server_traffic&amp;' . PMA_generate_common_url(); ?>" >
                    <img src="<?php echo $GLOBALS['pmaThemeImage'];?>ajax_clock_small.gif" alt="ajax clock" style="display: none;" />
                    <?php echo __('Refresh'); ?>
                </a>
                <select name="trafficChartRefresh" style="display:none;">
                    <option value="5"><?php echo __('Refresh rate'); ?></option>
                    <option value="1">1 <?php echo __('second'); ?></option>
                    <option value="2">2 <?php echo __('seconds'); ?></option>
                    <option value="5">5 <?php echo __('seconds'); ?></option>
                    <option value="10">10 <?php echo __('seconds'); ?></option>
                    <option value="20">20 <?php echo __('seconds'); ?></option>
                    <option value="40">40 <?php echo __('seconds'); ?></option>
                    <option value="60">1 <?php echo __('minutes'); ?></option>
                    <option value="120">2 <?php echo __('minutes'); ?></option>
                    <option value="300">5 <?php echo __('minutes'); ?></option>
                    <option value="600">10 <?php echo __('minutes'); ?></option>
                </select>

                <a class="tabChart livetrafficLink" href="#">
                    <?php echo __('Live traffic chart'); ?>
                </a>
                <a class="tabChart liveconnectionsLink" href="#">
                    <?php echo __('Live conn./process chart'); ?>


                </a>
            </div>
            <div class="tabInnerContent">
                <?php printServerTraffic(); ?>
            </div>
        </div>
        <div id="statustabs_queries">
            <div class="statuslinks">
                <a class="tabRefresh"  href="<?php echo $PMA_PHP_SELF . '?show=query_statistics&amp;' . PMA_generate_common_url(); ?>" >
                    <img src="<?php echo $GLOBALS['pmaThemeImage'];?>ajax_clock_small.gif" alt="ajax clock" style="display: none;" />
                    <?php echo __('Refresh'); ?>
                </a>
                <select name="queryChartRefresh" style="display:none;">
                    <option value="5"><?php echo __('Refresh rate'); ?></option>
                    <option value="1">1 <?php echo __('second'); ?></option>
                    <option value="2">2 <?php echo __('seconds'); ?></option>
                    <option value="5">5 <?php echo __('seconds'); ?></option>
                    <option value="10">10 <?php echo __('seconds'); ?></option>
                    <option value="20">20 <?php echo __('seconds'); ?></option>
                    <option value="40">40 <?php echo __('seconds'); ?></option>
                    <option value="60">1 <?php echo __('minutes'); ?></option>
                    <option value="120">2 <?php echo __('minutes'); ?></option>
                    <option value="300">5 <?php echo __('minutes'); ?></option>
                    <option value="600">10 <?php echo __('minutes'); ?></option>
                </select>
                <a class="tabChart livequeriesLink" href="#">
                    <?php echo __('Live query chart'); ?>
                </a>
            </div>
            <div class="tabInnerContent">
                <?php printQueryStatistics(); ?>
            </div>
        </div>
        <div id="statustabs_allvars">
            <fieldset id="tableFilter">
                <div class="statuslinks">
                    <a class="tabRefresh" href="<?php echo $PMA_PHP_SELF . '?show=variables_table&amp;' . PMA_generate_common_url(); ?>" >
                        <img src="<?php echo $GLOBALS['pmaThemeImage'];?>ajax_clock_small.gif" alt="ajax clock" style="display: none;" />
                        <?php echo __('Refresh'); ?>
                    </a>
                </div>
                <legend>Filters</legend>
                <div class="formelement">
                    <label for="filterText"><?php echo __('Containing the word:'); ?></label>
                    <input name="filterText" type="text" id="filterText" style="vertical-align: baseline;" />
                </div>
                <div class="formelement">
                    <input type="checkbox" name="filterAlert" id="filterAlert">
                    <label for="filterAlert"><?php echo __('Show only alert values'); ?></label>
                </div>
                <div class="formelement">
                    <select id="filterCategory" name="filterCategory">
                        <option value=''><?php echo __('Filter by category...'); ?></option>
                <?php
                        foreach($sections as $section_id => $section_name) {
                ?>
                            <option value='<?php echo $section_id; ?>'><?php echo $section_name; ?></option>
                <?php
                        }

                ?>
                    </select>
                </div>
            </fieldset>
            <div id="linkSuggestions" class="defaultLinks" style="display:none">
                <p><?php echo __('Related links:'); ?>
                <?php
                foreach ($links as $section_name => $section_links) {
                    echo '<span class="status_'.$section_name.'"> ';
                    $i=0;
                    foreach ($section_links as $link_name => $link_url) {
                        if($i > 0) echo ', ';
                        if ('doc' == $link_name) {
                            echo PMA_showMySQLDocu($link_url, $link_url);
                        } else {
                            echo '<a href="' . $link_url . '">' . $link_name . '</a>';
                        }
                        $i++;
                    }
                    echo '</span>';
                }
                unset($link_url, $link_name, $i);
                ?>
                </p>
            </div>
            <div class="tabInnerContent">
                <?php printVariablesTable(); ?>
            </div>
        </div>
    </div>
</div>

<?php

function printQueryStatistics() {
    global $server_status, $used_queries, $url_query, $PMA_PHP_SELF;

    $hour_factor   = 3600 / $server_status['Uptime'];

    $total_queries = array_sum($used_queries);

    ?>
    <h3 id="serverstatusqueries">
        <?php 
        echo sprintf('Queries since startup: %s',PMA_formatNumber($total_queries, 0));
        ?>
        <br>
        <span>
        <?php
        echo '&oslash;'.__('per hour').':'; 
        echo PMA_formatNumber($total_queries * $hour_factor, 0);
        echo '<br>';
        
        echo '&oslash;'.__('per minute').':'; 
        echo PMA_formatNumber( $total_queries * 60 / $server_status['Uptime'], 0); 
        echo '<br>';
        
        if($total_queries / $server_status['Uptime'] >= 1) {
            echo '&oslash;'.__('per second').':';
            echo PMA_formatNumber( $total_queries / $server_status['Uptime'], 0); 
        ?>
        </span><br>
    </h3>
    <?php
    }

    // reverse sort by value to show most used statements first
    arsort($used_queries);

    $odd_row        = true;
    $count_displayed_rows = 0;
    $perc_factor    = 100 / $total_queries; //(- $server_status['Connections']);

    ?>

        <table id="serverstatusqueriesdetails" class="data sortable">
        <col class="namecol" />
        <col class="valuecol" span="3" />
        <thead>
            <tr><th><?php echo __('Query type'); ?></th>
                <th><?php
                    /* l10n: # = Amount of queries */
                    echo __('#');
                    ?>
                <th>&oslash; <?php echo __('per hour'); ?></th>
                <th>%</th>
            </tr>
        </thead>
        <tbody>

    <?php
    $chart_json = array();
    $query_sum = array_sum($used_queries);
    $other_sum = 0;
    foreach ($used_queries as $name => $value) {
        $odd_row = !$odd_row;

        // For the percentage column, use Questions - Connections, because
        // the number of connections is not an item of the Query types
        // but is included in Questions. Then the total of the percentages is 100.
        $name = str_replace(Array('Com_', '_'), Array('', ' '), $name);

        if($value < $query_sum * 0.02)
            $other_sum += $value;
        else $chart_json[$name] = $value;
    ?>
            <tr class="noclick <?php echo $odd_row ? 'odd' : 'even'; ?>">
                <th class="name"><?php echo htmlspecialchars($name); ?></th>
                <td class="value"><?php echo PMA_formatNumber($value, 5, 0, true); ?></td>
                <td class="value"><?php echo
                    PMA_formatNumber($value * $hour_factor, 4, 1, true); ?></td>
                <td class="value"><?php echo
                    PMA_formatNumber($value * $perc_factor, 0, 2); ?>%</td>
            </tr>
    <?php
    }
    ?>
        </tbody>
        </table>

        <div id="serverstatusquerieschart">
        <?php
            if($other_sum > 0)
                $chart_json[__('Other')] = $other_sum;

            echo json_encode($chart_json);
        ?>
        </div>
        <?php
}

function printServerTraffic() {
    global $server_status,$PMA_PHP_SELF;
    global $server_master_status, $server_slave_status;

    $hour_factor    = 3600 / $server_status['Uptime'];

    /**
     * starttime calculation
     */
    $start_time = PMA_DBI_fetch_value(
        'SELECT UNIX_TIMESTAMP() - ' . $server_status['Uptime']);

    ?>
    <h3><?php
    echo sprintf(
        __('Network traffic since startup: %s'),
        implode(' ', PMA_formatByteDown( $server_status['Bytes_received'] + $server_status['Bytes_sent'], 3, 1))
        );
    ?>
    </h3>

    <p>
    <?php
    echo sprintf(__('This MySQL server has been running for %s. It started up on %s.'),
        PMA_timespanFormat($server_status['Uptime']),
        PMA_localisedDate($start_time)) . "\n";
    ?>
    </p>

    <?php
    if ($server_master_status || $server_slave_status) {
        echo '<p>';
        if ($server_master_status && $server_slave_status) {
            echo __('This MySQL server works as <b>master</b> and <b>slave</b> in <b>replication</b> process.');
        } elseif ($server_master_status) {
            echo __('This MySQL server works as <b>master</b> in <b>replication</b> process.');
        } elseif ($server_slave_status) {
            echo __('This MySQL server works as <b>slave</b> in <b>replication</b> process.');
        }
        echo __('For further information about replication status on the server, please visit the <a href=#replication>replication section</a>.');
        echo '</p>';
    }

    /* if the server works as master or slave in replication process, display useful information */
    if ($server_master_status || $server_slave_status)
    {
    ?>
      <hr class="clearfloat" />

      <h3><a name="replication"></a><?php echo __('Replication status'); ?></h3>
    <?php

        foreach ($replication_types as $type)
        {
            if (${"server_{$type}_status"}) {
                PMA_replication_print_status_table($type);
            }
        }
        unset($types);
    }
    ?>

    <table id="serverstatustraffic" class="data">
    <thead>
    <tr>
        <th colspan="2"><?php echo __('Traffic') . '&nbsp;' . PMA_showHint(__('On a busy server, the byte counters may overrun, so those statistics as reported by the MySQL server may be incorrect.')); ?></th>
        <th>&oslash; <?php echo __('per hour'); ?></th>
    </tr>
    </thead>
    <tbody>
    <tr class="noclick odd">
        <th class="name"><?php echo __('Received'); ?></th>
        <td class="value"><?php echo
            implode(' ',
                PMA_formatByteDown($server_status['Bytes_received'], 3, 1)); ?></td>
        <td class="value"><?php echo
            implode(' ',
                PMA_formatByteDown(
                    $server_status['Bytes_received'] * $hour_factor, 3, 1)); ?></td>
    </tr>
    <tr class="noclick even">
        <th class="name"><?php echo __('Sent'); ?></th>
        <td class="value"><?php echo
            implode(' ',
                PMA_formatByteDown($server_status['Bytes_sent'], 3, 1)); ?></td>
        <td class="value"><?php echo
            implode(' ',
                PMA_formatByteDown(
                    $server_status['Bytes_sent'] * $hour_factor, 3, 1)); ?></td>
    </tr>
    <tr class="noclick odd">
        <th class="name"><?php echo __('Total'); ?></th>
        <td class="value"><?php echo
            implode(' ',
                PMA_formatByteDown(
                    $server_status['Bytes_received'] + $server_status['Bytes_sent'], 3, 1)
            ); ?></td>
        <td class="value"><?php echo
            implode(' ',
                PMA_formatByteDown(
                    ($server_status['Bytes_received'] + $server_status['Bytes_sent'])
                    * $hour_factor, 3, 1)
            ); ?></td>
    </tr>
    </tbody>
    </table>

    <table id="serverstatusconnections" class="data">
    <thead>
    <tr>
        <th colspan="2"><?php echo __('Connections'); ?></th>
        <th>&oslash; <?php echo __('per hour'); ?></th>
        <th>%</th>
    </tr>
    </thead>
    <tbody>
    <tr class="noclick odd">
        <th class="name"><?php echo __('max. concurrent connections'); ?></th>
        <td class="value"><?php echo
            PMA_formatNumber($server_status['Max_used_connections'], 0); ?>  </td>
        <td class="value">--- </td>
        <td class="value">--- </td>
    </tr>
    <tr class="noclick even">
        <th class="name"><?php echo __('Failed attempts'); ?></th>
        <td class="value"><?php echo
            PMA_formatNumber($server_status['Aborted_connects'], 4, 1, true); ?></td>
        <td class="value"><?php echo
            PMA_formatNumber($server_status['Aborted_connects'] * $hour_factor,
                4, 2, true); ?></td>
        <td class="value"><?php echo
            $server_status['Connections'] > 0
          ? PMA_formatNumber(
                $server_status['Aborted_connects'] * 100 / $server_status['Connections'],
                0, 2, true) . '%'
          : '--- '; ?></td>
    </tr>
    <tr class="noclick odd">
        <th class="name"><?php echo __('Aborted'); ?></th>
        <td class="value"><?php echo
            PMA_formatNumber($server_status['Aborted_clients'], 4, 1, true); ?></td>
        <td class="value"><?php echo
            PMA_formatNumber($server_status['Aborted_clients'] * $hour_factor,
                4, 2, true); ?></td>
        <td class="value"><?php echo
            $server_status['Connections'] > 0
          ? PMA_formatNumber(
                $server_status['Aborted_clients'] * 100 / $server_status['Connections'],
                0, 2, true) . '%'
          : '--- '; ?></td>
    </tr>
    <tr class="noclick even">
        <th class="name"><?php echo __('Total'); ?></th>
        <td class="value"><?php echo
            PMA_formatNumber($server_status['Connections'], 4, 0); ?></td>
        <td class="value"><?php echo
            PMA_formatNumber($server_status['Connections'] * $hour_factor,
                4, 2); ?></td>
        <td class="value"><?php echo
            PMA_formatNumber(100, 0, 2); ?>%</td>
    </tr>
    </tbody>
    </table>
    <?php

    $url_params = array();

    if (! empty($_REQUEST['full'])) {
        $sql_query = 'SHOW FULL PROCESSLIST';
        $url_params['full'] = 1;
        $full_text_link = 'server_status.php' . PMA_generate_common_url(array(), 'html', '?');
    } else {
        $sql_query = 'SHOW PROCESSLIST';
        $full_text_link = 'server_status.php' . PMA_generate_common_url(array('full' => 1));
    }
    $result = PMA_DBI_query($sql_query);

    /**
     * Displays the page
     */
    ?>
    <table id="tableprocesslist" class="data clearfloat">
    <thead>
    <tr>
        <th><?php echo __('Processes'); ?></th>
        <th><?php echo __('ID'); ?></th>
        <th><?php echo __('User'); ?></th>
        <th><?php echo __('Host'); ?></th>
        <th><?php echo __('Database'); ?></th>
        <th><?php echo __('Command'); ?></th>
        <th><?php echo __('Time'); ?></th>
        <th><?php echo __('Status'); ?></th>
        <th><?php
            echo __('SQL query');
            if (! PMA_DRIZZLE) { ?>
                <a href="<?php echo $full_text_link; ?>"
                    title="<?php echo empty($full) ? __('Show Full Queries') : __('Truncate Shown Queries'); ?>">
                    <img src="<?php echo $GLOBALS['pmaThemeImage'] . 's_' . (empty($_REQUEST['full']) ? 'full' : 'partial'); ?>text.png"
                    alt="<?php echo empty($_REQUEST['full']) ? __('Show Full Queries') : __('Truncate Shown Queries'); ?>" />
                </a>
            <?php } ?>
        </th>
    </tr>
    </thead>
    <tbody>
    <?php
    $odd_row = true;
    while($process = PMA_DBI_fetch_assoc($result)) {
        if (PMA_DRIZZLE) {
            // Drizzle uses uppercase keys
            foreach ($process as $k => $v) {
                $k = $k !== 'DB'
                    ? $k = ucfirst(strtolower($k))
                    : 'db';
                $process[$k] = $v;
            }
        }
        $url_params['kill'] = $process['Id'];
        $kill_process = 'server_status.php' . PMA_generate_common_url($url_params);
        ?>
    <tr class="noclick <?php echo $odd_row ? 'odd' : 'even'; ?>">
        <td><a href="<?php echo $kill_process ; ?>"><?php echo __('Kill'); ?></a></td>
        <td class="value"><?php echo $process['Id']; ?></td>
        <td><?php echo $process['User']; ?></td>
        <td><?php echo $process['Host']; ?></td>
        <td><?php echo ((! isset($process['db']) || ! strlen($process['db'])) ? '<i>' . __('None') . '</i>' : $process['db']); ?></td>
        <td><?php echo $process['Command']; ?></td>
        <td class="value"><?php echo $process['Time']; ?></td>
        <td><?php echo (empty($process['State']) ? '---' : $process['State']); ?></td>
        <td><?php echo (empty($process['Info']) ? '---' : PMA_SQP_formatHtml(PMA_SQP_parse($process['Info']))); ?></td>
    </tr>
        <?php
        $odd_row = ! $odd_row;
    }
    ?>
    </tbody>
    </table>
    <?php
}

function printVariablesTable() {
    global $server_status, $server_variables, $allocationMap, $links;
    /**
     * Messages are built using the message name
     */
    $strShowStatus = array(
        'Aborted_connects' => __('The number of failed attempts to connect to the MySQL server.'),
        'Binlog_cache_disk_use' => __('The number of transactions that used the temporary binary log cache but that exceeded the value of binlog_cache_size and used a temporary file to store statements from the transaction.'),
        'Binlog_cache_use' => __('The number of transactions that used the temporary binary log cache.'),
        'Connections' => __('The number of connection attempts (successful or not) to the MySQL server.'),
        'Created_tmp_disk_tables' => __('The number of temporary tables on disk created automatically by the server while executing statements. If Created_tmp_disk_tables is big, you may want to increase the tmp_table_size  value to cause temporary tables to be memory-based instead of disk-based.'),
        'Created_tmp_files' => __('How many temporary files mysqld has created.'),
        'Created_tmp_tables' => __('The number of in-memory temporary tables created automatically by the server while executing statements.'),
        'Delayed_errors' => __('The number of rows written with INSERT DELAYED for which some error occurred (probably duplicate key).'),
        'Delayed_insert_threads' => __('The number of INSERT DELAYED handler threads in use. Every different table on which one uses INSERT DELAYED gets its own thread.'),
        'Delayed_writes' => __('The number of INSERT DELAYED rows written.'),
        'Flush_commands'  => __('The number of executed FLUSH statements.'),
        'Handler_commit' => __('The number of internal COMMIT statements.'),
        'Handler_delete' => __('The number of times a row was deleted from a table.'),
        'Handler_discover' => __('The MySQL server can ask the NDB Cluster storage engine if it knows about a table with a given name. This is called discovery. Handler_discover indicates the number of time tables have been discovered.'),
        'Handler_read_first' => __('The number of times the first entry was read from an index. If this is high, it suggests that the server is doing a lot of full index scans; for example, SELECT col1 FROM foo, assuming that col1 is indexed.'),
        'Handler_read_key' => __('The number of requests to read a row based on a key. If this is high, it is a good indication that your queries and tables are properly indexed.'),
        'Handler_read_next' => __('The number of requests to read the next row in key order. This is incremented if you are querying an index column with a range constraint or if you are doing an index scan.'),
        'Handler_read_prev' => __('The number of requests to read the previous row in key order. This read method is mainly used to optimize ORDER BY ... DESC.'),
        'Handler_read_rnd' => __('The number of requests to read a row based on a fixed position. This is high if you are doing a lot of queries that require sorting of the result. You probably have a lot of queries that require MySQL to scan whole tables or you have joins that don\'t use keys properly.'),
        'Handler_read_rnd_next' => __('The number of requests to read the next row in the data file. This is high if you are doing a lot of table scans. Generally this suggests that your tables are not properly indexed or that your queries are not written to take advantage of the indexes you have.'),
        'Handler_rollback' => __('The number of internal ROLLBACK statements.'),
        'Handler_update' => __('The number of requests to update a row in a table.'),
        'Handler_write' => __('The number of requests to insert a row in a table.'),
        'Innodb_buffer_pool_pages_data' => __('The number of pages containing data (dirty or clean).'),
        'Innodb_buffer_pool_pages_dirty' => __('The number of pages currently dirty.'),
        'Innodb_buffer_pool_pages_flushed' => __('The number of buffer pool pages that have been requested to be flushed.'),
        'Innodb_buffer_pool_pages_free' => __('The number of free pages.'),
        'Innodb_buffer_pool_pages_latched' => __('The number of latched pages in InnoDB buffer pool. These are pages currently being read or written or that can\'t be flushed or removed for some other reason.'),
        'Innodb_buffer_pool_pages_misc' => __('The number of pages busy because they have been allocated for administrative overhead such as row locks or the adaptive hash index. This value can also be calculated as Innodb_buffer_pool_pages_total - Innodb_buffer_pool_pages_free - Innodb_buffer_pool_pages_data.'),
        'Innodb_buffer_pool_pages_total' => __('Total size of buffer pool, in pages.'),
        'Innodb_buffer_pool_read_ahead_rnd' => __('The number of "random" read-aheads InnoDB initiated. This happens when a query is to scan a large portion of a table but in random order.'),
        'Innodb_buffer_pool_read_ahead_seq' => __('The number of sequential read-aheads InnoDB initiated. This happens when InnoDB does a sequential full table scan.'),
        'Innodb_buffer_pool_read_requests' => __('The number of logical read requests InnoDB has done.'),
        'Innodb_buffer_pool_reads' => __('The number of logical reads that InnoDB could not satisfy from buffer pool and had to do a single-page read.'),
        'Innodb_buffer_pool_wait_free' => __('Normally, writes to the InnoDB buffer pool happen in the background. However, if it\'s necessary to read or create a page and no clean pages are available, it\'s necessary to wait for pages to be flushed first. This counter counts instances of these waits. If the buffer pool size was set properly, this value should be small.'),
        'Innodb_buffer_pool_write_requests' => __('The number writes done to the InnoDB buffer pool.'),
        'Innodb_data_fsyncs' => __('The number of fsync() operations so far.'),
        'Innodb_data_pending_fsyncs' => __('The current number of pending fsync() operations.'),
        'Innodb_data_pending_reads' => __('The current number of pending reads.'),
        'Innodb_data_pending_writes' => __('The current number of pending writes.'),
        'Innodb_data_read' => __('The amount of data read so far, in bytes.'),
        'Innodb_data_reads' => __('The total number of data reads.'),
        'Innodb_data_writes' => __('The total number of data writes.'),
        'Innodb_data_written' => __('The amount of data written so far, in bytes.'),
        'Innodb_dblwr_pages_written' => __('The number of pages that have been written for doublewrite operations.'),
        'Innodb_dblwr_writes' => __('The number of doublewrite operations that have been performed.'),
        'Innodb_log_waits' => __('The number of waits we had because log buffer was too small and we had to wait for it to be flushed before continuing.'),
        'Innodb_log_write_requests' => __('The number of log write requests.'),
        'Innodb_log_writes' => __('The number of physical writes to the log file.'),
        'Innodb_os_log_fsyncs' => __('The number of fsync() writes done to the log file.'),
        'Innodb_os_log_pending_fsyncs' => __('The number of pending log file fsyncs.'),
        'Innodb_os_log_pending_writes' => __('Pending log file writes.'),
        'Innodb_os_log_written' => __('The number of bytes written to the log file.'),
        'Innodb_pages_created' => __('The number of pages created.'),
        'Innodb_page_size' => __('The compiled-in InnoDB page size (default 16KB). Many values are counted in pages; the page size allows them to be easily converted to bytes.'),
        'Innodb_pages_read' => __('The number of pages read.'),
        'Innodb_pages_written' => __('The number of pages written.'),
        'Innodb_row_lock_current_waits' => __('The number of row locks currently being waited for.'),
        'Innodb_row_lock_time_avg' => __('The average time to acquire a row lock, in milliseconds.'),
        'Innodb_row_lock_time' => __('The total time spent in acquiring row locks, in milliseconds.'),
        'Innodb_row_lock_time_max' => __('The maximum time to acquire a row lock, in milliseconds.'),
        'Innodb_row_lock_waits' => __('The number of times a row lock had to be waited for.'),
        'Innodb_rows_deleted' => __('The number of rows deleted from InnoDB tables.'),
        'Innodb_rows_inserted' => __('The number of rows inserted in InnoDB tables.'),
        'Innodb_rows_read' => __('The number of rows read from InnoDB tables.'),
        'Innodb_rows_updated' => __('The number of rows updated in InnoDB tables.'),
        'Key_blocks_not_flushed' => __('The number of key blocks in the key cache that have changed but haven\'t yet been flushed to disk. It used to be known as Not_flushed_key_blocks.'),
        'Key_blocks_unused' => __('The number of unused blocks in the key cache. You can use this value to determine how much of the key cache is in use.'),
        'Key_blocks_used' => __('The number of used blocks in the key cache. This value is a high-water mark that indicates the maximum number of blocks that have ever been in use at one time.'),
        'Key_read_requests' => __('The number of requests to read a key block from the cache.'),
        'Key_reads' => __('The number of physical reads of a key block from disk. If Key_reads is big, then your key_buffer_size value is probably too small. The cache miss rate can be calculated as Key_reads/Key_read_requests.'),
        'Key_write_requests' => __('The number of requests to write a key block to the cache.'),
        'Key_writes' => __('The number of physical writes of a key block to disk.'),
        'Last_query_cost' => __('The total cost of the last compiled query as computed by the query optimizer. Useful for comparing the cost of different query plans for the same query. The default value of 0 means that no query has been compiled yet.'),
        'Max_used_connections' => __('The maximum number of connections that have been in use simultaneously since the server started.'),
        'Not_flushed_delayed_rows' => __('The number of rows waiting to be written in INSERT DELAYED queues.'),
        'Opened_tables' => __('The number of tables that have been opened. If opened tables is big, your table cache value is probably too small.'),
        'Open_files' => __('The number of files that are open.'),
        'Open_streams' => __('The number of streams that are open (used mainly for logging).'),
        'Open_tables' => __('The number of tables that are open.'),
        'Qcache_free_blocks' => __('The number of free memory blocks in query cache. High numbers can indicate fragmentation issues, which may be solved by issuing a FLUSH QUERY CACHE statement.'),
        'Qcache_free_memory' => __('The amount of free memory for query cache.'),
        'Qcache_hits' => __('The number of cache hits.'),
        'Qcache_inserts' => __('The number of queries added to the cache.'),
        'Qcache_lowmem_prunes' => __('The number of queries that have been removed from the cache to free up memory for caching new queries. This information can help you tune the query cache size. The query cache uses a least recently used (LRU) strategy to decide which queries to remove from the cache.'),
        'Qcache_not_cached' => __('The number of non-cached queries (not cachable, or not cached due to the query_cache_type setting).'),
        'Qcache_queries_in_cache' => __('The number of queries registered in the cache.'),
        'Qcache_total_blocks' => __('The total number of blocks in the query cache.'),
        'Rpl_status' => __('The status of failsafe replication (not yet implemented).'),
        'Select_full_join' => __('The number of joins that do not use indexes. If this value is not 0, you should carefully check the indexes of your tables.'),
        'Select_full_range_join' => __('The number of joins that used a range search on a reference table.'),
        'Select_range_check' => __('The number of joins without keys that check for key usage after each row. (If this is not 0, you should carefully check the indexes of your tables.)'),
        'Select_range' => __('The number of joins that used ranges on the first table. (It\'s normally not critical even if this is big.)'),
        'Select_scan' => __('The number of joins that did a full scan of the first table.'),
        'Slave_open_temp_tables' => __('The number of temporary tables currently open by the slave SQL thread.'),
        'Slave_retried_transactions' => __('Total (since startup) number of times the replication slave SQL thread has retried transactions.'),
        'Slave_running' => __('This is ON if this server is a slave that is connected to a master.'),
        'Slow_launch_threads' => __('The number of threads that have taken more than slow_launch_time seconds to create.'),
        'Slow_queries' => __('The number of queries that have taken more than long_query_time seconds.'),
        'Sort_merge_passes' => __('The number of merge passes the sort algorithm has had to do. If this value is large, you should consider increasing the value of the sort_buffer_size system variable.'),
        'Sort_range' => __('The number of sorts that were done with ranges.'),
        'Sort_rows' => __('The number of sorted rows.'),
        'Sort_scan' => __('The number of sorts that were done by scanning the table.'),
        'Table_locks_immediate' => __('The number of times that a table lock was acquired immediately.'),
        'Table_locks_waited' => __('The number of times that a table lock could not be acquired immediately and a wait was needed. If this is high, and you have performance problems, you should first optimize your queries, and then either split your table or tables or use replication.'),
        'Threads_cached' => __('The number of threads in the thread cache. The cache hit rate can be calculated as Threads_created/Connections. If this value is red you should raise your thread_cache_size.'),
        'Threads_connected' => __('The number of currently open connections.'),
        'Threads_created' => __('The number of threads created to handle connections. If Threads_created is big, you may want to increase the thread_cache_size value. (Normally this doesn\'t give a notable performance improvement if you have a good thread implementation.)'),
        'Threads_running' => __('The number of threads that are not sleeping.')
    );

    /**
     * define some alerts
     */
    // name => max value before alert
    $alerts = array(
        // lower is better
        // variable => max value
        'Aborted_clients' => 0,
        'Aborted_connects' => 0,

        'Binlog_cache_disk_use' => 0,

        'Created_tmp_disk_tables' => 0,

        'Handler_read_rnd' => 0,
        'Handler_read_rnd_next' => 0,

        'Innodb_buffer_pool_pages_dirty' => 0,
        'Innodb_buffer_pool_reads' => 0,
        'Innodb_buffer_pool_wait_free' => 0,
        'Innodb_log_waits' => 0,
        'Innodb_row_lock_time_avg' => 10, // ms
        'Innodb_row_lock_time_max' => 50, // ms
        'Innodb_row_lock_waits' => 0,

        'Slow_queries' => 0,
        'Delayed_errors' => 0,
        'Select_full_join' => 0,
        'Select_range_check' => 0,
        'Sort_merge_passes' => 0,
        'Opened_tables' => 0,
        'Table_locks_waited' => 0,
        'Qcache_lowmem_prunes' => 0,

        'Qcache_free_blocks' => $server_status['Qcache_total_blocks'] / 5,
        'Slow_launch_threads' => 0,

        // depends on Key_read_requests
        // normaly lower then 1:0.01
        'Key_reads' => (0.01 * $server_status['Key_read_requests']),
        // depends on Key_write_requests
        // normaly nearly 1:1
        'Key_writes' => (0.9 * $server_status['Key_write_requests']),

        'Key_buffer_fraction' => 0.5,

        // alert if more than 95% of thread cache is in use
        'Threads_cached' => 0.95 * $server_variables['thread_cache_size']

        // higher is better
        // variable => min value
        //'Handler read key' => '> ',
    );

?>
<table class="data sortable" id="serverstatusvariables">
    <col class="namecol" />
    <col class="valuecol" />
    <col class="descrcol" />
    <thead>
        <tr>
            <th><?php echo __('Variable'); ?></th>
            <th><?php echo __('Value'); ?></th>
            <th><?php echo __('Description'); ?></th>
        </tr>
    </thead>
    <tbody>
    <?php

    $odd_row = false;
    foreach ($server_status as $name => $value) {
            $odd_row = !$odd_row;
?>
        <tr class="noclick <?php echo $odd_row ? 'odd' : 'even'; echo isset($allocationMap[$name])?' s_'.$allocationMap[$name]:''; ?>">
            <th class="name"><?php echo htmlspecialchars($name) . PMA_showMySQLDocu('server-status-variables', 'server-status-variables', false, 'statvar_' . $name); ?>
            </th>
            <td class="value"><?php
            if (isset($alerts[$name])) {
                if ($value > $alerts[$name]) {
                    echo '<span class="attention">';
                } else {
                    echo '<span class="allfine">';
                }
            }
            if ('%' === substr($name, -1, 1)) {
                echo PMA_formatNumber($value, 0, 2) . ' %';
            } elseif (is_numeric($value) && $value == (int) $value && $value > 1000) {
                echo PMA_formatNumber($value, 3, 1);
            } elseif (is_numeric($value) && $value == (int) $value) {
                echo PMA_formatNumber($value, 3, 0);
            } elseif (is_numeric($value)) {
                echo PMA_formatNumber($value, 3, 1);
            } else {
                echo htmlspecialchars($value);
            }
            if (isset($alerts[$name])) {
                echo '</span>';
            }
            ?></td>
            <td class="descr">
            <?php
            if (isset($strShowStatus[$name ])) {
                echo $strShowStatus[$name];
            }

            if (isset($links[$name])) {
                foreach ($links[$name] as $link_name => $link_url) {
                    if ('doc' == $link_name) {
                        echo PMA_showMySQLDocu($link_url, $link_url);
                    } else {
                        echo ' <a href="' . $link_url . '">' . $link_name . '</a>' .
                        "\n";
                    }
                }
                unset($link_url, $link_name);
            }
            ?>
            </td>
        </tr>
    <?php
    }
    ?>
    </tbody>
    </table>
    <?php
}

/**
 * cleanup of some deprecated values
 */
function cleanDeprecated(&$server_status) {
    $deprecated = array(
        'Com_prepare_sql' => 'Com_stmt_prepare',
        'Com_execute_sql' => 'Com_stmt_execute',
        'Com_dealloc_sql' => 'Com_stmt_close',
    );

    foreach ($deprecated as $old => $new) {
        if (isset($server_status[$old])
          && isset($server_status[$new])) {
            unset($server_status[$old]);
        }
    }
}

/**
 * Sends the footer
 */
require './libraries/footer.inc.php';
?><|MERGE_RESOLUTION|>--- conflicted
+++ resolved
@@ -41,7 +41,7 @@
                     'y_proc' => $num_procs,
                     'y_conn' => $c['Connections']
                 );
-                
+
                 exit(json_encode($ret));
             case 'queries':
                 $queries = PMA_DBI_fetch_result('SHOW GLOBAL STATUS WHERE Variable_name LIKE "Com_%" AND Value>0', 0, 1);
@@ -59,18 +59,13 @@
                 exit(json_encode($ret));
             case 'traffic':
                 $traffic = PMA_DBI_fetch_result('SHOW GLOBAL STATUS WHERE Variable_name="Bytes_received" OR Variable_name="Bytes_sent"', 0, 1);
-<<<<<<< HEAD
-
-                $ret = Array('x'=>(microtime(true)*1000),'y_sent'=>$traffic['Bytes_sent'],'y_received'=>$traffic['Bytes_received']);
-=======
-                
+
                 $ret = array(
                     'x'          => microtime(true)*1000,
                     'y_sent'     => $traffic['Bytes_sent'],
                     'y_received' => $traffic['Bytes_received']
                 );
-                    
->>>>>>> 14f86642
+
                 exit(json_encode($ret));
 
         }
@@ -522,23 +517,23 @@
 
     ?>
     <h3 id="serverstatusqueries">
-        <?php 
+        <?php
         echo sprintf('Queries since startup: %s',PMA_formatNumber($total_queries, 0));
         ?>
         <br>
         <span>
         <?php
-        echo '&oslash;'.__('per hour').':'; 
+        echo '&oslash;'.__('per hour').':';
         echo PMA_formatNumber($total_queries * $hour_factor, 0);
         echo '<br>';
-        
-        echo '&oslash;'.__('per minute').':'; 
-        echo PMA_formatNumber( $total_queries * 60 / $server_status['Uptime'], 0); 
+
+        echo '&oslash;'.__('per minute').':';
+        echo PMA_formatNumber( $total_queries * 60 / $server_status['Uptime'], 0);
         echo '<br>';
-        
+
         if($total_queries / $server_status['Uptime'] >= 1) {
             echo '&oslash;'.__('per second').':';
-            echo PMA_formatNumber( $total_queries / $server_status['Uptime'], 0); 
+            echo PMA_formatNumber( $total_queries / $server_status['Uptime'], 0);
         ?>
         </span><br>
     </h3>
