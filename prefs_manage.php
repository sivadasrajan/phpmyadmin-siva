<?php
/* vim: set expandtab sw=4 ts=4 sts=4: */
/**
 * User preferences management page
 *
 * @package PhpMyAdmin
 */
declare(strict_types=1);

use PhpMyAdmin\Config\ConfigFile;
use PhpMyAdmin\Config\Forms\User\UserFormList;
use PhpMyAdmin\Core;
use PhpMyAdmin\File;
use PhpMyAdmin\Message;
use PhpMyAdmin\Response;
use PhpMyAdmin\Sanitize;
use PhpMyAdmin\ThemeManager;
use PhpMyAdmin\Url;
use PhpMyAdmin\UserPreferences;
use PhpMyAdmin\Util;

if (! defined('ROOT_PATH')) {
    define('ROOT_PATH', __DIR__ . DIRECTORY_SEPARATOR);
}

/**
 * Gets some core libraries and displays a top message if required
 */
require_once ROOT_PATH . 'libraries/common.inc.php';

$userPreferences = new UserPreferences();

$cf = new ConfigFile($GLOBALS['PMA_Config']->base_settings);
$userPreferences->pageInit($cf);
$response = Response::getInstance();

$error = '';
if (isset($_POST['submit_export'])
    && isset($_POST['export_type'])
    && $_POST['export_type'] == 'text_file'
) {
    // export to JSON file
    $response->disable();
    $filename = 'phpMyAdmin-config-' . urlencode(Core::getenv('HTTP_HOST')) . '.json';
    Core::downloadHeader($filename, 'application/json');
    $settings = $userPreferences->load();
    echo json_encode($settings['config_data'], JSON_PRETTY_PRINT);
    exit;
} elseif (isset($_POST['submit_export'])
    && isset($_POST['export_type'])
    && $_POST['export_type'] == 'php_file'
) {
    // export to JSON file
    $response->disable();
    $filename = 'phpMyAdmin-config-' . urlencode(Core::getenv('HTTP_HOST')) . '.php';
    Core::downloadHeader($filename, 'application/php');
    $settings = $userPreferences->load();
    echo '/* ' . __('phpMyAdmin configuration snippet') . " */\n\n";
    echo '/* ' . __('Paste it to your config.inc.php') . " */\n\n";
    foreach ($settings['config_data'] as $key => $val) {
        echo '$cfg[\'' . str_replace('/', '\'][\'', $key) . '\'] = ';
        echo var_export($val, true) . ";\n";
    }
    exit;
} elseif (isset($_POST['submit_get_json'])) {
    $settings = $userPreferences->load();
    $response->addJSON('prefs', json_encode($settings['config_data']));
    $response->addJSON('mtime', $settings['mtime']);
    exit;
} elseif (isset($_POST['submit_import'])) {
    // load from JSON file
    $json = '';
    if (isset($_POST['import_type'])
        && $_POST['import_type'] == 'text_file'
        && isset($_FILES['import_file'])
        && $_FILES['import_file']['error'] == UPLOAD_ERR_OK
        && is_uploaded_file($_FILES['import_file']['tmp_name'])
    ) {
        $import_handle = new File($_FILES['import_file']['tmp_name']);
        $import_handle->checkUploadedFile();
        if ($import_handle->isError()) {
            $error = $import_handle->getError();
        } else {
            // read JSON from uploaded file
            $json = $import_handle->getRawContent();
        }
    } else {
        // read from POST value (json)
        $json = isset($_POST['json']) ? $_POST['json'] : null;
    }

    // hide header message
    $_SESSION['userprefs_autoload'] = true;

    $config = json_decode($json, true);
    $return_url = isset($_POST['return_url']) ? $_POST['return_url'] : null;
    if (! is_array($config)) {
        if (! isset($error)) {
            $error = __('Could not import configuration');
        }
    } else {
        // sanitize input values: treat them as though
        // they came from HTTP POST request
        $form_display = new UserFormList($cf);
        $new_config = $cf->getFlatDefaultConfig();
        if (! empty($_POST['import_merge'])) {
            $new_config = array_merge($new_config, $cf->getConfigArray());
        }
        $new_config = array_merge($new_config, $config);
        $_POST_bak = $_POST;
        foreach ($new_config as $k => $v) {
            $_POST[str_replace('/', '-', $k)] = $v;
        }
        $cf->resetConfigData();
        $all_ok = $form_display->process(true, false);
        $all_ok = $all_ok && ! $form_display->hasErrors();
        $_POST = $_POST_bak;

        if (! $all_ok && isset($_POST['fix_errors'])) {
            $form_display->fixErrors();
            $all_ok = true;
        }
        if (! $all_ok) {
            // mimic original form and post json in a hidden field
            include ROOT_PATH . 'libraries/user_preferences.inc.php';
            $msg = Message::error(
                __('Configuration contains incorrect data for some fields.')
            );
            $msg->display();
            echo '<div class="config-form">';
            echo $form_display->displayErrors();
            echo '</div>';
            echo '<form action="prefs_manage.php" method="post">';
            echo Url::getHiddenInputs() , "\n";
            echo '<input type="hidden" name="json" value="'
                , htmlspecialchars($json) , '">';
            echo '<input type="hidden" name="fix_errors" value="1">';
            if (! empty($_POST['import_merge'])) {
                echo '<input type="hidden" name="import_merge" value="1">';
            }
            if ($return_url) {
                echo '<input type="hidden" name="return_url" value="'
                    , htmlspecialchars($return_url) , '">';
            }
            echo '<p>';
            echo __('Do you want to import remaining settings?');
            echo '</p>';
            echo '<input class="btn btn-secondary" type="submit" name="submit_import" value="'
                , __('Yes') , '">';
            echo '<input class="btn btn-secondary" type="submit" name="submit_ignore" value="'
                , __('No') , '">';
            echo '</form>';
            exit;
        }

        // check for ThemeDefault
        $params = [];
        $tmanager = ThemeManager::getInstance();
        if (isset($config['ThemeDefault'])
            && $tmanager->theme->getId() != $config['ThemeDefault']
            && $tmanager->checkTheme($config['ThemeDefault'])
        ) {
            $tmanager->setActiveTheme($config['ThemeDefault']);
            $tmanager->setThemeCookie();
        }
        if (isset($config['lang'])
            && $config['lang'] != $GLOBALS['lang']
        ) {
            $params['lang'] = $config['lang'];
        }

        // save settings
        $result = $userPreferences->save($cf->getConfigArray());
        if ($result === true) {
            if ($return_url) {
                $query =  PhpMyAdmin\Util::splitURLQuery($return_url);
                $return_url = parse_url($return_url, PHP_URL_PATH);

                foreach ($query as $q) {
                    $pos = mb_strpos($q, '=');
                    $k = mb_substr($q, 0, $pos);
                    if ($k == 'token') {
                        continue;
                    }
                    $params[$k] = mb_substr($q, $pos + 1);
                }
            } else {
                $return_url = 'prefs_manage.php';
            }
            // reload config
            $GLOBALS['PMA_Config']->loadUserPreferences();
            $userPreferences->redirect($return_url, $params);
            exit;
        } else {
            $error = $result;
        }
    }
} elseif (isset($_POST['submit_clear'])) {
    $result = $userPreferences->save([]);
    if ($result === true) {
        $params = [];
        $GLOBALS['PMA_Config']->removeCookie('pma_collaction_connection');
        $GLOBALS['PMA_Config']->removeCookie('pma_lang');
        $userPreferences->redirect('prefs_manage.php', $params);
        exit;
    } else {
        $error = $result;
    }
    exit;
}

$response = Response::getInstance();
$header   = $response->getHeader();
$scripts = $header->getScripts();
$scripts->addFile('config.js');

require ROOT_PATH . 'libraries/user_preferences.inc.php';
if ($error) {
    if (! $error instanceof Message) {
        $error = Message::error($error);
    }
    $error->display();
}
?>
<script type="text/javascript">
<?php
Sanitize::printJsValue("PMA_messages['strSavedOn']", __('Saved on: @DATE@'));
?>
</script>
<div id="maincontainer">
    <div id="main_pane_left">
        <div class="group">
<?php
echo '<h2>' , __('Import') , '</h2>'
    , '<form class="group-cnt prefs-form disableAjax" name="prefs_import"'
    , ' action="prefs_manage.php" method="post" enctype="multipart/form-data">'
    , Util::generateHiddenMaxFileSize($GLOBALS['max_upload_size'])
    , Url::getHiddenInputs()
    , '<input type="hidden" name="json" value="">'
    , '<input type="radio" id="import_text_file" name="import_type"'
    , ' value="text_file" checked="checked">'
    , '<label for="import_text_file">' . __('Import from file') . '</label>'
    , '<div id="opts_import_text_file" class="prefsmanage_opts">'
    , '<label for="input_import_file">' , __('Browse your computer:') , '</label>'
    , '<input type="file" name="import_file" id="input_import_file">'
    , '</div>'
    , '<input type="radio" id="import_local_storage" name="import_type"'
    , ' value="local_storage" disabled="disabled">'
    , '<label for="import_local_storage">'
    , __('Import from browser\'s storage') , '</label>'
    , '<div id="opts_import_local_storage" class="prefsmanage_opts disabled">'
    , '<div class="localStorage-supported">'
    , __('Settings will be imported from your browser\'s local storage.')
    , '<br>'
    , '<div class="localStorage-exists">'
    , __('Saved on: @DATE@')
    , '</div>'
    , '<div class="localStorage-empty">';
Message::notice(__('You have no saved settings!'))->display();
echo  '</div>'
    , '</div>'
    , '<div class="localStorage-unsupported">';
Message::notice(
    __('This feature is not supported by your web browser')
)->display();
echo '</div>'
    , '</div>'
    , '<input type="checkbox" id="import_merge" name="import_merge">'
    , '<label for="import_merge">'
    , __('Merge with current configuration') . '</label>'
    , '<br><br>'
    , '<input class="btn btn-primary" type="submit" name="submit_import" value="'
    , __('Go') . '">'
    , '</form>'
    , '</div>';
if (@file_exists(ROOT_PATH . 'setup/index.php') && ! @file_exists(CONFIG_FILE)) {
            // show only if setup script is available, allows to disable this message
            // by simply removing setup directory
            // Also do not show in config exists (and setup would refuse to work)
    ?>
            <div class="group">
            <h2><?php echo __('More settings') ?></h2>
            <div class="group-cnt">
                <?php
                echo sprintf(
                    __(
                        'You can set more settings by modifying config.inc.php, eg. '
                        . 'by using %sSetup script%s.'
                    ),
                    '<a href="setup/index.php" target="_blank">',
                    '</a>'
                ) , PhpMyAdmin\Util::showDocu('setup', 'setup-script');
                ?>
            </div>
            </div>
        <?php
}
?>
    </div>
    <div id="main_pane_right">
        <div class="group">
            <h2><?php echo __('Export'); ?></h2>
            <div class="click-hide-message group-cnt hide">
                <?php
                Message::rawSuccess(
                    __('Configuration has been saved.')
                )->display();
                ?>
            </div>
            <form class="group-cnt prefs-form disableAjax" name="prefs_export"
                  action="prefs_manage.php" method="post">
                <?php echo Url::getHiddenInputs(); ?>
                <div>
                    <input type="radio" id="export_text_file" name="export_type"
                           value="text_file" checked="checked">
                    <label for="export_text_file">
<<<<<<< HEAD
                        <?php echo __('Save as file'); ?>
                    </label><br>
=======
                        <?php echo __('Save as JSON file'); ?>
                    </label><br />
>>>>>>> dfd0150d
                    <input type="radio" id="export_php_file" name="export_type"
                           value="php_file">
                    <label for="export_php_file">
                        <?php echo __('Save as PHP file'); ?>
                    </label><br>
                    <input type="radio" id="export_local_storage" name="export_type"
                           value="local_storage" disabled="disabled">
                    <label for="export_local_storage">
                        <?php echo __('Save to browser\'s storage'); ?></label>
                </div>
                <div id="opts_export_local_storage"
                     class="prefsmanage_opts disabled">
                    <span class="localStorage-supported">
                        <?php
                        echo __(
                            'Settings will be saved in your browser\'s local '
                            . 'storage.'
                        );
                        ?>
                        <div class="localStorage-exists">
                            <b>
                                <?php
                                echo __(
                                    'Existing settings will be overwritten!'
                                );
                                ?>
                            </b>
                        </div>
                    </span>
                    <div class="localStorage-unsupported">
                        <?php
                        Message::notice(
                            __('This feature is not supported by your web browser')
                        )->display();
                        ?>
                    </div>
                </div>
                <br>
                <?php
                echo '<input class="btn btn-primary" type="submit" name="submit_export" value="' , __(
                    'Go'
                ) , '">';
                ?>
            </form>
        </div>
        <div class="group">
            <h2><?php echo __('Reset'); ?></h2>
            <form class="group-cnt prefs-form disableAjax" name="prefs_reset"
                  action="prefs_manage.php" method="post">
                <?php
                echo Url::getHiddenInputs() , __(
                    'You can reset all your settings and restore them to default '
                    . 'values.'
                );
                ?>
                <br><br>
                <input class="btn btn-secondary" type="submit" name="submit_clear"
                       value="<?php echo __('Reset'); ?>">
            </form>
        </div>
    </div>
    <br class="clearfloat">
</div>

<?php
if ($response->isAjax()) {
    $response->addJSON('_disableNaviSettings', true);
} else {
    define('PMA_DISABLE_NAVI_SETTINGS', true);
}<|MERGE_RESOLUTION|>--- conflicted
+++ resolved
@@ -314,13 +314,8 @@
                     <input type="radio" id="export_text_file" name="export_type"
                            value="text_file" checked="checked">
                     <label for="export_text_file">
-<<<<<<< HEAD
-                        <?php echo __('Save as file'); ?>
+                        <?php echo __('Save as JSON file'); ?>
                     </label><br>
-=======
-                        <?php echo __('Save as JSON file'); ?>
-                    </label><br />
->>>>>>> dfd0150d
                     <input type="radio" id="export_php_file" name="export_type"
                            value="php_file">
                     <label for="export_php_file">
