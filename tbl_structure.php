<?php
/* vim: set expandtab sw=4 ts=4 sts=4: */
/**
 * Displays table structure infos like fields/columns, indexes, size, rows
 * and allows manipulation of indexes and columns/fields
 * @package PhpMyAdmin
 */

/**
 *
 */
require_once 'libraries/common.inc.php';
require_once 'libraries/mysql_charsets.lib.php';

$GLOBALS['js_include'][] = 'tbl_structure.js';
$GLOBALS['js_include'][] = 'indexes.js';

/**
 * handle multiple field commands if required
 *
 * submit_mult_*_x comes from IE if <input type="img" ...> is used
 */
if (isset($_REQUEST['submit_mult_change_x'])) {
    $submit_mult = 'change';
} elseif (isset($_REQUEST['submit_mult_drop_x'])) {
    $submit_mult = 'drop';
} elseif (isset($_REQUEST['submit_mult_primary_x'])) {
    $submit_mult = 'primary';
} elseif (isset($_REQUEST['submit_mult_index_x'])) {
    $submit_mult = 'index';
} elseif (isset($_REQUEST['submit_mult_unique_x'])) {
    $submit_mult = 'unique';
} elseif (isset($_REQUEST['submit_mult_spatial_x'])) {
    $submit_mult = 'spatial';
} elseif (isset($_REQUEST['submit_mult_fulltext_x'])) {
    $submit_mult = 'ftext';
} elseif (isset($_REQUEST['submit_mult_browse_x'])) {
    $submit_mult = 'browse';
} elseif (isset($_REQUEST['submit_mult'])) {
    $submit_mult = $_REQUEST['submit_mult'];
} elseif (isset($_REQUEST['mult_btn']) && $_REQUEST['mult_btn'] == __('Yes')) {
    $submit_mult = 'row_delete';
    if (isset($_REQUEST['selected'])) {
        $_REQUEST['selected_fld'] = $_REQUEST['selected'];
    }
}

if (! empty($submit_mult) && isset($_REQUEST['selected_fld'])) {
    $err_url = 'tbl_structure.php?' . PMA_generate_common_url($db, $table);
    if ($submit_mult == 'browse') {
        // browsing the table displaying only selected fields/columns
        $GLOBALS['active_page'] = 'sql.php';
        $sql_query = '';
        foreach ($_REQUEST['selected_fld'] as $idx => $sval) {
            if ($sql_query == '') {
                $sql_query .= 'SELECT ' . PMA_backquote($sval);
            } else {
                $sql_query .=  ', ' . PMA_backquote($sval);
            }
        }

        // what is this htmlspecialchars() for??
        //$sql_query .= ' FROM ' . PMA_backquote(htmlspecialchars($table));
        $sql_query .= ' FROM ' . PMA_backquote($db) . '.' . PMA_backquote($table);
        include 'sql.php';
        exit;
    } else {
        // handle multiple field commands
        // handle confirmation of deleting multiple fields/columns
        $action = 'tbl_structure.php';
        include 'libraries/mult_submits.inc.php';
        //require_once 'libraries/header.inc.php';

        if (empty($message)) {
            $message = PMA_Message::success();
        }
    }
}

/**
 * Gets the relation settings
 */
$cfgRelation = PMA_getRelationsParam();

/**
 * Runs common work
 */
require_once 'libraries/tbl_common.inc.php';
$url_query .= '&amp;goto=tbl_structure.php&amp;back=tbl_structure.php';
$url_params['goto'] = 'tbl_structure.php';
$url_params['back'] = 'tbl_structure.php';

/**
 * Prepares the table structure display
 */


/**
 * Gets tables informations
 */
require_once 'libraries/tbl_info.inc.php';

require_once 'libraries/Index.class.php';

// 2. Gets table keys and retains them
// @todo should be: $server->db($db)->table($table)->primary()
$primary = PMA_Index::getPrimary($table, $db);

$columns_with_unique_index = array();
foreach (PMA_Index::getFromTable($table, $db) as $index) {
    if ($index->isUnique() && $index->getChoice() == 'UNIQUE') {
        $columns = $index->getColumns();
        foreach ($columns as $column_name => $dummy) {
            $columns_with_unique_index[$column_name] = 1;
        }
    }
}
unset($index, $columns, $column_name, $dummy);

// 3. Get fields
$fields = (array) PMA_DBI_get_columns($db, $table, null, true);

// Get more complete field information
// For now, this is done just for MySQL 4.1.2+ new TIMESTAMP options
// but later, if the analyser returns more information, it
// could be executed for any MySQL version and replace
// the info given by SHOW FULL COLUMNS FROM.
//
// We also need this to correctly learn if a TIMESTAMP is NOT NULL, since
// SHOW FULL COLUMNS or INFORMATION_SCHEMA incorrectly says NULL
// and SHOW CREATE TABLE says NOT NULL (tested
// in MySQL 4.0.25 and 5.0.21, http://bugs.mysql.com/20910).

$show_create_table = PMA_DBI_fetch_value(
    'SHOW CREATE TABLE ' . PMA_backquote($db) . '.' . PMA_backquote($table),
    0, 1
);
$analyzed_sql = PMA_SQP_analyze(PMA_SQP_parse($show_create_table));

/**
 * prepare table infos
 */
// action titles (image or string)
$titles = array();
$titles['Change']               = PMA_getIcon('b_edit.png', __('Change'));
$titles['Drop']                 = PMA_getIcon('b_drop.png', __('Drop'));
$titles['NoDrop']               = PMA_getIcon('b_drop.png', __('Drop'));
$titles['Primary']              = PMA_getIcon('b_primary.png', __('Primary'));
$titles['Index']                = PMA_getIcon('b_index.png', __('Index'));
$titles['Unique']               = PMA_getIcon('b_unique.png', __('Unique'));
$titles['Spatial']              = PMA_getIcon('b_spatial.png', __('Spatial'));
$titles['IdxFulltext']          = PMA_getIcon('b_ftext.png', __('Fulltext'));
$titles['NoPrimary']            = PMA_getIcon('bd_primary.png', __('Primary'));
$titles['NoIndex']              = PMA_getIcon('bd_index.png', __('Index'));
$titles['NoUnique']             = PMA_getIcon('bd_unique.png', __('Unique'));
$titles['NoSpatial']            = PMA_getIcon('bd_spatial.png', __('Spatial'));
$titles['NoIdxFulltext']        = PMA_getIcon('bd_ftext.png', __('Fulltext'));
$titles['DistinctValues']       = PMA_getIcon('b_browse.png', __('Distinct values'));

// hidden action titles (image and string)
$hidden_titles = array();
$hidden_titles['DistinctValues']       = PMA_getIcon('b_browse.png', __('Distinct values'), true);
$hidden_titles['Primary']              = PMA_getIcon('b_primary.png', __('Add primary key'), true);
$hidden_titles['NoPrimary']            = PMA_getIcon('bd_primary.png', __('Add primary key'), true);
$hidden_titles['Index']                = PMA_getIcon('b_index.png', __('Add index'), true);
$hidden_titles['NoIndex']              = PMA_getIcon('bd_index.png', __('Add index'), true);
$hidden_titles['Unique']               = PMA_getIcon('b_unique.png', __('Add unique index'), true);
$hidden_titles['NoUnique']             = PMA_getIcon('bd_unique.png', __('Add unique index'), true);
$hidden_titles['Spatial']              = PMA_getIcon('b_spatial.png', __('Add SPATIAL index'), true);
$hidden_titles['NoSpatial']            = PMA_getIcon('bd_spatial.png', __('Add SPATIAL index'), true);
$hidden_titles['IdxFulltext']          = PMA_getIcon('b_ftext.png', __('Add FULLTEXT index'), true);
$hidden_titles['NoIdxFulltext']        = PMA_getIcon('bd_ftext.png', __('Add FULLTEXT index'), true);

/**
 * Displays the table structure ('show table' works correct since 3.23.03)
 */
/* TABLE INFORMATION */
// table header
$i = 0;
?>
<form method="post" action="tbl_structure.php" name="fieldsForm" id="fieldsForm" <?php echo ($GLOBALS['cfg']['AjaxEnable'] ? ' class="ajax"' : '');?>>
    <?php echo PMA_generate_common_hidden_inputs($db, $table);
    echo '<input type="hidden" name="table_type" value=';
    if ($db_is_information_schema) {
         echo '"information_schema" />';
    } else if ($tbl_is_view) {
         echo '"view" />';
    } else {
         echo '"table" />';
    } ?>

<table id="tablestructure" class="data<?php
<<<<<<< HEAD
if ($GLOBALS['cfg']['PropertiesIconic'] === true) {
    echo ' PropertiesIconic';
} ?>">
=======
    if ($GLOBALS['cfg']['PropertiesIconic'] === true) echo ' PropertiesIconic'; ?>">
>>>>>>> f78bfa7a
<thead>
<tr>
    <th></th>
    <th>#</th>
    <th><?php echo __('Name'); ?></th>
    <th><?php echo __('Type'); ?></th>
    <th><?php echo __('Collation'); ?></th>
    <th><?php echo __('Attributes'); ?></th>
    <th><?php echo __('Null'); ?></th>
    <th><?php echo __('Default'); ?></th>
    <th><?php echo __('Extra'); ?></th>
<?php if ($db_is_information_schema || $tbl_is_view) { ?>
<<<<<<< HEAD
    <th><?php echo __('View'); ?></th>
<?php } else { /* see tbl_structure.js, function moreOptsMenuResize() */ ?>
=======
    <th id="th<?php echo ++$i; ?>" class="view"><?php echo __('View'); ?></th>
<?php } else { ?>
>>>>>>> f78bfa7a
    <th colspan="<?php
    $colspan = 9;
    if (PMA_DRIZZLE) {
        $colspan -= 2;
    }
    if ($GLOBALS['cfg']['PropertiesIconic']) {
        $colspan--;
    }
<<<<<<< HEAD
    echo $colspan; ?>" class="action"><?php echo __('Action'); ?></th>
=======
    echo $colspan; ?>"
        id="th<?php echo ++$i; ?>" class="action"><?php echo __('Action'); ?></th>
>>>>>>> f78bfa7a
<?php } ?>
</tr>
</thead>
<tbody>

<?php
unset($i);

// table body

// prepare comments
$comments_map = array();
$mime_map = array();

if ($GLOBALS['cfg']['ShowPropertyComments']) {
    include_once 'libraries/transformations.lib.php';

    //$cfgRelation = PMA_getRelationsParam();

    $comments_map = PMA_getComments($db, $table);

    if ($cfgRelation['mimework'] && $cfg['BrowseMIME']) {
        $mime_map = PMA_getMIME($db, $table, true);
    }
}

$rownum    = 0;
$columns_list = array();
$checked   = (!empty($checkall) ? ' checked="checked"' : '');
$save_row  = array();
$odd_row   = true;
foreach ($fields as $row) {
    $save_row[] = $row;
    $rownum++;
    $columns_list[]   = $row['Field'];

    $type             = $row['Type'];
    $extracted_columnspec = PMA_extractColumnSpec($row['Type']);

    if ('set' == $extracted_columnspec['type']
        || 'enum' == $extracted_columnspec['type']
    ) {
        $type_nowrap  = '';
    } else {
        $type_nowrap  = ' class="nowrap"';
    }
    $type         = $extracted_columnspec['print_type'];
    if (empty($type)) {
        $type     = ' ';
    }

    $field_charset = '';
    if ($extracted_columnspec['can_contain_collation']
        && ! empty($row['Collation'])
    ) {
        $field_charset = $row['Collation'];
    }

    // Display basic mimetype [MIME]
    if ($cfgRelation['commwork']
        && $cfgRelation['mimework']
        && $cfg['BrowseMIME']
        && isset($mime_map[$row['Field']]['mimetype'])
    ) {
        $type_mime = '<br />MIME: '
            . str_replace('_', '/', $mime_map[$row['Field']]['mimetype']);
    } else {
        $type_mime = '';
    }

    $attribute     = $extracted_columnspec['attribute'];

    // MySQL 4.1.2+ TIMESTAMP options
    // (if on_update_current_timestamp is set, then it's TRUE)
    if (isset($analyzed_sql[0]['create_table_fields'][$row['Field']]['on_update_current_timestamp'])) {
        $attribute = 'on update CURRENT_TIMESTAMP';
    }

    // here, we have a TIMESTAMP that SHOW FULL COLUMNS reports as having the
    // NULL attribute, but SHOW CREATE TABLE says the contrary. Believe
    // the latter.
    if (! empty($analyzed_sql[0]['create_table_fields'][$row['Field']]['type'])
        && $analyzed_sql[0]['create_table_fields'][$row['Field']]['type'] == 'TIMESTAMP'
        && $analyzed_sql[0]['create_table_fields'][$row['Field']]['timestamp_not_null']
    ) {
        $row['Null'] = '';
    }


    if (! isset($row['Default'])) {
        if ($row['Null'] == 'YES') {
            $row['Default'] = '<i>NULL</i>';
        }
    } else {
        $row['Default'] = htmlspecialchars($row['Default']);
    }

    $field_encoded = urlencode($row['Field']);
    $field_name    = htmlspecialchars($row['Field']);
    $displayed_field_name = $field_name;

    // underline commented fields and display a hover-title (CSS only)

    if (isset($comments_map[$row['Field']])) {
        $displayed_field_name = '<span class="commented_column" title="'
            . htmlspecialchars($comments_map[$row['Field']]) . '">'
            . $field_name . '</span>';
    }

    if ($primary && $primary->hasColumn($field_name)) {
        $displayed_field_name = '<u>' . $field_name . '</u>';
    }
    echo "\n";
    ?>
<tr class="<?php echo $odd_row ? 'odd': 'even'; $odd_row = !$odd_row; ?>">
    <td class="center">
        <input type="checkbox" name="selected_fld[]" value="<?php echo htmlspecialchars($row['Field']); ?>" id="checkbox_row_<?php echo $rownum; ?>" <?php echo $checked; ?> />
    </td>
    <td class="right">
        <?php echo $rownum; ?>
    </td>
    <th class="nowrap"><label for="checkbox_row_<?php echo $rownum; ?>"><?php echo $displayed_field_name; ?></label></th>
    <td<?php echo $type_nowrap; ?>><bdo dir="ltr" lang="en"><?php echo $extracted_columnspec['displayed_type']; echo $type_mime; ?></bdo></td>
    <td><?php echo (empty($field_charset) ? '' : '<dfn title="' . PMA_getCollationDescr($field_charset) . '">' . $field_charset . '</dfn>'); ?></td>
    <td class="column_attribute nowrap"><?php echo $attribute; ?></td>
    <td><?php echo (($row['Null'] == 'YES') ? __('Yes') : __('No')); ?></td>
    <td class="nowrap"><?php
    if (isset($row['Default'])) {
        if ($extracted_columnspec['type'] == 'bit') {
            // here, $row['Default'] contains something like b'010'
            echo PMA_convertBitDefaultValue($row['Default']);
        } else {
            echo $row['Default'];
        }
    } else {
        echo '<i>' . _pgettext('None for default', 'None') . '</i>';
    } ?></td>
    <td class="nowrap"><?php echo strtoupper($row['Extra']); ?></td>
    <?php if (! $tbl_is_view && ! $db_is_information_schema) { ?>
    <td class="edit center">
        <a href="tbl_alter.php?<?php echo $url_query; ?>&amp;field=<?php echo $field_encoded; ?>">
            <?php echo $titles['Change']; ?></a>
    </td>
    <td class="drop center">
        <a <?php echo ($GLOBALS['cfg']['AjaxEnable'] ? ' class="drop_column_anchor"' : ''); ?> href="sql.php?<?php echo $url_query; ?>&amp;sql_query=<?php echo urlencode('ALTER TABLE ' . PMA_backquote($table) . ' DROP ' . PMA_backquote($row['Field']) . ';'); ?>&amp;dropped_column=<?php echo urlencode($row['Field']); ?>&amp;message_to_show=<?php echo urlencode(sprintf(__('Column %s has been dropped'), htmlspecialchars($row['Field']))); ?>" >
            <?php echo $titles['Drop']; ?></a>
    </td>
    <?php }
    if (! $tbl_is_view && ! $db_is_information_schema) { ?>
    <td class="primary replaced_by_more center">
        <?php
        if ($type == 'text' || $type == 'blob' || 'ARCHIVE' == $tbl_storage_engine || ($primary && $primary->hasColumn($field_name))) {
            echo $titles['NoPrimary'] . "\n";
            $primary_enabled = false;
        } else {
            echo "\n";
            ?>
        <a class="add_primary_key_anchor" href="sql.php?<?php echo $url_query; ?>&amp;sql_query=<?php echo urlencode('ALTER TABLE ' . PMA_backquote($table) . ($primary ? ' DROP PRIMARY KEY,' : '') . ' ADD PRIMARY KEY(' . PMA_backquote($row['Field']) . ');'); ?>&amp;message_to_show=<?php echo urlencode(sprintf(__('A primary key has been added on %s'), htmlspecialchars($row['Field']))); ?>" >
            <?php echo $titles['Primary']; ?></a>
            <?php $primary_enabled = true;
        }
        echo "\n";
        ?>
    </td>
    <td class="unique replaced_by_more center">
        <?php
        if ($type == 'text' || $type == 'blob' || 'ARCHIVE' == $tbl_storage_engine || isset($columns_with_unique_index[$field_name])) {
            echo $titles['NoUnique'] . "\n";
            $unique_enabled = false;
        } else {
            echo "\n";
            ?>
        <a href="sql.php?<?php echo $url_query; ?>&amp;sql_query=<?php echo urlencode('ALTER TABLE ' . PMA_backquote($table) . ' ADD UNIQUE(' . PMA_backquote($row['Field']) . ');'); ?>&amp;message_to_show=<?php echo urlencode(sprintf(__('An index has been added on %s'), htmlspecialchars($row['Field']))); ?>">
            <?php echo $titles['Unique']; ?></a>
            <?php $unique_enabled = true;
        }
        echo "\n";
        ?>
    </td>
    <td class="index replaced_by_more center">
        <?php
        if ($type == 'text' || $type == 'blob' || 'ARCHIVE' == $tbl_storage_engine) {
            echo $titles['NoIndex'] . "\n";
            $index_enabled = false;
        } else {
            echo "\n";
            ?>
        <a href="sql.php?<?php echo $url_query; ?>&amp;sql_query=<?php echo urlencode('ALTER TABLE ' . PMA_backquote($table) . ' ADD INDEX(' . PMA_backquote($row['Field']) . ');'); ?>&amp;message_to_show=<?php echo urlencode(sprintf(__('An index has been added on %s'), htmlspecialchars($row['Field']))); ?>">
            <?php echo $titles['Index']; ?></a>
            <?php
            $index_enabled = true;
        }
        echo "\n";
        ?>
    </td>
        <?php
        if (!PMA_DRIZZLE) { ?>
    <td class="spatial replaced_by_more center">

        <?php
        $spatial_types = array(
            'geometry', 'point', 'linestring', 'polygon', 'multipoint',
            'multilinestring', 'multipolygon', 'geomtrycollection'
        );
        if (! in_array($type, $spatial_types) || 'MYISAM' != $tbl_storage_engine) {
            echo $titles['NoSpatial'] . "\n";
            $spatial_enabled = false;
        } else {
            echo "\n";
            ?>
        <a href="sql.php?<?php echo $url_query; ?>&amp;sql_query=<?php echo urlencode('ALTER TABLE ' . PMA_backquote($table) . ' ADD SPATIAL(' . PMA_backquote($row['Field']) . ');'); ?>&amp;message_to_show=<?php echo urlencode(sprintf(__('An index has been added on %s'), htmlspecialchars($row['Field']))); ?>">
            <?php echo $titles['Spatial']; ?></a>
            <?php
            $spatial_enabled = true;
        }
        echo "\n";
        ?>
    </td>
    <?php
        // FULLTEXT is possible on TEXT, CHAR and VARCHAR
        if (! empty($tbl_storage_engine) && ($tbl_storage_engine == 'MYISAM' || $tbl_storage_engine == 'ARIA' || $tbl_storage_engine == 'MARIA' || ($tbl_storage_engine == 'INNODB' && PMA_MYSQL_INT_VERSION >= 50604))
            && (strpos(' ' . $type, 'text') || strpos(' ' . $type, 'char'))
        ) {
            echo "\n";
            ?>
    <td class="fulltext replaced_by_more center nowrap">
        <a href="sql.php?<?php echo $url_query; ?>&amp;sql_query=<?php echo urlencode('ALTER TABLE ' . PMA_backquote($table) . ' ADD FULLTEXT(' . PMA_backquote($row['Field']) . ');'); ?>&amp;message_to_show=<?php echo urlencode(sprintf(__('An index has been added on %s'), htmlspecialchars($row['Field']))); ?>">
            <?php echo $titles['IdxFulltext']; ?></a>
            <?php $fulltext_enabled = true; ?>
    </td>
            <?php
        } else {
            echo "\n";
        ?>
    <td class="fulltext replaced_by_more center nowrap">
        <?php echo $titles['NoIdxFulltext'] . "\n"; ?>
        <?php $fulltext_enabled = false; ?>
    </td>
        <?php
            }
        } // end if... else...
?>
    <td class="browse replaced_by_more center">
        <a href="sql.php?<?php echo $url_query; ?>&amp;sql_query=<?php echo urlencode('SELECT COUNT(*) AS ' . PMA_backquote(__('Rows')) . ', ' . PMA_backquote($row['Field']) . ' FROM ' . PMA_backquote($table) . ' GROUP BY ' . PMA_backquote($row['Field']) . ' ORDER BY ' . PMA_backquote($row['Field'])); ?>">            <?php echo $titles['DistinctValues']; ?></a>
    </td>
        <?php
        if ($GLOBALS['cfg']['PropertiesIconic'] !== true && $GLOBALS['cfg']['HideStructureActions'] === true) { ?>
    <td class="more_opts" id="more_opts<?php echo $rownum; ?>">
        <?php echo PMA_getImage('more.png', __('Show more actions')); ?> <?php echo __('More'); ?>
        <div class="structure_actions_dropdown" id="row_<?php echo $rownum; ?>">
            <div  class="<?php echo ($GLOBALS['cfg']['AjaxEnable'] ? 'action_primary ' : ''); ?>replace_in_more">
                <?php
                if (isset($primary_enabled)) {
                     if ($primary_enabled) { ?>
                          <a href="sql.php?<?php echo $url_query; ?>&amp;sql_query=<?php echo urlencode('ALTER TABLE ' . PMA_backquote($table) . ($primary ? ' DROP PRIMARY KEY,' : '') . ' ADD PRIMARY KEY(' . PMA_backquote($row['Field']) . ');'); ?>&amp;message_to_show=<?php echo urlencode(sprintf(__('A primary key has been added on %s'), htmlspecialchars($row['Field']))); ?>">
                             <?php echo $hidden_titles['Primary']; ?>
                         </a>
                     <?php
                     } else {
                         echo $hidden_titles['NoPrimary'];
                     }
                } ?>
            </div>
            <div class="action_unique replace_in_more">
                <?php
                if (isset($unique_enabled)) {
                     if ($unique_enabled) { ?>
                         <a href="sql.php?<?php echo $url_query; ?>&amp;sql_query=<?php echo urlencode('ALTER TABLE ' . PMA_backquote($table) . ' ADD UNIQUE(' . PMA_backquote($row['Field']) . ');'); ?>&amp;message_to_show=<?php echo urlencode(sprintf(__('An index has been added on %s'), htmlspecialchars($row['Field']))); ?>">
                             <?php echo $hidden_titles['Unique']; ?>
                         </a>
                     <?php
                     } else {
                         echo $hidden_titles['NoUnique'];
                     }
                } ?>
            </div>
            <div class="action_index replace_in_more">
               <?php
                if (isset($index_enabled)) {
                     if ($index_enabled) { ?>
                         <a href="sql.php?<?php echo $url_query; ?>&amp;sql_query=<?php echo urlencode('ALTER TABLE ' . PMA_backquote($table) . ' ADD INDEX(' . PMA_backquote($row['Field']) . ');'); ?>&amp;message_to_show=<?php echo urlencode(sprintf(__('An index has been added on %s'), htmlspecialchars($row['Field']))); ?>">
                             <?php echo $hidden_titles['Index']; ?>
                         </a>
                     <?php
                     } else {
                         echo $hidden_titles['NoIndex'];
                     }
                  } ?>
            </div>
            <?php if (!PMA_DRIZZLE) { ?>
            <div class="action_spatial replace_in_more">
                <?php
                if (isset($spatial_enabled)) {
                    if ($spatial_enabled) { ?>
                        <a href="sql.php?<?php echo $url_query; ?>&amp;sql_query=<?php echo urlencode('ALTER TABLE ' . PMA_backquote($table) . ' ADD SPATIAL(' . PMA_backquote($row['Field']) . ');'); ?>&amp;message_to_show=<?php echo urlencode(sprintf(__('An index has been added on %s'), htmlspecialchars($row['Field']))); ?>">
                            <?php echo $hidden_titles['Spatial']; ?>
                        </a>
                    <?php
                    } else {
                        echo $hidden_titles['NoSpatial'];
                    }
                } ?>
            </div>
            <div class="action_fulltext replace_in_more">
                <?php
                if (isset($fulltext_enabled)) {
                     if ($fulltext_enabled) { ?>
                         <a href="sql.php?<?php echo $url_query; ?>&amp;sql_query=<?php echo urlencode('ALTER TABLE ' . PMA_backquote($table) . ' ADD FULLTEXT(' . PMA_backquote($row['Field']) . ');'); ?>&amp;message_to_show=<?php echo urlencode(sprintf(__('An index has been added on %s'), htmlspecialchars($row['Field']))); ?>">
                             <?php echo $hidden_titles['IdxFulltext']; ?>
                         </a>
                     <?php
                     } else {
                         echo $hidden_titles['NoIdxFulltext'];
                     }
                } ?>
            </div>
            <div class="action_browse replace_in_more">
                <a href="sql.php?<?php echo $url_query; ?>&amp;sql_query=<?php echo urlencode('SELECT COUNT(*) AS ' . PMA_backquote(__('Rows')) . ', ' . PMA_backquote($row['Field']) . ' FROM ' . PMA_backquote($table) . ' GROUP BY ' . PMA_backquote($row['Field']) . ' ORDER BY ' . PMA_backquote($row['Field'])); ?>&amp;browse_distinct=1">
                    <?php echo $hidden_titles['DistinctValues']; ?>
                </a>
            </div>
            <?php } ?>
        </div>
    </td>
    <?php
        } // end if (GLOBALS['cfg']['PropertiesIconic'] !== true)
    } // end if (! $tbl_is_view && ! $db_is_information_schema)
    ?>
</tr>
    <?php
    unset($field_charset);
} // end foreach

echo '</tbody>' . "\n"
    .'</table>' . "\n";

$checkall_url = 'tbl_structure.php?' . PMA_generate_common_url($db, $table);
?>

<img class="selectallarrow" src="<?php echo $pmaThemeImage . 'arrow_' . $text_dir . '.png'; ?>"
    width="38" height="22" alt="<?php echo __('With selected:'); ?>" />
<a href="<?php echo $checkall_url; ?>&amp;checkall=1"
    onclick="if (markAllRows('fieldsForm')) return false;">
    <?php echo __('Check All'); ?></a>
/
<a href="<?php echo $checkall_url; ?>"
    onclick="if (unMarkAllRows('fieldsForm')) return false;">
    <?php echo __('Uncheck All'); ?></a>

<i><?php echo __('With selected:'); ?></i>

<?php
echo PMA_getButtonOrImage(
        'submit_mult', 'mult_submit', 'submit_mult_browse',
        __('Browse'), 'b_browse.png', 'browse'
    );

if (! $tbl_is_view && ! $db_is_information_schema) {
    echo PMA_getButtonOrImage(
            'submit_mult', 'mult_submit', 'submit_mult_change',
            __('Change'), 'b_edit.png', 'change'
        );
    echo PMA_getButtonOrImage(
            'submit_mult', 'mult_submit', 'submit_mult_drop',
            __('Drop'), 'b_drop.png', 'drop'
        );
    if ('ARCHIVE' != $tbl_storage_engine) {
        echo PMA_getButtonOrImage(
                'submit_mult', 'mult_submit', 'submit_mult_primary',
                __('Primary'), 'b_primary.png', 'primary'
            );
        echo PMA_getButtonOrImage(
                'submit_mult', 'mult_submit', 'submit_mult_unique',
                __('Unique'), 'b_unique.png', 'unique'
            );
        echo PMA_getButtonOrImage(
                'submit_mult', 'mult_submit', 'submit_mult_index',
                __('Index'), 'b_index.png', 'index'
            );
    }

    if (! empty($tbl_storage_engine) && $tbl_storage_engine == 'MYISAM') {
        echo PMA_getButtonOrImage(
            'submit_mult', 'mult_submit', 'submit_mult_spatial',
            __('Spatial'), 'b_spatial.png', 'spatial'
        );
    }
    if (! empty($tbl_storage_engine)
        && ($tbl_storage_engine == 'MYISAM'
        || $tbl_storage_engine == 'ARIA'
        || $tbl_storage_engine == 'MARIA')
    ) {
        echo PMA_getButtonOrImage(
                'submit_mult', 'mult_submit', 'submit_mult_fulltext',
                __('Fulltext'), 'b_ftext.png', 'ftext'
            );
    }
}
?>
</form>
<hr />

<div id="move_columns_dialog" title="<?php echo __('Move columns'); ?>" style="display: none">
    <p><?php echo __('Move the columns by dragging them up and down.'); ?></p>
    <form action="tbl_alter.php">
        <div>
            <?php echo PMA_generate_common_hidden_inputs($db, $table); ?>
            <ul>
            </ul>
        </div>
    </form>
</div>

<?php
/**
 * Work on the table
 */

if ($tbl_is_view) {
    $create_view = PMA_DBI_get_definition($db, 'VIEW', $table);
    $create_view = preg_replace('@^CREATE@', 'ALTER', $create_view);
    echo PMA_linkOrButton(
        'tbl_sql.php' . PMA_generate_common_url(
            $url_params +
            array(
                'sql_query' => $create_view,
                'show_query' => '1',
            )
        ),
        PMA_getIcon('b_edit.png', __('Edit view'), true)
    );
}
?>

<a href="tbl_printview.php?<?php echo $url_query; ?>"><?php
echo PMA_getIcon('b_print.png', __('Print view'), true);
?></a>

<?php
if (! $tbl_is_view && ! $db_is_information_schema) {

    // if internal relations are available, or foreign keys are supported
    // ($tbl_storage_engine comes from libraries/tbl_info.inc.php)
    if ($cfgRelation['relwork'] || PMA_isForeignKeySupported($tbl_storage_engine)) {
        ?>
<a href="tbl_relation.php?<?php echo $url_query; ?>"><?php
        echo PMA_getIcon('b_relations.png', __('Relation view'), true);
        ?></a>
        <?php
    }

    if (!PMA_DRIZZLE) {
        ?>
<a href="sql.php?<?php echo $url_query; ?>&amp;session_max_rows=all&amp;sql_query=<?php echo urlencode('SELECT * FROM ' . PMA_backquote($table) . ' PROCEDURE ANALYSE()'); ?>"><?php
        echo PMA_getIcon('b_tblanalyse.png', __('Propose table structure'), true);
        ?></a><?php
        echo PMA_showMySQLDocu('Extending_MySQL', 'procedure_analyse') . "\n";
    }

    if (PMA_Tracker::isActive()) {
        echo '<a href="tbl_tracking.php?' . $url_query . '">';
        echo PMA_getIcon('eye.png', __('Track table'), true);
        echo '</a>';
    }
    ?>

    <a href="#" id="move_columns_anchor"><?php
    echo PMA_getIcon('b_move.png', __('Move columns'), true);
    ?></a>

    <br />
<form method="post" action="tbl_addfield.php" id="addColumns" name="addColumns" <?php echo ($GLOBALS['cfg']['AjaxEnable'] ? ' class="ajax"' : '');?>
    onsubmit="return checkFormElementInRange(this, 'num_fields', '<?php echo str_replace('\'', '\\\'', __('You have to add at least one column.')); ?>', 1)">
    <?php
    echo PMA_generate_common_hidden_inputs($db, $table);
    if ($cfg['PropertiesIconic']) {
        echo PMA_getImage('b_insrow.png', __('Add column'));
    }
    echo sprintf(__('Add %s column(s)'), '<input type="text" name="num_fields" size="2" maxlength="2" value="1" onfocus="this.select()" />');

    // I tried displaying the drop-down inside the label but with Firefox
    // the drop-down was blinking
    $column_selector = '<select name="after_field" onclick="this.form.field_where[2].checked=true" onchange="this.form.field_where[2].checked=true">';
    foreach ($columns_list as $one_column_name) {
        $column_selector .= '<option value="' . htmlspecialchars($one_column_name) . '">' . htmlspecialchars($one_column_name) . '</option>';
    }
    unset($columns_list, $one_column_name);
    $column_selector .= '</select>';

    $choices = array(
        'last'  => __('At End of Table'),
        'first' => __('At Beginning of Table'),
        'after' => sprintf(__('After %s'), '')
    );
    echo PMA_getRadioFields('field_where', $choices, 'last', false);
    echo $column_selector;
    unset($column_selector, $choices);
    ?>
<input type="submit" value="<?php echo __('Go'); ?>" />
</form>
<iframe class="IE_hack"></iframe>
<hr />
<div id="index_div" <?php echo ($GLOBALS['cfg']['AjaxEnable'] ? ' class="ajax"' : ''); ?> >
    <?php
}

/**
 * Displays indexes
 */

if (! $tbl_is_view
    && ! $db_is_information_schema
    && 'ARCHIVE' !=  $tbl_storage_engine
) {
    echo PMA_getDivForSliderEffect('indexes', __('Indexes'));
    /**
     * Display indexes
     */
    echo PMA_Index::getView($table, $db);
    ?>
        <fieldset class="tblFooters" style="text-align: left;">
            <form action="tbl_indexes.php" method="post">
                <?php
                echo PMA_generate_common_hidden_inputs($db, $table);
                echo sprintf(
                    __('Create an index on &nbsp;%s&nbsp;columns'),
                    '<input type="text" size="2" name="added_fields" value="1" />'
                );
                ?>
                <input type="hidden" name="create_index" value="1" />
                <input class="add_index<?php echo ($GLOBALS['cfg']['AjaxEnable'] ? ' ajax' : '');?>" type="submit" value="<?php echo __('Go'); ?>" />
            </form>
        </fieldset>
    </div>
</div>
    <?php
}

/**
 * Displays Space usage and row statistics
 */
// BEGIN - Calc Table Space
// Get valid statistics whatever is the table type
if ($cfg['ShowStats']) {
    echo '<div id="tablestatistics">';
    if (empty($showtable)) {
        $showtable = PMA_Table::sGetStatusInfo(
            $GLOBALS['db'], $GLOBALS['table'], null, true
        );
    }

    $nonisam     = false;
    $is_innodb = (isset($showtable['Type']) && $showtable['Type'] == 'InnoDB');
    if (isset($showtable['Type'])
        && ! preg_match('@ISAM|HEAP@i', $showtable['Type'])
    ) {
        $nonisam = true;
    }

    // Gets some sizes

    $mergetable = PMA_Table::isMerge($GLOBALS['db'], $GLOBALS['table']);

    // this is to display for example 261.2 MiB instead of 268k KiB
    $max_digits = 3;
    $decimals = 1;
    list($data_size, $data_unit) = PMA_formatByteDown(
        $showtable['Data_length'], $max_digits, $decimals
    );
    if ($mergetable == false) {
        list($index_size, $index_unit) = PMA_formatByteDown(
            $showtable['Index_length'], $max_digits, $decimals
        );
    }
    // InnoDB returns a huge value in Data_free, do not use it
    if (! $is_innodb
        && isset($showtable['Data_free'])
        && $showtable['Data_free'] > 0
    ) {
        list($free_size, $free_unit) = PMA_formatByteDown(
            $showtable['Data_free'], $max_digits, $decimals
        );
        list($effect_size, $effect_unit) = PMA_formatByteDown(
            $showtable['Data_length'] + $showtable['Index_length'] - $showtable['Data_free'],
            $max_digits, $decimals
        );
    } else {
        list($effect_size, $effect_unit) = PMA_formatByteDown(
            $showtable['Data_length'] + $showtable['Index_length'],
            $max_digits, $decimals
        );
    }
    list($tot_size, $tot_unit) = PMA_formatByteDown(
        $showtable['Data_length'] + $showtable['Index_length'],
        $max_digits, $decimals
    );
    if ($table_info_num_rows > 0) {
        list($avg_size, $avg_unit) = PMA_formatByteDown(
            ($showtable['Data_length'] + $showtable['Index_length']) / $showtable['Rows'], 6, 1
        );
    }

    // Displays them
    $odd_row = false;
    ?>

    <fieldset>
    <legend><?php echo __('Information'); ?></legend>
    <a id="showusage"></a>
    <?php if (! $tbl_is_view && ! $db_is_information_schema) { ?>
    <table id="tablespaceusage" class="data">
    <caption class="tblHeaders"><?php echo __('Space usage'); ?></caption>
    <tbody>
    <tr class="<?php echo ($odd_row = !$odd_row) ? 'odd' : 'even'; ?>">
        <th class="name"><?php echo __('Data'); ?></th>
        <td class="value"><?php echo $data_size; ?></td>
        <td class="unit"><?php echo $data_unit; ?></td>
    </tr>
        <?php
        if (isset($index_size)) {
            ?>
    <tr class="<?php echo ($odd_row = !$odd_row) ? 'odd' : 'even'; ?>">
        <th class="name"><?php echo __('Index'); ?></th>
        <td class="value"><?php echo $index_size; ?></td>
        <td class="unit"><?php echo $index_unit; ?></td>
    </tr>
            <?php
        }
        if (isset($free_size)) {
            ?>
    <tr class="<?php echo ($odd_row = !$odd_row) ? 'odd' : 'even'; ?> error">
        <th class="name"><?php echo __('Overhead'); ?></th>
        <td class="value"><?php echo $free_size; ?></td>
        <td class="unit"><?php echo $free_unit; ?></td>
    </tr>
    <tr class="<?php echo ($odd_row = !$odd_row) ? 'odd' : 'even'; ?>">
        <th class="name"><?php echo __('Effective'); ?></th>
        <td class="value"><?php echo $effect_size; ?></td>
        <td class="unit"><?php echo $effect_unit; ?></td>
    </tr>
            <?php
        }
        if (isset($tot_size) && $mergetable == false) {
            ?>
    <tr class="<?php echo ($odd_row = !$odd_row) ? 'odd' : 'even'; ?>">
        <th class="name"><?php echo __('Total'); ?></th>
        <td class="value"><?php echo $tot_size; ?></td>
        <td class="unit"><?php echo $tot_unit; ?></td>
    </tr>
            <?php
        }
        // Optimize link if overhead
        if (isset($free_size) && !PMA_DRIZZLE && ($tbl_storage_engine == 'MYISAM' || $tbl_storage_engine == 'ARIA' || $tbl_storage_engine == 'MARIA' || $tbl_storage_engine == 'BDB')) {
            ?>
    <tr class="tblFooters">
        <td colspan="3" class="center">
            <a href="sql.php?<?php echo $url_query; ?>&pos=0&amp;sql_query=<?php echo urlencode('OPTIMIZE TABLE ' . PMA_backquote($table)); ?>"><?php
            echo PMA_getIcon('b_tbloptimize.png', __('Optimize table'));
            ?></a>
        </td>
    </tr>
            <?php
        }
        ?>
    </tbody>
    </table>
        <?php
    }
    $odd_row = false;
    ?>
    <table id="tablerowstats" class="data">
    <caption class="tblHeaders"><?php echo __('Row Statistics'); ?></caption>
    <tbody>
    <?php
    if (isset($showtable['Row_format'])) {
        ?>
    <tr class="<?php echo ($odd_row = !$odd_row) ? 'odd' : 'even'; ?>">
        <th class="name"><?php echo __('Format'); ?></th>
        <td class="value"><?php
        if ($showtable['Row_format'] == 'Fixed') {
            echo __('static');
        } elseif ($showtable['Row_format'] == 'Dynamic') {
            echo __('dynamic');
        } else {
            echo $showtable['Row_format'];
        }
        ?></td>
    </tr>
        <?php
    }
    if (! empty($showtable['Create_options'])) {
        ?>
    <tr class="<?php echo ($odd_row = !$odd_row) ? 'odd' : 'even'; ?>">
        <th class="name"><?php echo __('Options'); ?></th>
        <td class="value"><?php
        if ($showtable['Create_options'] == 'partitioned') {
            echo __('partitioned');
        } else {
            echo $showtable['Create_options'];
        }
        ?></td>
    </tr>
        <?php
    }
    if (!empty($tbl_collation)) {
        ?>
    <tr class="<?php echo ($odd_row = !$odd_row) ? 'odd' : 'even'; ?>">
        <th class="name"><?php echo __('Collation'); ?></th>
        <td class="value"><?php
            echo '<dfn title="' . PMA_getCollationDescr($tbl_collation) . '">' . $tbl_collation . '</dfn>';
            ?></td>
    </tr>
        <?php
    }
    if (!$is_innodb && isset($showtable['Rows'])) {
        ?>
    <tr class="<?php echo ($odd_row = !$odd_row) ? 'odd' : 'even'; ?>">
        <th class="name"><?php echo __('Rows'); ?></th>
        <td class="value"><?php echo PMA_formatNumber($showtable['Rows'], 0); ?></td>
    </tr>
        <?php
    }
    if (!$is_innodb && isset($showtable['Avg_row_length']) && $showtable['Avg_row_length'] > 0) {
        ?>
    <tr class="<?php echo ($odd_row = !$odd_row) ? 'odd' : 'even'; ?>">
        <th class="name"><?php echo __('Row length'); ?> &oslash;</th>
        <td class="value"><?php echo PMA_formatNumber($showtable['Avg_row_length'], 0); ?></td>
    </tr>
        <?php
    }
    if (!$is_innodb && isset($showtable['Data_length']) && $showtable['Rows'] > 0 && $mergetable == false) {
        ?>
    <tr class="<?php echo ($odd_row = !$odd_row) ? 'odd' : 'even'; ?>">
        <th class="name"><?php echo __('Row size'); ?> &oslash;</th>
        <td class="value"><?php echo $avg_size . ' ' . $avg_unit; ?></td>
    </tr>
        <?php
    }
    if (isset($showtable['Auto_increment'])) {
        ?>
    <tr class="<?php echo ($odd_row = !$odd_row) ? 'odd' : 'even'; ?>">
        <th class="name"><?php echo __('Next autoindex'); ?></th>
        <td class="value"><?php echo PMA_formatNumber($showtable['Auto_increment'], 0); ?></td>
    </tr>
        <?php
    }
    if (isset($showtable['Create_time'])) {
        ?>
    <tr class="<?php echo ($odd_row = !$odd_row) ? 'odd' : 'even'; ?>">
        <th class="name"><?php echo __('Creation'); ?></th>
        <td class="value"><?php echo PMA_localisedDate(strtotime($showtable['Create_time'])); ?></td>
    </tr>
        <?php
    }
    if (isset($showtable['Update_time'])) {
        ?>
    <tr class="<?php echo ($odd_row = !$odd_row) ? 'odd' : 'even'; ?>">
        <th class="name"><?php echo __('Last update'); ?></th>
        <td class="value"><?php echo PMA_localisedDate(strtotime($showtable['Update_time'])); ?></td>
    </tr>
        <?php
    }
    if (isset($showtable['Check_time'])) {
        ?>
    <tr class="<?php echo ($odd_row = !$odd_row) ? 'odd' : 'even'; ?>">
        <th class="name"><?php echo __('Last check'); ?></th>
        <td class="value"><?php echo PMA_localisedDate(strtotime($showtable['Check_time'])); ?></td>
    </tr>
        <?php
    }
    ?>
    </tbody>
    </table>
    </fieldset>
    <!-- close tablestatistics div -->
    </div>

    <?php
}
// END - Calc Table Space

echo '<div class="clearfloat"></div>' . "\n";

/**
 * Displays the footer
 */
require 'libraries/footer.inc.php';
?><|MERGE_RESOLUTION|>--- conflicted
+++ resolved
@@ -190,13 +190,9 @@
     } ?>
 
 <table id="tablestructure" class="data<?php
-<<<<<<< HEAD
 if ($GLOBALS['cfg']['PropertiesIconic'] === true) {
     echo ' PropertiesIconic';
 } ?>">
-=======
-    if ($GLOBALS['cfg']['PropertiesIconic'] === true) echo ' PropertiesIconic'; ?>">
->>>>>>> f78bfa7a
 <thead>
 <tr>
     <th></th>
@@ -209,13 +205,8 @@
     <th><?php echo __('Default'); ?></th>
     <th><?php echo __('Extra'); ?></th>
 <?php if ($db_is_information_schema || $tbl_is_view) { ?>
-<<<<<<< HEAD
     <th><?php echo __('View'); ?></th>
 <?php } else { /* see tbl_structure.js, function moreOptsMenuResize() */ ?>
-=======
-    <th id="th<?php echo ++$i; ?>" class="view"><?php echo __('View'); ?></th>
-<?php } else { ?>
->>>>>>> f78bfa7a
     <th colspan="<?php
     $colspan = 9;
     if (PMA_DRIZZLE) {
@@ -224,12 +215,7 @@
     if ($GLOBALS['cfg']['PropertiesIconic']) {
         $colspan--;
     }
-<<<<<<< HEAD
     echo $colspan; ?>" class="action"><?php echo __('Action'); ?></th>
-=======
-    echo $colspan; ?>"
-        id="th<?php echo ++$i; ?>" class="action"><?php echo __('Action'); ?></th>
->>>>>>> f78bfa7a
 <?php } ?>
 </tr>
 </thead>
