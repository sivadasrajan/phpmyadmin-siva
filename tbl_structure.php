--- conflicted
+++ resolved
@@ -648,18 +648,13 @@
     if (!PMA_DRIZZLE) {
         ?>
 <a href="sql.php?<?php echo $url_query; ?>&amp;session_max_rows=all&amp;sql_query=<?php echo urlencode('SELECT * FROM ' . PMA_backquote($table) . ' PROCEDURE ANALYSE()'); ?>"><?php
-<<<<<<< HEAD
         if ($cfg['PropertiesIconic']) {
-            echo '<img class="icon" src="' . $pmaThemeImage . 'b_tblanalyse.png" width="16" height="16" alt="' . __('Propose table structure') . '" />';
+            echo '<img class="icon ic_b_tblanalyse" src="themes/dot.gif" alt="' . __('Propose table structure') . '" />';
         }
         echo __('Propose table structure');
         ?></a>
         <?php
         echo PMA_showMySQLDocu('Extending_MySQL', 'procedure_analyse') . "\n";
-=======
-    if ($cfg['PropertiesIconic']) {
-        echo '<img class="icon ic_b_tblanalyse" src="themes/dot.gif" alt="' . __('Propose table structure') . '" />';
->>>>>>> ba395f54
     }
 
     if(PMA_Tracker::isActive())
