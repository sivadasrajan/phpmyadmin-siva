# -*- coding: utf-8 -*-
#
# phpMyAdmin documentation build configuration file, created by
# sphinx-quickstart on Wed Sep 26 14:04:48 2012.
#
# This file is execfile()d with the current directory set to its containing dir.
#
# Note that not all possible configuration values are present in this
# autogenerated file.
#
# All configuration values have a default; values that are commented out
# serve to show the default.

import sys
import os

# If extensions (or modules to document with autodoc) are in another directory,
# add these directories to sys.path here. If the directory is relative to the
# documentation root, use os.path.abspath to make it absolute, like shown here.
#sys.path.insert(0, os.path.abspath('.'))
sys.path.append(os.path.abspath(os.path.join(os.path.dirname(__file__), "_ext")))

# -- General configuration ------------------------------------------------

# If your documentation needs a minimal Sphinx version, state it here.
#needs_sphinx = '1.0'

# Add any Sphinx extension module names here, as strings. They can be
# extensions coming with Sphinx (named 'sphinx.ext.*') or your custom
# ones.
extensions = ['configext']

# Add any paths that contain templates here, relative to this directory.
templates_path = ['_templates']

# The suffix of source filenames.
source_suffix = '.rst'

# The encoding of source files.
#source_encoding = 'utf-8-sig'

# The master toctree document.
master_doc = 'index'

# General information about the project.
project = u'phpMyAdmin'
copyright = u'2012 - 2017, The phpMyAdmin devel team'

# The version info for the project you're documenting, acts as replacement for
# |version| and |release|, also used in various other places throughout the
# built documents.
#
# The short X.Y version.
version = '4.8.0-dev'
# The full version, including alpha/beta/rc tags.
release = version

# The language for content autogenerated by Sphinx. Refer to documentation
# for a list of supported languages.
#language = None

# There are two options for replacing |today|: either, you set today to some
# non-false value, then it is used:
#today = ''
# Else, today_fmt is used as the format for a strftime call.
#today_fmt = '%B %d, %Y'

# List of patterns, relative to source directory, that match files and
# directories to ignore when looking for source files.
exclude_patterns = ['_build', 'html', 'doctrees']

# The reST default role (used for this markup: `text`) to use for all
# documents.
#default_role = None

# If true, '()' will be appended to :func: etc. cross-reference text.
#add_function_parentheses = True

# If true, the current module name will be prepended to all description
# unit titles (such as .. function::).
#add_module_names = True

# If true, sectionauthor and moduleauthor directives will be shown in the
# output. They are ignored by default.
#show_authors = False

# The name of the Pygments (syntax highlighting) style to use.
pygments_style = 'sphinx'

# A list of ignored prefixes for module index sorting.
#modindex_common_prefix = []

# If true, keep warnings as "system message" paragraphs in the built documents.
#keep_warnings = False


# -- Options for HTML output ----------------------------------------------

# The theme to use for HTML and HTML Help pages.  See the documentation for
# a list of builtin themes.
html_theme = 'default'

# Theme options are theme-specific and customize the look and feel of a theme
# further.  For a list of options available for each theme, see the
# documentation.
#html_theme_options = {}

# Add any paths that contain custom themes here, relative to this directory.
#html_theme_path = []

# The name for this set of Sphinx documents.  If None, it defaults to
# "<project> v<release> documentation".
#html_title = None

# A shorter title for the navigation bar.  Default is the same as html_title.
#html_short_title = None

# The name of an image file (relative to this directory) to place at the top
# of the sidebar.
#html_logo = None

# The name of an image file (within the static path) to use as favicon of the
# docs.  This file should be a Windows icon file (.ico) being 16x16 or 32x32
# pixels large.
#html_favicon = None

# Add any paths that contain custom static files (such as style sheets) here,
# relative to this directory. They are copied after the builtin static files,
# so a file named "default.css" will overwrite the builtin "default.css".
#html_static_path = ['_static']

# Add any extra paths that contain custom files (such as robots.txt or
# .htaccess) here, relative to this directory. These files are copied
# directly to the root of the documentation.
#html_extra_path = []

# If not '', a 'Last updated on:' timestamp is inserted at every page bottom,
# using the given strftime format.
#html_last_updated_fmt = '%b %d, %Y'

# If true, SmartyPants will be used to convert quotes and dashes to
# typographically correct entities.
#html_use_smartypants = True

# Custom sidebar templates, maps document names to template names.
#html_sidebars = {}

# Additional templates that should be rendered to pages, maps page names to
# template names.
#html_additional_pages = {}

# If false, no module index is generated.
#html_domain_indices = True

# If false, no index is generated.
#html_use_index = True

# If true, the index is split into individual pages for each letter.
#html_split_index = False

# If true, links to the reST sources are added to the pages.
#html_show_sourcelink = True

# If true, "Created using Sphinx" is shown in the HTML footer. Default is True.
#html_show_sphinx = True

# If true, "(C) Copyright ..." is shown in the HTML footer. Default is True.
#html_show_copyright = True

# If true, an OpenSearch description file will be output, and all pages will
# contain a <link> tag referring to it.  The value of this option must be the
# base URL from which the finished HTML is served.
#html_use_opensearch = ''

# This is the file name suffix for HTML files (e.g. ".xhtml").
#html_file_suffix = None

# Output file base name for HTML help builder.
htmlhelp_basename = 'phpMyAdmindoc'


# -- Options for LaTeX output ---------------------------------------------

latex_elements = {
# The paper size ('letterpaper' or 'a4paper').
#'papersize': 'letterpaper',

# The font size ('10pt', '11pt' or '12pt').
#'pointsize': '10pt',

# Additional stuff for the LaTeX preamble.
#'preamble': '',
}

# Grouping the document tree into LaTeX files. List of tuples
# (source start file, target name, title,
#  author, documentclass [howto, manual, or own class]).
latex_documents = [
  ('index', 'phpMyAdmin.tex', u'phpMyAdmin Documentation',
   u'The phpMyAdmin devel team', 'manual'),
]

# The name of an image file (relative to this directory) to place at the top of
# the title page.
#latex_logo = None

# For "manual" documents, if this is true, then toplevel headings are parts,
# not chapters.
#latex_use_parts = False

# If true, show page references after internal links.
#latex_show_pagerefs = False

# If true, show URL addresses after external links.
#latex_show_urls = False

# Documents to append as an appendix to all manuals.
#latex_appendices = []

# If false, no module index is generated.
#latex_domain_indices = True


# -- Options for manual page output ---------------------------------------

# One entry per manual page. List of tuples
# (source start file, name, description, authors, manual section).
man_pages = [
    ('index', 'phpmyadmin', u'phpMyAdmin Documentation',
     [u'The phpMyAdmin devel team'], 1)
]

# If true, show URL addresses after external links.
#man_show_urls = False


# -- Options for Texinfo output -------------------------------------------

# Grouping the document tree into Texinfo files. List of tuples
# (source start file, target name, title, author,
#  dir menu entry, description, category)
texinfo_documents = [
  ('index', 'phpMyAdmin', u'phpMyAdmin Documentation',
   u'The phpMyAdmin devel team', 'phpMyAdmin', 'One line description of project.',
   'Miscellaneous'),
]

# Documents to append as an appendix to all manuals.
#texinfo_appendices = []

# If false, no module index is generated.
#texinfo_domain_indices = True

# How to display URL addresses: 'footnote', 'no', or 'inline'.
#texinfo_show_urls = 'footnote'


# -- Options for Epub output ---------------------------------------------------

# Bibliographic Dublin Core info.
epub_title = u'phpMyAdmin'
epub_author = u'The phpMyAdmin devel team'
epub_publisher = u'The phpMyAdmin devel team'
epub_copyright = copyright

# The language of the text. It defaults to the language option
# or en if the language is not set.
#epub_language = ''

# The scheme of the identifier. Typical schemes are ISBN or URL.
#epub_scheme = ''

# The unique identifier of the text. This can be a ISBN number
# or the project homepage.
#epub_identifier = ''

# A unique identification for the text.
#epub_uid = ''

# A tuple containing the cover image and cover page html template filenames.
#epub_cover = ()

# HTML files that should be inserted before the pages created by sphinx.
# The format is a list of tuples containing the path and title.
#epub_pre_files = []

# HTML files shat should be inserted after the pages created by sphinx.
# The format is a list of tuples containing the path and title.
#epub_post_files = []

# A list of files that should not be packed into the epub file.
#epub_exclude_files = []

# The depth of the table of contents in toc.ncx.
#epub_tocdepth = 3

# Allow duplicate toc entries.
#epub_tocdup = True

# Highlight PHP without starting <?php tag
from sphinx.highlighting import lexers
from pygments.lexers.web import PhpLexer

lexers['php'] = PhpLexer(startinline=True)

# Number of retries and timeout for linkcheck
linkcheck_retries = 10
linkcheck_timeout = 10
linkcheck_anchors = False
linkcheck_ignore = [
    # Site is often down
    r'https://software.opensuse.org/package/.*',
<<<<<<< HEAD
=======
    r'https://pecl.php.net/.*',
>>>>>>> e1920f10
]<|MERGE_RESOLUTION|>--- conflicted
+++ resolved
@@ -310,8 +310,5 @@
 linkcheck_ignore = [
     # Site is often down
     r'https://software.opensuse.org/package/.*',
-<<<<<<< HEAD
-=======
     r'https://pecl.php.net/.*',
->>>>>>> e1920f10
 ]