--- conflicted
+++ resolved
@@ -51,11 +51,7 @@
 # built documents.
 #
 # The short X.Y version.
-<<<<<<< HEAD
-version = '4.4.8'
-=======
 version = '4.4.9'
->>>>>>> 5b0543da
 # The full version, including alpha/beta/rc tags.
 release = version
 
