name: Run tests

on:
  push:
  pull_request:
    types: [opened, synchronize, reopened]
    branches:
      - master
      - QA_**

jobs:
<<<<<<< HEAD
  multi-arch-tests-php:
    name: Test on PHP ${{ matrix.php-version }} (${{ matrix.arch }})
    if: "!contains(github.event.head_commit.message, '[ci skip]')"
    runs-on: ubuntu-latest
    continue-on-error: ${{ matrix.experimental }}
    strategy:
      fail-fast: false
      matrix:
        include:
          - { php-version: '7', experimental: false, arch: 'amd64', exclude-phpunit-groups: 'extension-iconv' }
          - { php-version: '7', experimental: false, arch: 'arm64v8', exclude-phpunit-groups: 'extension-iconv' }
          - { php-version: '7', experimental: false, arch: 'arm32v7', exclude-phpunit-groups: 'extension-iconv,32bit-incompatible' }
          - { php-version: '7', experimental: false, arch: 'arm32v6', exclude-phpunit-groups: 'extension-iconv,32bit-incompatible' }
          - { php-version: '7', experimental: false, arch: 'i386', exclude-phpunit-groups: 'extension-iconv,32bit-incompatible' }
          - { php-version: '7', experimental: true, arch: 'ppc64le', exclude-phpunit-groups: 'extension-iconv' }
          - { php-version: '7', experimental: false, arch: 's390x', exclude-phpunit-groups: 'extension-iconv,32bit-incompatible' }
    steps:
      - name: Checkout code
        uses: actions/checkout@v2

      - name: Write script
        # tcpdf allowed memory exhausted needs the memory_limit workaround
        # musl-locales and musl-locales-lang are needed to run some locale specific tests
        # gettext is needed to run generate-mo
        # git is needed to work around a version detection issue with composer, see: https://github.com/Roave/SecurityAdvisories/issues/76
        run: |
          printf "set -exu && \
          export V='%s' && \
          apk add --update --no-cache \
          php\$V-cli php\$V-mysqli php\$V-session php\$V-mbstring php\$V-ctype \
          php\$V-iconv php\$V-xml php\$V-tokenizer php\$V-xmlwriter php\$V-simplexml \
          php\$V-dom php\$V-json php\$V-bz2 php\$V-curl php\$V-gd php\$V-zip \
          musl-locales musl-locales-lang \
          gettext composer git && \
          composer update && \
          ./scripts/generate-mo && \
          php -d memory_limit=512M ./vendor/bin/phpunit --no-coverage --testsuite unit --exclude-group=%s" \
          "${{ matrix.php-version }}" "${{ matrix.exclude-phpunit-groups }}" > ./do-tests.sh

      - name: Set up multi arch support
        run: docker run --rm --privileged multiarch/qemu-user-static --reset -p yes

      - name: Print arch
        run: docker run --rm ${{ matrix.arch }}/alpine:3.14 uname -a

      - name: Run tests on php ${{ matrix.php-version }}
        run: docker run -v $PWD:/app --workdir /app --rm ${{ matrix.arch }}/alpine:3.14 sh /app/do-tests.sh

  test-php:
    name: Test on PHP ${{ matrix.php-version }} and ${{ matrix.os }}
    if: "!contains(github.event.head_commit.message, '[ci skip]')"
    runs-on: ${{ matrix.os }}
    continue-on-error: ${{ matrix.experimental }}
    strategy:
      matrix:
        php-version: ["7.2", "7.3", "7.4", "8.0"]
        experimental: [false]
        os: [ubuntu-latest]
        phpunit-options: ['--testsuite unit']
        include:
          - php-version: '8.1'
            experimental: true
            os: ubuntu-latest
            phpunit-options: '--configuration test/phpunit-php-nightly.xml'
            composer-options: '--ignore-platform-req=php'
    steps:
      - name: Checkout code
        uses: actions/checkout@v2

      - name: Install gettext
        run: sudo apt-get install -y gettext

      - name: Generate mo files
        run: ./scripts/generate-mo --quiet

      - name: Set up PHP ${{ matrix.php-version }}
        uses: shivammathur/setup-php@v2
        with:
          php-version: ${{ matrix.php-version }}
          extensions: mbstring, iconv, mysqli, zip, gd, bz2
          coverage: xdebug

      - name: Install Composer dependencies
        uses: ramsey/composer-install@v1
        with:
          dependency-versions: highest
          composer-options: ${{ matrix.composer-options }}

      - name: Run PHP tests
        run: composer run phpunit -- ${{ matrix.phpunit-options }}

      - name: Send coverage
        uses: codecov/codecov-action@v1
        with:
          flags: unit-${{ matrix.php-version }}-${{ matrix.os }}
          name: phpunit-${{ matrix.php-version }}-${{ matrix.os }}

      - name: Send coverage to Scrutinizer
        uses: sudo-bot/action-scrutinizer@latest
        # Upload can fail on forks
        continue-on-error: true
        with:
          cli-args: "--format=php-clover build/logs/clover.xml"

      - name: Send coverage to Codacy
        # Upload can fail on forks or if the secret is missing
        continue-on-error: true
        uses: codacy/codacy-coverage-reporter-action@master
        with:
          project-token: ${{ secrets.CODACY_PROJECT_TOKEN }}
          coverage-reports: build/logs/clover.xml

  test-php-optional-extensions:
    name: Test on PHP (+ ext-${{ matrix.extension }}) ${{ matrix.php-version }} and ${{ matrix.os }}
    runs-on: ${{ matrix.os }}
    if: "!contains(github.event.head_commit.message, '[ci skip]')"
    strategy:
      matrix:
        php-version: ["7.2"]
        os: [ubuntu-latest]
        extension: ["dbase", "recode"]
    steps:
      - name: Checkout code
        uses: actions/checkout@v2

      - name: Install gettext
        run: sudo apt-get install -y gettext

      - name: Generate mo files
        run: ./scripts/generate-mo --quiet

      - name: Set up PHP ${{ matrix.php-version }}
        uses: shivammathur/setup-php@v2
        with:
          php-version: ${{ matrix.php-version }}
          extensions: ${{ matrix.extension }}, mbstring, iconv, mysqli, zip, gd
          coverage: xdebug

      - name: Install Composer dependencies
        uses: ramsey/composer-install@v1
        with:
          dependency-versions: highest

      - name: Run PHP tests
        run: composer run phpunit -- --testsuite unit

      - name: Send coverage
        uses: codecov/codecov-action@v1
        with:
          flags: ${{ matrix.extension }}-extension
          name: php-7.2-${{ matrix.extension }}-enabled

      - name: Send coverage to Scrutinizer
        uses: sudo-bot/action-scrutinizer@latest
        # Upload can fail on forks
        continue-on-error: true
        with:
          cli-args: "--format=php-clover build/logs/clover.xml"

      - name: Send coverage to Codacy
        # Upload can fail on forks or if the secret is missing
        continue-on-error: true
        uses: codacy/codacy-coverage-reporter-action@master
        with:
          project-token: ${{ secrets.CODACY_PROJECT_TOKEN }}
          coverage-reports: build/logs/clover.xml

  test-js:
    name: Test javascript files
    runs-on: ubuntu-latest
    if: "!contains(github.event.head_commit.message, '[ci skip]')"
    steps:
      - name: Checkout code
        uses: actions/checkout@v2

      - name: Set up Node
        uses: actions/setup-node@v1
        with:
          node-version: 12

      - name: Get Yarn cache directory path
        id: yarn-cache-dir-path
        run: echo "::set-output name=dir::$(yarn cache dir)"

      - name: Cache Yarn dependencies
        uses: actions/cache@v2
        with:
          path: ${{ steps.yarn-cache-dir-path.outputs.dir }}
          key: ${{ runner.os }}-yarn-${{ hashFiles('**/yarn.lock') }}
          restore-keys: |
            ${{ runner.os }}-yarn-

      - name: Install modules
        run: yarn install --non-interactive

      - name: Run tests
        run: yarn test
=======
    multi-arch-tests-php:
        name: Test on php ${{ matrix.php-version }} (${{ matrix.arch }})
        if: "!contains(github.event.head_commit.message, '[ci skip]')"
        runs-on: ubuntu-latest
        continue-on-error: ${{ matrix.experimental }}
        strategy:
          fail-fast: false
          matrix:
            include:
              - { php-version: '7', experimental: false, arch: 'amd64', exclude-phpunit-groups: 'selenium,extension-iconv' }
              - { php-version: '7', experimental: false, arch: 'arm64v8', exclude-phpunit-groups: 'selenium,extension-iconv' }
              - { php-version: '7', experimental: false, arch: 'arm32v7', exclude-phpunit-groups: 'selenium,extension-iconv,32bit-incompatible' }
              - { php-version: '7', experimental: false, arch: 'arm32v6', exclude-phpunit-groups: 'selenium,extension-iconv,32bit-incompatible' }
              - { php-version: '7', experimental: false, arch: 'i386', exclude-phpunit-groups: 'selenium,extension-iconv,32bit-incompatible' }
              - { php-version: '7', experimental: true, arch: 'ppc64le', exclude-phpunit-groups: 'selenium,extension-iconv' }
              - { php-version: '7', experimental: false, arch: 's390x', exclude-phpunit-groups: 'selenium,extension-iconv,32bit-incompatible' }
        steps:
            - uses: actions/checkout@v2
            - name: Write script
              # tcpdf allowed memory exhausted needs the memory_limit workaround
              # musl-locales and musl-locales-lang are needed to run some locale specific tests
              # gettext is needed to run generate-mo
              # pcov for code coverage
              # ctype for psalm
              run: |
                  printf "set -exu && \
                  export V='%s' && \
                  apk add --update --no-cache \
                  php\$V-cli php\$V-mysqli php\$V-session php\$V-mbstring php\$V-ctype \
                  php\$V-iconv php\$V-xml php\$V-tokenizer php\$V-xmlwriter php\$V-simplexml \
                  php\$V-dom php\$V-json php\$V-bz2 php\$V-curl php\$V-gd php\$V-zip \
                  musl-locales musl-locales-lang \
                  gettext composer && \
                  apk add --update --no-cache --repository https://dl-cdn.alpinelinux.org/alpine/edge/testing php\$V-pecl-pcov && \
                  composer update && \
                  ./scripts/generate-mo && \
                  php -d memory_limit=512M ./vendor/bin/phpunit --exclude-group=%s" \
                  "${{ matrix.php-version }}" "${{ matrix.exclude-phpunit-groups }}" > ./do-tests.sh
            - name: Setup multi arch support
              run: docker run --rm --privileged multiarch/qemu-user-static --reset -p yes
            - name: Print arch
              run: docker run --rm ${{ matrix.arch }}/alpine:3.14 uname -a
            - name: Run tests on php ${{ matrix.php-version }}
              run: docker run -v $PWD:/app --workdir /app --rm ${{ matrix.arch }}/alpine:3.14 sh /app/do-tests.sh
            - name: Send coverage
              uses: codecov/codecov-action@v1
              with:
                flags: arch-${{ matrix.php-version }}-${{ matrix.arch }}
                name: phpunit-${{ matrix.php-version }}-${{ matrix.arch }}
    test-php:
        name: Test on php ${{ matrix.php-version }} and ${{ matrix.os }}
        if: "!contains(github.event.head_commit.message, '[ci skip]')"
        runs-on: ${{ matrix.os }}
        continue-on-error: ${{ matrix.experimental }}
        strategy:
            matrix:
                php-version: ["7.1", "7.2", "7.3", "7.4", "8.0", "8.1"]
                experimental: [false]
                os: [ubuntu-latest]
                include:
                    - { php-version: 'nightly', composer-options: '--ignore-platform-req=php+', experimental: true, os: ubuntu-latest }
        steps:
            - uses: actions/checkout@v2
            - name: Install gettext
              run: sudo apt-get install -y gettext
            - name: Generate mo files
              run: ./scripts/generate-mo --quiet
            - name: Use php ${{ matrix.php-version }}
              uses: shivammathur/setup-php@v2
              with:
                  php-version: ${{ matrix.php-version }}
                  extensions: mbstring, iconv, mysqli, zip, gd, bz2
                  coverage: xdebug
            - name: Get Composer Cache Directory
              id: composer-cache
              run: |
                echo "::set-output name=dir::$(composer config cache-files-dir)"
            - uses: actions/cache@v2
              with:
                path: ${{ steps.composer-cache.outputs.dir }}
                key: ${{ runner.os }}-composer-${{ hashFiles('**/composer.lock') }}
                restore-keys: |
                  ${{ runner.os }}-composer-
            - name: Install dependencies
              run: composer install --no-interaction ${{ matrix.composer-options }}
            - name: Run php tests
              run: composer run phpunit --  --exclude-group selenium
            - name: Send coverage
              uses: codecov/codecov-action@v1
              with:
                flags: unit-${{ matrix.php-version }}-${{ matrix.os }}
                name: phpunit-${{ matrix.php-version }}-${{ matrix.os }}
            - name: Send coverage to Scrutinizer
              uses: sudo-bot/action-scrutinizer@latest
              # Upload can fail on forks
              continue-on-error: true
              with:
                  cli-args: "--format=php-clover build/logs/clover.xml"
            - name: Send coverage to Codacy
              # Upload can fail on forks or if the secret is missing
              continue-on-error: true
              uses: codacy/codacy-coverage-reporter-action@master
              with:
                project-token: ${{ secrets.CODACY_PROJECT_TOKEN }}
                coverage-reports: build/logs/clover.xml

    test-php-optional-extensions:
        name: Test on php (+ ext-${{ matrix.extension }}) ${{ matrix.php-version }} and ${{ matrix.os }}
        runs-on: ${{ matrix.os }}
        if: "!contains(github.event.head_commit.message, '[ci skip]')"
        strategy:
            matrix:
                php-version: ["7.1"]
                os: [ubuntu-latest]
                extension: ["dbase", "recode"]
        steps:
            - uses: actions/checkout@v2
            - name: Install gettext
              run: sudo apt-get install -y gettext
            - name: Generate mo files
              run: ./scripts/generate-mo --quiet
            - name: Use php ${{ matrix.php-version }}
              uses: shivammathur/setup-php@v2
              with:
                  php-version: ${{ matrix.php-version }}
                  extensions: ${{ matrix.extension }}, mbstring, iconv, mysqli, zip, gd
                  coverage: xdebug
            - name: Get Composer Cache Directory
              id: composer-cache
              run: |
                echo "::set-output name=dir::$(composer config cache-files-dir)"
            - uses: actions/cache@v2
              with:
                path: ${{ steps.composer-cache.outputs.dir }}
                key: ${{ runner.os }}-composer-${{ hashFiles('**/composer.lock') }}
                restore-keys: |
                  ${{ runner.os }}-composer-
            - name: Install dependencies
              run: composer install
            - name: Run php tests
              run: composer run phpunit --  --exclude-group selenium
            - name: Send coverage
              uses: codecov/codecov-action@v1
              with:
                flags: ${{ matrix.extension }}-extension
                name: php-7.1-${{ matrix.extension }}-enabled
            - name: Send coverage to Scrutinizer
              uses: sudo-bot/action-scrutinizer@latest
              # Upload can fail on forks
              continue-on-error: true
              with:
                  cli-args: "--format=php-clover build/logs/clover.xml"
            - name: Send coverage to Codacy
              # Upload can fail on forks or if the secret is missing
              continue-on-error: true
              uses: codacy/codacy-coverage-reporter-action@master
              with:
                project-token: ${{ secrets.CODACY_PROJECT_TOKEN }}
                coverage-reports: build/logs/clover.xml

    test-php-random:
        name: Test (random) on php ${{ matrix.php-version }} and ${{ matrix.os }}
        runs-on: ${{ matrix.os }}
        if: "!contains(github.event.head_commit.message, '[ci skip]')"
        strategy:
            matrix:
                php-version: ["7.4"]
                os: [ubuntu-latest]
        steps:
            - uses: actions/checkout@v2
            - name: Install gettext
              run: sudo apt-get install -y gettext
            - name: Generate mo files
              run: ./scripts/generate-mo --quiet
            - name: Use php ${{ matrix.php-version }}
              uses: shivammathur/setup-php@v2
              with:
                  php-version: ${{ matrix.php-version }}
                  extensions: mbstring, iconv, mysqli, zip, gd, bz2
            - name: Get Composer Cache Directory
              id: composer-cache
              run: |
                echo "::set-output name=dir::$(composer config cache-files-dir)"
            - uses: actions/cache@v2
              with:
                path: ${{ steps.composer-cache.outputs.dir }}
                key: ${{ runner.os }}-composer-${{ hashFiles('**/composer.lock') }}
                restore-keys: |
                  ${{ runner.os }}-composer-
            - name: Install dependencies
              run: composer install
            - name: Run random php tests
              # This one is allowed to fail, but we hope it will not
              continue-on-error: true
              run: composer run phpunit --  --exclude-group selenium --order-by=random --stop-on-failure

    test-js:
        name: Test javascript files
        runs-on: ubuntu-latest
        if: "!contains(github.event.head_commit.message, '[ci skip]')"
        steps:
            - uses: actions/checkout@v2
            - uses: actions/setup-node@v1
              with:
                  node-version: 12
            - name: Get yarn cache directory path
              id: yarn-cache-dir-path
              run: echo "::set-output name=dir::$(yarn cache dir)"
            - name: yarn cache
              uses: actions/cache@v2
              with:
                  path: ${{ steps.yarn-cache-dir-path.outputs.dir }}
                  key: ${{ runner.os }}-yarn-${{ hashFiles('**/yarn.lock') }}
                  restore-keys: |
                      ${{ runner.os }}-yarn-
            - name: Install modules
              run: yarn install --non-interactive
            - name: Run tests
              run: yarn test
>>>>>>> 58acfdb4
<|MERGE_RESOLUTION|>--- conflicted
+++ resolved
@@ -9,7 +9,6 @@
       - QA_**
 
 jobs:
-<<<<<<< HEAD
   multi-arch-tests-php:
     name: Test on PHP ${{ matrix.php-version }} (${{ matrix.arch }})
     if: "!contains(github.event.head_commit.message, '[ci skip]')"
@@ -35,6 +34,7 @@
         # musl-locales and musl-locales-lang are needed to run some locale specific tests
         # gettext is needed to run generate-mo
         # git is needed to work around a version detection issue with composer, see: https://github.com/Roave/SecurityAdvisories/issues/76
+        # ctype for psalm
         run: |
           printf "set -exu && \
           export V='%s' && \
@@ -65,16 +65,16 @@
     continue-on-error: ${{ matrix.experimental }}
     strategy:
       matrix:
-        php-version: ["7.2", "7.3", "7.4", "8.0"]
+        php-version: ["7.2", "7.3", "7.4", "8.0", "8.1"]
         experimental: [false]
         os: [ubuntu-latest]
         phpunit-options: ['--testsuite unit']
         include:
-          - php-version: '8.1'
+          - php-version: 'nightly'
             experimental: true
             os: ubuntu-latest
             phpunit-options: '--configuration test/phpunit-php-nightly.xml'
-            composer-options: '--ignore-platform-req=php'
+            composer-options: '--ignore-platform-req=php+'
     steps:
       - name: Checkout code
         uses: actions/checkout@v2
@@ -206,225 +206,4 @@
         run: yarn install --non-interactive
 
       - name: Run tests
-        run: yarn test
-=======
-    multi-arch-tests-php:
-        name: Test on php ${{ matrix.php-version }} (${{ matrix.arch }})
-        if: "!contains(github.event.head_commit.message, '[ci skip]')"
-        runs-on: ubuntu-latest
-        continue-on-error: ${{ matrix.experimental }}
-        strategy:
-          fail-fast: false
-          matrix:
-            include:
-              - { php-version: '7', experimental: false, arch: 'amd64', exclude-phpunit-groups: 'selenium,extension-iconv' }
-              - { php-version: '7', experimental: false, arch: 'arm64v8', exclude-phpunit-groups: 'selenium,extension-iconv' }
-              - { php-version: '7', experimental: false, arch: 'arm32v7', exclude-phpunit-groups: 'selenium,extension-iconv,32bit-incompatible' }
-              - { php-version: '7', experimental: false, arch: 'arm32v6', exclude-phpunit-groups: 'selenium,extension-iconv,32bit-incompatible' }
-              - { php-version: '7', experimental: false, arch: 'i386', exclude-phpunit-groups: 'selenium,extension-iconv,32bit-incompatible' }
-              - { php-version: '7', experimental: true, arch: 'ppc64le', exclude-phpunit-groups: 'selenium,extension-iconv' }
-              - { php-version: '7', experimental: false, arch: 's390x', exclude-phpunit-groups: 'selenium,extension-iconv,32bit-incompatible' }
-        steps:
-            - uses: actions/checkout@v2
-            - name: Write script
-              # tcpdf allowed memory exhausted needs the memory_limit workaround
-              # musl-locales and musl-locales-lang are needed to run some locale specific tests
-              # gettext is needed to run generate-mo
-              # pcov for code coverage
-              # ctype for psalm
-              run: |
-                  printf "set -exu && \
-                  export V='%s' && \
-                  apk add --update --no-cache \
-                  php\$V-cli php\$V-mysqli php\$V-session php\$V-mbstring php\$V-ctype \
-                  php\$V-iconv php\$V-xml php\$V-tokenizer php\$V-xmlwriter php\$V-simplexml \
-                  php\$V-dom php\$V-json php\$V-bz2 php\$V-curl php\$V-gd php\$V-zip \
-                  musl-locales musl-locales-lang \
-                  gettext composer && \
-                  apk add --update --no-cache --repository https://dl-cdn.alpinelinux.org/alpine/edge/testing php\$V-pecl-pcov && \
-                  composer update && \
-                  ./scripts/generate-mo && \
-                  php -d memory_limit=512M ./vendor/bin/phpunit --exclude-group=%s" \
-                  "${{ matrix.php-version }}" "${{ matrix.exclude-phpunit-groups }}" > ./do-tests.sh
-            - name: Setup multi arch support
-              run: docker run --rm --privileged multiarch/qemu-user-static --reset -p yes
-            - name: Print arch
-              run: docker run --rm ${{ matrix.arch }}/alpine:3.14 uname -a
-            - name: Run tests on php ${{ matrix.php-version }}
-              run: docker run -v $PWD:/app --workdir /app --rm ${{ matrix.arch }}/alpine:3.14 sh /app/do-tests.sh
-            - name: Send coverage
-              uses: codecov/codecov-action@v1
-              with:
-                flags: arch-${{ matrix.php-version }}-${{ matrix.arch }}
-                name: phpunit-${{ matrix.php-version }}-${{ matrix.arch }}
-    test-php:
-        name: Test on php ${{ matrix.php-version }} and ${{ matrix.os }}
-        if: "!contains(github.event.head_commit.message, '[ci skip]')"
-        runs-on: ${{ matrix.os }}
-        continue-on-error: ${{ matrix.experimental }}
-        strategy:
-            matrix:
-                php-version: ["7.1", "7.2", "7.3", "7.4", "8.0", "8.1"]
-                experimental: [false]
-                os: [ubuntu-latest]
-                include:
-                    - { php-version: 'nightly', composer-options: '--ignore-platform-req=php+', experimental: true, os: ubuntu-latest }
-        steps:
-            - uses: actions/checkout@v2
-            - name: Install gettext
-              run: sudo apt-get install -y gettext
-            - name: Generate mo files
-              run: ./scripts/generate-mo --quiet
-            - name: Use php ${{ matrix.php-version }}
-              uses: shivammathur/setup-php@v2
-              with:
-                  php-version: ${{ matrix.php-version }}
-                  extensions: mbstring, iconv, mysqli, zip, gd, bz2
-                  coverage: xdebug
-            - name: Get Composer Cache Directory
-              id: composer-cache
-              run: |
-                echo "::set-output name=dir::$(composer config cache-files-dir)"
-            - uses: actions/cache@v2
-              with:
-                path: ${{ steps.composer-cache.outputs.dir }}
-                key: ${{ runner.os }}-composer-${{ hashFiles('**/composer.lock') }}
-                restore-keys: |
-                  ${{ runner.os }}-composer-
-            - name: Install dependencies
-              run: composer install --no-interaction ${{ matrix.composer-options }}
-            - name: Run php tests
-              run: composer run phpunit --  --exclude-group selenium
-            - name: Send coverage
-              uses: codecov/codecov-action@v1
-              with:
-                flags: unit-${{ matrix.php-version }}-${{ matrix.os }}
-                name: phpunit-${{ matrix.php-version }}-${{ matrix.os }}
-            - name: Send coverage to Scrutinizer
-              uses: sudo-bot/action-scrutinizer@latest
-              # Upload can fail on forks
-              continue-on-error: true
-              with:
-                  cli-args: "--format=php-clover build/logs/clover.xml"
-            - name: Send coverage to Codacy
-              # Upload can fail on forks or if the secret is missing
-              continue-on-error: true
-              uses: codacy/codacy-coverage-reporter-action@master
-              with:
-                project-token: ${{ secrets.CODACY_PROJECT_TOKEN }}
-                coverage-reports: build/logs/clover.xml
-
-    test-php-optional-extensions:
-        name: Test on php (+ ext-${{ matrix.extension }}) ${{ matrix.php-version }} and ${{ matrix.os }}
-        runs-on: ${{ matrix.os }}
-        if: "!contains(github.event.head_commit.message, '[ci skip]')"
-        strategy:
-            matrix:
-                php-version: ["7.1"]
-                os: [ubuntu-latest]
-                extension: ["dbase", "recode"]
-        steps:
-            - uses: actions/checkout@v2
-            - name: Install gettext
-              run: sudo apt-get install -y gettext
-            - name: Generate mo files
-              run: ./scripts/generate-mo --quiet
-            - name: Use php ${{ matrix.php-version }}
-              uses: shivammathur/setup-php@v2
-              with:
-                  php-version: ${{ matrix.php-version }}
-                  extensions: ${{ matrix.extension }}, mbstring, iconv, mysqli, zip, gd
-                  coverage: xdebug
-            - name: Get Composer Cache Directory
-              id: composer-cache
-              run: |
-                echo "::set-output name=dir::$(composer config cache-files-dir)"
-            - uses: actions/cache@v2
-              with:
-                path: ${{ steps.composer-cache.outputs.dir }}
-                key: ${{ runner.os }}-composer-${{ hashFiles('**/composer.lock') }}
-                restore-keys: |
-                  ${{ runner.os }}-composer-
-            - name: Install dependencies
-              run: composer install
-            - name: Run php tests
-              run: composer run phpunit --  --exclude-group selenium
-            - name: Send coverage
-              uses: codecov/codecov-action@v1
-              with:
-                flags: ${{ matrix.extension }}-extension
-                name: php-7.1-${{ matrix.extension }}-enabled
-            - name: Send coverage to Scrutinizer
-              uses: sudo-bot/action-scrutinizer@latest
-              # Upload can fail on forks
-              continue-on-error: true
-              with:
-                  cli-args: "--format=php-clover build/logs/clover.xml"
-            - name: Send coverage to Codacy
-              # Upload can fail on forks or if the secret is missing
-              continue-on-error: true
-              uses: codacy/codacy-coverage-reporter-action@master
-              with:
-                project-token: ${{ secrets.CODACY_PROJECT_TOKEN }}
-                coverage-reports: build/logs/clover.xml
-
-    test-php-random:
-        name: Test (random) on php ${{ matrix.php-version }} and ${{ matrix.os }}
-        runs-on: ${{ matrix.os }}
-        if: "!contains(github.event.head_commit.message, '[ci skip]')"
-        strategy:
-            matrix:
-                php-version: ["7.4"]
-                os: [ubuntu-latest]
-        steps:
-            - uses: actions/checkout@v2
-            - name: Install gettext
-              run: sudo apt-get install -y gettext
-            - name: Generate mo files
-              run: ./scripts/generate-mo --quiet
-            - name: Use php ${{ matrix.php-version }}
-              uses: shivammathur/setup-php@v2
-              with:
-                  php-version: ${{ matrix.php-version }}
-                  extensions: mbstring, iconv, mysqli, zip, gd, bz2
-            - name: Get Composer Cache Directory
-              id: composer-cache
-              run: |
-                echo "::set-output name=dir::$(composer config cache-files-dir)"
-            - uses: actions/cache@v2
-              with:
-                path: ${{ steps.composer-cache.outputs.dir }}
-                key: ${{ runner.os }}-composer-${{ hashFiles('**/composer.lock') }}
-                restore-keys: |
-                  ${{ runner.os }}-composer-
-            - name: Install dependencies
-              run: composer install
-            - name: Run random php tests
-              # This one is allowed to fail, but we hope it will not
-              continue-on-error: true
-              run: composer run phpunit --  --exclude-group selenium --order-by=random --stop-on-failure
-
-    test-js:
-        name: Test javascript files
-        runs-on: ubuntu-latest
-        if: "!contains(github.event.head_commit.message, '[ci skip]')"
-        steps:
-            - uses: actions/checkout@v2
-            - uses: actions/setup-node@v1
-              with:
-                  node-version: 12
-            - name: Get yarn cache directory path
-              id: yarn-cache-dir-path
-              run: echo "::set-output name=dir::$(yarn cache dir)"
-            - name: yarn cache
-              uses: actions/cache@v2
-              with:
-                  path: ${{ steps.yarn-cache-dir-path.outputs.dir }}
-                  key: ${{ runner.os }}-yarn-${{ hashFiles('**/yarn.lock') }}
-                  restore-keys: |
-                      ${{ runner.os }}-yarn-
-            - name: Install modules
-              run: yarn install --non-interactive
-            - name: Run tests
-              run: yarn test
->>>>>>> 58acfdb4
+        run: yarn test