<?php
/* vim: set expandtab sw=4 ts=4 sts=4: */
/**
 * Main export handling code
 *
 * @package PhpMyAdmin
 */

/**
 * Get the variables sent or posted to this script and a core script
 */
require_once 'libraries/common.inc.php';
require_once 'libraries/zip.lib.php';
require_once 'libraries/plugin_interface.lib.php';

$common_functions = PMA_CommonFunctions::getInstance();

/**
 * Sets globals from all $_POST (in export.php only)
 * Would it not be tiresome to list all export-plugin options here?
 */
foreach ($_POST as $one_post_param => $one_post_value) {
    $GLOBALS[$one_post_param] = $one_post_value;
}

$common_functions->checkParameters(array('what', 'export_type'));

// Scan plugins
$export_list = PMA_getPlugins(
    'libraries/export/',
    array(
        'export_type' => $export_type,
        'single_table' => isset($single_table)
    )
);

// Backward compatbility
$type = $what;

// Check export type
if (! isset($export_list[$type])) {
    PMA_fatalError(__('Bad type!'));
}

/**
 * valid compression methods
 */
$compression_methods = array(
    'zip',
    'gzip',
    'bzip2',
);

/**
 * init and variable checking
 */
$compression = false;
$onserver = false;
$save_on_server = false;
$buffer_needed = false;

// Is it a quick or custom export?
if ($_REQUEST['quick_or_custom'] == 'quick') {
    $quick_export = true;
} else {
    $quick_export = false;
}

if ($_REQUEST['output_format'] == 'astext') {
    $asfile = false;
} else {
    $asfile = true;
    if (in_array($_REQUEST['compression'], $compression_methods)) {
        $compression = $_REQUEST['compression'];
        $buffer_needed = true;
    }
    if (($quick_export && ! empty($_REQUEST['quick_export_onserver']))
        || (! $quick_export && ! empty($_REQUEST['onserver']))
    ) {
        if ($quick_export) {
            $onserver = $_REQUEST['quick_export_onserver'];
        } else {
            $onserver = $_REQUEST['onserver'];
        }
        // Will we save dump on server?
        $save_on_server = ! empty($cfg['SaveDir']) && $onserver;
    }
}

// Does export require to be into file?
if (isset($export_list[$type]['force_file']) && ! $asfile) {
    $message = PMA_Message::error(__('Selected export type has to be saved in file!'));
    if ($export_type == 'server') {
        $active_page = 'server_export.php';
        include 'server_export.php';
    } elseif ($export_type == 'database') {
        $active_page = 'db_export.php';
        include 'db_export.php';
    } else {
        $active_page = 'tbl_export.php';
        include 'tbl_export.php';
    }
    exit();
}

// Generate error url and check for needed variables
if ($export_type == 'server') {
    $err_url = 'server_export.php?' . PMA_generate_common_url();
} elseif ($export_type == 'database' && strlen($db)) {
    $err_url = 'db_export.php?' . PMA_generate_common_url($db);
    // Check if we have something to export
    if (isset($table_select)) {
        $tables = $table_select;
    } else {
        $tables = array();
    }
} elseif ($export_type == 'table' && strlen($db) && strlen($table)) {
    $err_url = 'tbl_export.php?' . PMA_generate_common_url($db, $table);
} else {
    PMA_fatalError(__('Bad parameters!'));
}

// Get the functions specific to the export type
require 'libraries/export/' . PMA_securePath($type) . '.php';

/**
 * Increase time limit for script execution and initializes some variables
 */
@set_time_limit($cfg['ExecTimeLimit']);
if (! empty($cfg['MemoryLimit'])) {
    @ini_set('memory_limit', $cfg['MemoryLimit']);
}

// Start with empty buffer
$dump_buffer = '';
$dump_buffer_len = 0;

// We send fake headers to avoid browser timeout when buffering
$time_start = time();


/**
 * Output handler for all exports, if needed buffering, it stores data into
 * $dump_buffer, otherwise it prints thems out.
 *
 * @param string $line the insert statement
 *
 * @return bool Whether output succeeded
 */
function PMA_exportOutputHandler($line)
{
    global $time_start, $dump_buffer, $dump_buffer_len, $save_filename;

    // Kanji encoding convert feature
    if ($GLOBALS['output_kanji_conversion']) {
        $line = PMA_kanji_str_conv(
            $line,
            $GLOBALS['knjenc'],
            isset($GLOBALS['xkana']) ? $GLOBALS['xkana'] : ''
        );
    }
    // If we have to buffer data, we will perform everything at once at the end
    if ($GLOBALS['buffer_needed']) {

        $dump_buffer .= $line;
        if ($GLOBALS['onfly_compression']) {

            $dump_buffer_len += strlen($line);

            if ($dump_buffer_len > $GLOBALS['memory_limit']) {
                if ($GLOBALS['output_charset_conversion']) {
                    $dump_buffer = PMA_convert_string(
                        'utf-8',
                        $GLOBALS['charset_of_file'],
                        $dump_buffer
                    );
                }
                // as bzipped
                if ($GLOBALS['compression'] == 'bzip2'
                    && @function_exists('bzcompress')
                ) {
                    $dump_buffer = bzcompress($dump_buffer);
                } elseif ($GLOBALS['compression'] == 'gzip'
                     && @function_exists('gzencode')
                ) {
                    // as a gzipped file
                    // without the optional parameter level because it bug
                    $dump_buffer = gzencode($dump_buffer);
                }
                if ($GLOBALS['save_on_server']) {
                    $write_result = @fwrite($GLOBALS['file_handle'], $dump_buffer);
                    if (! $write_result || ($write_result != strlen($dump_buffer))) {
                        $GLOBALS['message'] = PMA_Message::error(
                            __('Insufficient space to save the file %s.')
                        );
                        $GLOBALS['message']->addParam($save_filename);
                        return false;
                    }
                } else {
                    echo $dump_buffer;
                }
                $dump_buffer = '';
                $dump_buffer_len = 0;
            }
        } else {
            $time_now = time();
            if ($time_start >= $time_now + 30) {
                $time_start = $time_now;
                header('X-pmaPing: Pong');
            } // end if
        }
    } else {
        if ($GLOBALS['asfile']) {
            if ($GLOBALS['output_charset_conversion']) {
                $line = PMA_convert_string(
                    'utf-8',
                    $GLOBALS['charset_of_file'],
                    $line
                );
            }
            if ($GLOBALS['save_on_server'] && strlen($line) > 0) {
                $write_result = @fwrite($GLOBALS['file_handle'], $line);
                if (! $write_result || ($write_result != strlen($line))) {
                    $GLOBALS['message'] = PMA_Message::error(
                        __('Insufficient space to save the file %s.')
                    );
                    $GLOBALS['message']->addParam($save_filename);
                    return false;
                }
                $time_now = time();
                if ($time_start >= $time_now + 30) {
                    $time_start = $time_now;
                    header('X-pmaPing: Pong');
                } // end if
            } else {
                // We export as file - output normally
                echo $line;
            }
        } else {
            // We export as html - replace special chars
            echo htmlspecialchars($line);
        }
    }
    return true;
} // end of the 'PMA_exportOutputHandler()' function

// Defines the default <CR><LF> format.
// For SQL always use \n as MySQL wants this on all platforms.
if ($what == 'sql') {
    $crlf = "\n";
} else {
    $crlf = $common_functions->whichCrlf();
}

$output_kanji_conversion = function_exists('PMA_kanji_str_conv') && $type != 'xls';

// Do we need to convert charset?
$output_charset_conversion = $asfile
    && $GLOBALS['PMA_recoding_engine'] != PMA_CHARSET_NONE
    && isset($charset_of_file) && $charset_of_file != 'utf-8'
    && $type != 'xls';

// Use on the fly compression?
$onfly_compression = $GLOBALS['cfg']['CompressOnFly']
    && ($compression == 'gzip' || $compression == 'bzip2');
if ($onfly_compression) {
    $memory_limit = trim(@ini_get('memory_limit'));
    // 2 MB as default
    if (empty($memory_limit)) {
        $memory_limit = 2 * 1024 * 1024;
    }

    if (strtolower(substr($memory_limit, -1)) == 'm') {
        $memory_limit = (int)substr($memory_limit, 0, -1) * 1024 * 1024;
    } elseif (strtolower(substr($memory_limit, -1)) == 'k') {
        $memory_limit = (int)substr($memory_limit, 0, -1) * 1024;
    } elseif (strtolower(substr($memory_limit, -1)) == 'g') {
        $memory_limit = (int)substr($memory_limit, 0, -1) * 1024 * 1024 * 1024;
    } else {
        $memory_limit = (int)$memory_limit;
    }

    // Some of memory is needed for other thins and as treshold.
    // Nijel: During export I had allocated (see memory_get_usage function)
    //        approx 1.2MB so this comes from that.
    if ($memory_limit > 1500000) {
        $memory_limit -= 1500000;
    }

    // Some memory is needed for compression, assume 1/3
    $memory_limit /= 8;
}

// Generate filename and mime type if needed
if ($asfile) {
    $pma_uri_parts = parse_url($cfg['PmaAbsoluteUri']);
    if ($export_type == 'server') {
        if (isset($remember_template)) {
            $GLOBALS['PMA_Config']->setUserValue(
                'pma_server_filename_template',
                'Export/file_template_server',
                $filename_template
            );
        }
    } elseif ($export_type == 'database') {
        if (isset($remember_template)) {
            $GLOBALS['PMA_Config']->setUserValue(
                'pma_db_filename_template',
                'Export/file_template_database',
                $filename_template
            );
        }
    } else {
        if (isset($remember_template)) {
            $GLOBALS['PMA_Config']->setUserValue(
                'pma_table_filename_template',
                'Export/file_template_table',
                $filename_template
            );
        }
    }
<<<<<<< HEAD
    $filename = $common_functions->expandUserString($filename_template);
    $filename = PMA_sanitize_filename($filename);
=======
    $filename = PMA_expandUserString($filename_template);
    $filename = PMA_sanitizeFilename($filename);
>>>>>>> f2057c47

    // Grab basic dump extension and mime type
    // Check if the user already added extension;
    // get the substring where the extension would be if it was included
    $extension_start_pos = strlen($filename) - strlen($export_list[$type]['extension']) - 1;
    $user_extension = substr($filename, $extension_start_pos, strlen($filename));
    $required_extension = "." . $export_list[$type]['extension'];
    if (strtolower($user_extension) != $required_extension) {
        $filename  .= $required_extension;
    }
    $mime_type  = $export_list[$type]['mime_type'];

    // If dump is going to be compressed, set correct mime_type and add
    // compression to extension
    if ($compression == 'bzip2') {
        $filename  .= '.bz2';
        $mime_type = 'application/x-bzip2';
    } elseif ($compression == 'gzip') {
        $filename  .= '.gz';
        $mime_type = 'application/x-gzip';
    } elseif ($compression == 'zip') {
        $filename  .= '.zip';
        $mime_type = 'application/zip';
    }
}

// Open file on server if needed
if ($save_on_server) {
    $save_filename = $common_functions->userDir($cfg['SaveDir'])
        . preg_replace('@[/\\\\]@', '_', $filename);
    unset($message);
    if (file_exists($save_filename)
        && ((! $quick_export && empty($onserverover))
        || ($quick_export && $_REQUEST['quick_export_onserverover'] != 'saveitover'))
    ) {
        $message = PMA_Message::error(__('File %s already exists on server, change filename or check overwrite option.'));
        $message->addParam($save_filename);
    } else {
        if (is_file($save_filename) && ! is_writable($save_filename)) {
            $message = PMA_Message::error(__('The web server does not have permission to save the file %s.'));
            $message->addParam($save_filename);
        } else {
            if (! $file_handle = @fopen($save_filename, 'w')) {
                $message = PMA_Message::error(__('The web server does not have permission to save the file %s.'));
                $message->addParam($save_filename);
            }
        }
    }
    if (isset($message)) {
        if ($export_type == 'server') {
            $active_page = 'server_export.php';
            include 'server_export.php';
        } elseif ($export_type == 'database') {
            $active_page = 'db_export.php';
            include 'db_export.php';
        } else {
            $active_page = 'tbl_export.php';
            include 'tbl_export.php';
        }
        exit();
    }
}

/**
 * Send headers depending on whether the user chose to download a dump file
 * or not
 */
if (! $save_on_server) {
    if ($asfile) {
        // Download
        // (avoid rewriting data containing HTML with anchors and forms;
        // this was reported to happen under Plesk)
        @ini_set('url_rewriter.tags', '');
        $filename = PMA_sanitizeFilename($filename);

        PMA_downloadHeader($filename, $mime_type);
    } else {
        // HTML
        if ($export_type == 'database') {
            $num_tables = count($tables);
            if ($num_tables == 0) {
                $message = PMA_Message::error(__('No tables found in database.'));
                $active_page = 'db_export.php';
                include 'db_export.php';
                exit();
            }
        }
        $backup_cfgServer = $cfg['Server'];
        $cfg['Server'] = $backup_cfgServer;
        unset($backup_cfgServer);
        echo "\n" . '<div style="text-align: ' . $cell_align_left . '">' . "\n";
        //echo '    <pre>' . "\n";

        /**
         * Displays a back button with all the $_REQUEST data in the URL
         * (store in a variable to also display after the textarea)
         */
        $back_button = '<p>[ <a href="';
        if ($export_type == 'server') {
            $back_button .= 'server_export.php?' . PMA_generate_common_url();
        } elseif ($export_type == 'database') {
            $back_button .= 'db_export.php?' . PMA_generate_common_url($db);
        } else {
            $back_button .= 'tbl_export.php?' . PMA_generate_common_url($db, $table);
        }

        // Convert the multiple select elements from an array to a string
        if ($export_type == 'server' && isset($_REQUEST['db_select'])) {
            $_REQUEST['db_select'] = implode(",", $_REQUEST['db_select']);
        } elseif ($export_type == 'database' && isset($_REQUEST['table_select'])) {
            $_REQUEST['table_select'] = implode(",", $_REQUEST['table_select']);
        }

        foreach ($_REQUEST as $name => $value) {
            $back_button .= '&' . urlencode($name) . '=' . urlencode($value);
        }
        $back_button .= '&repopulate=1">Back</a> ]</p>';

        echo $back_button;
        echo '    <form name="nofunction">' . "\n"
           // remove auto-select for now: there is no way to select
           // only a part of the text; anyway, it should obey
           // $cfg['TextareaAutoSelect']
           //. '        <textarea name="sqldump" cols="50" rows="30" onclick="this.select();" id="textSQLDUMP" wrap="OFF">' . "\n";
           . '        <textarea name="sqldump" cols="50" rows="30" id="textSQLDUMP" wrap="OFF">' . "\n";
    } // end download
}

// Fake loop just to allow skip of remain of this code by break, I'd really
// need exceptions here :-)
do {

    // Add possibly some comments to export
    if (! PMA_exportHeader()) {
        break;
    }

    // Will we need relation & co. setup?
    $do_relation = isset($GLOBALS[$what . '_relation']);
    $do_comments = isset($GLOBALS[$what . '_include_comments']);
    $do_mime     = isset($GLOBALS[$what . '_mime']);
    if ($do_relation || $do_comments || $do_mime) {
        $cfgRelation = PMA_getRelationsParam();
    }
    if ($do_mime) {
        include_once 'libraries/transformations.lib.php';
    }

    // Include dates in export?
    $do_dates   = isset($GLOBALS[$what . '_dates']);

    /**
     * Builds the dump
     */
    // Gets the number of tables if a dump of a database has been required
    if ($export_type == 'server') {
        if (isset($db_select)) {
            $tmp_select = implode($db_select, '|');
            $tmp_select = '|' . $tmp_select . '|';
        }
        // Walk over databases
        foreach ($GLOBALS['pma']->databases as $current_db) {
            if ((isset($tmp_select)
                && strpos(' ' . $tmp_select, '|' . $current_db . '|'))
                || ! isset($tmp_select)
            ) {
                if (! PMA_exportDBHeader($current_db)) {
                    break 2;
                }
                if (! PMA_exportDBCreate($current_db)) {
                    break 2;
                }
                if (function_exists('PMA_exportRoutines')
                    && strpos($GLOBALS['sql_structure_or_data'], 'structure') !== false
                    && isset($GLOBALS['sql_procedure_function'])
                ) {
                    PMA_exportRoutines($current_db);
                }

                $tables = PMA_DBI_get_tables($current_db);
                $views = array();
                foreach ($tables as $table) {
                    // if this is a view, collect it for later;
                    // views must be exported after the tables
                    $is_view = PMA_Table::isView($current_db, $table);
                    if ($is_view) {
                        $views[] = $table;
                    }
                    if ($GLOBALS[$what . '_structure_or_data'] == 'structure'
                        || $GLOBALS[$what . '_structure_or_data'] == 'structure_and_data'
                    ) {
                        // for a view, export a stand-in definition of the table
                        // to resolve view dependencies
                        if (! PMA_exportStructure(
                            $current_db, $table, $crlf, $err_url,
                            $is_view ? 'stand_in' : 'create_table', $export_type,
                            $do_relation, $do_comments, $do_mime, $do_dates
                        )) {
                            break 3;
                        }
                    }
                    // if this is a view or a merge table, don't export data
                    if (($GLOBALS[$what . '_structure_or_data'] == 'data'
                        || $GLOBALS[$what . '_structure_or_data'] == 'structure_and_data')
                        && ! ($is_view || PMA_Table::isMerge($current_db, $table))
                    ) {
                        $local_query  = 'SELECT * FROM ' . $common_functions->backquote($current_db)
                            . '.' . $common_functions->backquote($table);
                        if (! PMA_exportData($current_db, $table, $crlf, $err_url, $local_query)) {
                            break 3;
                        }
                    }
                    // now export the triggers (needs to be done after the data
                    // because triggers can modify already imported tables)
                    if ($GLOBALS[$what . '_structure_or_data'] == 'structure'
                        || $GLOBALS[$what . '_structure_or_data'] == 'structure_and_data'
                    ) {
                        if (! PMA_exportStructure(
                            $current_db, $table, $crlf, $err_url,
                            'triggers', $export_type,
                            $do_relation, $do_comments, $do_mime, $do_dates
                        )) {
                            break 2;
                        }
                    }
                }
                foreach ($views as $view) {
                    // no data export for a view
                    if ($GLOBALS[$what . '_structure_or_data'] == 'structure'
                        || $GLOBALS[$what . '_structure_or_data'] == 'structure_and_data'
                    ) {
                        if (! PMA_exportStructure(
                            $current_db, $view, $crlf, $err_url,
                            'create_view', $export_type,
                            $do_relation, $do_comments, $do_mime, $do_dates
                        )) {
                            break 3;
                        }
                    }
                }
                if (! PMA_exportDBFooter($current_db)) {
                    break 2;
                }
            }
        }
    } elseif ($export_type == 'database') {
        if (! PMA_exportDBHeader($db)) {
            break;
        }

        if (function_exists('PMA_exportRoutines')
            && strpos($GLOBALS['sql_structure_or_data'], 'structure') !== false
            && isset($GLOBALS['sql_procedure_function'])
        ) {
            PMA_exportRoutines($db);
        }

        $i = 0;
        $views = array();
        // $tables contains the choices from the user (via $table_select)
        foreach ($tables as $table) {
            // if this is a view, collect it for later; views must be exported after
            // the tables
            $is_view = PMA_Table::isView($db, $table);
            if ($is_view) {
                $views[] = $table;
            }
            if ($GLOBALS[$what . '_structure_or_data'] == 'structure'
                || $GLOBALS[$what . '_structure_or_data'] == 'structure_and_data'
            ) {
                // for a view, export a stand-in definition of the table
                // to resolve view dependencies
                if (! PMA_exportStructure(
                    $db, $table, $crlf, $err_url,
                    $is_view ? 'stand_in' : 'create_table', $export_type,
                    $do_relation, $do_comments, $do_mime, $do_dates
                )) {
                    break 2;
                }
            }
            // if this is a view or a merge table, don't export data
            if (($GLOBALS[$what . '_structure_or_data'] == 'data'
                || $GLOBALS[$what . '_structure_or_data'] == 'structure_and_data')
                && ! ($is_view || PMA_Table::isMerge($db, $table))
            ) {
                $local_query  = 'SELECT * FROM ' . $common_functions->backquote($db)
                    . '.' . $common_functions->backquote($table);
                if (! PMA_exportData($db, $table, $crlf, $err_url, $local_query)) {
                    break 2;
                }
            }
            // now export the triggers (needs to be done after the data because
            // triggers can modify already imported tables)
            if ($GLOBALS[$what . '_structure_or_data'] == 'structure'
                || $GLOBALS[$what . '_structure_or_data'] == 'structure_and_data'
            ) {
                if (! PMA_exportStructure(
                    $db, $table, $crlf, $err_url,
                    'triggers', $export_type,
                    $do_relation, $do_comments, $do_mime, $do_dates
                )) {
                    break 2;
                }
            }
        }
        foreach ($views as $view) {
            // no data export for a view
            if ($GLOBALS[$what . '_structure_or_data'] == 'structure'
                || $GLOBALS[$what . '_structure_or_data'] == 'structure_and_data'
            ) {
                if (! PMA_exportStructure(
                    $db, $view, $crlf, $err_url,
                    'create_view', $export_type,
                    $do_relation, $do_comments, $do_mime, $do_dates
                )) {
                    break 2;
                }
            }
        }

        if (! PMA_exportDBFooter($db)) {
            break;
        }
    } else {
        if (! PMA_exportDBHeader($db)) {
            break;
        }
        // We export just one table
        // $allrows comes from the form when "Dump all rows" has been selected
        if ($allrows == '0' && $limit_to > 0 && $limit_from >= 0) {
            $add_query  = ' LIMIT '
                        . (($limit_from > 0) ? $limit_from . ', ' : '')
                        . $limit_to;
        } else {
            $add_query  = '';
        }

        $is_view = PMA_Table::isView($db, $table);
        if ($GLOBALS[$what . '_structure_or_data'] == 'structure'
            || $GLOBALS[$what . '_structure_or_data'] == 'structure_and_data'
        ) {
            if (! PMA_exportStructure(
                $db, $table, $crlf, $err_url,
                $is_view ? 'create_view' : 'create_table', $export_type,
                $do_relation, $do_comments, $do_mime, $do_dates
            )) {
                break;
            }
        }
        // If this is an export of a single view, we have to export data;
        // for example, a PDF report
        // if it is a merge table, no data is exported
        if (($GLOBALS[$what . '_structure_or_data'] == 'data'
            || $GLOBALS[$what . '_structure_or_data'] == 'structure_and_data')
            && ! PMA_Table::isMerge($db, $table)
        ) {
            if (! empty($sql_query)) {
                // only preg_replace if needed
                if (! empty($add_query)) {
                    // remove trailing semicolon before adding a LIMIT
                    $sql_query = preg_replace('%;\s*$%', '', $sql_query);
                }
                $local_query = $sql_query . $add_query;
                PMA_DBI_select_db($db);
            } else {
                $local_query  = 'SELECT * FROM ' . $common_functions->backquote($db)
                    . '.' . $common_functions->backquote($table) . $add_query;
            }
            if (! PMA_exportData($db, $table, $crlf, $err_url, $local_query)) {
                break;
            }
        }
        // now export the triggers (needs to be done after the data because
        // triggers can modify already imported tables)
        if ($GLOBALS[$what . '_structure_or_data'] == 'structure'
            || $GLOBALS[$what . '_structure_or_data'] == 'structure_and_data'
        ) {
            if (! PMA_exportStructure(
                $db, $table, $crlf, $err_url,
                'triggers', $export_type,
                $do_relation, $do_comments, $do_mime, $do_dates
            )) {
                break 2;
            }
        }
        if (! PMA_exportDBFooter($db)) {
            break;
        }
    }
    if (! PMA_exportFooter()) {
        break;
    }

} while (false);
// End of fake loop

if ($save_on_server && isset($message)) {
    if ($export_type == 'server') {
        $active_page = 'server_export.php';
        include 'server_export.php';
    } elseif ($export_type == 'database') {
        $active_page = 'db_export.php';
        include 'db_export.php';
    } else {
        $active_page = 'tbl_export.php';
        include 'tbl_export.php';
    }
    exit();
}

/**
 * Send the dump as a file...
 */
if (! empty($asfile)) {
    // Convert the charset if required.
    if ($output_charset_conversion) {
        $dump_buffer = PMA_convert_string(
            'utf-8',
            $GLOBALS['charset_of_file'],
            $dump_buffer
        );
    }

    // Do the compression
    // 1. as a zipped file
    if ($compression == 'zip') {
        if (@function_exists('gzcompress')) {
            $zipfile = new ZipFile();
            $zipfile -> addFile($dump_buffer, substr($filename, 0, -4));
            $dump_buffer = $zipfile -> file();
        }
    } elseif ($compression == 'bzip2') {
        // 2. as a bzipped file
        if (@function_exists('bzcompress')) {
            $dump_buffer = bzcompress($dump_buffer);
        }
    } elseif ($compression == 'gzip') {
        // 3. as a gzipped file
        if (@function_exists('gzencode') && ! @ini_get('zlib.output_compression')) {
            // without the optional parameter level because it bug
            $dump_buffer = gzencode($dump_buffer);
        }
    }

    /* If we saved on server, we have to close file now */
    if ($save_on_server) {
        $write_result = @fwrite($file_handle, $dump_buffer);
        fclose($file_handle);
        if (strlen($dump_buffer) !=0
            && (! $write_result || ($write_result != strlen($dump_buffer)))
        ) {
            $message = new PMA_Message(
                __('Insufficient space to save the file %s.'),
                PMA_Message::ERROR,
                $save_filename
            );
        } else {
            $message = new PMA_Message(
                __('Dump has been saved to file %s.'),
                PMA_Message::SUCCESS,
                $save_filename
            );
        }

        if ($export_type == 'server') {
            $active_page = 'server_export.php';
            include_once 'server_export.php';
        } elseif ($export_type == 'database') {
            $active_page = 'db_export.php';
            include_once 'db_export.php';
        } else {
            $active_page = 'tbl_export.php';
            include_once 'tbl_export.php';
        }
        exit();
    } else {
        PMA_Response::getInstance()->disable();
        echo $dump_buffer;
    }
} else {
    /**
     * Displays the dump...
     *
     * Close the html tags and add the footers if dump is displayed on screen
     */
    echo '</textarea>' . "\n"
       . '    </form>' . "\n";
    echo $back_button;

    echo "\n";
    echo '</div>' . "\n";
    echo "\n";
?>
<script type="text/javascript">
//<![CDATA[
    var bodyWidth=null; var bodyHeight=null;
    if (document.getElementById('textSQLDUMP')) {
        bodyWidth  = self.innerWidth;
        bodyHeight = self.innerHeight;
        if (! bodyWidth && ! bodyHeight) {
            if (document.compatMode && document.compatMode == "BackCompat") {
                bodyWidth  = document.body.clientWidth;
                bodyHeight = document.body.clientHeight;
            } else if (document.compatMode && document.compatMode == "CSS1Compat") {
                bodyWidth  = document.documentElement.clientWidth;
                bodyHeight = document.documentElement.clientHeight;
            }
        }
        document.getElementById('textSQLDUMP').style.width=(bodyWidth-50) + 'px';
        document.getElementById('textSQLDUMP').style.height=(bodyHeight-100) + 'px';
    }
//]]>
</script>
<?php
} // end if
?><|MERGE_RESOLUTION|>--- conflicted
+++ resolved
@@ -319,13 +319,8 @@
             );
         }
     }
-<<<<<<< HEAD
     $filename = $common_functions->expandUserString($filename_template);
     $filename = PMA_sanitize_filename($filename);
-=======
-    $filename = PMA_expandUserString($filename_template);
-    $filename = PMA_sanitizeFilename($filename);
->>>>>>> f2057c47
 
     // Grab basic dump extension and mime type
     // Check if the user already added extension;
