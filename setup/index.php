--- conflicted
+++ resolved
@@ -14,13 +14,8 @@
  */
 require './lib/common.inc.php';
 
-<<<<<<< HEAD
-if (file_exists(CONFIG_FILE) && ! $cfg['DBG']['demo']) {
+if (@file_exists(CONFIG_FILE) && ! $cfg['DBG']['demo']) {
     Core::fatalError(__('Configuration already exists, setup is disabled!'));
-=======
-if (@file_exists(CONFIG_FILE) && ! $cfg['DBG']['demo']) {
-    PMA_fatalError(__('Configuration already exists, setup is disabled!'));
->>>>>>> bd2a0ec3
 }
 
 $page = Core::isValid($_GET['page'], 'scalar') ? $_GET['page'] : null;
