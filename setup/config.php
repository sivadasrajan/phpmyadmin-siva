<?php
/* vim: set expandtab sw=4 ts=4 sts=4: */
/**
 * Front controller for config view / download and clear
 *
 * @package PhpMyAdmin-Setup
 */
use PMA\libraries\config\FormDisplay;
use PMA\setup\lib\ConfigGenerator;
use PMA\libraries\URL;
use PMA\libraries\Response;

/**
 * Core libraries.
 */
require './lib/common.inc.php';

require './libraries/config/setup.forms.php';

$form_display = new FormDisplay($GLOBALS['ConfigFile']);
$form_display->registerForm('_config.php', $forms['_config.php']);
$form_display->save('_config.php');

$response = Response::getInstance();

if (isset($_POST['eol'])) {
    $_SESSION['eol'] = ($_POST['eol'] == 'unix') ? 'unix' : 'win';
}

if (PMA_ifSetOr($_POST['submit_clear'], '')) {
    //
    // Clear current config and return to main page
    //
    $GLOBALS['ConfigFile']->resetConfigData();
    // drop post data
    $response->generateHeader303('index.php' . URL::getCommonRaw());
    exit;
} elseif (PMA_ifSetOr($_POST['submit_download'], '')) {
    //
    // Output generated config file
    //
    PMA_downloadHeader('config.inc.php', 'text/plain');
    echo ConfigGenerator::getConfigFile($GLOBALS['ConfigFile']);
    exit;
} else {
    //
    // Show generated config file in a <textarea>
    //
<<<<<<< HEAD
    $response->generateHeader303('index.php' . URL::getCommonRaw() . '&page=config');
=======
    header('HTTP/1.1 303 See Other');
    header('Location: index.php' . URL::getCommonRaw(array('page' => 'config')));
>>>>>>> 2c6c34fb
    exit;
}<|MERGE_RESOLUTION|>--- conflicted
+++ resolved
@@ -46,11 +46,6 @@
     //
     // Show generated config file in a <textarea>
     //
-<<<<<<< HEAD
-    $response->generateHeader303('index.php' . URL::getCommonRaw() . '&page=config');
-=======
-    header('HTTP/1.1 303 See Other');
-    header('Location: index.php' . URL::getCommonRaw(array('page' => 'config')));
->>>>>>> 2c6c34fb
+    $response->generateHeader303('index.php' . URL::getCommonRaw(array('page' => 'config')));
     exit;
 }