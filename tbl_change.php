<?php
/* vim: set expandtab sw=4 ts=4 sts=4: */
/**
 * Displays form for editing and inserting new table rows
 *
 * register_globals_save (mark this file save for disabling register globals)
 *
 * @version $Id$
 * @package phpMyAdmin
 */

/**
 * Gets the variables sent or posted to this script and displays the header
 */
require_once './libraries/common.inc.php';

/**
 * Ensures db and table are valid, else moves to the "parent" script
 */
require_once './libraries/db_table_exists.lib.php';

/**
 * Sets global variables.
 * Here it's better to use a if, instead of the '?' operator
 * to avoid setting a variable to '' when it's not present in $_REQUEST
 */
if (isset($_REQUEST['where_clause'])) {
    $where_clause = $_REQUEST['where_clause'];
}
if (isset($_REQUEST['clause_is_unique'])) {
    $clause_is_unique = $_REQUEST['clause_is_unique'];
}
if (isset($_SESSION['edit_next'])) {
    $where_clause = $_SESSION['edit_next'];
    unset($_SESSION['edit_next']);
    $after_insert = 'edit_next';
}
if (isset($_REQUEST['sql_query'])) {
    $sql_query = $_REQUEST['sql_query'];
}
if (isset($_REQUEST['ShowFunctionFields'])) {
    $cfg['ShowFunctionFields'] = $_REQUEST['ShowFunctionFields'];
}
if (isset($_REQUEST['ShowFieldTypesInDataEditView'])) {
    $cfg['ShowFieldTypesInDataEditView'] = $_REQUEST['ShowFieldTypesInDataEditView'];
}

/**
 * load relation data, foreign keys
 */
require_once './libraries/relation.lib.php';

/**
 * file listing
 */
require_once './libraries/file_listing.php';


/**
 * Defines the url to return to in case of error in a sql statement
 * (at this point, $GLOBALS['goto'] will be set but could be empty)
 */
if (empty($GLOBALS['goto'])) {
    if (strlen($table)) {
        // avoid a problem (see bug #2202709)
        $GLOBALS['goto'] = 'tbl_sql.php';
    } else {
        $GLOBALS['goto'] = 'db_sql.php';
    }
}
/**
 * @todo check if we could replace by "db_|tbl_" - please clarify!?
 */
$_url_params = array(
    'db'        => $db,
    'sql_query' => $sql_query
);

if (preg_match('@^tbl_@', $GLOBALS['goto'])) {
    $_url_params['table'] = $table;
}

$err_url = $GLOBALS['goto'] . PMA_generate_common_url($_url_params);
unset($_url_params);


/**
 * Sets parameters for links
 * where is this variable used?
 * replace by PMA_generate_common_url($url_params);
 */
$url_query = PMA_generate_common_url($url_params, 'html', '');

/**
 * get table information
 * @todo should be done by a Table object
 */
require_once './libraries/tbl_info.inc.php';

/**
 * Get comments for table fileds/columns
 */
$comments_map = array();

if ($GLOBALS['cfg']['ShowPropertyComments']) {
    $comments_map = PMA_getComments($db, $table);
}

/**
 * START REGULAR OUTPUT
 */

/**
 * used in ./libraries/header.inc.php to load JavaScript library file
 */
$GLOBALS['js_include'][] = 'tbl_change.js';
$GLOBALS['js_include'][] = 'jquery/jquery-ui-1.8.custom.js';
$GLOBALS['js_include'][] = 'jquery/timepicker.js';
/**
 * HTTP and HTML headers
 */
require_once './libraries/header.inc.php';

/**
 * Displays the query submitted and its result
 *
 * @todo where does $disp_message and $disp_query come from???
 */
if (! empty($disp_message)) {
    if (! isset($disp_query)) {
        $disp_query     = null;
    }
    PMA_showMessage($disp_message, $disp_query);
}

/**
 * Displays top menu links
 */
require_once './libraries/tbl_links.inc.php';


/**
 * Get the analysis of SHOW CREATE TABLE for this table
 * @todo should be handled by class Table
 */
$show_create_table = PMA_DBI_fetch_value(
        'SHOW CREATE TABLE ' . PMA_backquote($db) . '.' . PMA_backquote($table),
        0, 1);
$analyzed_sql = PMA_SQP_analyze(PMA_SQP_parse($show_create_table));
unset($show_create_table);

/**
 * Get the list of the fields of the current table
 */
PMA_DBI_select_db($db);
$table_fields = PMA_DBI_fetch_result('SHOW FIELDS FROM ' . PMA_backquote($table) . ';',
    null, null, null, PMA_DBI_QUERY_STORE);
$rows               = array();
if (isset($where_clause)) {
    // when in edit mode load all selected rows from table
    $insert_mode = false;
    if (is_array($where_clause)) {
        $where_clause_array = $where_clause;
    } else {
        $where_clause_array = array(0 => $where_clause);
    }

    $result             = array();
    $found_unique_key   = false;
    $where_clauses      = array();

    foreach ($where_clause_array as $key_id => $where_clause) {
        $local_query           = 'SELECT * FROM ' . PMA_backquote($db) . '.' . PMA_backquote($table) . ' WHERE ' . $where_clause . ';';
        $result[$key_id]       = PMA_DBI_query($local_query, null, PMA_DBI_QUERY_STORE);
        $rows[$key_id]         = PMA_DBI_fetch_assoc($result[$key_id]);
        $where_clauses[$key_id] = str_replace('\\', '\\\\', $where_clause);

        // No row returned
        if (! $rows[$key_id]) {
            unset($rows[$key_id], $where_clause_array[$key_id]);
            PMA_showMessage($strEmptyResultSet, $local_query);
            echo "\n";
            require_once './libraries/footer.inc.php';
        } else { // end if (no row returned)
            $meta = PMA_DBI_get_fields_meta($result[$key_id]);
            list($unique_condition, $tmp_clause_is_unique) = PMA_getUniqueCondition($result[$key_id], count($meta), $meta, $rows[$key_id], true);
            if (! empty($unique_condition)) {
                $found_unique_key = true;
            }
            unset($unique_condition, $tmp_clause_is_unique);
        }
    }
} else {
    // no primary key given, just load first row - but what happens if table is empty?
    $insert_mode = true;
    $result = PMA_DBI_query('SELECT * FROM ' . PMA_backquote($db) . '.' . PMA_backquote($table) . ' LIMIT 1;', null, PMA_DBI_QUERY_STORE);
    $rows = array_fill(0, $cfg['InsertRows'], false);
}

// <markus@noga.de>
// retrieve keys into foreign fields, if any
$foreigners  = PMA_getForeigners($db, $table);


/**
 * Displays the form
 */
// autocomplete feature of IE kills the "onchange" event handler and it
//        must be replaced by the "onpropertychange" one in this case
$chg_evt_handler = (PMA_USR_BROWSER_AGENT == 'IE' && PMA_USR_BROWSER_VER >= 5 && PMA_USR_BROWSER_VER < 7)
                 ? 'onpropertychange'
                 : 'onchange';
// Had to put the URI because when hosted on an https server,
// some browsers send wrongly this form to the http server.

if ($cfg['CtrlArrowsMoving']) {
    ?>
<!-- Set on key handler for moving using by Ctrl+arrows -->
<script src="./js/keyhandler.js" type="text/javascript"></script>
<script type="text/javascript">
//<![CDATA[
var switch_movement = 0;
document.onkeydown = onKeyDownArrowsHandler;
//]]>
</script>
    <?php
}

$_form_params = array(
    'db'        => $db,
    'table'     => $table,
    'goto'      => $GLOBALS['goto'],
    'err_url'   => $err_url,
    'sql_query' => $sql_query,
);
if (isset($where_clauses)) {
    foreach ($where_clause_array as $key_id => $where_clause) {
        $_form_params['where_clause[' . $key_id . ']'] = trim($where_clause);
    }
}
if (isset($clause_is_unique)) {
    $_form_params['clause_is_unique'] = $clause_is_unique;
}

?>

<!-- Insert/Edit form -->
<form method="post" action="tbl_replace.php" name="insertForm" <?php if ($is_upload) { echo ' enctype="multipart/form-data"'; } ?>>
<?php
echo PMA_generate_common_hidden_inputs($_form_params);

$titles['Browse'] = PMA_getIcon('b_browse.png', $strBrowseForeignValues);

// Set if we passed the first timestamp field
$timestamp_seen = 0;
$fields_cnt     = count($table_fields);

$tabindex = 0;
$tabindex_for_function = +3000;
$tabindex_for_null     = +6000;
$tabindex_for_value    = 0;
$o_rows   = 0;
$biggest_max_file_size = 0;

// user can toggle the display of Function column
// (currently does not work for multi-edits)
$url_params['db'] = $db;
$url_params['table'] = $table;
if (isset($where_clause)) {
    $url_params['where_clause'] = trim($where_clause);
}
if (! empty($sql_query)) {
    $url_params['sql_query'] = $sql_query;
}

if (! $cfg['ShowFunctionFields'] || ! $cfg['ShowFieldTypesInDataEditView']) {
    echo $strShow;
}
if (! $cfg['ShowFunctionFields']) {
    $this_url_params = array_merge($url_params,
        array('ShowFunctionFields' => 1, 'ShowFieldTypesInDataEditView' => $cfg['ShowFieldTypesInDataEditView'], 'goto' => 'sql.php'));
    echo ' : <a href="tbl_change.php' . PMA_generate_common_url($this_url_params) . '">' . $strFunction . '</a>' . "\n";
}
if (! $cfg['ShowFieldTypesInDataEditView']) {
    $this_other_url_params = array_merge($url_params,
        array('ShowFieldTypesInDataEditView' => 1, 'ShowFunctionFields' => $cfg['ShowFunctionFields'], 'goto' => 'sql.php'));
    echo ' : <a href="tbl_change.php' . PMA_generate_common_url($this_other_url_params) . '">' . $strType . '</a>' . "\n";
}

foreach ($rows as $row_id => $vrow) {
    if ($vrow === false) {
        unset($vrow);
    }

    $jsvkey = $row_id;
    $browse_foreigners_uri = '&amp;pk=' . $row_id;
    $vkey = '[multi_edit][' . $jsvkey . ']';

    $vresult = (isset($result) && is_array($result) && isset($result[$row_id]) ? $result[$row_id] : $result);
    if ($insert_mode && $row_id > 0) {
        echo '<input type="checkbox" checked="checked" name="insert_ignore_' . $row_id . '" id="insert_ignore_check_' . $row_id . '" />';
        echo '<label for="insert_ignore_check_' . $row_id . '">' . $strIgnore . '</label><br />' . "\n";
    }
?>
    <table>
    <thead>
        <tr>
            <th><?php echo $strField; ?></th>

 <?php
     if ($cfg['ShowFieldTypesInDataEditView']) {
        $this_url_params = array_merge($url_params,
            array('ShowFieldTypesInDataEditView' => 0, 'ShowFunctionFields' => $cfg['ShowFunctionFields'], 'goto' => 'sql.php'));
        echo '          <th><a href="tbl_change.php' . PMA_generate_common_url($this_url_params) . '" title="' . $strHide . '">' . $strType . '</a></th>' . "\n";
    }

    if ($cfg['ShowFunctionFields']) {
        $this_url_params = array_merge($url_params,
            array('ShowFunctionFields' => 0, 'ShowFieldTypesInDataEditView' => $cfg['ShowFieldTypesInDataEditView'], 'goto' => 'sql.php'));
        echo '          <th><a href="tbl_change.php' . PMA_generate_common_url($this_url_params) . '" title="' . $strHide . '">' . $strFunction . '</a></th>' . "\n";
    }
?>
            <th><?php echo $strNull; ?></th>
            <th><?php echo $strValue; ?></th>
        </tr>
    </thead>
    <tfoot>
        <tr>
            <th colspan="5" align="right" class="tblFooters">
                <input type="submit" value="<?php echo $strGo; ?>" />
            </th>
        </tr>
    </tfoot>
    <tbody>
<?php
    // Sets a multiplier used for input-field counts (as zero cannot be used, advance the counter plus one)
    $m_rows = $o_rows + 1;

    $odd_row = true;
    for ($i = 0; $i < $fields_cnt; $i++) {
        if (! isset($table_fields[$i]['processed'])) {
            $table_fields[$i]['Field_html'] = htmlspecialchars($table_fields[$i]['Field']);
            $table_fields[$i]['Field_md5']  = md5($table_fields[$i]['Field']);
            // True_Type contains only the type (stops at first bracket)
            $table_fields[$i]['True_Type']  = preg_replace('@\(.*@s', '', $table_fields[$i]['Type']);

            // d a t e t i m e
            //
            // Current date should not be set as default if the field is NULL
            // for the current row, but do not put here the current datetime
            // if there is a default value (the real default value will be set
            // in the Default value logic below)

            // Note: (tested in MySQL 4.0.16): when lang is some UTF-8,
            // $field['Default'] is not set if it contains NULL:
            // Array ([Field] => d [Type] => datetime [Null] => YES [Key] => [Extra] => [True_Type] => datetime)
            // but, look what we get if we switch to iso: (Default is NULL)
            // Array ([Field] => d [Type] => datetime [Null] => YES [Key] => [Default] => [Extra] => [True_Type] => datetime)
            // so I force a NULL into it (I don't think it's possible
            // to have an empty default value for DATETIME)
            // then, the "if" after this one will work
            if ($table_fields[$i]['Type'] == 'datetime'
             && ! isset($table_fields[$i]['Default'])
             && isset($table_fields[$i]['Null'])
             && $table_fields[$i]['Null'] == 'YES') {
                $table_fields[$i]['Default'] = null;
            }

            $table_fields[$i]['len'] =
                preg_match('@float|double@', $table_fields[$i]['Type']) ? 100 : -1;


            if (isset($comments_map[$table_fields[$i]['Field']])) {
                $table_fields[$i]['Field_title'] = '<span style="border-bottom: 1px dashed black;" title="'
                    . htmlspecialchars($comments_map[$table_fields[$i]['Field']]) . '">'
                    . $table_fields[$i]['Field_html'] . '</span>';
            } else {
                $table_fields[$i]['Field_title'] = $table_fields[$i]['Field_html'];
            }

            // The type column
            $table_fields[$i]['is_binary'] = stristr($table_fields[$i]['Type'], 'binary');
            $table_fields[$i]['is_blob']   = stristr($table_fields[$i]['Type'], 'blob');
            $table_fields[$i]['is_char']   = stristr($table_fields[$i]['Type'], 'char');
            $table_fields[$i]['first_timestamp'] = false;
            switch ($table_fields[$i]['True_Type']) {
                case 'set':
                    $table_fields[$i]['pma_type'] = 'set';
                    $table_fields[$i]['wrap']  = '';
                    break;
                case 'enum':
                    $table_fields[$i]['pma_type'] = 'enum';
                    $table_fields[$i]['wrap']  = '';
                    break;
                case 'timestamp':
                    if (!$timestamp_seen) {   // can only occur once per table
                        $timestamp_seen  = 1;
                        $table_fields[$i]['first_timestamp'] = true;
                    }
                    $table_fields[$i]['pma_type'] = $table_fields[$i]['Type'];
                    $table_fields[$i]['wrap']  = ' nowrap="nowrap"';
                    break;

                default:
                    $table_fields[$i]['pma_type'] = $table_fields[$i]['Type'];
                    $table_fields[$i]['wrap']  = ' nowrap="nowrap"';
                    break;
            }
        }
        $field = $table_fields[$i];
        $extracted_fieldspec = PMA_extractFieldSpec($field['Type']);

        if (-1 === $field['len']) {
            $field['len'] = PMA_DBI_field_len($vresult, $i);
        }
        //Call validation when the form submited...
        $unnullify_trigger = $chg_evt_handler . "=\"return Validator('". PMA_escapeJsString($field['Field_md5']) . "', '"
            . PMA_escapeJsString($jsvkey) . "','".$field['pma_type']."')\"";

        // Use an MD5 as an array index to avoid having special characters in the name atttibute (see bug #1746964 )
        $field_name_appendix =  $vkey . '[' . $field['Field_md5'] . ']';
        $field_name_appendix_md5 = $field['Field_md5'] . $vkey . '[]';


        if ($field['Type'] == 'datetime'
         && ! isset($field['Default'])
         && ! is_null($field['Default'])
         && ($insert_mode || ! isset($vrow[$field['Field']]))) {
            // INSERT case or
            // UPDATE case with an NULL value
            $vrow[$field['Field']] = date('Y-m-d H:i:s', time());
        }
        ?>
        <tr class="<?php echo $odd_row ? 'odd' : 'even'; ?>">
            <td <?php echo ($cfg['LongtextDoubleTextarea'] && strstr($field['True_Type'], 'longtext') ? 'rowspan="2"' : ''); ?> align="center">
                <?php echo $field['Field_title']; ?>
                <input type="hidden" name="fields_name<?php echo $field_name_appendix; ?>" value="<?php echo $field['Field_html']; ?>"/>
            </td>
<?php if ($cfg['ShowFieldTypesInDataEditView']) { ?>
             <td align="center"<?php echo $field['wrap']; ?>>
                 <?php echo $field['pma_type']; ?>
             </td>

         <?php } //End if

        // Prepares the field value
        $real_null_value = FALSE;
        $special_chars_encoded = '';
        if (isset($vrow)) {
            // (we are editing)
            if (is_null($vrow[$field['Field']])) {
                $real_null_value = TRUE;
                $vrow[$field['Field']]    = '';
                $special_chars   = '';
                $data            = $vrow[$field['Field']];
            } elseif ($field['True_Type'] == 'bit') {
                $special_chars = PMA_printable_bit_value($vrow[$field['Field']], $extracted_fieldspec['spec_in_brackets']);
            } else {
                // special binary "characters"
                if ($field['is_binary'] || $field['is_blob']) {
                	if ($_SESSION['tmp_user_values']['display_binary_as_hex'] && $cfg['ShowFunctionFields'] && !$cfg['ProtectBinary']) {
                		$vrow[$field['Field']] = bin2hex($vrow[$field['Field']]);
                		$field['display_binary_as_hex'] = true;
					} else {
                    	$vrow[$field['Field']] = PMA_replace_binary_contents($vrow[$field['Field']]);
					}
                } // end if
                $special_chars   = htmlspecialchars($vrow[$field['Field']]);

		//We need to duplicate the first \n or otherwise we will lose the first newline entered in a VARCHAR or TEXT column
	        $special_chars_encoded = PMA_duplicateFirstNewline($special_chars);

                $data            = $vrow[$field['Field']];
            } // end if... else...
            // If a timestamp field value is not included in an update
            // statement MySQL auto-update it to the current timestamp;
            // however, things have changed since MySQL 4.1, so
            // it's better to set a fields_prev in this situation
            $backup_field  = '<input type="hidden" name="fields_prev'
                . $field_name_appendix . '" value="'
                . htmlspecialchars($vrow[$field['Field']]) . '" />';
        } else {
            // (we are inserting)
            // display default values
            if (!isset($field['Default'])) {
                $field['Default'] = '';
                $real_null_value          = TRUE;
                $data                     = '';
            } else {
                $data                     = $field['Default'];
            }
            if ($field['True_Type'] == 'bit') {
                $special_chars = PMA_convert_bit_default_value($field['Default']);
            } else {
                $special_chars = htmlspecialchars($field['Default']);
            }
            $backup_field  = '';
            $special_chars_encoded = PMA_duplicateFirstNewline($special_chars);
            // this will select the UNHEX function while inserting
<<<<<<< HEAD
            if (($field['is_binary'] || $field['is_blob']) && $_SESSION['tmp_user_values']['display_binary_as_hex'] && $cfg['ShowFunctionFields'] && ! $cfg['ProtectBinary']) {
=======
            if (($field['is_binary'] || ($field['is_blob'] && ! $cfg['ProtectBinary'])) && $_SESSION['tmp_user_values']['display_binary_as_hex'] && $cfg['ShowFunctionFields']) {
>>>>>>> b76df0d6
                $field['display_binary_as_hex'] = true;
            }
        }

        $idindex  = ($o_rows * $fields_cnt) + $i + 1;
        $tabindex = (($idindex - 1) * 3) + 1;

        // The function column
        // -------------------
        // Change by Bernard M. Piller <bernard@bmpsystems.com>
        // We don't want binary data to be destroyed
        // Note: from the MySQL manual: "BINARY doesn't affect how the column is
        //       stored or retrieved" so it does not mean that the contents is
        //       binary
        if ($cfg['ShowFunctionFields']) {
            if (($cfg['ProtectBinary'] && $field['is_blob'] && !$is_upload)
             || ($cfg['ProtectBinary'] == 'all' && $field['is_binary'])) {
                echo '        <td align="center">' . $strBinary . '</td>' . "\n";
            } elseif (strstr($field['True_Type'], 'enum') || strstr($field['True_Type'], 'set')) {
                echo '        <td align="center">--</td>' . "\n";
            } else {
                ?>
            <td>
                <select name="funcs<?php echo $field_name_appendix; ?>" <?php echo $unnullify_trigger; ?> tabindex="<?php echo ($tabindex + $tabindex_for_function); ?>" id="field_<?php echo $idindex; ?>_1">
                    <option></option>
                <?php
                $selected     = '';

                // Find the current type in the RestrictColumnTypes. Will result in 'FUNC_CHAR'
                // or something similar. Then directly look up the entry in the RestrictFunctions array,
                // which will then reveal the available dropdown options
                if (isset($cfg['RestrictColumnTypes'][strtoupper($field['True_Type'])])
                 && isset($cfg['RestrictFunctions'][$cfg['RestrictColumnTypes'][strtoupper($field['True_Type'])]])) {
                    $current_func_type  = $cfg['RestrictColumnTypes'][strtoupper($field['True_Type'])];
                    $dropdown           = $cfg['RestrictFunctions'][$current_func_type];
                    $default_function   = $cfg['DefaultFunctions'][$current_func_type];
                } else {
                    $dropdown = array();
                    $default_function   = '';
                }

                $dropdown_built = array();
                $op_spacing_needed = FALSE;

                // what function defined as default?
                // for the first timestamp we don't set the default function
                // if there is a default value for the timestamp
                // (not including CURRENT_TIMESTAMP)
                // and the column does not have the
                // ON UPDATE DEFAULT TIMESTAMP attribute.

                if ($field['True_Type'] == 'timestamp'
                  && empty($field['Default'])
                  && ! isset($analyzed_sql[0]['create_table_fields'][$field['Field']]['on_update_current_timestamp'])) {
                    $default_function = $cfg['DefaultFunctions']['first_timestamp'];
                }

                // For primary keys of type char(36) or varchar(36) UUID if the default function
                // Only applies to insert mode, as it would silently trash data on updates.
                if ($insert_mode
                    && $field['Key'] == 'PRI'
                    && ($field['Type'] == 'char(36)' || $field['Type'] == 'varchar(36)')
                ) {
                     $default_function = $cfg['DefaultFunctions']['pk_char36'];
                }

                // this is set only when appropriate and is always true
				if (isset($field['display_binary_as_hex'])) {
                	$default_function = 'UNHEX';
				}

                // loop on the dropdown array and print all available options for that field.
                foreach ($dropdown as $each_dropdown){
                    echo '<option';
                    if ($default_function === $each_dropdown) {
                        echo ' selected="selected"';
                    }
                    echo '>' . $each_dropdown . '</option>' . "\n";
                    $dropdown_built[$each_dropdown] = 'TRUE';
                    $op_spacing_needed = TRUE;
                }

                // For compatibility's sake, do not let out all other functions. Instead
                // print a separator (blank) and then show ALL functions which weren't shown
                // yet.
                $cnt_functions = count($cfg['Functions']);
                for ($j = 0; $j < $cnt_functions; $j++) {
                    if (!isset($dropdown_built[$cfg['Functions'][$j]]) || $dropdown_built[$cfg['Functions'][$j]] != 'TRUE') {
                        // Is current function defined as default?
                        $selected = ($field['first_timestamp'] && $cfg['Functions'][$j] == $cfg['DefaultFunctions']['first_timestamp'])
                                    || (!$field['first_timestamp'] && $cfg['Functions'][$j] == $default_function)
                                  ? ' selected="selected"'
                                  : '';
                        if ($op_spacing_needed == TRUE) {
                            echo '                ';
                            echo '<option value="">--------</option>' . "\n";
                            $op_spacing_needed = FALSE;
                        }

                        echo '                ';
                        echo '<option' . $selected . '>' . $cfg['Functions'][$j] . '</option>' . "\n";
                    }
                } // end for
                unset($selected);
                ?>
                </select>
            </td>
                <?php
            }
        } // end if ($cfg['ShowFunctionFields'])


        // The null column
        // ---------------
        $foreignData = PMA_getForeignData($foreigners, $field['Field'], false, '', '');
        echo '        <td>' . "\n";
        if ($field['Null'] == 'YES') {
            echo '            <input type="hidden" name="fields_null_prev' . $field_name_appendix . '"';
            if ($real_null_value && !$field['first_timestamp']) {
                echo ' value="on"';
            }
            echo ' />' . "\n";

            echo '            <input type="checkbox" tabindex="' . ($tabindex + $tabindex_for_null) . '"'
                 . ' name="fields_null' . $field_name_appendix . '"';
            if ($real_null_value && !$field['first_timestamp']) {
                echo ' checked="checked"';
            }
            echo ' id="field_' . ($idindex) . '_2"';
            $onclick         = ' onclick="if (this.checked) {nullify(';
            if (strstr($field['True_Type'], 'enum')) {
                if (strlen($field['Type']) > 20) {
                    $onclick .= '1, ';
                } else {
                    $onclick .= '2, ';
                }
            } elseif (strstr($field['True_Type'], 'set')) {
                $onclick     .= '3, ';
            } elseif ($foreigners && isset($foreigners[$field['Field']]) && $foreignData['foreign_link'] == false) {
                // foreign key in a drop-down
                $onclick     .= '4, ';
            } elseif ($foreigners && isset($foreigners[$field['Field']]) && $foreignData['foreign_link'] == true) {
                // foreign key with a browsing icon
                $onclick     .= '6, ';
            } else {
                $onclick     .= '5, ';
            }
            $onclick         .= '\'' . PMA_escapeJsString($field['Field_html']) . '\', \'' . $field['Field_md5'] . '\', \'' . PMA_escapeJsString($vkey) . '\'); this.checked = true}; return true" />' . "\n";
            echo $onclick;
        }
        echo '        </td>' . "\n";

        // The value column (depends on type)
        // ----------------
        // See bug #1667887 for the reason why we don't use the maxlength
        // HTML attribute

        echo '        <td>' . "\n";
        if ($foreignData['foreign_link'] == true) {
            echo $backup_field . "\n";
            ?>
            <input type="hidden" name="fields_type<?php echo $field_name_appendix; ?>"
                value="foreign" />
            <input type="hidden" name="fields<?php echo $field_name_appendix; ?>"
                value="" id="field_<?php echo ($idindex); ?>_3A" />
            <input type="text" name="field_<?php echo $field_name_appendix_md5; ?>"
                class="textfield" <?php echo $unnullify_trigger; ?>
                tabindex="<?php echo ($tabindex + $tabindex_for_value); ?>"
                id="field_<?php echo ($idindex); ?>_3"
                value="<?php echo htmlspecialchars($data); ?>" />
            <script type="text/javascript">
            //<![CDATA[
                document.writeln('<a target="_blank" onclick="window.open(this.href, \'foreigners\', \'width=640,height=240,scrollbars=yes,resizable=yes\'); return false"');
                document.write(' href="browse_foreigners.php?');
                document.write('<?php echo PMA_generate_common_url($db, $table); ?>');
                document.writeln('&amp;field=<?php echo PMA_escapeJsString(urlencode($field['Field']) . $browse_foreigners_uri); ?>">');
                document.writeln('<?php echo str_replace("'", "\'", $titles['Browse']); ?></a>');
            //]]>
            </script>
            <?php
        } elseif (is_array($foreignData['disp_row'])) {
            echo $backup_field . "\n";
            ?>
            <input type="hidden" name="fields_type<?php echo $field_name_appendix; ?>"
                value="foreign" />
            <input type="hidden" name="fields<?php echo $field_name_appendix; ?>"
                value="" id="field_<?php echo $idindex; ?>_3A" />
            <select name="field_<?php echo $field_name_appendix_md5; ?>"
                <?php echo $unnullify_trigger; ?>
                tabindex="<?php echo ($tabindex + $tabindex_for_value); ?>"
                id="field_<?php echo ($idindex); ?>_3">
                <?php echo PMA_foreignDropdown($foreignData['disp_row'], $foreignData['foreign_field'], $foreignData['foreign_display'], $data, $cfg['ForeignKeyMaxLimit']); ?>
            </select>
            <?php
                // still needed? :
            unset($foreignData['disp_row']);
        } elseif ($cfg['LongtextDoubleTextarea'] && strstr($field['pma_type'], 'longtext')) {
            ?>
            &nbsp;</td>
        </tr>
        <tr class="<?php echo $odd_row ? 'odd' : 'even'; ?>">
            <td colspan="5" align="right">
                <?php echo $backup_field . "\n"; ?>
                <textarea name="fields<?php echo $field_name_appendix; ?>"
                    rows="<?php echo ($cfg['TextareaRows']*2); ?>"
                    cols="<?php echo ($cfg['TextareaCols']*2); ?>"
                    dir="<?php echo $text_dir; ?>"
                    id="field_<?php echo ($idindex); ?>_3"
                    <?php echo $unnullify_trigger; ?>
                    tabindex="<?php echo ($tabindex + $tabindex_for_value); ?>"
                    ><?php echo $special_chars_encoded; ?></textarea>
          <?php
        } elseif (strstr($field['pma_type'], 'text')) {
            echo $backup_field . "\n";
            ?>
                <textarea name="fields<?php echo $field_name_appendix; ?>"
                    rows="<?php echo $cfg['TextareaRows']; ?>"
                    cols="<?php echo $cfg['TextareaCols']; ?>"
                    dir="<?php echo $text_dir; ?>"
                    id="field_<?php echo ($idindex); ?>_3"
                    <?php echo $unnullify_trigger; ?>
                    tabindex="<?php echo ($tabindex + $tabindex_for_value); ?>"
                    ><?php echo $special_chars_encoded; ?></textarea>
            <?php
            echo "\n";
            if (strlen($special_chars) > 32000) {
                echo "        </td>\n";
                echo '        <td>' . $strTextAreaLength;
            }
        } elseif ($field['pma_type'] == 'enum') {
            if (! isset($table_fields[$i]['values'])) {
                $table_fields[$i]['values'] = array();
                foreach ($extracted_fieldspec['enum_set_values'] as $val) {
                    // Removes automatic MySQL escape format
                    $val = str_replace('\'\'', '\'', str_replace('\\\\', '\\', $val));
                    $table_fields[$i]['values'][] = array(
                        'plain' => $val,
                        'html'  => htmlspecialchars($val),
                    );
                }
            }
            $field_enum_values = $table_fields[$i]['values'];
            ?>
                <input type="hidden" name="fields_type<?php echo $field_name_appendix; ?>" value="enum" />
                <input type="hidden" name="fields<?php echo $field_name_appendix; ?>" value="" />
            <?php
            echo "\n" . '            ' . $backup_field . "\n";

            // show dropdown or radio depend on length
            if (strlen($field['Type']) > 20) {
                ?>
                <select name="field_<?php echo $field_name_appendix_md5; ?>"
                    <?php echo $unnullify_trigger; ?>
                    tabindex="<?php echo ($tabindex + $tabindex_for_value); ?>"
                    id="field_<?php echo ($idindex); ?>_3">
                    <option value="">&nbsp;</option>
                <?php
                echo "\n";

                foreach ($field_enum_values as $enum_value) {
                    echo '                ';
                    echo '<option value="' . $enum_value['html'] . '"';
                    if ($data == $enum_value['plain']
                     || ($data == ''
                      && (! isset($where_clause) || $field['Null'] != 'YES')
                      && isset($field['Default'])
                      && $enum_value['plain'] == $field['Default'])) {
                        echo ' selected="selected"';
                    }
                    echo '>' . $enum_value['html'] . '</option>' . "\n";
                } // end for

                ?>
                </select>
                <?php
            } else {
                $j = 0;
                foreach ($field_enum_values as $enum_value) {
                    echo '            ';
                    echo '<input type="radio" name="field_' . $field_name_appendix_md5 . '"';
                    echo ' value="' . $enum_value['html'] . '"';
                    echo ' id="field_' . ($idindex) . '_3_'  . $j . '"';
                    echo $unnullify_trigger;
                    if ($data == $enum_value['plain']
                     || ($data == ''
                      && (! isset($where_clause) || $field['Null'] != 'YES')
                      && isset($field['Default'])
                      && $enum_value['plain'] == $field['Default'])) {
                        echo ' checked="checked"';
                    }
                    echo ' tabindex="' . ($tabindex + $tabindex_for_value) . '" />';
                    echo '<label for="field_' . $idindex . '_3_' . $j . '">'
                        . $enum_value['html'] . '</label>' . "\n";
                    $j++;
                } // end for
            } // end else
        } elseif ($field['pma_type'] == 'set') {
            if (! isset($table_fields[$i]['values'])) {
                $table_fields[$i]['values'] = array();
                foreach ($extracted_fieldspec['enum_set_values'] as $val) {
                    $table_fields[$i]['values'][] = array(
                        'plain' => $val,
                        'html'  => htmlspecialchars($val),
                    );
                }
                $table_fields[$i]['select_size'] = min(4, count($table_fields[$i]['values']));
            }
            $field_set_values = $table_fields[$i]['values'];
            $select_size = $table_fields[$i]['select_size'];

            $vset = array_flip(explode(',', $data));
            echo $backup_field . "\n";
            ?>
                <input type="hidden" name="fields_type<?php echo $field_name_appendix; ?>" value="set" />
                <input type="hidden" name="fields<?php echo $field_name_appendix; ?>" value="" />
                <select name="field_<?php echo $field_name_appendix_md5; ?>"
                    size="<?php echo $select_size; ?>"
                    multiple="multiple" <?php echo $unnullify_trigger; ?>
                    tabindex="<?php echo ($tabindex + $tabindex_for_value); ?>"
                    id="field_<?php echo ($idindex); ?>_3">
            <?php
            foreach ($field_set_values as $field_set_value) {
                echo '                ';
                echo '<option value="' . $field_set_value['html'] . '"';
                if (isset($vset[$field_set_value['plain']])) {
                    echo ' selected="selected"';
                }
                echo '>' . $field_set_value['html'] . '</option>' . "\n";
            } // end for
            ?>
                </select>
            <?php
        }
        // Change by Bernard M. Piller <bernard@bmpsystems.com>
        // We don't want binary data destroyed
        elseif ($field['is_binary'] || $field['is_blob']) {
            if (($cfg['ProtectBinary'] && $field['is_blob'])
                || ($cfg['ProtectBinary'] == 'all' && $field['is_binary'])) {
                echo "\n";
                    // for blobstreaming
                    $bs_reference_exists = FALSE;

                    if (isset ($tbl_type) && strlen ($tbl_type) > 0)
                    {
                        // load PMA_Config
                        $PMA_Config = $GLOBALS['PMA_Config'];

                        if (!empty($PMA_Config))
                        {
                            $requiredTblType = $PMA_Config->get('PBXT_NAME');

                            if ($requiredTblType == strtolower ($tbl_type))
                            {
                                $pluginsExist = $PMA_Config->get('BLOBSTREAMING_PLUGINS_EXIST');

                                // check if blobstreaming plugins exist
                                if ($pluginsExist)
                                {
                                    $bs_tables = $PMA_Config->get('BLOBSTREAMABLE_DATABASES');

                                    if (!empty($bs_tables) && strlen($db) > 0)
                                    {
                                        $bs_tables = $bs_tables[$db];

                                        if (isset($bs_tables))
                                        {
                                            $allBSTablesExist = TRUE;

                                            foreach ($bs_tables as $table_key=>$bs_tbl)
                                                if (!$bs_tables[$table_key]['Exists'])
                                                {
                                                    $allBSTablesExist = FALSE;
                                                    break;
                                                }

                                            if ($allBSTablesExist)
                                                $bs_reference_exists = PMA_BS_ReferenceExists($data, $db);
                                        }   // end if (isset($bs_tables))
                                    }   // end if (!empty($bs_tables) && strlen($db) > 0)
                                }   // end if ($pluginsExist)
                            }   // end if ($requiredTblType == strtolower ($tbl_type))
                        }   // end if (!empty($PMA_Config))
                    }   // end if (isset ($tbl_type) && strlen ($tbl_type) > 0)

                    if ($bs_reference_exists)
                    {
                        echo '<input type="hidden" name="remove_blob_ref_' . $field['Field_md5'] . $vkey . '" value="' . $data . '" />';
                        echo '<input type="checkbox" name="remove_blob_repo_' . $field['Field_md5'] . $vkey . '" /> ' . $strBLOBRepositoryRemove . "<br />";
                        echo PMA_BS_CreateReferenceLink($data, $db);
                        echo "<br />";
                    }
                    else
                    {
                        echo $strBinaryDoNotEdit;
                        if (isset($data)) {
                            $data_size = PMA_formatByteDown(strlen(stripslashes($data)), 3, 1);
                            echo ' ('. $data_size [0] . ' ' . $data_size[1] . ')';
                                    unset($data_size);
                        }
                        echo "\n";
                    }   // end if ($bs_reference_exists)
                ?>
                <input type="hidden" name="fields_type<?php echo $field_name_appendix; ?>" value="protected" />
                <input type="hidden" name="fields<?php echo $field_name_appendix; ?>" value="" />
                <?php
            } elseif ($field['is_blob']) {
                echo "\n";
                echo $backup_field . "\n";
                ?>
                <textarea name="fields<?php echo $field_name_appendix; ?>"
                    rows="<?php echo $cfg['TextareaRows']; ?>"
                    cols="<?php echo $cfg['TextareaCols']; ?>"
                    dir="<?php echo $text_dir; ?>"
                    id="field_<?php echo ($idindex); ?>_3"
                    <?php echo $unnullify_trigger; ?>
                    tabindex="<?php echo ($tabindex + $tabindex_for_value); ?>"
                    ><?php echo $special_chars_encoded; ?></textarea>
                <?php

            } else {
                // field size should be at least 4 and max 40
                $fieldsize = min(max($field['len'], 4), 40);
                echo "\n";
                echo $backup_field . "\n";
                ?>
                <input type="text" name="fields<?php echo $field_name_appendix; ?>"
                    value="<?php echo $special_chars; ?>" size="<?php echo $fieldsize; ?>"
                    class="textfield" <?php echo $unnullify_trigger; ?>
                    tabindex="<?php echo ($tabindex + $tabindex_for_value); ?>"
                    id="field_<?php echo ($idindex); ?>_3" />
                <?php
            } // end if...elseif...else

            // Upload choice (only for BLOBs because the binary
            // attribute does not imply binary contents)
            // (displayed whatever value the ProtectBinary has)

            if ($is_upload && $field['is_blob']) {
                // check if field type is of longblob
                if ($field['pma_type'] == "longblob")
                {
                    if (isset ($tbl_type) && strlen ($tbl_type) > 0)
                    {
                        // load PMA Config
                        $PMA_Config = $GLOBALS['PMA_Config'];

                        // is PMA_Config's data loaded? continue only if it is
                        if (!empty($PMA_Config))
                        {
                            $requiredTblType = $PMA_Config->get('PBXT_NAME');

                            if ($requiredTblType == strtolower ($tbl_type))
                            {
                                $pluginsExist = $PMA_Config->get('BLOBSTREAMING_PLUGINS_EXIST');

                                // check if blobstreaming plugins exist
                                if ($pluginsExist)
                                {
                                    $curlExists = $PMA_Config->get('CURL_EXISTS');

                                    // check if CURL exists
                                    if ($curlExists)
                                    {
                                        $bs_tables = $PMA_Config->get('BLOBSTREAMABLE_DATABASES');

                                        // check for BLOBStreamable databases and if current database name is provided
                                        if (!empty($bs_tables) && strlen($db) > 0)
                                        {
                                            $bs_tables = $bs_tables[$db];

                                            // check if reference to BLOBStreaming tables exists
                                            if (isset($bs_tables))
                                            {
                                                $allBSTablesExist = TRUE;

                                                foreach ($bs_tables as $table_key=>$bs_tbl)
                                                    if (!$bs_tables[$table_key]['Exists'])
                                                    {
                                                        $allBSTablesExist = FALSE;
                                                        break;
                                                    }

                                                // check if necessary BLOBStreaming tables exist
                                                if ($allBSTablesExist)
                                                {
                                                    echo '<br />';
                                                    echo '<input type="checkbox" name="upload_blob_repo_' . $field['Field_md5'] . $vkey . '" /> ' . $strBLOBRepositoryUpload;
                                                }   // end if ($allBSTablesExist)
                                            }   // end if (isset($bs_tables)
                                        }   // end if (!empty($bs_tables) && strlen ($db) > 0)
                                    }   // end if ($curlExists)
                                }   // end if ($pluginsExist)
                            }   // end if ($requiredTblType == strtolower ($tbl_type))
                        }   // end if (!empty($PMA_Config))
                    }   // end if (isset ($tbl_type) && strlen ($tbl_type) > 0)
                }

                echo '<br />';
                echo '<input type="file" name="fields_upload_' . $field['Field_md5'] . $vkey . '" class="textfield" id="field_' . $idindex . '_3" size="10" ' . $unnullify_trigger . '/>&nbsp;';

                // find maximum upload size, based on field type
                /**
                 * @todo with functions this is not so easy, as you can basically
                 * process any data with function like MD5
                 */
                $max_field_sizes = array(
                    'tinyblob'   =>        '256',
                    'blob'       =>      '65536',
                    'mediumblob' =>   '16777216',
                    'longblob'   => '4294967296'); // yeah, really

                $this_field_max_size = $max_upload_size; // from PHP max
                if ($this_field_max_size > $max_field_sizes[$field['pma_type']]) {
                   $this_field_max_size = $max_field_sizes[$field['pma_type']];
                }
                echo PMA_displayMaximumUploadSize($this_field_max_size) . "\n";
                // do not generate here the MAX_FILE_SIZE, because we should
                // put only one in the form to accommodate the biggest field
                if ($this_field_max_size > $biggest_max_file_size) {
                    $biggest_max_file_size = $this_field_max_size;
                }
            }

            if (!empty($cfg['UploadDir'])) {
                $files = PMA_getFileSelectOptions(PMA_userDir($cfg['UploadDir']));
                if ($files === FALSE) {
                    echo '        <font color="red">' . $strError . '</font><br />' . "\n";
                    echo '        ' . $strWebServerUploadDirectoryError . "\n";
                } elseif (!empty($files)) {
                    echo "<br />\n";
                    echo '    <i>' . $strOr . '</i>' . ' ' . $strWebServerUploadDirectory . ':<br />' . "\n";
                    echo '        <select size="1" name="fields_uploadlocal_' . $field['Field_md5'] . $vkey . '">' . "\n";
                    echo '            <option value="" selected="selected"></option>' . "\n";
                    echo $files;
                    echo '        </select>' . "\n";
                }
            } // end if (web-server upload directory)
        } // end elseif (binary or blob)
        else {
            // field size should be at least 4 and max 40
            $fieldsize = min(max($field['len'], 4), 40);
            echo $backup_field . "\n";
            if ($field['is_char'] && ($cfg['CharEditing'] == 'textarea' || strpos($data, "\n") !== FALSE)) {
                echo "\n";
                ?>
                <textarea name="fields<?php echo $field_name_appendix; ?>"
                    rows="<?php echo $cfg['CharTextareaRows']; ?>"
                    cols="<?php echo $cfg['CharTextareaCols']; ?>"
                    dir="<?php echo $text_dir; ?>"
                    id="field_<?php echo ($idindex); ?>_3"
                    <?php echo $unnullify_trigger; ?>
                    tabindex="<?php echo ($tabindex + $tabindex_for_value); ?>"
                    ><?php echo $special_chars_encoded; ?></textarea>
                <?php
            } else {
                ?>
                <input type="text" name="fields<?php echo $field_name_appendix; ?>"
                    value="<?php echo $special_chars; ?>" size="<?php echo $fieldsize; ?>"
                    class="textfield" <?php echo $unnullify_trigger; ?>
                    tabindex="<?php echo ($tabindex + $tabindex_for_value); ?>"
                    id="field_<?php echo ($idindex); ?>_3" />
                <?php
                if ($field['Extra'] == 'auto_increment') {
                    ?>
                    <input type="hidden" name="auto_increment<?php echo $field_name_appendix; ?>" value="1" />
                    <?php
                } // end if
                if (substr($field['pma_type'], 0, 9) == 'timestamp') {
                    ?>
                    <input type="hidden" name="fields_type<?php echo $field_name_appendix; ?>" value="timestamp" />
                    <?php
                }
                if (substr($field['pma_type'], 0, 8) == 'datetime') {
                    ?>
                    <input type="hidden" name="fields_type<?php echo $field_name_appendix; ?>" value="datetime" />
                    <?php
                }
                if ($field['True_Type'] == 'bit') {
                    ?>
                    <input type="hidden" name="fields_type<?php echo $field_name_appendix; ?>" value="bit" />
                    <?php
                }
                if ($field['pma_type'] == 'date' || $field['pma_type'] == 'datetime' || substr($field['pma_type'], 0, 9) == 'timestamp') {
                    // the _3 suffix points to the date field
                    // the _2 suffix points to the corresponding NULL checkbox
                    ?>
<script type="text/javascript">
//<![CDATA[
$(function() {
    $('#field_<?php echo ($idindex); ?>_3').datepicker({
    	duration: '',
		time24h: true,
		 stepMinutes: 1,
        stepHours: 1,
        <?php echo ($field['pma_type'] == 'date' ? "showTime: false,":"showTime: true,"); ?>
		altTimeField: '',
        constrainInput: false
     });
});
//]]>
</script>
                    <?php
                }
            }
        }
        ?>
            </td>
        </tr>
        <?php
        $odd_row = !$odd_row;
    } // end for
    $o_rows++;
    echo '  </tbody></table><br />';
} // end foreach on multi-edit
?>
    <br />

    <fieldset>
    <table border="0" cellpadding="5" cellspacing="0">
    <tr>
        <td valign="middle" nowrap="nowrap">
            <select name="submit_type" tabindex="<?php echo ($tabindex + $tabindex_for_value + 1); ?>">
<?php
if (isset($where_clause)) {
    ?>
                <option value="save"><?php echo $strSave; ?></option>
    <?php
}
    ?>
                <option value="insert"><?php echo $strInsertAsNewRow; ?></option>
                <option value="insertignore"><?php echo $strInsertIgnoreAsNewRow; ?></option>
                <option value="showinsert"><?php echo $strShowInsert; ?></option>
            </select>
    <?php
echo "\n";

if (!isset($after_insert)) {
    $after_insert = 'back';
}
?>
        </td>
        <td valign="middle">
            &nbsp;&nbsp;&nbsp;<strong><?php echo $strAndThen; ?></strong>&nbsp;&nbsp;&nbsp;
        </td>
        <td valign="middle" nowrap="nowrap">
            <select name="after_insert">
                <option value="back" <?php echo ($after_insert == 'back' ? 'selected="selected"' : ''); ?>><?php echo $strAfterInsertBack; ?></option>
                <option value="new_insert" <?php echo ($after_insert == 'new_insert' ? 'selected="selected"' : ''); ?>><?php echo $strAfterInsertNewInsert; ?></option>
<?php
if (isset($where_clause)) {
    ?>
                <option value="same_insert" <?php echo ($after_insert == 'same_insert' ? 'selected="selected"' : ''); ?>><?php echo $strAfterInsertSame; ?></option>
    <?php
    // If we have just numeric primary key, we can also edit next
    // in 2.8.2, we were looking for `field_name` = numeric_value
    //if (preg_match('@^[\s]*`[^`]*` = [0-9]+@', $where_clause)) {
    // in 2.9.0, we are looking for `table_name`.`field_name` = numeric_value
    if ($found_unique_key && preg_match('@^[\s]*`[^`]*`[\.]`[^`]*` = [0-9]+@', $where_clause)) {
        ?>
    <option value="edit_next" <?php echo ($after_insert == 'edit_next' ? 'selected="selected"' : ''); ?>><?php echo $strAfterInsertNext; ?></option>
        <?php
    }
}
?>
            </select>
        </td>
    </tr>

    <tr>
        <td>
<?php echo PMA_showHint($strUseTabKey); ?>
        </td>
        <td colspan="3" align="right" valign="middle">
            <input type="submit" value="<?php echo $strGo; ?>" tabindex="<?php echo ($tabindex + $tabindex_for_value + 6); ?>" id="buttonYes" />
            <input type="reset" value="<?php echo $strReset; ?>" tabindex="<?php echo ($tabindex + $tabindex_for_value + 7); ?>" />
        </td>
    </tr>
    </table>
    </fieldset>
    <?php if ($biggest_max_file_size > 0) {
            echo '        ' . PMA_generateHiddenMaxFileSize($biggest_max_file_size) . "\n";
          } ?>
</form>
<?php
if ($insert_mode) {
?>
<!-- Restart insertion form -->
<form method="post" action="tbl_replace.php" name="restartForm" >
    <?php echo PMA_generate_common_hidden_inputs($db, $table); ?>
    <input type="hidden" name="goto" value="<?php echo htmlspecialchars($GLOBALS['goto']); ?>" />
    <input type="hidden" name="err_url" value="<?php echo htmlspecialchars($err_url); ?>" />
    <input type="hidden" name="sql_query" value="<?php echo htmlspecialchars($sql_query); ?>" />
<?php
    if (isset($where_clauses)) {
        foreach ($where_clause_array as $key_id => $where_clause) {
            echo '<input type="hidden" name="where_clause[' . $key_id . ']" value="' . htmlspecialchars(trim($where_clause)) . '" />'. "\n";
        }
    }
    $tmp = '<select name="insert_rows" id="insert_rows" onchange="this.form.submit();" >' . "\n";
    $option_values = array(1,2,5,10,15,20,30,40);
    foreach ($option_values as $value) {
        $tmp .= '<option value="' . $value . '"';
        if ($value == $cfg['InsertRows']) {
            $tmp .= ' selected="selected"';
        }
        $tmp .= '>' . $value . '</option>' . "\n";
    }
    $tmp .= '</select>' . "\n";
    echo "\n" . sprintf($strRestartInsertion, $tmp);
    unset($tmp);
    echo '<noscript><input type="submit" value="' . $strGo . '" /></noscript>' . "\n";
    echo '</form>' . "\n";
}

/**
 * Displays the footer
 */
require_once './libraries/footer.inc.php';
?><|MERGE_RESOLUTION|>--- conflicted
+++ resolved
@@ -497,11 +497,7 @@
             $backup_field  = '';
             $special_chars_encoded = PMA_duplicateFirstNewline($special_chars);
             // this will select the UNHEX function while inserting
-<<<<<<< HEAD
-            if (($field['is_binary'] || $field['is_blob']) && $_SESSION['tmp_user_values']['display_binary_as_hex'] && $cfg['ShowFunctionFields'] && ! $cfg['ProtectBinary']) {
-=======
             if (($field['is_binary'] || ($field['is_blob'] && ! $cfg['ProtectBinary'])) && $_SESSION['tmp_user_values']['display_binary_as_hex'] && $cfg['ShowFunctionFields']) {
->>>>>>> b76df0d6
                 $field['display_binary_as_hex'] = true;
             }
         }
