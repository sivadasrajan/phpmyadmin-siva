--- conflicted
+++ resolved
@@ -331,17 +331,10 @@
                 $real_null_value = true;
                 $vrow[$column['Field']]    = '';
                 $special_chars   = '';
-<<<<<<< HEAD
                 $data            = $vrow[$column['Field']];
             } elseif ($column['True_Type'] == 'bit') {
                 $special_chars = PMA_printable_bit_value(
                     $vrow[$column['Field']], $extracted_columnspec['spec_in_brackets']
-=======
-                $data            = $vrow[$field['Field']];
-            } elseif ($field['True_Type'] == 'bit') {
-                $special_chars = PMA_printableBitValue(
-                    $vrow[$field['Field']], $extracted_columnspec['spec_in_brackets']
->>>>>>> 791c08be
                 );
             } elseif (in_array($column['True_Type'], $gis_data_types)) {
                 // Convert gis data to Well Know Text format
@@ -354,11 +347,7 @@
                         $vrow[$column['Field']] = bin2hex($vrow[$column['Field']]);
                         $column['display_binary_as_hex'] = true;
                     } else {
-<<<<<<< HEAD
                         $vrow[$column['Field']] = PMA_replace_binary_contents($vrow[$column['Field']]);
-=======
-                        $vrow[$field['Field']] = PMA_replaceBinaryContents($vrow[$field['Field']]);
->>>>>>> 791c08be
                     }
                 } // end if
                 $special_chars   = htmlspecialchars($vrow[$column['Field']]);
@@ -393,13 +382,9 @@
             } else {
                 $data                     = $column['Default'];
             }
-<<<<<<< HEAD
+
             if ($column['True_Type'] == 'bit') {
                 $special_chars = PMA_convert_bit_default_value($column['Default']);
-=======
-            if ($field['True_Type'] == 'bit') {
-                $special_chars = PMA_convertBitDefaultValue($field['Default']);
->>>>>>> 791c08be
             } else {
                 $special_chars = htmlspecialchars($column['Default']);
             }
@@ -443,362 +428,11 @@
         // Will be used by js/tbl_change.js to set the default value
         // for the "Continue insertion" feature
         echo '<span class="default_value hide">' . $special_chars . '</span>';
-        if ($foreignData['foreign_link'] == true) {
-            echo $backup_field . "\n";
-            ?>
-            <input type="hidden" name="fields_type<?php echo $column_name_appendix; ?>"
-                value="foreign" />
-            <input type="text" name="fields<?php echo $column_name_appendix; ?>"
-                class="textfield" <?php echo $unnullify_trigger; ?>
-                tabindex="<?php echo ($tabindex + $tabindex_for_value); ?>"
-                id="field_<?php echo ($idindex); ?>_3"
-                value="<?php echo htmlspecialchars($data); ?>" />
-                <a class="hide foreign_values_anchor" target="_blank" onclick="window.open(this.href, 'foreigners', 'width=640,height=240,scrollbars=yes,resizable=yes'); return false;" href="browse_foreigners.php?<?php echo PMA_generate_common_url($db, $table); ?>&amp;field=<?php echo PMA_escapeJsString(urlencode($column['Field']) . $rownumber_param); ?>"><?php echo str_replace("'", "\'", $titles['Browse']); ?></a>
-            <?php
-        } elseif (is_array($foreignData['disp_row'])) {
-            echo $backup_field . "\n";
-            ?>
-            <input type="hidden" name="fields_type<?php echo $column_name_appendix; ?>"
-                value="foreign" />
-            <select name="fields<?php echo $column_name_appendix; ?>"
-                <?php echo $unnullify_trigger; ?>
-                class="textfield"
-                tabindex="<?php echo ($tabindex + $tabindex_for_value); ?>"
-                id="field_<?php echo ($idindex); ?>_3">
-                <?php echo PMA_foreignDropdown($foreignData['disp_row'], $foreignData['foreign_field'], $foreignData['foreign_display'], $data, $cfg['ForeignKeyMaxLimit']); ?>
-            </select>
-            <?php
-                // still needed? :
-            unset($foreignData['disp_row']);
-        } elseif ($cfg['LongtextDoubleTextarea'] && strstr($column['pma_type'], 'longtext')) {
-            ?>
-            &nbsp;</td>
-        </tr>
-        <tr class="<?php echo $odd_row ? 'odd' : 'even'; ?>">
-            <td colspan="5" class="right">
-                <?php echo $backup_field . "\n"; ?>
-                <textarea name="fields<?php echo $column_name_appendix; ?>"
-                    rows="<?php echo ($cfg['TextareaRows']*2); ?>"
-                    cols="<?php echo ($cfg['TextareaCols']*2); ?>"
-                    dir="<?php echo $text_dir; ?>"
-                    id="field_<?php echo ($idindex); ?>_3"
-                    <?php echo $unnullify_trigger; ?>
-                    tabindex="<?php echo ($tabindex + $tabindex_for_value); ?>"
-                    ><?php echo $special_chars_encoded; ?>
-                </textarea>
-          <?php
-        } elseif (strstr($column['pma_type'], 'text')) {
-            echo $backup_field . "\n";
-            ?>
-                <textarea name="fields<?php echo $column_name_appendix; ?>"
-                    rows="<?php echo $cfg['TextareaRows']; ?>"
-                    cols="<?php echo $cfg['TextareaCols']; ?>"
-                    dir="<?php echo $text_dir; ?>"
-                    id="field_<?php echo ($idindex); ?>_3"
-                    <?php echo $unnullify_trigger; ?>
-                    tabindex="<?php echo ($tabindex + $tabindex_for_value); ?>"
-                    ><?php echo $special_chars_encoded; ?>
-                </textarea>
-            <?php
-            echo "\n";
-            if (strlen($special_chars) > 32000) {
-                echo "        </td>\n";
-                echo '        <td>' . __('Because of its length,<br /> this column might not be editable');
-            }
-        } elseif ($column['pma_type'] == 'enum') {
-            if (! isset($table_fields[$i]['values'])) {
-                $table_fields[$i]['values'] = array();
-                foreach ($extracted_columnspec['enum_set_values'] as $val) {
-                    // Removes automatic MySQL escape format
-                    $val = str_replace('\'\'', '\'', str_replace('\\\\', '\\', $val));
-                    $table_fields[$i]['values'][] = array(
-                        'plain' => $val,
-                        'html'  => htmlspecialchars($val),
-                    );
-                }
-            }
-            $column_enum_values = $table_fields[$i]['values'];
-            ?>
-                <input type="hidden" name="fields_type<?php echo $column_name_appendix; ?>" value="enum" />
-                <input type="hidden" name="fields<?php echo $column_name_appendix; ?>" value="" />
-            <?php
-            echo "\n" . '            ' . $backup_field . "\n";
-
-            // show dropdown or radio depend on length
-            if (strlen($column['Type']) > 20) {
-                ?>
-                <select name="fields<?php echo $column_name_appendix; ?>"
-                    <?php echo $unnullify_trigger; ?>
-                    class="textfield"
-                    tabindex="<?php echo ($tabindex + $tabindex_for_value); ?>"
-                    id="field_<?php echo ($idindex); ?>_3">
-                    <option value="">&nbsp;</option>
-                <?php
-                echo "\n";
-
-                foreach ($column_enum_values as $enum_value) {
-                    echo '                ';
-                    echo '<option value="' . $enum_value['html'] . '"';
-                    if ($data == $enum_value['plain']
-                        || ($data == ''
-                            && (! isset($where_clause) || $column['Null'] != 'YES')
-                            && isset($column['Default'])
-                            && $enum_value['plain'] == $column['Default'])
-                    ) {
-                        echo ' selected="selected"';
-                    }
-                    echo '>' . $enum_value['html'] . '</option>' . "\n";
-                } // end for
-
-                ?>
-                </select>
-                <?php
-            } else {
-                $j = 0;
-                foreach ($column_enum_values as $enum_value) {
-                    echo '            ';
-                    echo '<input type="radio" name="fields' . $column_name_appendix . '"';
-                    echo ' class="textfield"';
-                    echo ' value="' . $enum_value['html'] . '"';
-                    echo ' id="field_' . ($idindex) . '_3_'  . $j . '"';
-                    echo $unnullify_trigger;
-                    if ($data == $enum_value['plain']
-                        || ($data == ''
-                            && (! isset($where_clause) || $column['Null'] != 'YES')
-                            && isset($column['Default'])
-                            && $enum_value['plain'] == $column['Default'])
-                    ) {
-                        echo ' checked="checked"';
-                    }
-                    echo ' tabindex="' . ($tabindex + $tabindex_for_value) . '" />';
-                    echo '<label for="field_' . $idindex . '_3_' . $j . '">'
-                        . $enum_value['html'] . '</label>' . "\n";
-                    $j++;
-                } // end for
-            } // end else
-        } elseif ($column['pma_type'] == 'set') {
-            if (! isset($table_fields[$i]['values'])) {
-                $table_fields[$i]['values'] = array();
-                foreach ($extracted_columnspec['enum_set_values'] as $val) {
-                    $table_fields[$i]['values'][] = array(
-                        'plain' => $val,
-                        'html'  => htmlspecialchars($val),
-                    );
-                }
-                $table_fields[$i]['select_size'] = min(4, count($table_fields[$i]['values']));
-            }
-            $column_set_values = $table_fields[$i]['values'];
-            $select_size = $table_fields[$i]['select_size'];
-
-            $vset = array_flip(explode(',', $data));
-            echo $backup_field . "\n";
-            ?>
-                <input type="hidden" name="fields_type<?php echo $column_name_appendix; ?>" value="set" />
-                <select name="fields<?php echo $column_name_appendix . '[]'; ?>"
-                    class="textfield"
-                    size="<?php echo $select_size; ?>"
-                    multiple="multiple" <?php echo $unnullify_trigger; ?>
-                    tabindex="<?php echo ($tabindex + $tabindex_for_value); ?>"
-                    id="field_<?php echo ($idindex); ?>_3">
-            <?php
-            foreach ($column_set_values as $column_set_value) {
-                echo '                ';
-                echo '<option value="' . $column_set_value['html'] . '"';
-                if (isset($vset[$column_set_value['plain']])) {
-                    echo ' selected="selected"';
-                }
-                echo '>' . $column_set_value['html'] . '</option>' . "\n";
-            } // end for
-            ?>
-                </select>
-            <?php
-        // We don't want binary data destroyed
-        } elseif ($column['is_binary'] || $column['is_blob']) {
-            if (($cfg['ProtectBinary'] && $column['is_blob'])
-                || ($cfg['ProtectBinary'] == 'all' && $column['is_binary'])
-                || ($cfg['ProtectBinary'] == 'noblob' && !$column['is_blob'])
-            ) {
-                echo __('Binary - do not edit');
-                if (isset($data)) {
-                    $data_size = PMA_formatByteDown(strlen(stripslashes($data)), 3, 1);
-                    echo ' ('. $data_size [0] . ' ' . $data_size[1] . ')';
-                    unset($data_size);
-                }
-                ?>
-                <input type="hidden" name="fields_type<?php echo $column_name_appendix; ?>" value="protected" />
-                <input type="hidden" name="fields<?php echo $column_name_appendix; ?>" value="" />
-                <?php
-            } elseif ($column['is_blob']) {
-                echo "\n";
-                echo $backup_field . "\n";
-                ?>
-                <textarea name="fields<?php echo $column_name_appendix; ?>"
-                    rows="<?php echo $cfg['TextareaRows']; ?>"
-                    cols="<?php echo $cfg['TextareaCols']; ?>"
-                    dir="<?php echo $text_dir; ?>"
-                    id="field_<?php echo ($idindex); ?>_3"
-                    <?php echo $unnullify_trigger; ?>
-                    tabindex="<?php echo ($tabindex + $tabindex_for_value); ?>"
-                    ><?php echo $special_chars_encoded; ?></textarea>
-                <?php
-
-            } else {
-                // field size should be at least 4 and max $cfg['LimitChars']
-                $columnsize = min(max($column['len'], 4), $cfg['LimitChars']);
-                echo "\n";
-                echo $backup_field . "\n";
-                ?>
-                <input type="text" name="fields<?php echo $column_name_appendix; ?>"
-                    value="<?php echo $special_chars; ?>" size="<?php echo $columnsize; ?>"
-                    class="textfield" <?php echo $unnullify_trigger; ?>
-                    tabindex="<?php echo ($tabindex + $tabindex_for_value); ?>"
-                    id="field_<?php echo ($idindex); ?>_3" />
-                <?php
-            } // end if...elseif...else
-
-            // Upload choice (only for BLOBs because the binary
-            // attribute does not imply binary contents)
-            // (displayed whatever value the ProtectBinary has)
-
-            if ($is_upload && $column['is_blob']) {
-                echo '<br />';
-                echo '<input type="file" name="fields_upload' . $vkey . '[' . $column['Field_md5'] . ']" class="textfield" id="field_' . $idindex . '_3" size="10" ' . $unnullify_trigger . '/>&nbsp;';
-
-                // find maximum upload size, based on field type
-                /**
-                 * @todo with functions this is not so easy, as you can basically
-                 * process any data with function like MD5
-                 */
-                $max_field_sizes = array(
-                    'tinyblob'   =>        '256',
-                    'blob'       =>      '65536',
-                    'mediumblob' =>   '16777216',
-                    'longblob'   => '4294967296'); // yeah, really
-
-                $this_field_max_size = $max_upload_size; // from PHP max
-                if ($this_field_max_size > $max_field_sizes[$column['pma_type']]) {
-                    $this_field_max_size = $max_field_sizes[$column['pma_type']];
-                }
-                echo PMA_displayMaximumUploadSize($this_field_max_size) . "\n";
-                // do not generate here the MAX_FILE_SIZE, because we should
-                // put only one in the form to accommodate the biggest field
-                if ($this_field_max_size > $biggest_max_file_size) {
-                    $biggest_max_file_size = $this_field_max_size;
-                }
-            }
-
-            if (!empty($cfg['UploadDir'])) {
-                $files = PMA_getFileSelectOptions(PMA_userDir($cfg['UploadDir']));
-                if ($files === false) {
-                    echo '        <font color="red">' . __('Error') . '</font><br />' . "\n";
-                    echo '        ' . __('The directory you set for upload work cannot be reached') . "\n";
-                } elseif (!empty($files)) {
-                    echo "<br />\n";
-                    echo '    <i>' . __('Or') . '</i>' . ' ' . __('web server upload directory') . ':<br />' . "\n";
-                    echo '        <select size="1" name="fields_uploadlocal' . $vkey . '[' . $column['Field_md5'] . ']">' . "\n";
-                    echo '            <option value="" selected="selected"></option>' . "\n";
-                    echo $files;
-                    echo '        </select>' . "\n";
-                }
-            } // end if (web-server upload directory)
-        // end elseif (binary or blob)
-        } elseif (! in_array($column['pma_type'], $no_support_types)) {
-            // ignore this column to avoid changing it
-            if ($column['is_char']) {
-                $columnsize = $extracted_columnspec['spec_in_brackets'];
-                if ($columnsize > $cfg['MaxSizeForInputField']) {
-                    /**
-                     * This case happens for CHAR or VARCHAR columns which have
-                     * a size larger than the maximum size for input field.
-                     */
-                    $cfg['CharEditing'] = 'textarea';
-                }
-            } else {
-                /**
-                 * This case happens for example for INT or DATE columns;
-                 * in these situations, the value returned in $column['len']
-                 * seems appropriate.
-                 */
-                $columnsize = $column['len'];
-            }
-            $columnsize = min(max($columnsize, $cfg['MinSizeForInputField']), $cfg['MaxSizeForInputField']);
-            echo $backup_field . "\n";
-            if ($column['is_char']
-                && ($cfg['CharEditing'] == 'textarea'
-                || strpos($data, "\n") !== false)
-            ) {
-                echo "\n";
-                $cfg['CharEditing'] = $default_char_editing;
-                ?>
-                <textarea class="char" name="fields<?php echo $column_name_appendix; ?>"
-                    rows="<?php echo $cfg['CharTextareaRows']; ?>"
-                    cols="<?php echo $cfg['CharTextareaCols']; ?>"
-                    dir="<?php echo $text_dir; ?>"
-                    id="field_<?php echo ($idindex); ?>_3"
-                    <?php echo $unnullify_trigger; ?>
-                    tabindex="<?php echo ($tabindex + $tabindex_for_value); ?>"
-                    ><?php echo $special_chars_encoded; ?></textarea>
-                <?php
-            } else {
-                $the_class = 'textfield';
-                if ($column['pma_type'] == 'date') {
-                    $the_class .= ' datefield';
-                } elseif ($column['pma_type'] == 'datetime'
-                    || substr($column['pma_type'], 0, 9) == 'timestamp'
-                ) {
-                    $the_class .= ' datetimefield';
-                }
-                ?>
-                <input type="text" name="fields<?php echo $column_name_appendix; ?>"
-                    value="<?php echo $special_chars; ?>" size="<?php echo $columnsize; ?>"
-                    class="<?php echo $the_class; ?>" <?php echo $unnullify_trigger; ?>
-                    tabindex="<?php echo ($tabindex + $tabindex_for_value); ?>"
-                    id="field_<?php echo ($idindex); ?>_3" />
-                <?php
-                if ($column['Extra'] == 'auto_increment') {
-                    ?>
-                    <input type="hidden" name="auto_increment<?php echo $column_name_appendix; ?>" value="1" />
-                    <?php
-                } // end if
-                if (substr($column['pma_type'], 0, 9) == 'timestamp') {
-                    ?>
-                    <input type="hidden" name="fields_type<?php echo $column_name_appendix; ?>" value="timestamp" />
-                    <?php
-                }
-                if (substr($column['pma_type'], 0, 8) == 'datetime') {
-                    ?>
-                    <input type="hidden" name="fields_type<?php echo $column_name_appendix; ?>" value="datetime" />
-                    <?php
-                }
-                if ($column['True_Type'] == 'bit') {
-                    ?>
-                    <input type="hidden" name="fields_type<?php echo $column_name_appendix; ?>" value="bit" />
-                    <?php
-                }
-                if ($column['pma_type'] == 'date'
-                    || $column['pma_type'] == 'datetime'
-                    || substr($column['pma_type'], 0, 9) == 'timestamp'
-                ) {
-                    // the _3 suffix points to the date field
-                    // the _2 suffix points to the corresponding NULL checkbox
-                    // in dateFormat, 'yy' means the year with 4 digits
-                }
-            }
-        }
-        if (in_array($column['pma_type'], $gis_data_types)) {
-            $data_val = isset($vrow[$column['Field']]) ? $vrow[$column['Field']] : '';
-            $_url_params = array(
-                'field' => $column['Field_title'],
-                'value' => $data_val,
-             );
-            if ($column['pma_type'] != 'geometry') {
-                $_url_params = $_url_params + array('gis_data[gis_type]' => strtoupper($column['pma_type']));
-            }
-            $edit_str = PMA_getIcon('b_edit.png', __('Edit/Insert'));
-            echo '<span class="open_gis_editor">';
-            echo PMA_linkOrButton('#', $edit_str, array(), false, false, '_blank');
-            echo '</span>';
-        }
+        
+        echo PMA_getValueColumn($column, $backup_field, $column_name_appendix, $unnullify_trigger,
+            $tabindex, $tabindex_for_value, $idindex, $data,$special_chars, $foreignData, $odd_row,
+            $paramTableDbArray,$rownumber_param, $titles, $text_dir, $special_chars_encoded, $vkey,$is_upload,
+            $biggest_max_file_size, $default_char_editing, $no_support_types, $gis_data_types, $extracted_columnspec);
         ?>
             </td>
         </tr>
