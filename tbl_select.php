<?php
/* vim: set expandtab sw=4 ts=4 sts=4: */
/**
 * Handles table search tab
 *
 * display table search form, create SQL query from form data
 * and include sql.php to execute it
 *
 * @todo display search form again if no results from previous search
 * @package phpMyAdmin
 */

/**
 * Gets some core libraries
 */
require_once './libraries/common.inc.php';
require_once './libraries/mysql_charsets.lib.php';
require_once './libraries/tbl_select.lib.php';

$GLOBALS['js_include'][] = 'makegrid.js';
$GLOBALS['js_include'][] = 'sql.js';
$GLOBALS['js_include'][] = 'tbl_select.js';
$GLOBALS['js_include'][] = 'tbl_change.js';
$GLOBALS['js_include'][] = 'jquery/jquery-ui-1.8.custom.js';
$GLOBALS['js_include'][] = 'jquery/timepicker.js';

$titles['Browse'] = PMA_tbl_setTitle($GLOBALS['cfg']['PropertiesIconic'], $pmaThemeImage);

/**
 * Not selection yet required -> displays the selection form
 */
if (! isset($param) || $param[0] == '') {
    // Gets some core libraries
    require_once './libraries/tbl_common.php';
    //$err_url   = 'tbl_select.php' . $err_url;
    $url_query .= '&amp;goto=tbl_select.php&amp;back=tbl_select.php';

    /**
     * Gets tables informations
     */
    require_once './libraries/tbl_info.inc.php';

    /**
     * Displays top menu links
     */
    require_once './libraries/tbl_links.inc.php';

    if (! isset($goto)) {
        $goto = $GLOBALS['cfg']['DefaultTabTable'];
    }
    // Defines the url to return to in case of error in the next sql statement
    $err_url   = $goto . '?' . PMA_generate_common_url($db, $table);

    // Gets the list and number of fields
<<<<<<< HEAD
    $result     = PMA_DBI_query(PMA_DBI_get_columns_sql($db, $table, null, true), null, PMA_DBI_QUERY_STORE);
    $fields_cnt = PMA_DBI_num_rows($result);
    $fields_list = $fields_null = $fields_type = $fields_collation = array();
    while ($row = PMA_DBI_fetch_assoc($result)) {
        $fields_list[] = $row['Field'];
        $type          = $row['Type'];
        // reformat mysql query output
        if (strncasecmp($type, 'set', 3) == 0
            || strncasecmp($type, 'enum', 4) == 0) {
            $type = str_replace(',', ', ', $type);
        } else {
=======
>>>>>>> 9147f30d

    list($fields_list, $fields_type, $fields_collation, $fields_null) = PMA_tbl_getFields($table,$db);
    $fields_cnt = count($fields_list);

    // retrieve keys into foreign fields, if any
    // check also foreigners even if relwork is FALSE (to get
    // foreign keys from innodb)
    $foreigners = PMA_getForeigners($db, $table);
    ?>

<fieldset id="fieldset_subtab">
<?php
$url_params = array();
$url_params['db']    = $db;
$url_params['table'] = $table;

echo PMA_generate_html_tabs(PMA_tbl_getSubTabs(), $url_params);

?>

        <form method="post" action="tbl_select.php" name="insertForm" id="tbl_search_form" <?php echo ($GLOBALS['cfg']['AjaxEnable'] ? ' class="ajax"' : ''); ?>>
<?php echo PMA_generate_common_hidden_inputs($db, $table); ?>
<input type="hidden" name="goto" value="<?php echo $goto; ?>" />
<input type="hidden" name="back" value="tbl_select.php" />

<fieldset id="fieldset_table_search">

<fieldset id="fieldset_table_qbe">
    <legend><?php echo __('Do a "query by example" (wildcard: "%")') ?></legend>
    <table class="data">
    <?php echo PMA_tbl_setTableHeader(); ?>
    <tbody>
    <?php
    $odd_row = true;

    for ($i = 0; $i < $fields_cnt; $i++) {
        ?>
        <tr class="noclick <?php echo $odd_row ? 'odd' : 'even'; $odd_row = ! $odd_row; ?>">
            <th><?php echo htmlspecialchars($fields_list[$i]); ?></th>
            <td><?php echo $fields_type[$i]; ?></td>
            <td><?php echo $fields_collation[$i]; ?></td>
            <td><select name="func[]">
        <?php
        if (strncasecmp($fields_type[$i], 'enum', 4) == 0) {
            foreach ($GLOBALS['cfg']['EnumOperators'] as $fc) {
                echo "\n" . '                        '
                   . '<option value="' . htmlspecialchars($fc) . '">'
                   . htmlspecialchars($fc) . '</option>';
            }
        } elseif (preg_match('@char|blob|text|set@i', $fields_type[$i])) {
            foreach ($GLOBALS['cfg']['TextOperators'] as $fc) {
            echo "\n" . '                        '
               . '<option value="' . htmlspecialchars($fc) . '">'
               . htmlspecialchars($fc) . '</option>';
            }
        } else {
            foreach ($GLOBALS['cfg']['NumOperators'] as $fc) {
                echo "\n" . '                        '
                   . '<option value="' .  htmlspecialchars($fc) . '">'
                   . htmlspecialchars($fc) . '</option>';
            }
        } // end if... else...
        if ($fields_null[$i]) {
            foreach ($GLOBALS['cfg']['NullOperators'] as $fc) {
                echo "\n" . '                        '
                   . '<option value="' .  htmlspecialchars($fc) . '">'
                   . htmlspecialchars($fc) . '</option>';
            }
        }
        ?>

                </select>
            </td>
            <td>
        <?php
        $field = $fields_list[$i];

        $foreignData = PMA_getForeignData($foreigners, $field, false, '', '');

	echo PMA_getForeignFields_Values($foreigners, $foreignData, $field, $fields_type, $i, $db, $table, $titles,$GLOBALS['cfg']['ForeignKeyMaxLimit'], '' );
        
	?>
            <input type="hidden" name="names[<?php echo $i; ?>]"
                value="<?php echo htmlspecialchars($fields_list[$i]); ?>" />
            <input type="hidden" name="types[<?php echo $i; ?>]"
                value="<?php echo $fields_type[$i]; ?>" />
            <input type="hidden" name="collations[<?php echo $i; ?>]"
                value="<?php echo $fields_collation[$i]; ?>" />
        </td>
    </tr>
        <?php
    } // end for
    ?>
    </tbody>
    </table>
</fieldset>
<?php
    PMA_generate_slider_effect('searchoptions', __('Options'));
?>
<fieldset id="fieldset_select_fields">
    <legend><?php echo __('Select columns (at least one):'); ?></legend>
    <select name="param[]" size="<?php echo min($fields_cnt, 10); ?>"
        multiple="multiple">
    <?php
    // Displays the list of the fields
    foreach ($fields_list as $each_field) {
        echo '        '
            .'<option value="' . htmlspecialchars($each_field) . '"'
            .' selected="selected">' . htmlspecialchars($each_field)
            .'</option>' . "\n";
    }
    ?>
    </select>
    <input type="checkbox" name="distinct" value="DISTINCT" id="oDistinct" />
    <label for="oDistinct">DISTINCT</label>
</fieldset>

<fieldset id="fieldset_search_conditions">
    <legend><?php echo '<em>' . __('Or') . '</em> ' . __('Add search conditions (body of the "where" clause):'); ?></legend>
<?php echo PMA_showMySQLDocu('SQL-Syntax', 'Functions'); ?>

<input type="text" name="where" class="textfield" size="64" />
</fieldset>

<fieldset id="fieldset_limit_rows">
    <legend><?php echo __('Number of rows per page'); ?></legend>
    <input type="text" size="4" name="session_max_rows"
        value="<?php echo $GLOBALS['cfg']['MaxRows']; ?>" class="textfield" />
</fieldset>

<fieldset id="fieldset_display_order">
    <legend><?php echo __('Display order:'); ?></legend>
    <select name="orderField">
        <option value="--nil--"></option>
    <?php
    foreach ($fields_list as $each_field) {
        echo '        '
            .'<option value="' . htmlspecialchars($each_field) . '">'
            .htmlspecialchars($each_field) . '</option>' . "\n";
    } // end for
    ?>
    </select>
<?php
    $choices = array(
        'ASC'  => __('Ascending'),
        'DESC' => __('Descending')
    );
    PMA_display_html_radio('order', $choices, 'ASC', false, true, "formelement");
    unset($choices);
?>
</fieldset>
<br style="clear: both;"/>
</div>
</fieldset>
<fieldset class="tblFooters">
    <input type="hidden" name="max_number_of_fields"
        value="<?php echo $fields_cnt; ?>" />
    <input type="submit" name="submit" value="<?php echo __('Go'); ?>" />
</fieldset>
</form>
<div id="sqlqueryresults"></div>
    <?php
    require './libraries/footer.inc.php';
?>

</fieldset>

<?php
}



/**
 * Selection criteria have been submitted -> do the work
 */
else {
    echo "ZZ";
    // Builds the query

    $sql_query = 'SELECT ' . (isset($distinct) ? 'DISTINCT ' : '');

    // if all fields were selected to display, we do a SELECT *
    // (more efficient and this helps prevent a problem in IE
    // if one of the rows is edited and we come back to the Select results)

    if (count($param) == $max_number_of_fields) {
        $sql_query .= '* ';
    } else {
        $param = PMA_backquote($param);
        $sql_query .= implode(', ', $param);
    } // end if

    // avoid a loop, for example when $cfg['DefaultTabTable'] is set
    // to 'tbl_select.php'
    unset($param);

    $sql_query .= ' FROM ' . PMA_backquote($table);

    // The where clause
    if (trim($where) != '') {
        $sql_query .= ' WHERE ' . $where;
    } else {
        $w = $charsets = array();
        $cnt_func = count($func);
        reset($func);
        while (list($i, $func_type) = each($func)) {
            
	    list($charsets[$i]) = explode('_', $collations[$i]);
            $unaryFlag =  (isset($GLOBALS['cfg']['UnaryOperators'][$func_type]) && $GLOBALS['cfg']['UnaryOperators'][$func_type] == 1) ? true : false;
	    $whereClause = PMA_tbl_search_getWhereClause($fields[$i],$names[$i], $types[$i], $collations[$i], $func_type, $unaryFlag);
	    if($whereClause)
		$w[] = $whereClause;
	
        } // end for
	//print_r($w);
        if ($w) {
            $sql_query .= ' WHERE ' . implode(' AND ', $w);
        }
    } // end if

    if ($orderField != '--nil--') {
        $sql_query .= ' ORDER BY ' . PMA_backquote($orderField) . ' ' . $order;
    } // end if
    require './sql.php';
}

?><|MERGE_RESOLUTION|>--- conflicted
+++ resolved
@@ -52,20 +52,6 @@
     $err_url   = $goto . '?' . PMA_generate_common_url($db, $table);
 
     // Gets the list and number of fields
-<<<<<<< HEAD
-    $result     = PMA_DBI_query(PMA_DBI_get_columns_sql($db, $table, null, true), null, PMA_DBI_QUERY_STORE);
-    $fields_cnt = PMA_DBI_num_rows($result);
-    $fields_list = $fields_null = $fields_type = $fields_collation = array();
-    while ($row = PMA_DBI_fetch_assoc($result)) {
-        $fields_list[] = $row['Field'];
-        $type          = $row['Type'];
-        // reformat mysql query output
-        if (strncasecmp($type, 'set', 3) == 0
-            || strncasecmp($type, 'enum', 4) == 0) {
-            $type = str_replace(',', ', ', $type);
-        } else {
-=======
->>>>>>> 9147f30d
 
     list($fields_list, $fields_type, $fields_collation, $fields_null) = PMA_tbl_getFields($table,$db);
     $fields_cnt = count($fields_list);
