--- conflicted
+++ resolved
@@ -22,26 +22,16 @@
     public function testCreateDropDatabase()
     {
         $log = new PmaSeleniumTestCase($this);
-<<<<<<< HEAD
-        $dbname = "pma_testdb".time();
-=======
-        $dbname = "pma" . time();
->>>>>>> 541538f0
+        $dbname = 'pma_testdb' . time();
         $log->login(TESTSUITE_USER, TESTSUITE_PASSWORD);
         $this->click("link=Databases");
         $this->waitForElementPresent("id=text_create_db");
         $this->type("id=text_create_db", $dbname);
         $this->click("id=buttonGo");
         $this->waitForElementPresent("css=span.ajax_notification");
-<<<<<<< HEAD
-        $this->assertElementPresent("css=span.ajax_notification div.success");	    	
-        $this->click("xpath=(//input[@name='selected_dbs[]'])[@value='".$dbname."']");
-        $this->click("css=button.mult_submit.ajax");
-=======
         $this->assertElementPresent("css=span.ajax_notification div.success");
-        $this->click("css=input[name='selected_dbs[]'][value='". $dbname ."']");
+        $this->click("css=input[name='selected_dbs[]'][value='" . $dbname . "']");
         $this->click("css=button.mult_submit");
->>>>>>> 541538f0
         $this->click("css=button:contains('OK')");
         $this->waitForElementPresent("css=span.ajax_notification");
         $this->assertElementPresent("css=span.ajax_notification div.success");
