--- conflicted
+++ resolved
@@ -1183,766 +1183,12 @@
     /**
      * localised date test, globals are defined
      *
-     * @param string $a Current timestamp
-     * @param string $b Format
-     * @param string $e Expected output
-     *
-     * @covers \PhpMyAdmin\Util::localisedDate
-     * @dataProvider providerLocalisedDate
-     */
-    public function testLocalisedDate($a, $b, $e): void
-    {
-        $tmpTimezone = date_default_timezone_get();
-        date_default_timezone_set('Europe/London');
-
-        $this->assertEquals(
-            $e,
-            Util::localisedDate($a, $b)
-        );
-
-        date_default_timezone_set($tmpTimezone);
-    }
-
-    /**
-     * data provider for localised date test
-     *
-     * @return array
-     */
-    public function providerLocalisedDate()
-    {
-        return [
-            [
-                1227455558,
-                '',
-                'Nov 23, 2008 at 03:52 PM',
-            ],
-            [
-                1227455558,
-                '%Y-%m-%d %H:%M:%S %a',
-                '2008-11-23 15:52:38 Sun',
-            ],
-        ];
-    }
-
-    /**
-     * localised timestamp test, globals are defined
-     *
-     * @param int    $a Timespan in seconds
-     * @param string $e Expected output
-     *
-     * @covers \PhpMyAdmin\Util::timespanFormat
-     * @dataProvider providerTimespanFormat
-     */
-    public function testTimespanFormat($a, $e): void
-    {
-<<<<<<< HEAD
-=======
-        global $cfg;
-        $cfg['InitialSlidersState'] = 'undefined';
-
-        $id = "test_id";
-        $message = "test_message";
-
-        $this->assertXmlStringEqualsXmlString(
-            "<root>" . Util::getDivForSliderEffect($id, $message) . "</div></root>",
-            "<root><div id=\"$id\" class=\"pma_auto_slider\"\ntitle=\""
-            . htmlspecialchars($message) . "\" >\n</div></root>"
-        );
-    }
-
-    /**
-     * Test for getDivForSliderEffect
-     *
-     * @return void
-     *
-     * @covers \PhpMyAdmin\Util::getDivForSliderEffect
-     */
-    public function testGetDivForSliderEffectTestClosed()
-    {
-        global $cfg;
-        $cfg['InitialSlidersState'] = 'closed';
-
-        $id = "test_id";
-        $message = "test_message";
-
-        $this->assertXmlStringEqualsXmlString(
-            "<root>" . Util::getDivForSliderEffect($id, $message) . "</div></root>",
-            "<root><div id=\"$id\" style=\"display: none; overflow:auto;\" class=\"pma_auto_slider\"\ntitle=\""
-            . htmlspecialchars($message) . "\" >\n</div></root>"
-        );
-    }
-
-    /**
-     * Test for getDivForSliderEffect
-     *
-     * @return void
-     *
-     * @covers \PhpMyAdmin\Util::getDivForSliderEffect
-     */
-    public function testGetDivForSliderEffectTestDisabled()
-    {
-        global $cfg;
-        $cfg['InitialSlidersState'] = 'disabled';
-
-        $id = "test_id";
-        $message = "test_message";
-
-        $this->assertXmlStringEqualsXmlString(
-            "<root>" . Util::getDivForSliderEffect($id, $message) . "</div></root>",
-            "<root><div id=\"$id\">\n</div></root>"
-        );
-    }
-
-    /**
-     * Test for getDropdown
-     *
-     * @return void
-     *
-     * @covers \PhpMyAdmin\Util::getDropdown
-     */
-    public function testGetDropdownEmpty()
-    {
-        $name = "test_dropdown_name";
-        $choices = [];
-        $active_choice = null;
-        $id = "test_&lt;dropdown&gt;_name";
-
-        $result = '<select name="' . htmlspecialchars($name) . '" id="'
-            . htmlspecialchars($id) . '">' . "\n" . '</select>' . "\n";
-
-        $this->assertEquals(
-            $result,
-            Util::getDropdown(
-                $name,
-                $choices,
-                $active_choice,
-                $id
-            )
-        );
-    }
-
-    /**
-     * Test for getDropdown
-     *
-     * @return void
-     *
-     * @covers \PhpMyAdmin\Util::getDropdown
-     */
-    public function testGetDropdown()
-    {
-        $name = "&test_dropdown_name";
-        $choices = [
-            "value_1" => "label_1",
-            "value&_2\"" => "label_2",
-        ];
-        $active_choice = null;
-        $id = "test_&lt;dropdown&gt;_name";
-
-        $result = '<select name="' . htmlspecialchars($name) . '" id="'
-            . htmlspecialchars($id) . '">';
-        foreach ($choices as $one_choice_value => $one_choice_label) {
-            $result .= "\n" . '<option value="' . htmlspecialchars($one_choice_value) . '"';
-            if ($one_choice_value == $active_choice) {
-                $result .= ' selected="selected"';
-            }
-            $result .= '>' . htmlspecialchars($one_choice_label) . '</option>';
-        }
-        $result .= "\n" . '</select>' . "\n";
-
-        $this->assertEquals(
-            $result,
-            Util::getDropdown(
-                $name,
-                $choices,
-                $active_choice,
-                $id
-            )
-        );
-    }
-
-    /**
-     * Test for getDropdown
-     *
-     * @return void
-     *
-     * @covers \PhpMyAdmin\Util::getDropdown
-     */
-    public function testGetDropdownWithActive()
-    {
-        $name = "&test_dropdown_name";
-        $choices = [
-            "value_1" => "label_1",
-            "value&_2\"" => "label_2",
-        ];
-        $active_choice = "value&_2\"";
-        $id = "test_&lt;dropdown&gt;_name";
-
-        $result = '<select name="' . htmlspecialchars($name) . '" id="'
-            . htmlspecialchars($id) . '">';
-        foreach ($choices as $one_choice_value => $one_choice_label) {
-            $result .= "\n";
-            $result .= '<option value="' . htmlspecialchars($one_choice_value) . '"';
-            if ($one_choice_value == $active_choice) {
-                $result .= ' selected="selected"';
-            }
-            $result .= '>' . htmlspecialchars($one_choice_label) . '</option>';
-        }
-        $result .= "\n";
-        $result .= '</select>' . "\n";
-
-        $this->assertEquals(
-            $result,
-            Util::getDropdown(
-                $name,
-                $choices,
-                $active_choice,
-                $id
-            )
-        );
-    }
-
-    /**
-     * Test for Util::getFormattedMaximumUploadSize
-     *
-     * @param int    $size Size
-     * @param string $unit Unit
-     * @param string $res  Result
-     *
-     * @return void
-     *
-     * @covers \PhpMyAdmin\Util::getFormattedMaximumUploadSize
-     * @dataProvider providerGetFormattedMaximumUploadSize
-     */
-    public function testGetFormattedMaximumUploadSize($size, $unit, $res): void
-    {
-        $this->assertEquals(
-            "(" . __('Max: ') . $res . $unit . ")",
-            Util::getFormattedMaximumUploadSize($size)
-        );
-    }
-
-    /**
-     * Data provider for testGetFormattedMaximumUploadSize
-     *
-     * @return array
-     */
-    public function providerGetFormattedMaximumUploadSize()
-    {
-        return [
-            [
-                10,
-                __('B'),
-                "10",
-            ],
-            [
-                100,
-                __('B'),
-                "100",
-            ],
-            [
-                1024,
-                __('B'),
-                "1,024",
-            ],
-            [
-                102400,
-                __('KiB'),
-                "100",
-            ],
-            [
-                10240000,
-                __('MiB'),
-                "10",
-            ],
-            [
-                2147483648,
-                __('MiB'),
-                "2,048",
-            ],
-            [
-                21474836480,
-                __('GiB'),
-                "20",
-            ],
-        ];
-    }
-
-    /**
-     * Test for Util::getIcon
-     *
-     * @return void
-     *
-     * @covers \PhpMyAdmin\Util::getIcon
-     */
-    public function testGetIconWithoutActionLinksMode()
-    {
-        $GLOBALS['cfg']['ActionLinksMode'] = 'text';
-
-        $this->assertEquals(
-            '<span class="nowrap"></span>',
-            Util::getIcon('b_comment')
-        );
-    }
-
-    /**
-     * Test for Util::getIcon
-     *
-     * @return void
-     *
-     * @covers \PhpMyAdmin\Util::getIcon
-     */
-    public function testGetIconWithActionLinksMode()
-    {
-        $GLOBALS['cfg']['ActionLinksMode'] = 'icons';
-
-        $this->assertEquals(
-            '<span class="nowrap"><img src="themes/dot.gif" title="" alt="" class="icon ic_b_comment"></span>',
-            Util::getIcon('b_comment')
-        );
-    }
-
-    /**
-     * Test for Util::getIcon
-     *
-     * @return void
-     *
-     * @covers \PhpMyAdmin\Util::getIcon
-     */
-    public function testGetIconAlternate()
-    {
-        $GLOBALS['cfg']['ActionLinksMode'] = 'icons';
-        $alternate_text = 'alt_str';
-
-        $this->assertEquals(
-            '<span class="nowrap"><img src="themes/dot.gif" title="'
-            . $alternate_text . '" alt="' . $alternate_text
-            . '" class="icon ic_b_comment"></span>',
-            Util::getIcon('b_comment', $alternate_text)
-        );
-    }
-
-    /**
-     * Test for Util::getIcon
-     *
-     * @return void
-     *
-     * @covers \PhpMyAdmin\Util::getIcon
-     */
-    public function testGetIconWithForceText()
-    {
-        $GLOBALS['cfg']['ActionLinksMode'] = 'icons';
-        $alternate_text = 'alt_str';
-
-        // Here we are checking for an icon embedded inside a span (i.e not a menu
-        // bar icon
-        $this->assertEquals(
-            '<span class="nowrap"><img src="themes/dot.gif" title="'
-            . $alternate_text . '" alt="' . $alternate_text
-            . '" class="icon ic_b_comment">&nbsp;' . $alternate_text . '</span>',
-            Util::getIcon('b_comment', $alternate_text, true, false)
-        );
-    }
-
-    /**
-     * Test for getRadioFields
-     *
-     * @return void
-     *
-     * @covers \PhpMyAdmin\Util::getRadioFields
-     */
-    public function testGetRadioFieldsEmpty()
-    {
-        $name = "test_display_radio";
-        $choices = [];
-
-        $this->assertEquals(
-            Util::getRadioFields($name, $choices),
-            ""
-        );
-    }
-
-    /**
-     * Test for getRadioFields
-     *
-     * @return void
-     *
-     * @covers \PhpMyAdmin\Util::getRadioFields
-     */
-    public function testGetRadioFields()
-    {
-        $name = "test_display_radio";
-        $choices = [
-            'value_1' => 'choice_1',
-            'value_2' => 'choice_2',
-        ];
-
-        $out = "";
-        foreach ($choices as $choice_value => $choice_label) {
-            $html_field_id = $name . '_' . $choice_value;
-            $out .= '<input type="radio" name="' . $name . '" id="' . $html_field_id
-                . '" value="' . htmlspecialchars($choice_value) . '"';
-            $out .= '>' . "\n";
-            $out .= '<label for="' . $html_field_id . '">' . $choice_label
-                . '</label>';
-            $out .= "\n";
-            $out .= '<br>';
-            $out .= "\n";
-        }
-
-        $this->assertEquals(
-            Util::getRadioFields($name, $choices),
-            $out
-        );
-    }
-
-    /**
-     * Test for getRadioFields
-     *
-     * @return void
-     *
-     * @covers \PhpMyAdmin\Util::getRadioFields
-     */
-    public function testGetRadioFieldsWithChecked()
-    {
-        $name = "test_display_radio";
-        $choices = [
-            'value_1' => 'choice_1',
-            'value_2' => 'choice_2',
-        ];
-        $checked_choice = "value_2";
-
-        $out = "";
-        foreach ($choices as $choice_value => $choice_label) {
-            $html_field_id = $name . '_' . $choice_value;
-            $out .= '<input type="radio" name="' . $name . '" id="' . $html_field_id
-                . '" value="' . htmlspecialchars($choice_value) . '"';
-            if ($choice_value == $checked_choice) {
-                $out .= ' checked="checked"';
-            }
-            $out .= '>' . "\n";
-            $out .= '<label for="' . $html_field_id . '">' . $choice_label
-                . '</label>';
-            $out .= "\n";
-            $out .= '<br>';
-            $out .= "\n";
-        }
-
-        $this->assertEquals(
-            Util::getRadioFields(
-                $name,
-                $choices,
-                $checked_choice
-            ),
-            $out
-        );
-    }
-
-    /**
-     * Test for getRadioFields
-     *
-     * @return void
-     *
-     * @covers \PhpMyAdmin\Util::getRadioFields
-     */
-    public function testGetRadioFieldsWithCheckedWithClass()
-    {
-        $name = "test_display_radio";
-        $choices = [
-            'value_1' => 'choice_1',
-            'value_2' => 'choice_2',
-        ];
-        $checked_choice = "value_2";
-        $class = "test_class";
-
-        $out = "";
-        foreach ($choices as $choice_value => $choice_label) {
-            $html_field_id = $name . '_' . $choice_value;
-            $out .= '<div class="' . $class . '">';
-            $out .= "\n";
-            $out .= '<input type="radio" name="' . $name . '" id="' . $html_field_id
-                . '" value="' . htmlspecialchars($choice_value) . '"';
-            if ($choice_value == $checked_choice) {
-                $out .= ' checked="checked"';
-            }
-            $out .= '>' . "\n";
-            $out .= '<label for="' . $html_field_id . '">' . $choice_label
-                . '</label>';
-            $out .= "\n";
-            $out .= '<br>';
-            $out .= "\n";
-            $out .= '</div>';
-            $out .= "\n";
-        }
-
-        $this->assertEquals(
-            Util::getRadioFields(
-                $name,
-                $choices,
-                $checked_choice,
-                true,
-                false,
-                $class
-            ),
-            $out
-        );
-    }
-
-    /**
-     * Test for getRadioFields
-     *
-     * @return void
-     *
-     * @covers \PhpMyAdmin\Util::getRadioFields
-     */
-    public function testGetRadioFieldsWithoutBR()
-    {
-        $name = "test_display_radio";
-        $choices = [
-            'value_1' => 'choice_1',
-            'value&_&lt;2&gt;' => 'choice_2',
-        ];
-        $checked_choice = "choice_2";
-
-        $out = "";
-        foreach ($choices as $choice_value => $choice_label) {
-            $html_field_id = $name . '_' . $choice_value;
-            $out .= '<input type="radio" name="' . $name . '" id="' . $html_field_id
-                . '" value="' . htmlspecialchars($choice_value) . '"';
-            if ($choice_value == $checked_choice) {
-                $out .= ' checked="checked"';
-            }
-            $out .= '>' . "\n";
-            $out .= '<label for="' . $html_field_id . '">' . $choice_label
-                . '</label>';
-            $out .= "\n";
-        }
-
-        $this->assertEquals(
-            Util::getRadioFields(
-                $name,
-                $choices,
-                $checked_choice,
-                false
-            ),
-            $out
-        );
-    }
-
-    /**
-     * Test for getRadioFields
-     *
-     * @return void
-     *
-     * @covers \PhpMyAdmin\Util::getRadioFields
-     */
-    public function testGetRadioFieldsEscapeLabelEscapeLabel()
-    {
-        $name = "test_display_radio";
-        $choices = [
-            'value_1' => 'choice_1',
-            'value_&2' => 'choice&_&lt;2&gt;',
-        ];
-        $checked_choice = "value_2";
-
-        $out = "";
-        foreach ($choices as $choice_value => $choice_label) {
-            $html_field_id = $name . '_' . $choice_value;
-            $out .= '<input type="radio" name="' . $name . '" id="' . $html_field_id
-                . '" value="' . htmlspecialchars($choice_value) . '"';
-            if ($choice_value == $checked_choice) {
-                $out .= ' checked="checked"';
-            }
-            $out .= '>' . "\n";
-            $out .= '<label for="' . $html_field_id . '">'
-                . htmlspecialchars($choice_label) . '</label>';
-            $out .= "\n";
-            $out .= '<br>';
-            $out .= "\n";
-        }
-
-        $this->assertEquals(
-            Util::getRadioFields(
-                $name,
-                $choices,
-                $checked_choice,
-                true,
-                true
-            ),
-            $out
-        );
-    }
-
-    /**
-     * Test for getRadioFields
-     *
-     * @return void
-     *
-     * @covers \PhpMyAdmin\Util::getRadioFields
-     */
-    public function testGetRadioFieldsEscapeLabelNotEscapeLabel()
-    {
-        $name = "test_display_radio";
-        $choices = [
-            'value_1' => 'choice_1',
-            'value_&2' => 'choice&_&lt;2&gt;',
-        ];
-        $checked_choice = "value_2";
-
-        $out = "";
-        foreach ($choices as $choice_value => $choice_label) {
-            $html_field_id = $name . '_' . $choice_value;
-            $out .= '<input type="radio" name="' . $name . '" id="' . $html_field_id
-                . '" value="' . htmlspecialchars($choice_value) . '"';
-            if ($choice_value == $checked_choice) {
-                $out .= ' checked="checked"';
-            }
-            $out .= '>' . "\n";
-            $out .= '<label for="' . $html_field_id . '">' . $choice_label
-                . '</label>';
-            $out .= "\n";
-            $out .= '<br>';
-            $out .= "\n";
-        }
-
-        $this->assertEquals(
-            Util::getRadioFields(
-                $name,
-                $choices,
-                $checked_choice,
-                true,
-                false
-            ),
-            $out
-        );
-    }
-
-    /**
-     * Test for getRadioFields
-     *
-     * @return void
-     *
-     * @covers \PhpMyAdmin\Util::getRadioFields
-     */
-    public function testGetRadioFieldsEscapeLabelEscapeLabelWithClass()
-    {
-        $name = "test_display_radio";
-        $choices = [
-            'value_1' => 'choice_1',
-            'value_&2' => 'choice&_&lt;2&gt;',
-        ];
-        $checked_choice = "value_2";
-        $class = "test_class";
-
-        $out = "";
-        foreach ($choices as $choice_value => $choice_label) {
-            $html_field_id = $name . '_' . $choice_value;
-            $out .= '<div class="' . $class . '">';
-            $out .= "\n";
-            $out .= '<input type="radio" name="' . $name . '" id="' . $html_field_id
-                . '" value="' . htmlspecialchars($choice_value) . '"';
-            if ($choice_value == $checked_choice) {
-                $out .= ' checked="checked"';
-            }
-            $out .= '>' . "\n";
-            $out .= '<label for="' . $html_field_id . '">'
-                . htmlspecialchars($choice_label) . '</label>';
-            $out .= "\n";
-            $out .= '<br>';
-            $out .= "\n";
-            $out .= '</div>';
-            $out .= "\n";
-        }
-
-        $this->assertEquals(
-            Util::getRadioFields(
-                $name,
-                $choices,
-                $checked_choice,
-                true,
-                true,
-                $class
-            ),
-            $out
-        );
-    }
-
-    /**
-     * Test for Util::getTitleForTarget
-     *
-     * @param string $target Target
-     * @param array  $result Expected value
-     *
-     * @return void
-     *
-     * @covers \PhpMyAdmin\Util::getTitleForTarget
-     * @dataProvider providerGetTitleForTarget
-     */
-    public function testGetTitleForTarget($target, $result): void
-    {
-        $this->assertEquals(
-            $result,
-            Util::getTitleForTarget($target)
-        );
-    }
-
-    /**
-     * Data provider for testGetTitleForTarget
-     *
-     * @return array
-     */
-    public function providerGetTitleForTarget()
-    {
-        return [
-            [
-                'tbl_structure.php',
-                __('Structure'),
-            ],
-            [
-                'tbl_sql.php',
-                __('SQL'),
-            ],
-            [
-                'tbl_select.php',
-                __('Search'),
-            ],
-            [
-                'tbl_change.php',
-                __('Insert'),
-            ],
-            [
-                'sql.php',
-                __('Browse'),
-            ],
-            [
-                'db_structure.php',
-                __('Structure'),
-            ],
-            [
-                'db_sql.php',
-                __('SQL'),
-            ],
-            [
-                'db_search.php',
-                __('Search'),
-            ],
-            [
-                'db_operations.php',
-                __('Operations'),
-            ],
-        ];
-    }
-
-    /**
-     * localised date test, globals are defined
-     *
      * @param int    $a      Current timestamp
      * @param string $b      Format
      * @param string $e      Expected output
      * @param string $tz     Timezone to set
      * @param string $locale Locale to set
      *
-     * @return void
-     *
      * @covers \PhpMyAdmin\Util::localisedDate
      * @dataProvider providerLocalisedDate
      */
@@ -2062,14 +1308,11 @@
      * @param int    $a Timespan in seconds
      * @param string $e Expected output
      *
-     * @return void
-     *
      * @covers \PhpMyAdmin\Util::timespanFormat
      * @dataProvider providerTimespanFormat
      */
     public function testTimespanFormat($a, $e): void
     {
->>>>>>> 796e24cc
         $GLOBALS['timespanfmt'] = '%s days, %s hours, %s minutes and %s seconds';
         $tmpTimezone = date_default_timezone_get();
         date_default_timezone_set('Europe/London');
