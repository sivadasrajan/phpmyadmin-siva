<?php
/* vim: set expandtab sw=4 ts=4 sts=4: */
/**
 * Test for PMA\libraries\gis\GISLinestring
 *
 * @package PhpMyAdmin-test
 */

use PMA\libraries\gis\GISLinestring;

require_once 'GISGeomTest.php';
<<<<<<< HEAD
=======
require_once TCPDF_INC;
>>>>>>> ec9139ed

/**
 * Tests for PMA\libraries\gis\GISLinestring class
 *
 * @package PhpMyAdmin-test
 */
class GISLinestringTest extends GISGeomTest
{
    /**
     * @var    GISLinestring
     * @access protected
     */
    protected $object;

    /**
     * Sets up the fixture, for example, opens a network connection.
     * This method is called before a test is executed.
     *
     * @access protected
     * @return void
     */
    protected function setUp()
    {
        $this->object = GISLinestring::singleton();
    }

    /**
     * Tears down the fixture, for example, closes a network connection.
     * This method is called after a test is executed.
     *
     * @access protected
     * @return void
     */
    protected function tearDown()
    {
        unset($this->object);
    }

    /**
     * data provider for testGenerateWkt
     *
     * @return data for testGenerateWkt
     */
    public function providerForTestGenerateWkt()
    {
        $temp1 = array(
            0 => array(
                'LINESTRING' => array(
                    'no_of_points' => 2,
                    0 => array('x' => 5.02, 'y' => 8.45),
                    1 => array('x' => 6.14, 'y' => 0.15)
                )
            )
        );

        $temp2 = $temp1;
        $temp2[0]['LINESTRING']['no_of_points'] = 3;
        $temp2[0]['LINESTRING'][2] = array('x' => 1.56);

        $temp3 = $temp2;
        $temp3[0]['LINESTRING']['no_of_points'] = -1;

        $temp4 = $temp3;
        $temp4[0]['LINESTRING']['no_of_points'] = 3;
        unset($temp4[0]['LINESTRING'][2]['x']);

        return array(
            array(
                $temp1,
                0,
                null,
                'LINESTRING(5.02 8.45,6.14 0.15)'
            ),
            // if a coordinate is missing, default is empty string
            array(
                $temp2,
                0,
                null,
                'LINESTRING(5.02 8.45,6.14 0.15,1.56 )'
            ),
            // if no_of_points is not valid, it is considered as 2
            array(
                $temp3,
                0,
                null,
                'LINESTRING(5.02 8.45,6.14 0.15)'
            ),
            // missing coordinates are replaced with provided values (3rd parameter)
            array(
                $temp4,
                0,
                '0',
                'LINESTRING(5.02 8.45,6.14 0.15,0 0)'
            )
        );
    }

    /**
     * data provider for testGenerateParams
     *
     * @return data for testGenerateParams
     */
    public function providerForTestGenerateParams()
    {
        $temp = array(
            'LINESTRING' => array(
                'no_of_points' => 2,
                0 => array('x' => '5.02', 'y' => '8.45'),
                1 => array('x' => '6.14', 'y' => '0.15')
            )
        );
        $temp1 = $temp;
        $temp1['gis_type'] = 'LINESTRING';

        return array(
            array(
                "'LINESTRING(5.02 8.45,6.14 0.15)',124",
                null,
                array(
                    'srid' => '124',
                    0 => $temp
                )
            ),
            array(
                'LINESTRING(5.02 8.45,6.14 0.15)',
                2,
                array(
                    2 => $temp1
                )
            )
        );
    }

    /**
     * data provider for testScaleRow
     *
     * @return data for testScaleRow
     */
    public function providerForTestScaleRow()
    {
        return array(
            array(
                'LINESTRING(12 35,48 75,69 23,25 45,14 53,35 78)',
                array(
                    'minX' => 12,
                    'maxX' => 69,
                    'minY' => 23,
                    'maxY' => 78
                )
            )
        );
    }

    /**
     * test case for prepareRowAsPng() method
     *
     * @param string $spatial    GIS LINESTRING object
     * @param string $label      label for the GIS LINESTRING object
     * @param string $line_color color for the GIS LINESTRING object
     * @param array  $scale_data array containing data related to scaling
     * @param object $image      image object
     *
     * @dataProvider providerForPrepareRowAsPng
     * @return void
     */
    public function testPrepareRowAsPng($spatial, $label, $line_color,
        $scale_data, $image
    ) {
        $this->object->prepareRowAsPng(
            $spatial, $label, $line_color, $scale_data, $image
        );
        /* TODO: this never fails */
        $this->assertTrue(true);
    }

    /**
     * data provider for testPrepareRowAsPng() test case
     *
     * @return array test data for testPrepareRowAsPng() test case
     */
    public function providerForPrepareRowAsPng()
    {
        if (! function_exists('imagecreatetruecolor')) {
            $this->markTestSkipped('GD extension missing!');
        }
        return array(
            array(
                'LINESTRING(12 35,48 75,69 23,25 45,14 53,35 78)',
                'image',
                '#B02EE0',
                array(
                    'x' => 12,
                    'y' => 69,
                    'scale' => 2,
                    'height' => 150
                ),
                imagecreatetruecolor('120', '150')
            )
        );
    }

    /**
     * test case for prepareRowAsPdf() method
     *
     * @param string $spatial    GIS LINESTRING object
     * @param string $label      label for the GIS LINESTRING object
     * @param string $line_color color for the GIS LINESTRING object
     * @param array  $scale_data array containing data related to scaling
     * @param object $pdf        TCPDF instance
     *
     * @dataProvider providerForPrepareRowAsPdf
     * @return void
     */
    public function testPrepareRowAsPdf($spatial, $label, $line_color,
        $scale_data, $pdf
    ) {
        $return = $this->object->prepareRowAsPdf(
            $spatial, $label, $line_color, $scale_data, $pdf
        );
        $this->assertInstanceOf('TCPDF', $return);
    }

    /**
     * data provider for testPrepareRowAsPdf() test case
     *
     * @return array test data for testPrepareRowAsPdf() test case
     */
    public function providerForPrepareRowAsPdf()
    {
        return array(
            array(
                'LINESTRING(12 35,48 75,69 23,25 45,14 53,35 78)',
                'pdf',
                '#B02EE0',
                array(
                    'x' => 12,
                    'y' => 69,
                    'scale' => 2,
                    'height' => 150
                ),
                new TCPDF(),
            )
        );
    }

    /**
     * test case for prepareRowAsSvg() method
     *
     * @param string $spatial    GIS LINESTRING object
     * @param string $label      label for the GIS LINESTRING object
     * @param string $line_color color for the GIS LINESTRING object
     * @param array  $scale_data array containing data related to scaling
     * @param string $output     expected output
     *
     * @dataProvider providerForPrepareRowAsSvg
     * @return void
     */
    public function testPrepareRowAsSvg($spatial, $label, $line_color,
        $scale_data, $output
    ) {
        $string = $this->object->prepareRowAsSvg(
            $spatial, $label, $line_color, $scale_data
        );
        $this->assertEquals(1, preg_match($output, $string));
    }

    /**
     * data provider for testPrepareRowAsSvg() test case
     *
     * @return array test data for testPrepareRowAsSvg() test case
     */
    public function providerForPrepareRowAsSvg()
    {
        return array(
            array(
                'LINESTRING(12 35,48 75,69 23,25 45,14 53,35 78)',
                'svg',
                '#B02EE0',
                array(
                    'x' => 12,
                    'y' => 69,
                    'scale' => 2,
                    'height' => 150
                ),
                '/^(<polyline points="0,218 72,138 114,242 26,198 4,182 46,132 " '
                . 'name="svg" id="svg)(\d+)(" class="linestring vector" fill="none" '
                . 'stroke="#B02EE0" stroke-width="2"\/>)$/'
            )
        );
    }

    /**
     * test case for prepareRowAsOl() method
     *
     * @param string $spatial    GIS LINESTRING object
     * @param int    $srid       spatial reference ID
     * @param string $label      label for the GIS LINESTRING object
     * @param string $line_color color for the GIS LINESTRING object
     * @param array  $scale_data array containing data related to scaling
     * @param string $output     expected output
     *
     * @dataProvider providerForPrepareRowAsOl
     * @return void
     */
    public function testPrepareRowAsOl($spatial, $srid, $label,
        $line_color, $scale_data, $output
    ) {
        $this->assertEquals(
            $this->object->prepareRowAsOl(
                $spatial, $srid, $label, $line_color, $scale_data
            ),
            $output
        );
    }

    /**
     * data provider for testPrepareRowAsOl() test case
     *
     * @return array test data for testPrepareRowAsOl() test case
     */
    public function providerForPrepareRowAsOl()
    {
        return array(
            array(
                'LINESTRING(12 35,48 75,69 23,25 45,14 53,35 78)',
                4326,
                'Ol',
                '#B02EE0',
                array(
                    'minX' => '0',
                    'minY' => '0',
                    'maxX' => '1',
                    'maxY' => '1',
                ),
                'bound = new OpenLayers.Bounds(); bound.extend(new OpenLayers.'
                . 'LonLat(0, 0).transform(new OpenLayers.Projection("EPSG:4326"), '
                . 'map.getProjectionObject())); bound.extend(new OpenLayers.LonLat'
                . '(1, 1).transform(new OpenLayers.Projection("EPSG:4326"), map.get'
                . 'ProjectionObject()));vectorLayer.addFeatures(new OpenLayers.Feat'
                . 'ure.Vector(new OpenLayers.Geometry.LineString(new Array((new Open'
                . 'Layers.Geometry.Point(12,35)).transform(new OpenLayers.Projection'
                . '("EPSG:4326"), map.getProjectionObject()), (new OpenLayers.Geome'
                . 'try.Point(48,75)).transform(new OpenLayers.Projection("EPSG:4326"'
                . '), map.getProjectionObject()), (new OpenLayers.Geometry.Point(69'
                . ',23)).transform(new OpenLayers.Projection("EPSG:4326"), map.'
                . 'getProjectionObject()), (new OpenLayers.Geometry.Point(25,45)).'
                . 'transform(new OpenLayers.Projection("EPSG:4326"), map.'
                . 'getProjectionObject()), (new OpenLayers.Geometry.Point(14,53)).'
                . 'transform(new OpenLayers.Projection("EPSG:4326"), map.get'
                . 'ProjectionObject()), (new OpenLayers.Geometry.Point(35,78)).'
                . 'transform(new OpenLayers.Projection("EPSG:4326"), map.'
                . 'getProjectionObject()))), null, {"strokeColor":"#B02EE0",'
                . '"strokeWidth":2,"label":"Ol","fontSize":10}));'
            )
        );
    }
}<|MERGE_RESOLUTION|>--- conflicted
+++ resolved
@@ -9,10 +9,6 @@
 use PMA\libraries\gis\GISLinestring;
 
 require_once 'GISGeomTest.php';
-<<<<<<< HEAD
-=======
-require_once TCPDF_INC;
->>>>>>> ec9139ed
 
 /**
  * Tests for PMA\libraries\gis\GISLinestring class
