--- conflicted
+++ resolved
@@ -988,14 +988,9 @@
         $dbi->expects($this->exactly(3))
             ->method('tryQuery')
             ->withConsecutive(
-<<<<<<< HEAD
                 ["SHOW TABLE STATUS FROM `db` WHERE Name = 'table'"],
+                ['USE `db`'],
                 ['SHOW CREATE TABLE `db`.`table`']
-=======
-                array("SHOW TABLE STATUS FROM `db` WHERE Name = 'table'"),
-                array('USE `db`'),
-                array('SHOW CREATE TABLE `db`.`table`')
->>>>>>> c433dd3c
             )
             ->willReturnOnConsecutiveCalls(
                 'res',
@@ -1175,14 +1170,9 @@
         $dbi->expects($this->exactly(3))
             ->method('tryQuery')
             ->withConsecutive(
-<<<<<<< HEAD
                 ["SHOW TABLE STATUS FROM `db` WHERE Name = 'table'"],
+                ['USE `db`'],
                 ['SHOW CREATE TABLE `db`.`table`']
-=======
-                array("SHOW TABLE STATUS FROM `db` WHERE Name = 'table'"),
-                array('USE `db`'),
-                array('SHOW CREATE TABLE `db`.`table`')
->>>>>>> c433dd3c
             )
             ->willReturnOnConsecutiveCalls(
                 'res',
