<?php
/* vim: set expandtab sw=4 ts=4 sts=4: */
/**
 * tests for Advisor class
 *
 * @package PhpMyAdmin-test
 */
declare(strict_types=1);

namespace PhpMyAdmin\Tests;

use PhpMyAdmin\Advisor;
use PhpMyAdmin\Config;
use PhpMyAdmin\Tests\PmaTestCase;
use PhpMyAdmin\Theme;
use Symfony\Component\ExpressionLanguage\ExpressionLanguage;

/**
 * Tests behaviour of PMA_Advisor class
 *
 * @package PhpMyAdmin-test
 */
class AdvisorTest extends PmaTestCase
{
    /**
     * Sets up the fixture, for example, opens a network connection.
     * This method is called before a test is executed.
     *
     * @return void
     */
    protected function setUp(): void
    {
        $GLOBALS['PMA_Config'] = new Config();
        $GLOBALS['server'] = 1;
    }

    /**
     * Tests string escaping
     *
     * @param string $text     Text to escape
     * @param string $expected Expected output
     *
     * @return void
     *
     * @dataProvider escapeStrings
     */
    public function testEscape($text, $expected): void
    {
        $this->assertEquals(Advisor::escapePercent($text), $expected);
    }

    /**
     * return of escape Strings
     *
     * @return array
     */
    public function escapeStrings()
    {
        return [
            [
                '80%',
                '80%%',
            ],
            [
                '%s%',
                '%s%%',
            ],
            [
                '80% foo',
                '80%% foo',
            ],
            [
                '%s% foo',
                '%s%% foo',
            ],
        ];
    }

    /**
     * test for parseRulesFile
     *
     * @return void
     */
    public function testParse()
    {
        $advisor = new Advisor($GLOBALS['dbi'], new ExpressionLanguage());
<<<<<<< HEAD
        $parseResult = $advisor->parseRulesFile();
        $this->assertEquals($parseResult['errors'], []);
=======
        $parseResult = $advisor->parseRulesFile(Advisor::GENERIC_RULES_FILE);
        $this->assertEquals($parseResult['errors'], array());
>>>>>>> 614468f9
    }

    /**
     * test for Advisor::byTime
     *
     * @param float  $time     time
     * @param string $expected expected result
     *
     * @return void
     *
     * @dataProvider advisorTimes
     */
    public function testAdvisorBytime($time, $expected): void
    {
        $result = Advisor::byTime($time, 2);
        $this->assertEquals($expected, $result);
    }

    /**
     * @return array
     */
    public function advisorTimes()
    {
        return [
            [
                10,
                "10 per second",
            ],
            [
                0.02,
                "1.2 per minute",
            ],
            [
                0.003,
                "10.8 per hour",
            ],
            [
                0.00003,
                "2.59 per day",
            ],
            [
                0.0000000003,
                "<0.01 per day",
            ],
        ];
    }

    /**
     * test for Advisor::timespanFormat
     *
     * @return void
     */
    public function testAdvisorTimespanFormat()
    {
        $result = Advisor::timespanFormat(1200);
        $this->assertEquals("0 days, 0 hours, 20 minutes and 0 seconds", $result);

        $result = Advisor::timespanFormat(100);
        $this->assertEquals("0 days, 0 hours, 1 minutes and 40 seconds", $result);
    }

    /**
     * Test for adding rule
     *
     * @param array  $rule     Rule to test
     * @param array  $expected Expected rendered rule in fired/errors list
     * @param string $error    Expected error string (null if none error expected)
     *
     * @return void
     *
     * @depends testParse
     * @dataProvider rulesProvider
     */
    public function testAddRule($rule, $expected, $error): void
    {
        $advisor = new Advisor($GLOBALS['dbi'], new ExpressionLanguage());
<<<<<<< HEAD
        $parseResult = $advisor->parseRulesFile();
        $this->assertEquals($parseResult['errors'], []);
=======
        $parseResult = $advisor->parseRulesFile(Advisor::GENERIC_RULES_FILE);
        $this->assertEquals($parseResult['errors'], array());
>>>>>>> 614468f9
        $advisor->setVariable('value', 0);
        $advisor->addRule('fired', $rule);
        $runResult = $advisor->getRunResult();
        if (isset($runResult['errors']) || $error !== null) {
            $this->assertEquals([$error], $runResult['errors']);
        }
        if (isset($runResult['fired']) || $expected != []) {
            $this->assertEquals([$expected], $runResult['fired']);
        }
    }

    /**
     * rules Provider
     *
     * @return array
     */
    public function rulesProvider()
    {
        return [
            [
                [
                    'justification' => 'foo',
                    'name' => 'Basic',
                    'issue' => 'issue',
                    'recommendation' => 'Recommend',
                ],
                [
                    'justification' => 'foo',
                    'id' => 'Basic',
                    'name' => 'Basic',
                    'issue' => 'issue',
                    'recommendation' => 'Recommend',
                ],
                null,
            ],
            [
                [
                    'justification' => 'foo',
                    'name' => 'Variable',
                    'issue' => 'issue',
                    'recommendation' => 'Recommend {status_var}',
                ],
                [
                    'justification' => 'foo',
                    'id' => 'Variable',
                    'name' => 'Variable',
                    'issue' => 'issue',
                    'recommendation' => 'Recommend <a href="server_variables.php?' .
                    'filter=status_var&amp;lang=en">status_var</a>',
                ],
                null,
            ],
            [
                [
                    'justification' => '%s foo | value',
                    'name' => 'Format',
                    'issue' => 'issue',
                    'recommendation' => 'Recommend',
                ],
                [
                    'justification' => '0 foo',
                    'id' => 'Format',
                    'name' => 'Format',
                    'issue' => 'issue',
                    'recommendation' => 'Recommend',
                ],
                null,
            ],
            [
                [
                    'justification' => '%s% foo | value',
                    'name' => 'Percent',
                    'issue' => 'issue',
                    'recommendation' => 'Recommend',
                ],
                [
                    'justification' => '0% foo',
                    'id' => 'Percent',
                    'name' => 'Percent',
                    'issue' => 'issue',
                    'recommendation' => 'Recommend',
                ],
                null,
            ],
            [
                [
                    'justification' => '%s% %d foo | value, value',
                    'name' => 'Double',
                    'issue' => 'issue',
                    'recommendation' => 'Recommend',
                ],
                [
                    'justification' => '0% 0 foo',
                    'id' => 'Double',
                    'name' => 'Double',
                    'issue' => 'issue',
                    'recommendation' => 'Recommend',
                ],
                null,
            ],
            [
                [
                    'justification' => '"\'foo',
                    'name' => 'Quotes',
                    'issue' => 'issue',
                    'recommendation' => 'Recommend"\'',
                ],
                [
                    'justification' => '"\'foo',
                    'id' => 'Quotes',
                    'name' => 'Quotes',
                    'issue' => 'issue',
                    'recommendation' => 'Recommend"\'',
                ],
                null,
            ],
            [
                [
                    'justification' => 'foo | fsafdsa',
                    'name' => 'Failure',
                    'issue' => 'issue',
                    'recommendation' => 'Recommend',
                ],
                [],
                'Failed formatting string for rule \'Failure\'. ' .
                'Error when evaluating: Variable "fsafdsa" is not ' .
                'valid around position 2 for expression `[fsafdsa]`.',
            ],
            [
                [
                    'justification' => 'Version string (%s) | value',
                    'name' => 'Distribution',
                    'issue' => 'official MySQL binaries.',
                    'recommendation' => 'See <a href="https://example.com/">web</a>',
                ],
                [
                    'justification' => 'Version string (0)',
                    'name' => 'Distribution',
                    'issue' => 'official MySQL binaries.',
                    'recommendation' => 'See <a href="./url.php?url=https%3A%2F%2F' .
                        'example.com%2F" target="_blank" rel="noopener noreferrer">web</a>',
                    'id' => 'Distribution',
                ],
                null,
            ],
            [
                [
                    'justification' => 'Timestamp (%s) | ADVISOR_timespanFormat(1377027)',
                    'name' => 'Distribution',
                    'issue' => 'official MySQL binaries.',
                    'recommendation' => 'See <a href="https://example.com/">web</a>',
                ],
                [
                    'justification' => 'Timestamp (15 days, 22 hours, 30 minutes and 27 seconds)',
                    'name' => 'Distribution',
                    'issue' => 'official MySQL binaries.',
                    'recommendation' => 'See <a href="./url.php?url=https%3A%2F%2F' .
                        'example.com%2F" target="_blank" rel="noopener noreferrer">web</a>',
                    'id' => 'Distribution',
                ],
                null,
            ],
            [
                [
                    'justification' => 'Memory: %s | ADVISOR_formatByteDown(1000000, 2, 2)',
                    'name' => 'Distribution',
                    'issue' => 'official MySQL binaries.',
                    'recommendation' => 'See <a href="https://example.com/">web</a>',
                ],
                [
                    'justification' => 'Memory: 0.95 MiB',
                    'name' => 'Distribution',
                    'issue' => 'official MySQL binaries.',
                    'recommendation' => 'See <a href="./url.php?url=https%3A%2F%2F' .
                        'example.com%2F" target="_blank" rel="noopener noreferrer">web</a>',
                    'id' => 'Distribution',
                ],
                null,
            ],
            [
                [
                    'justification' => 'Time: %s | ADVISOR_bytime(0.02, 2)',
                    'name' => 'Distribution',
                    'issue' => 'official MySQL binaries.',
                    'recommendation' => 'See <a href="https://example.com/">web</a>',
                ],
                [
                    'justification' => 'Time: 1.2 per minute',
                    'name' => 'Distribution',
                    'issue' => 'official MySQL binaries.',
                    'recommendation' => 'See <a href="./url.php?url=https%3A%2F%2F' .
                        'example.com%2F" target="_blank" rel="noopener noreferrer">web</a>',
                    'id' => 'Distribution',
                ],
                null,
            ],
            [
                [
                    'justification' => 'Current version: %s | value',
                    'name' => 'Minor Version',
                    'precondition' => '! fired(\'Release Series\')',
                    'issue' => 'Version less than 5.1.30',
                    'recommendation' => 'You should upgrade',
                    'formula' => 'version',
                    'test' => "substr(value,0,2) <= '5.' && substr(value,2,1) <= 1 && substr(value,4,2) < 30",
                ],
                [
                    'justification' => 'Current version: 0',
                    'name' => 'Minor Version',
                    'issue' => 'Version less than 5.1.30',
                    'recommendation' => 'You should upgrade',
                    'id' => 'Minor Version',
                    'precondition' => '! fired(\'Release Series\')',
                    'formula' => 'version',
                    'test' => "substr(value,0,2) <= '5.' && substr(value,2,1) <= 1 && substr(value,4,2) < 30",
                ],
                null,
            ],
        ];
    }
}<|MERGE_RESOLUTION|>--- conflicted
+++ resolved
@@ -84,13 +84,8 @@
     public function testParse()
     {
         $advisor = new Advisor($GLOBALS['dbi'], new ExpressionLanguage());
-<<<<<<< HEAD
-        $parseResult = $advisor->parseRulesFile();
+        $parseResult = $advisor->parseRulesFile(Advisor::GENERIC_RULES_FILE);
         $this->assertEquals($parseResult['errors'], []);
-=======
-        $parseResult = $advisor->parseRulesFile(Advisor::GENERIC_RULES_FILE);
-        $this->assertEquals($parseResult['errors'], array());
->>>>>>> 614468f9
     }
 
     /**
@@ -167,13 +162,8 @@
     public function testAddRule($rule, $expected, $error): void
     {
         $advisor = new Advisor($GLOBALS['dbi'], new ExpressionLanguage());
-<<<<<<< HEAD
-        $parseResult = $advisor->parseRulesFile();
+        $parseResult = $advisor->parseRulesFile(Advisor::GENERIC_RULES_FILE);
         $this->assertEquals($parseResult['errors'], []);
-=======
-        $parseResult = $advisor->parseRulesFile(Advisor::GENERIC_RULES_FILE);
-        $this->assertEquals($parseResult['errors'], array());
->>>>>>> 614468f9
         $advisor->setVariable('value', 0);
         $advisor->addRule('fired', $rule);
         $runResult = $advisor->getRunResult();
