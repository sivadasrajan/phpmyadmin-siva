--- conflicted
+++ resolved
@@ -182,11 +182,7 @@
         $this->assertEquals(
             '<div id="selflink" class="print_ignore"><a href="index.php?db=&amp;'
             . 'table=&amp;server=1&amp;target=&amp;lang=en&amp;collation_connection='
-<<<<<<< HEAD
-            . 'utf8_general_ci&amp;token=token" title="Open new phpMyAdmin window" '
-=======
             . 'utf8_general_ci" title="Open new phpMyAdmin window" '
->>>>>>> b22288bd
             . 'target="_blank"><img src="themes/dot.gif" title="Open new '
             . 'phpMyAdmin window" alt="Open new phpMyAdmin window" '
             . 'class="icon ic_window-new" /></a></div>',
