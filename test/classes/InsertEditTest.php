<?php
/**
 * Tests for PhpMyAdmin\InsertEdit
 */

declare(strict_types=1);

namespace PhpMyAdmin\Tests;

<<<<<<< HEAD
=======
use PhpMyAdmin\Config;
use PhpMyAdmin\Core;
>>>>>>> 868e8d91
use PhpMyAdmin\DatabaseInterface;
use PhpMyAdmin\Header;
use PhpMyAdmin\InsertEdit;
use PhpMyAdmin\Message;
use PhpMyAdmin\Response;
use PhpMyAdmin\Scripts;
use PhpMyAdmin\Table;
use PhpMyAdmin\Url;
use ReflectionProperty;
use stdClass;
use function md5;
use function sprintf;

/**
 * Tests for PhpMyAdmin\InsertEdit
 *
 * @group medium
 */
class InsertEditTest extends AbstractTestCase
{
    private $insertEdit;

    /**
     * Setup for test cases
     */
    protected function setUp(): void
    {
        parent::setUp();
        parent::defineVersionConstants();
        parent::setLanguage();
        parent::setGlobalConfig();
        parent::loadDefaultConfig();
        $GLOBALS['server'] = 1;
        $GLOBALS['PMA_PHP_SELF'] = 'index.php';
        $GLOBALS['cfg']['ServerDefault'] = 1;
        $GLOBALS['text_dir'] = 'ltr';
        $GLOBALS['db'] = 'db';
        $GLOBALS['table'] = 'table';
        $GLOBALS['cfg']['LimitChars'] = 50;
        $GLOBALS['cfg']['LongtextDoubleTextarea'] = false;
        $GLOBALS['cfg']['ShowFieldTypesInDataEditView'] = true;
        $GLOBALS['cfg']['ShowFunctionFields'] = true;
        $GLOBALS['cfg']['ProtectBinary'] = 'blob';
        $GLOBALS['cfg']['MaxSizeForInputField'] = 10;
        $GLOBALS['cfg']['MinSizeForInputField'] = 2;
        $GLOBALS['cfg']['TextareaRows'] = 5;
        $GLOBALS['cfg']['TextareaCols'] = 4;
        $GLOBALS['cfg']['CharTextareaRows'] = 5;
        $GLOBALS['cfg']['CharTextareaCols'] = 6;
        $GLOBALS['cfg']['AllowThirdPartyFraming'] = false;
        $GLOBALS['cfg']['SendErrorReports'] = 'ask';
        $GLOBALS['cfg']['DefaultTabDatabase'] = 'structure';
        $GLOBALS['cfg']['ShowDatabasesNavigationAsTree'] = true;
        $GLOBALS['cfg']['DefaultTabTable'] = 'browse';
        $GLOBALS['cfg']['NavigationTreeDefaultTabTable'] = 'structure';
        $GLOBALS['cfg']['NavigationTreeDefaultTabTable2'] = '';
        $GLOBALS['cfg']['Confirm'] = true;
        $GLOBALS['cfg']['LoginCookieValidity'] = 1440;
        $GLOBALS['cfg']['enable_drag_drop_import'] = true;
        $this->insertEdit = new InsertEdit($GLOBALS['dbi']);
    }

    /**
     * Teardown all objects
     */
    protected function tearDown(): void
    {
        parent::tearDown();
        $response = new ReflectionProperty(Response::class, '_instance');
        $response->setAccessible(true);
        $response->setValue(null);
        $response->setAccessible(false);
    }

    /**
     * Test for getFormParametersForInsertForm
     *
     * @return void
     */
    public function testGetFormParametersForInsertForm()
    {
        $where_clause = [
            'foo' => 'bar ',
            '1' => ' test',
        ];
        $_POST['clause_is_unique'] = false;
        $_POST['sql_query'] = 'SELECT a';
        $GLOBALS['goto'] = 'index.php';

        $result = $this->insertEdit->getFormParametersForInsertForm(
            'dbname',
            'tablename',
            [],
            $where_clause,
            'localhost'
        );

        $this->assertEquals(
            [
                'db'        => 'dbname',
                'table'     => 'tablename',
                'goto'      => 'index.php',
                'err_url'   => 'localhost',
                'sql_query' => 'SELECT a',
                'where_clause[foo]' => 'bar',
                'where_clause[1]' => 'test',
                'clause_is_unique' => false,
            ],
            $result
        );
    }

    /**
     * Test for getWhereClauseArray
     *
     * @return void
     */
    public function testGetWhereClauseArray()
    {
        $this->assertEquals(
            [],
            $this->callFunction(
                $this->insertEdit,
                InsertEdit::class,
                'getWhereClauseArray',
                [null]
            )
        );

        $this->assertEquals(
            [
                1,
                2,
                3,
            ],
            $this->callFunction(
                $this->insertEdit,
                InsertEdit::class,
                'getWhereClauseArray',
                [[1, 2, 3]]
            )
        );

        $this->assertEquals(
            ['clause'],
            $this->callFunction(
                $this->insertEdit,
                InsertEdit::class,
                'getWhereClauseArray',
                ['clause']
            )
        );
    }

    /**
     * Test for analyzeWhereClauses
     *
     * @return void
     */
    public function testAnalyzeWhereClause()
    {
        $clauses = [
            'a=1',
            'b="fo\o"',
        ];

        $dbi = $this->getMockBuilder(DatabaseInterface::class)
            ->disableOriginalConstructor()
            ->getMock();

        $dbi->expects($this->exactly(2))
            ->method('query')
            ->willReturnOnConsecutiveCalls(
                'result1',
                'result2'
            );

        $dbi->expects($this->exactly(2))
            ->method('fetchAssoc')
            ->willReturnOnConsecutiveCalls(
                ['assoc1'],
                ['assoc2']
            );

        $dbi->expects($this->exactly(2))
            ->method('getFieldsMeta')
            ->willReturnOnConsecutiveCalls(
                [],
                []
            );

        $GLOBALS['dbi'] = $dbi;
        $this->insertEdit = new InsertEdit($GLOBALS['dbi']);
        $result = $this->callFunction(
            $this->insertEdit,
            InsertEdit::class,
            'analyzeWhereClauses',
            [
                $clauses,
                'table',
                'db',
            ]
        );

        $this->assertEquals(
            [
                [
                    'a=1',
                    'b="fo\\\\o"',
                ],
                [
                    'result1',
                    'result2',
                ],
                [
                    ['assoc1'],
                    ['assoc2'],
                ],
                '',
            ],
            $result
        );
    }

    /**
     * Test for showEmptyResultMessageOrSetUniqueCondition
     *
     * @return void
     */
    public function testShowEmptyResultMessageOrSetUniqueCondition()
    {
        $temp = new stdClass();
        $temp->orgname = 'orgname';
        $temp->table = 'table';
        $temp->type = 'real';
        $temp->primary_key = 1;
        $meta_arr = [$temp];

        $dbi = $this->getMockBuilder(DatabaseInterface::class)
            ->disableOriginalConstructor()
            ->getMock();

        $dbi->expects($this->at(0))
            ->method('getFieldsMeta')
            ->with('result1')
            ->will($this->returnValue($meta_arr));

        $GLOBALS['dbi'] = $dbi;
        $this->insertEdit = new InsertEdit($GLOBALS['dbi']);

        $result = $this->callFunction(
            $this->insertEdit,
            InsertEdit::class,
            'showEmptyResultMessageOrSetUniqueCondition',
            [
                ['1' => ['1' => 1]],
                1,
                [],
                'SELECT',
                ['1' => 'result1'],
            ]
        );

        $this->assertTrue($result);

        // case 2
        $GLOBALS['cfg']['ShowSQL'] = false;

        $responseMock = $this->getMockBuilder(Response::class)
            ->disableOriginalConstructor()
            ->setMethods(['addHtml'])
            ->getMock();

        $restoreInstance = Response::getInstance();
        $response = new ReflectionProperty(Response::class, '_instance');
        $response->setAccessible(true);
        $response->setValue($responseMock);

        $result = $this->callFunction(
            $this->insertEdit,
            InsertEdit::class,
            'showEmptyResultMessageOrSetUniqueCondition',
            [
                [false],
                0,
                ['1'],
                'SELECT',
                ['1' => 'result1'],
            ]
        );

        $response->setValue($restoreInstance);

        $this->assertFalse($result);
    }

    /**
     * Test for loadFirstRow
     *
     * @return void
     */
    public function testLoadFirstRow()
    {
        $GLOBALS['cfg']['InsertRows'] = 2;

        $dbi = $this->getMockBuilder(DatabaseInterface::class)
            ->disableOriginalConstructor()
            ->getMock();

        $dbi->expects($this->at(0))
            ->method('query')
            ->with(
                'SELECT * FROM `db`.`table` LIMIT 1;',
                DatabaseInterface::CONNECT_USER,
                DatabaseInterface::QUERY_STORE
            )
            ->will($this->returnValue('result1'));

        $GLOBALS['dbi'] = $dbi;
        $this->insertEdit = new InsertEdit($GLOBALS['dbi']);

        $result = $this->callFunction(
            $this->insertEdit,
            InsertEdit::class,
            'loadFirstRow',
            ['table', 'db']
        );

        $this->assertEquals(
            [
                'result1',
                [
                    false,
                    false,
                ],
            ],
            $result
        );
    }

    /**
     * Test for urlParamsInEditMode
     *
     * @return void
     */
    public function testUrlParamsInEditMode()
    {
        $where_clause_array = [
            'foo=1',
            'bar=2',
        ];
        $_POST['sql_query'] = 'SELECT 1';

        $result = $this->insertEdit->urlParamsInEditMode([1], $where_clause_array);

        $this->assertEquals(
            [
                '0' => 1,
                'where_clause' => 'bar=2',
                'sql_query' => 'SELECT 1',
            ],
            $result
        );
    }

    /**
     * Test for showTypeOrFunction
     *
     * @return void
     */
    public function testShowTypeOrFunction()
    {
        $GLOBALS['cfg']['ShowFieldTypesInDataEditView'] = true;
        $GLOBALS['cfg']['ServerDefault'] = 1;
        $url_params = ['ShowFunctionFields' => 2];

        $result = $this->insertEdit->showTypeOrFunction('function', $url_params, false);

        $this->assertStringContainsString(
            'index.php?route=/table/change',
            $result
        );
        $this->assertStringContainsString(
            'ShowFunctionFields=1&amp;ShowFieldTypesInDataEditView=1&amp;goto=index.php%3Froute%3D%2Fsql',
            $result
        );
        $this->assertStringContainsString(
            'Function',
            $result
        );

        // case 2
        $result = $this->insertEdit->showTypeOrFunction('function', $url_params, true);

        $this->assertStringContainsString(
            'index.php?route=/table/change',
            $result
        );
        $this->assertStringContainsString(
            'ShowFunctionFields=0&amp;ShowFieldTypesInDataEditView=1&amp;goto=index.php%3Froute%3D%2Fsql',
            $result
        );
        $this->assertStringContainsString(
            'Function',
            $result
        );

        // case 3
        $result = $this->insertEdit->showTypeOrFunction('type', $url_params, false);

        $this->assertStringContainsString(
            'index.php?route=/table/change',
            $result
        );
        $this->assertStringContainsString(
            'ShowFunctionFields=1&amp;ShowFieldTypesInDataEditView=1&amp;goto=index.php%3Froute%3D%2Fsql',
            $result
        );
        $this->assertStringContainsString(
            'Type',
            $result
        );

        // case 4
        $result = $this->insertEdit->showTypeOrFunction('type', $url_params, true);

        $this->assertStringContainsString(
            'index.php?route=/table/change',
            $result
        );
        $this->assertStringContainsString(
            'ShowFunctionFields=1&amp;ShowFieldTypesInDataEditView=0&amp;goto=index.php%3Froute%3D%2Fsql',
            $result
        );
        $this->assertStringContainsString(
            'Type',
            $result
        );
    }

    /**
     * Test for analyzeTableColumnsArray
     *
     * @return void
     */
    public function testAnalyzeTableColumnsArray()
    {
        $column = [
            'Field' => '1<2',
            'Field_md5' => 'pswd',
            'Type' => 'float(10, 1)',
        ];

        $result = $this->callFunction(
            $this->insertEdit,
            InsertEdit::class,
            'analyzeTableColumnsArray',
            [
                $column,
                [],
                false,
            ]
        );

        $this->assertEquals(
            $result['Field_html'],
            '1&lt;2'
        );

        $this->assertEquals(
            $result['Field_md5'],
            '4342210df36bf2ff2c4e2a997a6d4089'
        );

        $this->assertEquals(
            $result['True_Type'],
            'float'
        );

        $this->assertEquals(
            $result['len'],
            100
        );

        $this->assertEquals(
            $result['Field_title'],
            '1&lt;2'
        );

        $this->assertEquals(
            $result['is_binary'],
            false
        );

        $this->assertEquals(
            $result['is_blob'],
            false
        );

        $this->assertEquals(
            $result['is_char'],
            false
        );

        $this->assertEquals(
            $result['pma_type'],
            'float(10, 1)'
        );

        $this->assertEquals(
            $result['wrap'],
            ' nowrap'
        );

        $this->assertEquals(
            $result['Field'],
            '1<2'
        );
    }

    /**
     * Test for getColumnTitle
     *
     * @return void
     */
    public function testGetColumnTitle()
    {
        $column = [];
        $column['Field'] = 'f1<';
        $column['Field_html'] = 'f1&lt;';

        $this->assertEquals(
            $this->callFunction(
                $this->insertEdit,
                InsertEdit::class,
                'getColumnTitle',
                [
                    $column,
                    [],
                ]
            ),
            'f1&lt;'
        );

        $comments = [];
        $comments['f1<'] = 'comment>';

        $result = $this->callFunction(
            $this->insertEdit,
            InsertEdit::class,
            'getColumnTitle',
            [
                $column,
                $comments,
            ]
        );

        $this->assertStringContainsString(
            'title="comment&gt;"',
            $result
        );

        $this->assertStringContainsString(
            'f1&lt;',
            $result
        );
    }

    /**
     * Test for isColumn
     *
     * @return void
     */
    public function testIsColumn()
    {
        $column = [];
        $types = [
            'binary',
            'varbinary',
        ];

        $column['Type'] = 'binaryfoo';
        $this->assertTrue($this->insertEdit->isColumn($column, $types));

        $column['Type'] = 'Binaryfoo';
        $this->assertTrue($this->insertEdit->isColumn($column, $types));

        $column['Type'] = 'varbinaryfoo';
        $this->assertTrue($this->insertEdit->isColumn($column, $types));

        $column['Type'] = 'barbinaryfoo';
        $this->assertFalse($this->insertEdit->isColumn($column, $types));

        $types = [
            'char',
            'varchar',
        ];

        $column['Type'] = 'char(10)';
        $this->assertTrue($this->insertEdit->isColumn($column, $types));

        $column['Type'] = 'VarChar(20)';
        $this->assertTrue($this->insertEdit->isColumn($column, $types));

        $column['Type'] = 'foochar';
        $this->assertFalse($this->insertEdit->isColumn($column, $types));

        $types = [
            'blob',
            'tinyblob',
            'mediumblob',
            'longblob',
        ];

        $column['Type'] = 'blob';
        $this->assertTrue($this->insertEdit->isColumn($column, $types));

        $column['Type'] = 'bloB';
        $this->assertTrue($this->insertEdit->isColumn($column, $types));

        $column['Type'] = 'mediumBloB';
        $this->assertTrue($this->insertEdit->isColumn($column, $types));

        $column['Type'] = 'tinyblobabc';
        $this->assertTrue($this->insertEdit->isColumn($column, $types));

        $column['Type'] = 'longblob';
        $this->assertTrue($this->insertEdit->isColumn($column, $types));

        $column['Type'] = 'foolongblobbar';
        $this->assertFalse($this->insertEdit->isColumn($column, $types));
    }

    /**
     * Test for getEnumSetAndTimestampColumns
     *
     * @return void
     */
    public function testGetEnumAndTimestampColumns()
    {
        $column = [];
        $column['True_Type'] = 'set';
        $this->assertEquals(
            [
                'set',
                '',
                false,
            ],
            $this->callFunction(
                $this->insertEdit,
                InsertEdit::class,
                'getEnumSetAndTimestampColumns',
                [
                    $column,
                    false,
                ]
            )
        );

        $column['True_Type'] = 'enum';
        $this->assertEquals(
            [
                'enum',
                '',
                false,
            ],
            $this->callFunction(
                $this->insertEdit,
                InsertEdit::class,
                'getEnumSetAndTimestampColumns',
                [
                    $column,
                    false,
                ]
            )
        );

        $column['True_Type'] = 'timestamp';
        $column['Type'] = 'date';
        $this->assertEquals(
            [
                'date',
                ' nowrap',
                true,
            ],
            $this->callFunction(
                $this->insertEdit,
                InsertEdit::class,
                'getEnumSetAndTimestampColumns',
                [
                    $column,
                    false,
                ]
            )
        );

        $column['True_Type'] = 'timestamp';
        $column['Type'] = 'date';
        $this->assertEquals(
            [
                'date',
                ' nowrap',
                false,
            ],
            $this->callFunction(
                $this->insertEdit,
                InsertEdit::class,
                'getEnumSetAndTimestampColumns',
                [
                    $column,
                    true,
                ]
            )
        );

        $column['True_Type'] = 'SET';
        $column['Type'] = 'num';
        $this->assertEquals(
            [
                'num',
                ' nowrap',
                false,
            ],
            $this->callFunction(
                $this->insertEdit,
                InsertEdit::class,
                'getEnumSetAndTimestampColumns',
                [
                    $column,
                    false,
                ]
            )
        );

        $column['True_Type'] = '';
        $column['Type'] = 'num';
        $this->assertEquals(
            [
                'num',
                ' nowrap',
                false,
            ],
            $this->callFunction(
                $this->insertEdit,
                InsertEdit::class,
                'getEnumSetAndTimestampColumns',
                [
                    $column,
                    false,
                ]
            )
        );
    }

    /**
     * Test for getFunctionColumn
     *
     * @return void
     */
    public function testGetFunctionColumn()
    {
        $GLOBALS['cfg']['ProtectBinary'] = 'blob';
        $column = [];
        $column['is_blob'] = true;
        $this->assertStringContainsString(
            '<td class="text-center">Binary</td>',
            $this->callFunction(
                $this->insertEdit,
                InsertEdit::class,
                'getFunctionColumn',
                [
                    $column,
                    false,
                    '',
                    '',
                    [],
                    0,
                    0,
                    0,
                    false,
                    false,
                    [],
                ]
            )
        );

        $GLOBALS['cfg']['ProtectBinary'] = 'all';
        $column['is_binary'] = true;
        $this->assertStringContainsString(
            '<td class="text-center">Binary</td>',
            $this->callFunction(
                $this->insertEdit,
                InsertEdit::class,
                'getFunctionColumn',
                [
                    $column,
                    true,
                    '',
                    '',
                    [],
                    0,
                    0,
                    0,
                    false,
                    false,
                    [],
                ]
            )
        );

        $GLOBALS['cfg']['ProtectBinary'] = 'noblob';
        $column['is_blob'] = false;
        $this->assertStringContainsString(
            '<td class="text-center">Binary</td>',
            $this->callFunction(
                $this->insertEdit,
                InsertEdit::class,
                'getFunctionColumn',
                [
                    $column,
                    true,
                    '',
                    '',
                    [],
                    0,
                    0,
                    0,
                    false,
                    false,
                    [],
                ]
            )
        );

        $GLOBALS['cfg']['ProtectBinary'] = false;
        $column['True_Type'] = 'enum';
        $this->assertStringContainsString(
            '<td class="text-center">--</td>',
            $this->callFunction(
                $this->insertEdit,
                InsertEdit::class,
                'getFunctionColumn',
                [
                    $column,
                    true,
                    '',
                    '',
                    [],
                    0,
                    0,
                    0,
                    false,
                    false,
                    [],
                ]
            )
        );

        $column['True_Type'] = 'set';
        $this->assertStringContainsString(
            '<td class="text-center">--</td>',
            $this->callFunction(
                $this->insertEdit,
                InsertEdit::class,
                'getFunctionColumn',
                [
                    $column,
                    true,
                    '',
                    '',
                    [],
                    0,
                    0,
                    0,
                    false,
                    false,
                    [],
                ]
            )
        );

        $column['True_Type'] = '';
        $column['pma_type'] = 'int';
        $this->assertStringContainsString(
            '<td class="text-center">--</td>',
            $this->callFunction(
                $this->insertEdit,
                InsertEdit::class,
                'getFunctionColumn',
                [
                    $column,
                    true,
                    '',
                    '',
                    ['int'],
                    0,
                    0,
                    0,
                    false,
                    false,
                    [],
                ]
            )
        );

        $column['Field'] = 'num';
        $this->assertStringContainsString(
            '<select name="funcsa" b tabindex="5" id="field_3_1"',
            $this->callFunction(
                $this->insertEdit,
                InsertEdit::class,
                'getFunctionColumn',
                [
                    $column,
                    true,
                    'a',
                    'b',
                    [],
                    2,
                    3,
                    3,
                    false,
                    false,
                    [],
                ]
            )
        );
    }

    /**
     * Test for getNullColumn
     *
     * @return void
     */
    public function testGetNullColumn()
    {
        $column = ['Field' => ''];
        $column['Null'] = 'YES';
        $column['first_timestamp'] = false;
        $column['True_Type'] = 'enum';
        $column['Type'] = 0;
        $column['Field_md5'] = 'foobar';
        $foreigners = [
            'foreign_keys_data' => [],
        ];

        $result = $this->callFunction(
            $this->insertEdit,
            InsertEdit::class,
            'getNullColumn',
            [
                $column,
                'a',
                true,
                2,
                0,
                1,
                '<script>',
                $foreigners,
                [],
                false,
            ]
        );

        $this->assertStringContainsString(
            '<input type="hidden" name="fields_null_preva" value="on">',
            $result
        );

        $this->assertStringContainsString(
            '<input type="checkbox" class="checkbox_null" tabindex="2" '
            . 'name="fields_nulla" checked="checked" id="field_1_2"',
            $result
        );

        $this->assertStringContainsString(
            '<input type="hidden" class="nullify_code" name="nullify_codea" '
            . 'value="2"',
            $result
        );

        $this->assertStringContainsString(
            '<input type="hidden" class="hashed_field" name="hashed_fielda" '
            . 'value="foobar">',
            $result
        );

        $this->assertStringContainsString(
            '<input type="hidden" class="multi_edit" name="multi_edita" '
            . 'value="<script>"',
            $result
        );

        // case 2
        $column['Null'] = 'NO';
        $result = $this->callFunction(
            $this->insertEdit,
            InsertEdit::class,
            'getNullColumn',
            [
                $column,
                'a',
                true,
                2,
                0,
                1,
                '<script>',
                [],
                [],
                false,
            ]
        );

        $this->assertEquals(
            "<td></td>\n",
            $result
        );

        // case 3
        $column['Null'] = 'YES';
        $result = $this->callFunction(
            $this->insertEdit,
            InsertEdit::class,
            'getNullColumn',
            [
                $column,
                'a',
                true,
                2,
                0,
                1,
                '<script>',
                [],
                [],
                true,
            ]
        );

        $this->assertEquals(
            "<td></td>\n",
            $result
        );
    }

    /**
     * Test for getNullifyCodeForNullColumn
     *
     * @return void
     */
    public function testGetNullifyCodeForNullColumn()
    {
        $column = $foreignData = [];
        $foreigners = [
            'foreign_keys_data' => [],
        ];
        $column['Field'] = 'f';
        $column['True_Type'] = 'enum';
        $column['Type'] = 'ababababababababababa';
        $this->assertEquals(
            '1',
            $this->callFunction(
                $this->insertEdit,
                InsertEdit::class,
                'getNullifyCodeForNullColumn',
                [
                    $column,
                    $foreigners,
                    [],
                ]
            )
        );

        $column['True_Type'] = 'enum';
        $column['Type'] = 'abababababababababab';
        $this->assertEquals(
            '2',
            $this->callFunction(
                $this->insertEdit,
                InsertEdit::class,
                'getNullifyCodeForNullColumn',
                [
                    $column,
                    $foreigners,
                    [],
                ]
            )
        );

        $column['True_Type'] = 'set';
        $this->assertEquals(
            '3',
            $this->callFunction(
                $this->insertEdit,
                InsertEdit::class,
                'getNullifyCodeForNullColumn',
                [
                    $column,
                    $foreigners,
                    [],
                ]
            )
        );

        $column['True_Type'] = '';
        $foreigners['f'] = true;
        $foreignData['foreign_link'] = '';
        $this->assertEquals(
            '4',
            $this->callFunction(
                $this->insertEdit,
                InsertEdit::class,
                'getNullifyCodeForNullColumn',
                [
                    $column,
                    $foreigners,
                    $foreignData,
                ]
            )
        );
    }

    /**
     * Test for getForeignLink
     *
     * @return void
     */
    public function testGetForeignLink()
    {
        $column = $titles = [];
        $column['Field'] = 'f';
        $titles['Browse'] = "'";
        $GLOBALS['cfg']['ServerDefault'] = 2;
        $result = $this->callFunction(
            $this->insertEdit,
            InsertEdit::class,
            'getForeignLink',
            [
                $column,
                'a',
                'b',
                'd',
                2,
                0,
                1,
                'abc',
                [
                    'tbl',
                    'db',
                ],
                8,
                $titles,
                false,
            ]
        );

        $this->assertStringContainsString(
            '<input type="hidden" name="fields_typeb" value="foreign"',
            $result
        );

        $this->assertStringContainsString(
            '" data-post="db=db&amp;table=tbl&amp;field=f&amp;rownumber=8'
            . '&amp;data=abc&amp;server=1&amp;lang=en">',
            $result
        );
        $this->assertStringContainsString(
            '<a class="ajax browse_foreign" href="index.php?route=/browse-foreigners',
            $result
        );

        $this->assertStringContainsString(
            '<input type="text" name="fieldsb" class="textfield" d tabindex="2" '
            . 'id="field_1_3" value="abc"',
            $result
        );
    }

    /**
     * Test for dispRowForeignData
     *
     * @return void
     */
    public function testDispRowForeignData()
    {
        $column = [];
        $column['is_binary'] = false;
        $foreignData = [];
        $foreignData['disp_row'] = [];
        $foreignData['foreign_field'] = null;
        $foreignData['foreign_display'] = null;
        $GLOBALS['cfg']['ForeignKeyMaxLimit'] = 1;
        $GLOBALS['cfg']['NaturalOrder'] = false;
        $result = $this->callFunction(
            $this->insertEdit,
            InsertEdit::class,
            'dispRowForeignData',
            [
                $column,
                'a',
                'b',
                'd',
                2,
                0,
                1,
                '<s>',
                $foreignData,
                false,
            ]
        );

        $this->assertStringContainsString(
            "a\n",
            $result
        );

        $this->assertStringContainsString(
            '<select name="fieldsb" d class="textfield" tabindex="2" '
            . 'id="field_1_3">',
            $result
        );

        $this->assertStringContainsString(
            '<input type="hidden" name="fields_typeb" value="foreign"',
            $result
        );
    }

    /**
     * Test for dispRowForeignData
     *
     * @return void
     */
    public function testDispRowForeignDataWithHex()
    {
        $column = [];
        $column['is_binary'] = true;
        $foreignData = [];
        $foreignData['disp_row'] = [];
        $foreignData['foreign_field'] = null;
        $foreignData['foreign_display'] = null;
        $GLOBALS['cfg']['ForeignKeyMaxLimit'] = 1;
        $GLOBALS['cfg']['NaturalOrder'] = false;
        $result = $this->callFunction(
            $this->insertEdit,
            InsertEdit::class,
            'dispRowForeignData',
            [
                $column,
                'a',
                'b',
                'd',
                2,
                0,
                1,
                '<s>',
                $foreignData,
                false,
            ]
        );

        $this->assertStringContainsString(
            "a\n",
            $result
        );

        $this->assertStringContainsString(
            '<select name="fieldsb" d class="textfield" tabindex="2" '
            . 'id="field_1_3">',
            $result
        );

        $this->assertStringContainsString(
            '<input type="hidden" name="fields_typeb" value="hex"',
            $result
        );
    }

    /**
     * Test for getTextarea
     *
     * @return void
     */
    public function testGetTextarea()
    {
        $GLOBALS['cfg']['TextareaRows'] = 20;
        $GLOBALS['cfg']['TextareaCols'] = 10;
        $GLOBALS['cfg']['CharTextareaRows'] = 7;
        $GLOBALS['cfg']['CharTextareaCols'] = 1;
        $GLOBALS['cfg']['LimitChars'] = 20;

        $column = [];
        $column['is_char'] = true;
        $column['Type'] = 'char(10)';
        $column['True_Type'] = 'char';
        $result = $this->callFunction(
            $this->insertEdit,
            InsertEdit::class,
            'getTextarea',
            [
                $column,
                'a',
                'b',
                '',
                2,
                0,
                1,
                'abc/',
                'foobar',
                'CHAR',
                false,
            ]
        );

        $this->assertStringContainsString(
            '<textarea name="fieldsb" class="char charField" '
            . 'data-maxlength="10" rows="7" cols="1" dir="abc/" '
            . 'id="field_1_3" tabindex="2" data-type="CHAR">',
            $result
        );
    }

    /**
     * Test for getPmaTypeEnum
     *
     * @return void
     */
    public function testGetPmaTypeEnum()
    {
        $extracted_columnspec = $column = [];
        $extracted_columnspec['enum_set_values'] = [];
        $column['Type'] = 'abababababababababab';
        $column['values'] = [
            [
                'html' => 'foo',
                'plain' => 'data',
            ],
        ];
        $result = $this->callFunction(
            $this->insertEdit,
            InsertEdit::class,
            'getPmaTypeEnum',
            [
                $column,
                'a',
                'b',
                $extracted_columnspec,
                'd',
                2,
                0,
                1,
                'foobar',
                false,
            ]
        );

        $this->assertStringContainsString(
            '<input type="hidden" name="fields_typeb" value="enum">',
            $result
        );

        $this->assertStringContainsString(
            '<input type="radio" name="fieldsb"',
            $result
        );

        $column['Type'] = 'ababababababababababa';
        $result = $this->callFunction(
            $this->insertEdit,
            InsertEdit::class,
            'getPmaTypeEnum',
            [
                $column,
                'a',
                'b',
                $extracted_columnspec,
                'd',
                2,
                0,
                1,
                'foobar',
                false,
            ]
        );

        $this->assertStringContainsString(
            '<input type="hidden" name="fields_typeb" value="enum"',
            $result
        );

        $this->assertStringContainsString(
            '<select name="fieldsb" d class="textfield" tabindex="2" '
            . 'id="field_1_3">',
            $result
        );
    }

    /**
     * Test for getColumnEnumValues
     *
     * @return void
     */
    public function testGetColumnEnumValues()
    {
        $extracted_columnspec = $column = [];
        $extracted_columnspec['enum_set_values'] = [
            '<abc>',
            '"foo"',
        ];

        $column['values'] = 'abc';

        $result = $this->callFunction(
            $this->insertEdit,
            InsertEdit::class,
            'getColumnEnumValues',
            [
                $column,
                $extracted_columnspec,
            ]
        );
        $this->assertEquals(
            [
                [
                    'plain' => '<abc>',
                    'html' => '&lt;abc&gt;',
                ],
                [
                    'plain' => '"foo"',
                    'html' => '&quot;foo&quot;',
                ],
            ],
            $result
        );
    }

    /**
     * Test for getDropDownDependingOnLength
     *
     * @return void
     */
    public function testGetDropDownDependingOnLength()
    {
        $column_enum_values = [
            [
                'html' => 'foo',
                'plain' => 'data',
            ],
            [
                'html' => 'bar',
                'plain' => '',
            ],
        ];

        $result = $this->callFunction(
            $this->insertEdit,
            InsertEdit::class,
            'getDropDownDependingOnLength',
            [
                [],
                'a',
                'b',
                2,
                0,
                1,
                'data',
                $column_enum_values,
                false,
            ]
        );

        $this->assertStringContainsString(
            '<select name="fieldsa" b class="textfield" tabindex="2" '
            . 'id="field_1_3">',
            $result
        );

        $this->assertStringContainsString(
            '<option value="foo" selected="selected">',
            $result
        );

        $this->assertStringContainsString(
            '<option value="bar">',
            $result
        );

        // case 2
        $column_enum_values = [
            [
                'html' => 'foo',
                'plain' => 'data',
            ],
        ];

        $column = [];
        $column['Default'] = 'data';
        $column['Null'] = 'YES';
        $result = $this->callFunction(
            $this->insertEdit,
            InsertEdit::class,
            'getDropDownDependingOnLength',
            [
                $column,
                'a',
                'b',
                2,
                0,
                1,
                '',
                $column_enum_values,
                false,
            ]
        );

        $this->assertStringContainsString(
            '<option value="foo" selected="selected">',
            $result
        );
    }

    /**
     * Test for getRadioButtonDependingOnLength
     *
     * @return void
     */
    public function testGetRadioButtonDependingOnLength()
    {
        $column_enum_values = [
            [
                'html' => 'foo',
                'plain' => 'data',
            ],
            [
                'html' => 'bar',
                'plain' => '',
            ],
        ];

        $result = $this->callFunction(
            $this->insertEdit,
            InsertEdit::class,
            'getRadioButtonDependingOnLength',
            [
                'a',
                'b',
                2,
                [],
                0,
                1,
                'data',
                $column_enum_values,
                false,
            ]
        );

        $this->assertStringContainsString(
            '<input type="radio" name="fieldsa" class="textfield" value="foo" '
            . 'id="field_1_3_0" b checked="checked" tabindex="2">',
            $result
        );

        $this->assertStringContainsString(
            '<label for="field_1_3_0">foo</label>',
            $result
        );

        $this->assertStringContainsString(
            '<input type="radio" name="fieldsa" class="textfield" value="bar" '
            . 'id="field_1_3_1" b tabindex="2">',
            $result
        );

        $this->assertStringContainsString(
            '<label for="field_1_3_1">bar</label>',
            $result
        );

        // case 2
        $column_enum_values = [
            [
                'html' => 'foo',
                'plain' => 'data',
            ],
        ];

        $column = [];
        $column['Default'] = 'data';
        $column['Null'] = 'YES';
        $result = $this->callFunction(
            $this->insertEdit,
            InsertEdit::class,
            'getRadioButtonDependingOnLength',
            [
                'a',
                'b',
                2,
                $column,
                0,
                1,
                '',
                $column_enum_values,
                false,
            ]
        );

        $this->assertStringContainsString(
            '<input type="radio" name="fieldsa" class="textfield" value="foo" '
            . 'id="field_1_3_0" b checked="checked" tabindex="2">',
            $result
        );
    }

    /**
     * Test for getPmaTypeSet
     *
     * @return void
     */
    public function testGetPmaTypeSet()
    {
        $column = [];
        $column['values']  = [
            [
                'html' => '&lt;',
                'plain' => '<',
            ],
        ];

        $column['select_size'] = 1;

        $result = $this->callFunction(
            $this->insertEdit,
            InsertEdit::class,
            'getPmaTypeSet',
            [
                $column,
                [],
                'a',
                'b',
                'c',
                2,
                0,
                1,
                'data,<',
                false,
            ]
        );

        $this->assertStringContainsString("a\n", $result);

        $this->assertStringContainsString(
            '<input type="hidden" name="fields_typeb" value="set">',
            $result
        );

        $this->assertStringContainsString(
            '<option value="&lt;" selected="selected">&lt;</option>',
            $result
        );

        $this->assertStringContainsString(
            '<select name="fieldsb[]" class="textfield" size="1" '
            . 'multiple="multiple" c tabindex="2" id="field_1_3">',
            $result
        );
    }

    /**
     * Test for getColumnSetValueAndSelectSize
     *
     * @return void
     */
    public function testGetColumnSetValueAndSelectSize()
    {
        $extracted_columnspec = $column = [];
        $extracted_columnspec['enum_set_values'] = [
            'a',
            '<',
        ];
        $result = $this->callFunction(
            $this->insertEdit,
            InsertEdit::class,
            'getColumnSetValueAndSelectSize',
            [
                [],
                $extracted_columnspec,
            ]
        );

        $this->assertEquals(
            [
                [
                    [
                        'plain' => 'a',
                        'html' => 'a',
                    ],
                    [
                        'plain' => '<',
                        'html' => '&lt;',
                    ],
                ],
                2,
            ],
            $result
        );

        $column['values'] = [
            1,
            2,
        ];
        $column['select_size'] = 3;
        $result = $this->callFunction(
            $this->insertEdit,
            InsertEdit::class,
            'getColumnSetValueAndSelectSize',
            [
                $column,
                $extracted_columnspec,
            ]
        );

        $this->assertEquals(
            [
                [
                    1,
                    2,
                ],
                3,
            ],
            $result
        );
    }

    /**
     * Test for getBinaryAndBlobColumn
     *
     * @return void
     */
    public function testGetBinaryAndBlobColumn()
    {
        $GLOBALS['cfg']['ProtectBinary'] = 'blob';
        $GLOBALS['cfg']['ShowFunctionFields'] = true;
        $column = [];
        $column['is_blob'] = true;
        $column['Field_md5'] = '123';
        $column['pma_type'] = 'blob';
        $column['True_Type'] = 'blob';
        $GLOBALS['max_upload_size'] = 65536;

        $result = $this->callFunction(
            $this->insertEdit,
            InsertEdit::class,
            'getBinaryAndBlobColumn',
            [
                $column,
                '12\\"23',
                null,
                20,
                'a',
                'b',
                'c',
                2,
                1,
                1,
                '/',
                null,
                'foo',
                true,
                false,
            ]
        );

        $this->assertEquals(
            'Binary - do not edit (5 B)<input type="hidden" '
            . 'name="fieldsb" value=""><input type="hidden" '
            . 'name="fields_typeb" value="protected">'
            . '<br><input type="file" name="fields_uploadfoo[123]" class="text'
            . 'field noDragDrop" id="field_1_3" size="10" c>&nbsp;(Max: 64KiB)' . "\n",
            $result
        );

        // case 2
        $GLOBALS['cfg']['ProtectBinary'] = 'all';
        $column['is_binary'] = true;

        $result = $this->callFunction(
            $this->insertEdit,
            InsertEdit::class,
            'getBinaryAndBlobColumn',
            [
                $column,
                '1223',
                null,
                20,
                'a',
                'b',
                'c',
                2,
                1,
                1,
                '/',
                null,
                'foo',
                false,
                false,
            ]
        );

        $this->assertEquals(
            'Binary - do not edit (4 B)<input type="hidden" '
            . 'name="fieldsb" value=""><input type="hidden" '
            . 'name="fields_typeb" value="protected">',
            $result
        );

        // case 3
        $GLOBALS['cfg']['ProtectBinary'] = 'noblob';
        $column['is_blob'] = false;

        $result = $this->callFunction(
            $this->insertEdit,
            InsertEdit::class,
            'getBinaryAndBlobColumn',
            [
                $column,
                '1223',
                null,
                20,
                'a',
                'b',
                'c',
                2,
                1,
                1,
                '/',
                null,
                'foo',
                true,
                false,
            ]
        );

        $this->assertEquals(
            'Binary - do not edit (4 B)<input type="hidden" '
            . 'name="fieldsb" value=""><input type="hidden" '
            . 'name="fields_typeb" value="protected">',
            $result
        );

        // case 4
        $GLOBALS['cfg']['ProtectBinary'] = false;
        $column['is_blob'] = true;
        $column['is_char'] = true;
        $column['Type'] = 'char(255)';
        $GLOBALS['cfg']['TextareaRows'] = 20;
        $GLOBALS['cfg']['TextareaCols'] = 10;
        $GLOBALS['cfg']['CharTextareaRows'] = 7;
        $GLOBALS['cfg']['CharTextareaCols'] = 1;
        $GLOBALS['cfg']['LimitChars'] = 100;

        $result = $this->callFunction(
            $this->insertEdit,
            InsertEdit::class,
            'getBinaryAndBlobColumn',
            [
                $column,
                '1223',
                null,
                20,
                'a',
                'b',
                'c',
                2,
                1,
                1,
                '/',
                null,
                'foo',
                true,
                false,
            ]
        );

        $this->assertEquals(
            "\na\n"
            . '<textarea name="fieldsb" class="char charField" data-maxlength="255" rows="7" '
            . 'cols="1" dir="/" id="field_1_3" c tabindex="3" data-type="HEX">'
            . '</textarea><input type="hidden" name="fields_typeb" value="hex">'
            . '<br><input type="file" name="fields_uploadfoo[123]" class="text'
            . 'field noDragDrop" id="field_1_3" size="10" c>&nbsp;(Max: 64KiB)' . "\n",
            $result
        );

        // case 5
        $GLOBALS['cfg']['ProtectBinary'] = false;
        $GLOBALS['cfg']['LongtextDoubleTextarea'] = true;
        $GLOBALS['cfg']['LimitChars'] = 100;
        $column['is_blob'] = false;
        $column['len'] = 255;
        $column['is_char'] = false;
        $GLOBALS['cfg']['TextareaRows'] = 20;
        $GLOBALS['cfg']['TextareaCols'] = 10;

        $result = $this->callFunction(
            $this->insertEdit,
            InsertEdit::class,
            'getBinaryAndBlobColumn',
            [
                $column,
                '1223',
                null,
                20,
                'a',
                'b',
                'c',
                2,
                1,
                1,
                '/',
                null,
                'foo',
                true,
                false,
            ]
        );

        $this->assertEquals(
            "\na\n"
            . '<textarea name="fieldsb" class="" rows="20" cols="10" dir="/" '
            . 'id="field_1_3" c tabindex="3" data-type="HEX">'
            . '</textarea><input type="hidden" '
            . 'name="fields_typeb" value="hex">',
            $result
        );

        // case 6
        $column['is_blob'] = false;
        $column['len'] = 10;
        $GLOBALS['cfg']['LimitChars'] = 40;

        /**
         * This condition should be tested, however, it gives an undefined function
         * PhpMyAdmin\FileListing::getFileSelectOptions error:
         * $GLOBALS['cfg']['UploadDir'] = true;
         */

        $result = $this->callFunction(
            $this->insertEdit,
            InsertEdit::class,
            'getBinaryAndBlobColumn',
            [
                $column,
                '1223',
                null,
                20,
                'a',
                'b',
                'c',
                2,
                1,
                1,
                '/',
                null,
                'foo',
                true,
                false,
            ]
        );

        $this->assertEquals(
            "\na\n"
            . '<input type="text" name="fieldsb" value="" size="10" data-type='
            . '"HEX" class="textfield" c tabindex="3" id="field_1_3">'
            . '<input type="hidden" name="fields_typeb" value="hex">',
            $result
        );
    }

    /**
     * Test for getHtmlInput
     *
     * @return void
     */
    public function testGetHTMLinput()
    {
        $GLOBALS['cfg']['ShowFunctionFields'] = true;
        $column = [];
        $column['pma_type'] = 'date';
        $column['True_Type'] = 'date';
        $result = $this->callFunction(
            $this->insertEdit,
            InsertEdit::class,
            'getHtmlInput',
            [
                $column,
                'a',
                'b',
                30,
                'c',
                23,
                2,
                0,
                'DATE',
                false,
            ]
        );

        $this->assertEquals(
            '<input type="text" name="fieldsa" value="b" size="30" data-type="DATE"'
            . ' class="textfield datefield" c tabindex="25" id="field_0_3">',
            $result
        );

        // case 2 datetime
        $column['pma_type'] = 'datetime';
        $column['True_Type'] = 'datetime';
        $result = $this->callFunction(
            $this->insertEdit,
            InsertEdit::class,
            'getHtmlInput',
            [
                $column,
                'a',
                'b',
                30,
                'c',
                23,
                2,
                0,
                'DATE',
                false,
            ]
        );
        $this->assertEquals(
            '<input type="text" name="fieldsa" value="b" size="30" data-type="DATE"'
            . ' class="textfield datetimefield" c tabindex="25" id="field_0_3">',
            $result
        );

        // case 3 timestamp
        $column['pma_type'] = 'timestamp';
        $column['True_Type'] = 'timestamp';
        $result = $this->callFunction(
            $this->insertEdit,
            InsertEdit::class,
            'getHtmlInput',
            [
                $column,
                'a',
                'b',
                30,
                'c',
                23,
                2,
                0,
                'DATE',
                false,
            ]
        );
        $this->assertEquals(
            '<input type="text" name="fieldsa" value="b" size="30" data-type="DATE"'
            . ' class="textfield datetimefield" c tabindex="25" id="field_0_3">',
            $result
        );
    }

    /**
     * Test for getMaxUploadSize
     *
     * @return void
     */
    public function testGetMaxUploadSize()
    {
        $GLOBALS['max_upload_size'] = 257;
        $column = [];
        $column['pma_type'] = 'tinyblob';
        $result = $this->callFunction(
            $this->insertEdit,
            InsertEdit::class,
            'getMaxUploadSize',
            [
                $column,
                256,
            ]
        );

        $this->assertEquals(
            [
                "(Max: 256B)\n",
                256,
            ],
            $result
        );

        // case 2
        $GLOBALS['max_upload_size'] = 250;
        $column['pma_type'] = 'tinyblob';
        $result = $this->callFunction(
            $this->insertEdit,
            InsertEdit::class,
            'getMaxUploadSize',
            [
                $column,
                20,
            ]
        );

        $this->assertEquals(
            [
                "(Max: 250B)\n",
                250,
            ],
            $result
        );
    }

    /**
     * Test for getValueColumnForOtherDatatypes
     *
     * @return void
     */
    public function testGetValueColumnForOtherDatatypes()
    {
        $column = [];
        $column['len'] = 20;
        $column['is_char'] = true;
        $column['Type'] = 'char(25)';
        $column['True_Type'] = 'char';
        $GLOBALS['cfg']['CharEditing'] = '';
        $GLOBALS['cfg']['MaxSizeForInputField'] = 30;
        $GLOBALS['cfg']['MinSizeForInputField'] = 10;
        $GLOBALS['cfg']['TextareaRows'] = 20;
        $GLOBALS['cfg']['TextareaCols'] = 10;
        $GLOBALS['cfg']['CharTextareaRows'] = 7;
        $GLOBALS['cfg']['CharTextareaCols'] = 1;
        $GLOBALS['cfg']['LimitChars'] = 50;
        $GLOBALS['cfg']['ShowFunctionFields'] = true;

        $extracted_columnspec = [];
        $extracted_columnspec['spec_in_brackets'] = 25;
        $result = $this->callFunction(
            $this->insertEdit,
            InsertEdit::class,
            'getValueColumnForOtherDatatypes',
            [
                $column,
                'defchar',
                'a',
                'b',
                'c',
                22,
                '&lt;',
                12,
                1,
                '/',
                '&lt;',
                "foo\nbar",
                $extracted_columnspec,
                false,
            ]
        );

        $this->assertEquals(
            "a\n\na\n"
            . '<textarea name="fieldsb" class="char charField" '
            . 'data-maxlength="25" rows="7" cols="1" dir="/" '
            . 'id="field_1_3" c tabindex="34" data-type="CHAR">'
            . '&lt;</textarea>',
            $result
        );

        // case 2: (else)
        $column['is_char'] = false;
        $column['Extra'] = 'auto_increment';
        $column['pma_type'] = 'timestamp';
        $column['True_Type'] = 'timestamp';
        $result = $this->callFunction(
            $this->insertEdit,
            InsertEdit::class,
            'getValueColumnForOtherDatatypes',
            [
                $column,
                'defchar',
                'a',
                'b',
                'c',
                22,
                '&lt;',
                12,
                1,
                '/',
                '&lt;',
                "foo\nbar",
                $extracted_columnspec,
                false,
            ]
        );

        $this->assertEquals(
            "a\n"
            . '<input type="text" name="fieldsb" value="&lt;" size="20" data-type="'
            . 'DATE" class="textfield datetimefield" c tabindex="34" id="field_1_3"'
            . '><input type="hidden" name="auto_incrementb" value="1">'
            . '<input type="hidden" name="fields_typeb" value="timestamp">',
            $result
        );

        // case 3: (else -> datetime)
        $column['pma_type'] = 'datetime';
        $result = $this->callFunction(
            $this->insertEdit,
            InsertEdit::class,
            'getValueColumnForOtherDatatypes',
            [
                $column,
                'defchar',
                'a',
                'b',
                'c',
                22,
                '&lt;',
                12,
                1,
                '/',
                '&lt;',
                "foo\nbar",
                $extracted_columnspec,
                false,
            ]
        );

        $this->assertStringContainsString(
            '<input type="hidden" name="fields_typeb" value="datetime">',
            $result
        );
    }

    /**
     * Test for getColumnSize
     *
     * @return void
     */
    public function testGetColumnSize()
    {
        $column = $extracted_columnspec = [];
        $column['is_char'] = true;
        $extracted_columnspec['spec_in_brackets'] = 45;
        $GLOBALS['cfg']['MinSizeForInputField'] = 30;
        $GLOBALS['cfg']['MaxSizeForInputField'] = 40;

        $this->assertEquals(
            40,
            $this->callFunction(
                $this->insertEdit,
                InsertEdit::class,
                'getColumnSize',
                [
                    $column,
                    $extracted_columnspec,
                ]
            )
        );

        $this->assertEquals(
            'textarea',
            $GLOBALS['cfg']['CharEditing']
        );

        // case 2
        $column['is_char'] = false;
        $column['len'] = 20;
        $this->assertEquals(
            30,
            $this->callFunction(
                $this->insertEdit,
                InsertEdit::class,
                'getColumnSize',
                [
                    $column,
                    $extracted_columnspec,
                ]
            )
        );
    }

    /**
     * Test for getHtmlForGisDataTypes
     *
     * @return void
     */
    public function testGetHTMLforGisDataTypes()
    {
        $GLOBALS['cfg']['ActionLinksMode'] = 'icons';
        $GLOBALS['cfg']['LinkLengthLimit'] = 2;
        $this->assertStringContainsString(
            '<a href="#" target="_blank"><span class="nowrap"><img src="themes/dot.'
            . 'gif" title="Edit/Insert" alt="Edit/Insert" class="icon ic_b_edit">'
            . '</span></a>',
            $this->callFunction(
                $this->insertEdit,
                InsertEdit::class,
                'getHtmlForGisDataTypes',
                []
            )
        );
    }

    /**
     * Test for getContinueInsertionForm
     *
     * @return void
     */
    public function testGetContinueInsertionForm()
    {
        $where_clause_array = ['a<b'];
        $GLOBALS['cfg']['InsertRows'] = 1;
        $GLOBALS['cfg']['ServerDefault'] = 1;
        $GLOBALS['goto'] = 'index.php';
        $_POST['where_clause'] = true;
        $_POST['sql_query'] = 'SELECT 1';

        $result = $this->insertEdit->getContinueInsertionForm(
            'tbl',
            'db',
            $where_clause_array,
            'localhost'
        );

        $this->assertStringContainsString(
            '<form id="continueForm" method="post" action="' . Url::getFromRoute('/table/replace')
            . '" name="continueForm">',
            $result
        );

        $this->assertStringContainsString(
            '<input type="hidden" name="db" value="db">',
            $result
        );

        $this->assertStringContainsString(
            '<input type="hidden" name="table" value="tbl">',
            $result
        );

        $this->assertStringContainsString(
            '<input type="hidden" name="goto" value="index.php">',
            $result
        );

        $this->assertStringContainsString(
            '<input type="hidden" name="err_url" value="localhost">',
            $result
        );

        $this->assertStringContainsString(
            '<input type="hidden" name="sql_query" value="SELECT 1">',
            $result
        );

        $this->assertStringContainsString(
            '<input type="hidden" name="where_clause[0]" value="a&lt;b">',
            $result
        );
    }

    /**
     * Test for getActionsPanel
     *
     * @return void
     */
    public function testGetActionsPanel()
    {
        $GLOBALS['cfg']['ShowHint'] = false;
        $result = $this->insertEdit->getActionsPanel(null, 'back', 2, 1, false);

        $this->assertStringContainsString(
            '<select name="submit_type" class="control_at_footer" tabindex="4">',
            $result
        );

        $this->assertStringContainsString(
            '<select name="after_insert"',
            $result
        );

        $this->assertStringContainsString(
            '<input type="submit" class="btn btn-primary control_at_footer" value="Go" '
            . 'tabindex="11" id="buttonYes"',
            $result
        );
    }

    /**
     * Test for getSubmitTypeDropDown
     *
     * @return void
     */
    public function testGetSubmitTypeDropDown()
    {
        $result = $this->callFunction(
            $this->insertEdit,
            InsertEdit::class,
            'getSubmitTypeDropDown',
            [
                [],
                2,
                2,
            ]
        );

        $this->assertStringContainsString(
            '<select name="submit_type" class="control_at_footer" tabindex="5">',
            $result
        );

        $this->assertStringContainsString(
            '<option value="save">',
            $result
        );
    }

    /**
     * Test for getAfterInsertDropDown
     *
     * @return void
     */
    public function testGetAfterInsertDropDown()
    {
        $result = $this->callFunction(
            $this->insertEdit,
            InsertEdit::class,
            'getAfterInsertDropDown',
            [
                '`t`.`f` = 2',
                'new_insert',
                true,
            ]
        );

        $this->assertStringContainsString(
            '<option value="new_insert" selected="selected">',
            $result
        );

        $this->assertStringContainsString(
            '<option value="same_insert"',
            $result
        );

        $this->assertStringContainsString(
            '<option value="edit_next" >',
            $result
        );
    }

    /**
     * Test for getSubmitAndResetButtonForActionsPanel
     *
     * @return void
     */
    public function testGetSubmitAndResetButtonForActionsPanel()
    {
        $GLOBALS['cfg']['ShowHint'] = false;
        $result = $this->callFunction(
            $this->insertEdit,
            InsertEdit::class,
            'getSubmitAndResetButtonForActionsPanel',
            [
                1,
                0,
            ]
        );

        $this->assertStringContainsString(
            '<input type="submit" class="btn btn-primary control_at_footer" value="Go" '
            . 'tabindex="9" id="buttonYes">',
            $result
        );

        $this->assertStringContainsString(
            '<input type="button" class="btn btn-secondary preview_sql" value="Preview SQL" '
            . 'tabindex="7">',
            $result
        );

        $this->assertStringContainsString(
            '<input type="reset" class="btn btn-secondary control_at_footer" value="Reset" '
            . 'tabindex="8">',
            $result
        );
    }

    /**
     * Test for getHeadAndFootOfInsertRowTable
     *
     * @return void
     */
    public function testGetHeadAndFootOfInsertRowTable()
    {
        $GLOBALS['cfg']['ShowFieldTypesInDataEditView'] = true;
        $GLOBALS['cfg']['ShowFunctionFields'] = true;
        $GLOBALS['cfg']['ServerDefault'] = 1;
        $url_params = ['ShowFunctionFields' => 2];

        $result = $this->callFunction(
            $this->insertEdit,
            InsertEdit::class,
            'getHeadAndFootOfInsertRowTable',
            [$url_params]
        );

        $this->assertStringContainsString(
            'index.php?route=/table/change',
            $result
        );

        $this->assertStringContainsString(
            'ShowFunctionFields=1&amp;ShowFieldTypesInDataEditView=0',
            $result
        );

        $this->assertStringContainsString(
            'ShowFunctionFields=0&amp;ShowFieldTypesInDataEditView=1',
            $result
        );
    }

    /**
     * Test for getSpecialCharsAndBackupFieldForExistingRow
     *
     * @return void
     */
    public function testGetSpecialCharsAndBackupFieldForExistingRow()
    {
        $column = $current_row = $extracted_columnspec = [];
        $column['Field'] = 'f';
        $current_row['f'] = null;
        $_POST['default_action'] = 'insert';
        $column['Key'] = 'PRI';
        $column['Extra'] = 'fooauto_increment';

        $result = $this->callFunction(
            $this->insertEdit,
            InsertEdit::class,
            'getSpecialCharsAndBackupFieldForExistingRow',
            [
                $current_row,
                $column,
                [],
                false,
                [],
                'a',
                false,
            ]
        );

        $this->assertEquals(
            [
                true,
                null,
                null,
                null,
                '<input type="hidden" name="fields_preva" value="">',
            ],
            $result
        );

        // Case 2 (bit)
        unset($_POST['default_action']);

        $current_row['f'] = '123';
        $extracted_columnspec['spec_in_brackets'] = 20;
        $column['True_Type'] = 'bit';

        $result = $this->callFunction(
            $this->insertEdit,
            InsertEdit::class,
            'getSpecialCharsAndBackupFieldForExistingRow',
            [
                $current_row,
                $column,
                $extracted_columnspec,
                false,
                [],
                'a',
                false,
            ]
        );

        $this->assertEquals(
            [
                false,
                '',
                '00000000000001111011',
                null,
                '<input type="hidden" name="fields_preva" value="123">',
            ],
            $result
        );

        $current_row['f'] = 'abcd';
        $result = $this->callFunction(
            $this->insertEdit,
            InsertEdit::class,
            'getSpecialCharsAndBackupFieldForExistingRow',
            [
                $current_row,
                $column,
                $extracted_columnspec,
                false,
                [],
                'a',
                true,
            ]
        );

        $this->assertEquals(
            [
                false,
                '',
                'abcd',
                null,
                '<input type="hidden" name="fields_preva" value="abcd">',
            ],
            $result
        );

        // Case 3 (bit)
        $dbi = $this->getMockBuilder(DatabaseInterface::class)
            ->disableOriginalConstructor()
            ->getMock();

        $GLOBALS['dbi'] = $dbi;
        $this->insertEdit = new InsertEdit($GLOBALS['dbi']);

        $current_row['f'] = '123';
        $extracted_columnspec['spec_in_brackets'] = 20;
        $column['True_Type'] = 'int';

        $result = $this->callFunction(
            $this->insertEdit,
            InsertEdit::class,
            'getSpecialCharsAndBackupFieldForExistingRow',
            [
                $current_row,
                $column,
                $extracted_columnspec,
                false,
                ['int'],
                'a',
                false,
            ]
        );

        $this->assertEquals(
            [
                false,
                '',
                "'',",
                null,
                '<input type="hidden" name="fields_preva" value="\'\',">',
            ],
            $result
        );

        // Case 4 (else)
        $column['is_binary'] = false;
        $column['is_blob'] = true;
        $GLOBALS['cfg']['ProtectBinary'] = false;
        $current_row['f'] = '11001';
        $extracted_columnspec['spec_in_brackets'] = 20;
        $column['True_Type'] = 'char';
        $GLOBALS['cfg']['ShowFunctionFields'] = true;

        $result = $this->callFunction(
            $this->insertEdit,
            InsertEdit::class,
            'getSpecialCharsAndBackupFieldForExistingRow',
            [
                $current_row,
                $column,
                $extracted_columnspec,
                false,
                ['int'],
                'a',
                false,
            ]
        );

        $this->assertEquals(
            [
                false,
                '3131303031',
                '3131303031',
                '3131303031',
                '<input type="hidden" name="fields_preva" value="3131303031">',
            ],
            $result
        );

        // Case 5
        $current_row['f'] = "11001\x00";

        $result = $this->callFunction(
            $this->insertEdit,
            InsertEdit::class,
            'getSpecialCharsAndBackupFieldForExistingRow',
            [
                $current_row,
                $column,
                $extracted_columnspec,
                false,
                ['int'],
                'a',
                false,
            ]
        );

        $this->assertEquals(
            [
                false,
                '313130303100',
                '313130303100',
                '313130303100',
                '<input type="hidden" name="fields_preva" value="313130303100">',
            ],
            $result
        );
    }

    /**
     * Test for getSpecialCharsAndBackupFieldForInsertingMode
     *
     * @return void
     */
    public function testGetSpecialCharsAndBackupFieldForInsertingMode()
    {
        $column = [];
        $column['True_Type'] = 'bit';
        $column['Default'] = 'b\'101\'';
        $column['is_binary'] = true;
        $GLOBALS['cfg']['ProtectBinary'] = false;
        $GLOBALS['cfg']['ShowFunctionFields'] = true;

        $result = $this->callFunction(
            $this->insertEdit,
            InsertEdit::class,
            'getSpecialCharsAndBackupFieldForInsertingMode',
            [
                $column,
                false,
            ]
        );

        $this->assertEquals(
            [
                false,
                'b\'101\'',
                '101',
                '',
                '101',
            ],
            $result
        );

        // case 2
        unset($column['Default']);
        $column['True_Type'] = 'char';

        $result = $this->callFunction(
            $this->insertEdit,
            InsertEdit::class,
            'getSpecialCharsAndBackupFieldForInsertingMode',
            [
                $column,
                false,
            ]
        );

        $this->assertEquals(
            [
                true,
                '',
                '',
                '',
                '',
            ],
            $result
        );
    }

    /**
     * Test for getParamsForUpdateOrInsert
     *
     * @return void
     */
    public function testGetParamsForUpdateOrInsert()
    {
        $_POST['where_clause'] = 'LIMIT 1';
        $_POST['submit_type'] = 'showinsert';

        $result = $this->insertEdit->getParamsForUpdateOrInsert();

        $this->assertEquals(
            [
                ['LIMIT 1'],
                true,
                true,
                false,
            ],
            $result
        );

        // case 2 (else)
        unset($_POST['where_clause']);
        $_POST['fields']['multi_edit'] = [
            'a' => 'b',
            'c' => 'd',
        ];
        $result = $this->insertEdit->getParamsForUpdateOrInsert();

        $this->assertEquals(
            [
                [
                    'a',
                    'c',
                ],
                false,
                true,
                false,
            ],
            $result
        );
    }

    /**
     * Test for isInsertRow
     *
     * @return void
     */
    public function testIsInsertRow()
    {
        $_POST['insert_rows'] = 5;
        $GLOBALS['cfg']['InsertRows'] = 2;

        $scriptsMock = $this->getMockBuilder(Scripts::class)
            ->disableOriginalConstructor()
            ->setMethods(['addFile'])
            ->getMock();

        $scriptsMock->expects($this->exactly(2))
            ->method('addFile');

        $headerMock = $this->getMockBuilder(Header::class)
            ->disableOriginalConstructor()
            ->setMethods(['getScripts'])
            ->getMock();

        $headerMock->expects($this->once())
            ->method('getScripts')
            ->will($this->returnValue($scriptsMock));

        $responseMock = $this->getMockBuilder(Response::class)
            ->disableOriginalConstructor()
            ->setMethods(['getHeader'])
            ->getMock();

        $responseMock->expects($this->once())
            ->method('getHeader')
            ->will($this->returnValue($headerMock));

        $restoreInstance = Response::getInstance();
        $response = new ReflectionProperty(Response::class, '_instance');
        $response->setAccessible(true);
        $response->setValue($responseMock);

        $this->insertEdit->isInsertRow();

        $response->setValue($restoreInstance);

        $this->assertEquals(5, $GLOBALS['cfg']['InsertRows']);
    }

    /**
     * Test for setSessionForEditNext
     *
     * @return void
     */
    public function testSetSessionForEditNext()
    {
        $temp = new stdClass();
        $temp->orgname = 'orgname';
        $temp->table = 'table';
        $temp->type = 'real';
        $temp->primary_key = 1;
        $meta_arr = [$temp];

        $row = ['1' => 1];
        $res = 'foobar';

        $dbi = $this->getMockBuilder(DatabaseInterface::class)
            ->disableOriginalConstructor()
            ->getMock();

        $dbi->expects($this->at(0))
            ->method('query')
            ->with('SELECT * FROM `db`.`table` WHERE `a` > 2 LIMIT 1;')
            ->will($this->returnValue($res));

        $dbi->expects($this->at(1))
            ->method('fetchRow')
            ->with($res)
            ->will($this->returnValue($row));

        $dbi->expects($this->at(2))
            ->method('getFieldsMeta')
            ->with($res)
            ->will($this->returnValue($meta_arr));

        $GLOBALS['dbi'] = $dbi;
        $GLOBALS['db'] = 'db';
        $GLOBALS['table'] = 'table';
        $this->insertEdit = new InsertEdit($GLOBALS['dbi']);
        $this->insertEdit->setSessionForEditNext('`a` = 2');

        $this->assertEquals(
            'CONCAT(`table`.`orgname`) IS NULL',
            $_SESSION['edit_next']
        );
    }

    /**
     * Test for getGotoInclude
     *
     * @return void
     */
    public function testGetGotoInclude()
    {
        $GLOBALS['goto'] = '123.php';
        $GLOBALS['table'] = '';

        $this->assertEquals(
            '/database/sql',
            $this->insertEdit->getGotoInclude('index')
        );

        $GLOBALS['table'] = 'tbl';
        $this->assertEquals(
            '/table/sql',
            $this->insertEdit->getGotoInclude('index')
        );

        $GLOBALS['goto'] = 'index.php?route=/database/sql';

        $this->assertEquals(
            '/database/sql',
            $this->insertEdit->getGotoInclude('index')
        );

        $this->assertEquals(
            '',
            $GLOBALS['table']
        );

        $_POST['after_insert'] = 'new_insert';
        $this->assertEquals(
            '/table/change',
            $this->insertEdit->getGotoInclude('index')
        );
    }

    /**
     * Test for getErrorUrl
     *
     * @return void
     */
    public function testGetErrorUrl()
    {
        $GLOBALS['cfg']['ServerDefault'] = 1;
        $this->assertEquals(
            'index.php?route=/table/change&amp;lang=en',
            $this->insertEdit->getErrorUrl([])
        );

        $_POST['err_url'] = 'localhost';
        $this->assertEquals(
            'localhost',
            $this->insertEdit->getErrorUrl([])
        );
    }

    /**
     * Test for buildSqlQuery
     *
     * @return void
     */
    public function testBuildSqlQuery()
    {
        $GLOBALS['db'] = 'db';
        $GLOBALS['table'] = 'table';
        $query_fields = [
            'a',
            'b',
        ];
        $value_sets = [
            1,
            2,
        ];

        $this->assertEquals(
            ['INSERT IGNORE INTO `table` (a, b) VALUES (1), (2)'],
            $this->insertEdit->buildSqlQuery(true, $query_fields, $value_sets)
        );

        $this->assertEquals(
            ['INSERT INTO `table` (a, b) VALUES (1), (2)'],
            $this->insertEdit->buildSqlQuery(false, $query_fields, $value_sets)
        );
    }

    /**
     * Test for executeSqlQuery
     *
     * @return void
     */
    public function testExecuteSqlQuery()
    {
        $query = [
            'SELECT 1',
            'SELECT 2',
        ];
        $GLOBALS['sql_query'] = 'SELECT';
        $GLOBALS['cfg']['IgnoreMultiSubmitErrors'] = false;
        $_POST['submit_type'] = '';

        $dbi = $this->getMockBuilder(DatabaseInterface::class)
            ->disableOriginalConstructor()
            ->getMock();

        $dbi->expects($this->at(0))
            ->method('query')
            ->with('SELECT 1')
            ->will($this->returnValue(true));

        $dbi->expects($this->at(1))
            ->method('affectedRows')
            ->will($this->returnValue(2));

        $dbi->expects($this->at(2))
            ->method('insertId')
            ->will($this->returnValue(1));

        $dbi->expects($this->at(5))
            ->method('query')
            ->with('SELECT 2')
            ->will($this->returnValue(false));

        $dbi->expects($this->once())
            ->method('getError')
            ->will($this->returnValue('err'));

        $dbi->expects($this->exactly(2))
            ->method('getWarnings')
            ->will($this->returnValue([]));

        $GLOBALS['dbi'] = $dbi;
        $this->insertEdit = new InsertEdit($GLOBALS['dbi']);

        $result = $this->insertEdit->executeSqlQuery([], $query);

        $this->assertEquals(
            ['sql_query' => 'SELECT'],
            $result[0]
        );

        $this->assertEquals(
            2,
            $result[1]
        );

        $this->assertInstanceOf(
            Message::class,
            $result[2][0]
        );

        $msg = $result[2][0];
        $reflectionMsg = new ReflectionProperty(Message::class, 'params');
        $reflectionMsg->setAccessible(true);

        $this->assertEquals(
            [2],
            $reflectionMsg->getValue($msg)
        );

        $this->assertEquals(
            [],
            $result[3]
        );

        $this->assertEquals(
            ['err'],
            $result[4]
        );

        $this->assertEquals(
            'SELECT',
            $result[5]
        );
    }

    /**
     * Test for executeSqlQuery
     *
     * @return void
     */
    public function testExecuteSqlQueryWithTryQuery()
    {
        $query = [
            'SELECT 1',
            'SELECT 2',
        ];
        $GLOBALS['sql_query'] = 'SELECT';
        $GLOBALS['cfg']['IgnoreMultiSubmitErrors'] = true;
        $_POST['submit_type'] = '';

        $dbi = $this->getMockBuilder(DatabaseInterface::class)
            ->disableOriginalConstructor()
            ->getMock();

        $dbi->expects($this->at(0))
            ->method('tryQuery')
            ->with('SELECT 1')
            ->will($this->returnValue(true));

        $dbi->expects($this->at(1))
            ->method('affectedRows')
            ->will($this->returnValue(2));

        $dbi->expects($this->at(2))
            ->method('insertId')
            ->will($this->returnValue(1));

        $dbi->expects($this->at(5))
            ->method('tryQuery')
            ->with('SELECT 2')
            ->will($this->returnValue(false));

        $dbi->expects($this->once())
            ->method('getError')
            ->will($this->returnValue('err'));

        $dbi->expects($this->exactly(2))
            ->method('getWarnings')
            ->will($this->returnValue([]));

        $GLOBALS['dbi'] = $dbi;
        $this->insertEdit = new InsertEdit($GLOBALS['dbi']);

        $result = $this->insertEdit->executeSqlQuery([], $query);

        $this->assertEquals(
            ['sql_query' => 'SELECT'],
            $result[0]
        );

        $this->assertEquals(
            2,
            $result[1]
        );

        $this->assertInstanceOf(
            Message::class,
            $result[2][0]
        );

        $msg = $result[2][0];
        $reflectionMsg = new ReflectionProperty(Message::class, 'params');
        $reflectionMsg->setAccessible(true);

        $this->assertEquals(
            [2],
            $reflectionMsg->getValue($msg)
        );

        $this->assertEquals(
            [],
            $result[3]
        );

        $this->assertEquals(
            ['err'],
            $result[4]
        );

        $this->assertEquals(
            'SELECT',
            $result[5]
        );
    }

    /**
     * Test for getWarningMessages
     *
     * @return void
     */
    public function testGetWarningMessages()
    {
        $warnings = [
            [
                'Level' => 1,
                'Code' => 42,
                'Message' => 'msg1',
            ],
            [
                'Level' => 2,
                'Code' => 43,
                'Message' => 'msg2',
            ],
        ];

        $dbi = $this->getMockBuilder(DatabaseInterface::class)
            ->disableOriginalConstructor()
            ->getMock();

        $dbi->expects($this->once())
            ->method('getWarnings')
            ->will($this->returnValue($warnings));

        $GLOBALS['dbi'] = $dbi;
        $this->insertEdit = new InsertEdit($GLOBALS['dbi']);

        $result = $this->callFunction(
            $this->insertEdit,
            InsertEdit::class,
            'getWarningMessages',
            []
        );

        $this->assertEquals(
            [
                '1: #42 msg1',
                '2: #43 msg2',
            ],
            $result
        );
    }

    /**
     * Test for getDisplayValueForForeignTableColumn
     *
     * @return void
     */
    public function testGetDisplayValueForForeignTableColumn()
    {
        $map = [];
        $map['f']['foreign_db'] = 'information_schema';
        $map['f']['foreign_table'] = 'TABLES';
        $map['f']['foreign_field'] = 'f';

        $dbi = $this->getMockBuilder(DatabaseInterface::class)
            ->disableOriginalConstructor()
            ->getMock();

        $dbi->expects($this->once())
            ->method('tryQuery')
            ->with(
                'SELECT `TABLE_COMMENT` FROM `information_schema`.`TABLES` WHERE '
                . '`f`=1',
                DatabaseInterface::CONNECT_USER,
                DatabaseInterface::QUERY_STORE
            )
            ->will($this->returnValue('r1'));

        $dbi->expects($this->once())
            ->method('numRows')
            ->with('r1')
            ->will($this->returnValue('2'));

        $dbi->expects($this->once())
            ->method('fetchRow')
            ->with('r1')
            ->will($this->returnValue(['2']));

        $GLOBALS['dbi'] = $dbi;
        $this->insertEdit = new InsertEdit($GLOBALS['dbi']);

        $result = $this->insertEdit->getDisplayValueForForeignTableColumn('=1', $map, 'f');

        $this->assertEquals(2, $result);
    }

    /**
     * Test for getLinkForRelationalDisplayField
     *
     * @return void
     */
    public function testGetLinkForRelationalDisplayField()
    {
        $GLOBALS['cfg']['ServerDefault'] = 1;
        $_SESSION['tmpval']['relational_display'] = 'K';
        $map = [];
        $map['f']['foreign_db'] = 'information_schema';
        $map['f']['foreign_table'] = 'TABLES';
        $map['f']['foreign_field'] = 'f';

        $result = $this->insertEdit->getLinkForRelationalDisplayField($map, 'f', '=1', 'a>', 'b<');

        $sqlSignature = Core::signSqlQuery(
            'SELECT * FROM `information_schema`.`TABLES` WHERE' . ' `f`=1'
        );

        $this->assertEquals(
<<<<<<< HEAD
            '<a href="index.php?route=/sql&amp;db=information_schema&amp;table=TABLES&amp;pos=0&amp;'
=======
            '<a href="sql.php?db=information_schema&amp;table=TABLES&amp;pos=0&amp;'
            . 'sql_signature=' . $sqlSignature . '&amp;'
>>>>>>> 868e8d91
            . 'sql_query=SELECT+%2A+FROM+%60information_schema%60.%60TABLES%60+WHERE'
            . '+%60f%60%3D1&amp;lang=en" title="a&gt;">b&lt;</a>',
            $result
        );

        $_SESSION['tmpval']['relational_display'] = 'D';
        $result = $this->insertEdit->getLinkForRelationalDisplayField($map, 'f', '=1', 'a>', 'b<');

        $this->assertEquals(
<<<<<<< HEAD
            '<a href="index.php?route=/sql&amp;db=information_schema&amp;table=TABLES&amp;pos=0&amp;'
=======
            '<a href="sql.php?db=information_schema&amp;table=TABLES&amp;pos=0&amp;'
            . 'sql_signature=' . $sqlSignature . '&amp;'
>>>>>>> 868e8d91
            . 'sql_query=SELECT+%2A+FROM+%60information_schema%60.%60TABLES%60+WHERE'
            . '+%60f%60%3D1&amp;lang=en" title="b&lt;">a&gt;</a>',
            $result
        );
    }

    /**
     * Test for transformEditedValues
     *
     * @return void
     */
    public function testTransformEditedValues()
    {
        $edited_values = [
            ['c' => 'cname'],
        ];
        $GLOBALS['cfg']['DefaultTransformations']['PreApPend'] = [
            '',
            '',
        ];
        $GLOBALS['cfg']['ServerDefault'] = 1;
        $_POST['where_clause'] = 1;
        $transformation = ['transformation_options' => "'','option ,, quoted',abd"];
        $result = $this->insertEdit->transformEditedValues(
            'db',
            'table',
            $transformation,
            $edited_values,
            'Text_Plain_PreApPend.php',
            'c',
            ['a' => 'b'],
            'transformation'
        );

        $this->assertEquals(
            [
                'a' => 'b',
                'transformations' => ['cnameoption ,, quoted'],
            ],
            $result
        );
    }

    /**
     * Test for getQueryValuesForInsertAndUpdateInMultipleEdit
     *
     * @return void
     */
    public function testGetQueryValuesForInsertAndUpdateInMultipleEdit()
    {
        $multi_edit_columns_name = ['0' => 'fld'];

        $result = $this->insertEdit->getQueryValuesForInsertAndUpdateInMultipleEdit(
            $multi_edit_columns_name,
            [],
            '',
            [],
            [],
            true,
            [1],
            [2],
            'foo',
            [],
            '0',
            []
        );

        $this->assertEquals(
            [
                [
                    1,
                    'foo',
                ],
                [
                    2,
                    '`fld`',
                ],
            ],
            $result
        );

        $result = $this->insertEdit->getQueryValuesForInsertAndUpdateInMultipleEdit(
            $multi_edit_columns_name,
            [],
            '',
            [],
            [],
            false,
            [1],
            [2],
            'foo',
            [],
            '0',
            ['a']
        );

        $this->assertEquals(
            [
                [
                    1,
                    '`fld` = foo',
                ],
                [2],
            ],
            $result
        );

        $result = $this->insertEdit->getQueryValuesForInsertAndUpdateInMultipleEdit(
            $multi_edit_columns_name,
            ['b'],
            "'`c`'",
            ['c'],
            [],
            false,
            [1],
            [2],
            'foo',
            [],
            '0',
            ['a']
        );

        $this->assertEquals(
            [
                [1],
                [2],
            ],
            $result
        );

        $result = $this->insertEdit->getQueryValuesForInsertAndUpdateInMultipleEdit(
            $multi_edit_columns_name,
            ['b'],
            "'`c`'",
            ['c'],
            [3],
            false,
            [1],
            [2],
            'foo',
            [],
            0,
            []
        );

        $this->assertEquals(
            [
                [
                    1,
                    '`fld` = foo',
                ],
                [2],
            ],
            $result
        );
    }

    /**
     * Test for getCurrentValueAsAnArrayForMultipleEdit
     *
     * @return void
     */
    public function testGetCurrentValueAsAnArrayForMultipleEdit()
    {
        $result = $this->insertEdit->getCurrentValueAsAnArrayForMultipleEdit(
            [],
            [],
            [],
            'currVal',
            [],
            [],
            [],
            '0'
        );

        $this->assertEquals('currVal', $result);

        // case 2
        $multi_edit_funcs = ['UUID'];

        $dbi = $this->getMockBuilder(DatabaseInterface::class)
            ->disableOriginalConstructor()
            ->getMock();

        $dbi->expects($this->once())
            ->method('fetchValue')
            ->with('SELECT UUID()')
            ->will($this->returnValue('uuid1234'));

        $GLOBALS['dbi'] = $dbi;
        $this->insertEdit = new InsertEdit($GLOBALS['dbi']);

        $result = $this->insertEdit->getCurrentValueAsAnArrayForMultipleEdit(
            $multi_edit_funcs,
            [],
            [],
            'currVal',
            [],
            [],
            [],
            '0'
        );

        $this->assertEquals("'uuid1234'", $result);

        // case 3
        $multi_edit_funcs = ['AES_ENCRYPT'];
        $multi_edit_salt = [''];
        $result = $this->insertEdit->getCurrentValueAsAnArrayForMultipleEdit(
            $multi_edit_funcs,
            $multi_edit_salt,
            [],
            "'''",
            [],
            ['func'],
            ['func'],
            '0'
        );
        $this->assertEquals("AES_ENCRYPT(''','')", $result);

        // case 4
        $multi_edit_funcs = ['func'];
        $multi_edit_salt = [];
        $result = $this->insertEdit->getCurrentValueAsAnArrayForMultipleEdit(
            $multi_edit_funcs,
            $multi_edit_salt,
            [],
            "'''",
            [],
            ['func'],
            ['func'],
            '0'
        );
        $this->assertEquals("func(''')", $result);

        // case 5
        $result = $this->insertEdit->getCurrentValueAsAnArrayForMultipleEdit(
            $multi_edit_funcs,
            $multi_edit_salt,
            [],
            "''",
            [],
            ['func'],
            ['func'],
            '0'
        );
        $this->assertEquals('func()', $result);
    }

    /**
     * Test for getCurrentValueForDifferentTypes
     *
     * @return void
     */
    public function testGetCurrentValueForDifferentTypes()
    {
        $prow = [];
        $prow['a'] = '101';

        $dbi = $this->getMockBuilder(DatabaseInterface::class)
            ->disableOriginalConstructor()
            ->getMock();

        $dbi->expects($this->at(4))
            ->method('fetchSingleRow')
            ->with('SELECT * FROM `table` WHERE 1;')
            ->will($this->returnValue($prow));
        $dbi->expects($this->exactly(2))
            ->method('escapeString')
            ->willReturnOnConsecutiveCalls(
                $this->returnArgument(0),
                "20\'12"
            );

        $GLOBALS['dbi'] = $dbi;
        $this->insertEdit = new InsertEdit($GLOBALS['dbi']);

        $result = $this->insertEdit->getCurrentValueForDifferentTypes(
            '123',
            '0',
            [],
            '',
            [],
            0,
            [],
            [],
            [],
            true,
            true,
            '1',
            'table',
            []
        );

        $this->assertEquals(
            '123',
            $result
        );

        // case 2
        $result = $this->insertEdit->getCurrentValueForDifferentTypes(
            false,
            '0',
            ['test'],
            '',
            [1],
            0,
            [],
            [],
            [],
            true,
            true,
            '1',
            'table',
            []
        );

        $this->assertEquals(
            'NULL',
            $result
        );

        // case 3
        $result = $this->insertEdit->getCurrentValueForDifferentTypes(
            false,
            '0',
            ['test'],
            '',
            [],
            0,
            [],
            [],
            [],
            true,
            true,
            '1',
            'table',
            []
        );

        $this->assertEquals(
            "''",
            $result
        );

        // case 4
        $_POST['fields']['multi_edit'][0][0] = [];
        $result = $this->insertEdit->getCurrentValueForDifferentTypes(
            false,
            '0',
            ['set'],
            '',
            [],
            0,
            [],
            [],
            [],
            true,
            true,
            '1',
            'table',
            []
        );

        $this->assertEquals(
            "''",
            $result
        );

        // case 5
        $result = $this->insertEdit->getCurrentValueForDifferentTypes(
            false,
            '0',
            ['protected'],
            '',
            [],
            0,
            ['a'],
            [],
            [],
            true,
            true,
            '1',
            'table',
            []
        );

        $this->assertEquals(
            '0x313031',
            $result
        );

        // case 6
        $result = $this->insertEdit->getCurrentValueForDifferentTypes(
            false,
            '0',
            ['protected'],
            '',
            [],
            0,
            ['a'],
            [],
            [],
            true,
            true,
            '1',
            'table',
            []
        );

        $this->assertEquals(
            '',
            $result
        );

        // case 7
        $result = $this->insertEdit->getCurrentValueForDifferentTypes(
            false,
            '0',
            ['bit'],
            '20\'12',
            [],
            0,
            ['a'],
            [],
            [],
            true,
            true,
            '1',
            'table',
            []
        );

        $this->assertEquals(
            "b'00010'",
            $result
        );

        // case 7
        $result = $this->insertEdit->getCurrentValueForDifferentTypes(
            false,
            '0',
            ['date'],
            '20\'12',
            [],
            0,
            ['a'],
            [],
            [],
            true,
            true,
            '1',
            'table',
            []
        );

        $this->assertEquals(
            "'20\\'12'",
            $result
        );

        // case 8
        $_POST['fields']['multi_edit'][0][0] = [];
        $result = $this->insertEdit->getCurrentValueForDifferentTypes(
            false,
            '0',
            ['set'],
            '',
            [],
            0,
            [],
            [1],
            [],
            true,
            true,
            '1',
            'table',
            []
        );

        $this->assertEquals(
            'NULL',
            $result
        );

        // case 9
        $result = $this->insertEdit->getCurrentValueForDifferentTypes(
            false,
            '0',
            ['protected'],
            '',
            [],
            0,
            ['a'],
            [],
            [1],
            true,
            true,
            '1',
            'table',
            []
        );

        $this->assertEquals(
            "''",
            $result
        );
    }

    /**
     * Test for verifyWhetherValueCanBeTruncatedAndAppendExtraData
     *
     * @return void
     */
    public function testVerifyWhetherValueCanBeTruncatedAndAppendExtraData()
    {
        $extra_data = ['isNeedToRecheck' => true];

        $_POST['where_clause'] = [];
        $_POST['where_clause'][0] = 1;

        $dbi = $this->getMockBuilder(DatabaseInterface::class)
            ->disableOriginalConstructor()
            ->getMock();

        $dbi->expects($this->at(0))
            ->method('tryQuery')
            ->with('SELECT `table`.`a` FROM `db`.`table` WHERE 1');

        $meta = new stdClass();
        $meta->type = 'int';
        $dbi->expects($this->at(1))
            ->method('getFieldsMeta')
            ->will($this->returnValue([$meta]));

        $dbi->expects($this->at(2))
            ->method('fetchRow')
            ->will($this->returnValue(false));

        $dbi->expects($this->at(3))
            ->method('freeResult');

        $dbi->expects($this->at(4))
            ->method('tryQuery')
            ->with('SELECT `table`.`a` FROM `db`.`table` WHERE 1');

        $meta = new stdClass();
        $meta->type = 'int';
        $meta->flags = '';
        $dbi->expects($this->at(5))
            ->method('getFieldsMeta')
            ->will($this->returnValue([$meta]));

        $dbi->expects($this->at(6))
            ->method('fetchRow')
            ->will($this->returnValue([0 => '123']));

        $dbi->expects($this->at(7))
            ->method('freeResult');

        $dbi->expects($this->at(8))
            ->method('tryQuery')
            ->with('SELECT `table`.`a` FROM `db`.`table` WHERE 1');

        $meta = new stdClass();
        $meta->type = 'timestamp';
        $meta->flags = '';
        $dbi->expects($this->at(9))
            ->method('getFieldsMeta')
            ->will($this->returnValue([$meta]));

        $dbi->expects($this->at(10))
            ->method('fetchRow')
            ->will($this->returnValue([0 => '2013-08-28 06:34:14']));

        $dbi->expects($this->at(11))
            ->method('freeResult');

        $GLOBALS['dbi'] = $dbi;
        $this->insertEdit = new InsertEdit($GLOBALS['dbi']);

        $this->insertEdit->verifyWhetherValueCanBeTruncatedAndAppendExtraData(
            'db',
            'table',
            'a',
            $extra_data
        );

        $this->assertFalse($extra_data['isNeedToRecheck']);

        $this->insertEdit->verifyWhetherValueCanBeTruncatedAndAppendExtraData(
            'db',
            'table',
            'a',
            $extra_data
        );

        $this->assertEquals('123', $extra_data['truncatableFieldValue']);
        $this->assertTrue($extra_data['isNeedToRecheck']);

        $this->insertEdit->verifyWhetherValueCanBeTruncatedAndAppendExtraData(
            'db',
            'table',
            'a',
            $extra_data
        );

        $this->assertEquals(
            '2013-08-28 06:34:14.000000',
            $extra_data['truncatableFieldValue']
        );
        $this->assertTrue($extra_data['isNeedToRecheck']);
    }

    /**
     * Test for getTableColumns
     *
     * @return void
     */
    public function testGetTableColumns()
    {
        $dbi = $this->getMockBuilder(DatabaseInterface::class)
            ->disableOriginalConstructor()
            ->getMock();

        $dbi->expects($this->at(0))
            ->method('selectDb')
            ->with('db');

        $dbi->expects($this->at(1))
            ->method('getColumns')
            ->with('db', 'table')
            ->will($this->returnValue(['a' => 'b', 'c' => 'd']));

        $GLOBALS['dbi'] = $dbi;
        $this->insertEdit = new InsertEdit($GLOBALS['dbi']);

        $result = $this->insertEdit->getTableColumns('db', 'table');

        $this->assertEquals(
            [
                'b',
                'd',
            ],
            $result
        );
    }

    /**
     * Test for determineInsertOrEdit
     *
     * @return void
     */
    public function testDetermineInsertOrEdit()
    {
        $dbi = $this->getMockBuilder(DatabaseInterface::class)
            ->disableOriginalConstructor()
            ->getMock();

        $GLOBALS['dbi'] = $dbi;
        $_POST['where_clause'] = '1';
        $_SESSION['edit_next'] = '1';
        $_POST['ShowFunctionFields'] = true;
        $_POST['ShowFieldTypesInDataEditView'] = true;
        $_POST['after_insert'] = 'edit_next';
        $GLOBALS['cfg']['InsertRows'] = 2;
        $GLOBALS['cfg']['ShowSQL'] = false;
        $_POST['default_action'] = 'insert';

        $responseMock = $this->getMockBuilder(Response::class)
            ->disableOriginalConstructor()
            ->setMethods(['addHtml'])
            ->getMock();

        $restoreInstance = Response::getInstance();
        $response = new ReflectionProperty(Response::class, '_instance');
        $response->setAccessible(true);
        $response->setValue($responseMock);

        $this->insertEdit = new InsertEdit($GLOBALS['dbi']);

        $result = $this->insertEdit->determineInsertOrEdit('1', 'db', 'table');

        $this->assertEquals(
            [
                false,
                null,
                [1],
                null,
                [null],
                [null],
                false,
                'edit_next',
            ],
            $result
        );

        // case 2
        unset($_POST['where_clause']);
        unset($_SESSION['edit_next']);
        $_POST['default_action'] = '';

        $result = $this->insertEdit->determineInsertOrEdit(null, 'db', 'table');

        $response->setValue($restoreInstance);

        $this->assertEquals(
            [
                true,
                null,
                [],
                null,
                null,
                [
                    false,
                    false,
                ],
                false,
                'edit_next',
            ],
            $result
        );
    }

    /**
     * Test for getCommentsMap
     *
     * @return void
     */
    public function testGetCommentsMap()
    {
        $GLOBALS['cfg']['ShowPropertyComments'] = false;

        $dbi = $this->getMockBuilder(DatabaseInterface::class)
            ->disableOriginalConstructor()
            ->getMock();

        $dbi->expects($this->once())
            ->method('getColumns')
            ->with('db', 'table', null, true)
            ->will(
                $this->returnValue(
                    [
                        [
                            'Comment' => 'b',
                            'Field' => 'd',
                        ],
                    ]
                )
            );

        $dbi->expects($this->any())
            ->method('getTable')
            ->will(
                $this->returnValue(
                    new Table('table', 'db')
                )
            );

        $GLOBALS['dbi'] = $dbi;
        $this->insertEdit = new InsertEdit($GLOBALS['dbi']);

        $this->assertEquals(
            [],
            $this->insertEdit->getCommentsMap('db', 'table')
        );

        $GLOBALS['cfg']['ShowPropertyComments'] = true;

        $this->assertEquals(
            ['d' => 'b'],
            $this->insertEdit->getCommentsMap('db', 'table')
        );
    }

    /**
     * Test for getUrlParameters
     *
     * @return void
     */
    public function testGetUrlParameters()
    {
        global $goto;

        $_POST['sql_query'] = 'SELECT';
        $goto = 'tbl_sql.php';

        $this->assertEquals(
            [
                'db' => 'foo',
                'sql_query' => 'SELECT',
                'table' => 'bar',
            ],
            $this->insertEdit->getUrlParameters('foo', 'bar')
        );
    }

    /**
     * Test for getHtmlForIgnoreOption
     *
     * @return void
     */
    public function testGetHtmlForIgnoreOption()
    {
        $expected = '<input type="checkbox" %sname="insert_ignore_1"'
            . ' id="insert_ignore_1"><label for="insert_ignore_1">'
            . 'Ignore</label><br>' . "\n";
        $checked = 'checked="checked" ';
        $this->assertEquals(
            sprintf($expected, $checked),
            $this->insertEdit->getHtmlForIgnoreOption(1)
        );

        $this->assertEquals(
            sprintf($expected, ''),
            $this->insertEdit->getHtmlForIgnoreOption(1, false)
        );
    }

    /**
     * Test for getHtmlForInsertEditFormColumn
     *
     * @return void
     */
    public function testGetHtmlForInsertEditFormColumn()
    {
        $o_rows = 0;
        $tabindex = 0;
        $GLOBALS['plugin_scripts'] = [];
        $table_columns = [
            [
                'Field' => 'col',
                'Type' => 'varchar(20)',
                'Null' => 'Yes',
                'Privileges' => 'insert,update,select',
            ],
        ];
        $repopulate = [md5('col') => 'val'];
        $column_mime = [
            'input_transformation' => 'Input/Image_JPEG_Upload.php',
            'input_transformation_options' => '150',
        ];

        // Test w/ input transformation
        $actual = $this->callFunction(
            $this->insertEdit,
            InsertEdit::class,
            'getHtmlForInsertEditFormColumn',
            [
                $table_columns,
                0,
                [],
                false,
                [],
                '',
                '',
                '',
                false,
                [],
                &$o_rows,
                &$tabindex,
                0,
                false,
                0,
                [],
                0,
                0,
                'table',
                'db',
                0,
                [],
                0,
                '',
                '',
                $repopulate,
                $column_mime,
                '',
            ]
        );

        $this->assertStringContainsString(
            'col',
            $actual
        );
        $this->assertStringContainsString(
            '<option>AES_ENCRYPT</option>',
            $actual
        );
        $this->assertStringContainsString(
            '<span class="column_type" dir="ltr">varchar(20)</span>',
            $actual
        );
        $this->assertStringContainsString(
            '<tr class="noclick">',
            $actual
        );
        $this->assertStringContainsString(
            '<span class="default_value hide">',
            $actual
        );
        $this->assertStringContainsString(
            '<img src="" width="150" height="100" '
            . 'alt="Image preview here">',
            $actual
        );
        $this->assertStringContainsString(
            '<input type="file" '
            . 'name="fields_upload[d89e2ddb530bb8953b290ab0793aecb0]" '
            . 'accept="image/*" '
            . 'class="image-upload"'
            . '>',
            $actual
        );

        // Test w/o input_transformation
        $table_columns = [
            [
                'Field' => 'qwerty',
                'Type' => 'datetime',
                'Null' => 'Yes',
                'Key' => '',
                'Extra' => '',
                'Default' => null,
                'Privileges' => 'insert,update,select',
            ],
        ];
        $repopulate = [md5('qwerty') => '12-10-14'];
        $actual = $this->callFunction(
            $this->insertEdit,
            InsertEdit::class,
            'getHtmlForInsertEditFormColumn',
            [
                $table_columns,
                0,
                [],
                false,
                [],
                '',
                '',
                '',
                true,
                [],
                &$o_rows,
                &$tabindex,
                0,
                false,
                0,
                [],
                0,
                0,
                'table',
                'db',
                0,
                [],
                0,
                '',
                '',
                $repopulate,
                [],
                '',
            ]
        );
        $this->assertStringContainsString(
            'qwerty',
            $actual
        );
        $this->assertStringContainsString(
            '<option>UUID</option>',
            $actual
        );
        $this->assertStringContainsString(
            '<span class="column_type" dir="ltr">datetime</span>',
            $actual
        );
        $this->assertStringContainsString(
            '<input type="text" '
            . 'name="fields[d8578edf8458ce06fbc5bb76a58c5ca4]" '
            . 'value="12-10-14.000000"',
            $actual
        );
    }

    /**
     * Test for getHtmlForInsertEditRow
     *
     * @return void
     */
    public function testGetHtmlForInsertEditRow()
    {
        $o_rows = 0;
        $tabindex = 0;
        $GLOBALS['plugin_scripts'] = [];
        $GLOBALS['cfg']['LongtextDoubleTextarea'] = true;
        $GLOBALS['cfg']['CharEditing'] = true;
        $table_columns = [
            [
                'Field' => 'test',
                'Extra' => '',
                'Type' => 'longtext',
                'Null' => 'Yes',
                'pma_type' => 'longtext',
                'True_Type' => 'longtext',
                'Privileges' => 'select,insert,update,references',
            ],
        ];
        $actual = $this->insertEdit->getHtmlForInsertEditRow(
            [],
            $table_columns,
            [],
            false,
            [],
            '',
            '',
            '',
            false,
            [],
            $o_rows,
            $tabindex,
            1,
            false,
            0,
            [],
            0,
            0,
            'table',
            'db',
            0,
            [],
            0,
            '',
            [],
            ['wc']
        );
        $this->assertStringContainsString(
            'test',
            $actual
        );
        $this->assertStringContainsString(
            '<th>Column</th>',
            $actual
        );
        $this->assertStringContainsString(
            '<a',
            $actual
        );
        $this->assertStringContainsString(
            '<th class="fillPage">Value</th>',
            $actual
        );
        $this->assertStringContainsString(
            '<span class="column_type" dir="ltr">longtext</span>',
            $actual
        );
        $this->assertStringContainsString(
            '<textarea name="fields[098f6bcd4621d373cade4e832627b4f6]"',
            $actual
        );
    }

    /**
     * Test for getHtmlForInsertEditRow based on the column privilges
     *
     * @return void
     */
    public function testGetHtmlForInsertEditRowBasedOnColumnPrivileges()
    {
        $o_rows = 0;
        $tabindex = 0;
        $GLOBALS['plugin_scripts'] = [];
        $GLOBALS['cfg']['LongtextDoubleTextarea'] = true;
        $GLOBALS['cfg']['CharEditing'] = true;

        // edit
        $table_columns = [
            [
                'Field' => 'foo',
                'Type' => 'longtext',
                'Extra' => '',
                'Null' => 'Yes',
                'pma_type' => 'longtext',
                'True_Type' => 'longtext',
                'Privileges' => 'select,insert,update,references',
            ],
            [
                'Field' => 'bar',
                'Type' => 'longtext',
                'Extra' => '',
                'Null' => 'Yes',
                'pma_type' => 'longtext',
                'True_Type' => 'longtext',
                'Privileges' => 'select,insert,references',
            ],
        ];
        $actual = $this->insertEdit->getHtmlForInsertEditRow(
            [],
            $table_columns,
            [],
            false,
            [],
            '',
            '',
            '',
            false,
            [],
            $o_rows,
            $tabindex,
            1,
            false,
            0,
            [],
            0,
            0,
            'table',
            'db',
            0,
            [],
            0,
            '',
            [],
            ['wc']
        );
        $this->assertStringContainsString(
            'foo',
            $actual
        );
        $this->assertStringNotContainsString(
            'bar',
            $actual
        );

        // insert
        $table_columns = [
            [
                'Field' => 'foo',
                'Type' => 'longtext',
                'Extra' => '',
                'Null' => 'Yes',
                'Key' => '',
                'pma_type' => 'longtext',
                'True_Type' => 'longtext',
                'Privileges' => 'select,insert,update,references',
            ],
            [
                'Field' => 'bar',
                'Type' => 'longtext',
                'Extra' => '',
                'Null' => 'Yes',
                'Key' => '',
                'pma_type' => 'longtext',
                'True_Type' => 'longtext',
                'Privileges' => 'select,update,references',
            ],
        ];
        $actual = $this->insertEdit->getHtmlForInsertEditRow(
            [],
            $table_columns,
            [],
            false,
            [],
            '',
            '',
            '',
            true,
            [],
            $o_rows,
            $tabindex,
            2,
            false,
            0,
            [],
            0,
            0,
            'table',
            'db',
            0,
            [],
            0,
            '',
            [],
            ['wc']
        );
        $this->assertStringContainsString(
            'foo',
            $actual
        );
        $this->assertStringContainsString(
            '<textarea name="fields[37b51d194a7513e45b56f6524f2d51f2]"',
            $actual
        );
    }
}<|MERGE_RESOLUTION|>--- conflicted
+++ resolved
@@ -7,11 +7,7 @@
 
 namespace PhpMyAdmin\Tests;
 
-<<<<<<< HEAD
-=======
-use PhpMyAdmin\Config;
 use PhpMyAdmin\Core;
->>>>>>> 868e8d91
 use PhpMyAdmin\DatabaseInterface;
 use PhpMyAdmin\Header;
 use PhpMyAdmin\InsertEdit;
@@ -3319,16 +3315,12 @@
         $result = $this->insertEdit->getLinkForRelationalDisplayField($map, 'f', '=1', 'a>', 'b<');
 
         $sqlSignature = Core::signSqlQuery(
-            'SELECT * FROM `information_schema`.`TABLES` WHERE' . ' `f`=1'
-        );
-
-        $this->assertEquals(
-<<<<<<< HEAD
+            'SELECT * FROM `information_schema`.`TABLES` WHERE `f`=1'
+        );
+
+        $this->assertEquals(
             '<a href="index.php?route=/sql&amp;db=information_schema&amp;table=TABLES&amp;pos=0&amp;'
-=======
-            '<a href="sql.php?db=information_schema&amp;table=TABLES&amp;pos=0&amp;'
             . 'sql_signature=' . $sqlSignature . '&amp;'
->>>>>>> 868e8d91
             . 'sql_query=SELECT+%2A+FROM+%60information_schema%60.%60TABLES%60+WHERE'
             . '+%60f%60%3D1&amp;lang=en" title="a&gt;">b&lt;</a>',
             $result
@@ -3338,12 +3330,8 @@
         $result = $this->insertEdit->getLinkForRelationalDisplayField($map, 'f', '=1', 'a>', 'b<');
 
         $this->assertEquals(
-<<<<<<< HEAD
             '<a href="index.php?route=/sql&amp;db=information_schema&amp;table=TABLES&amp;pos=0&amp;'
-=======
-            '<a href="sql.php?db=information_schema&amp;table=TABLES&amp;pos=0&amp;'
             . 'sql_signature=' . $sqlSignature . '&amp;'
->>>>>>> 868e8d91
             . 'sql_query=SELECT+%2A+FROM+%60information_schema%60.%60TABLES%60+WHERE'
             . '+%60f%60%3D1&amp;lang=en" title="b&lt;">a&gt;</a>',
             $result
