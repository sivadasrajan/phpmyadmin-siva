<?xml version="1.0" encoding="UTF-8"?>

<project name="phpMyAdmin" default="build" basedir=".">
 <property name="source" value="."/>
 <property name="source_comma_sep" value="."/>
 <property environment="env"/>
 <property name="env.PHPUNIT_XML" value="phpunit.xml.dist"/>
 <property name="env.PHPUNIT_XML_NOCOVERAGE" value="phpunit.xml.nocoverage"/>
 <property name="env.PHPUNIT_XML_HHVM" value="phpunit.xml.hhvm"/>
 <property name="env.PHPUNIT_ARGS" value=""/>

 <target name="clean" description="Clean up and create artifact directories">
  <delete dir="${basedir}/build/api"/>
  <delete dir="${basedir}/build/code-browser"/>
  <delete dir="${basedir}/build/coverage"/>
  <delete dir="${basedir}/build/logs"/>
  <delete dir="${basedir}/build/pdepend"/>

  <mkdir dir="${basedir}/build/api"/>
  <mkdir dir="${basedir}/build/code-browser"/>
  <mkdir dir="${basedir}/build/coverage"/>
  <mkdir dir="${basedir}/build/logs"/>
  <mkdir dir="${basedir}/build/pdepend"/>
 </target>

 <target name="phpunit" description="Run unit tests using PHPUnit and generates junit.xml and clover.xml">
  <exec executable="${basedir}/vendor/bin/phpunit" failonerror="true">
      <arg line="--configuration ${env.PHPUNIT_XML} ${env.PHPUNIT_ARGS}"/>
  </exec>
 </target>

 <target name="phpunit-nocoverage" description="Run unit tests using PHPUnit and generates junit.xml">
  <exec executable="${basedir}/vendor/bin/phpunit" failonerror="true">
      <arg line="--configuration ${env.PHPUNIT_XML_NOCOVERAGE} ${env.PHPUNIT_ARGS}"/>
  </exec>
 </target>

 <target name="phpunit-hhvm" description="Run unit tests using PHPUnit with HHVM specific config">
  <exec executable="${basedir}/vendor/bin/phpunit" failonerror="true">
      <arg line="--configuration ${env.PHPUNIT_XML_HHVM} ${env.PHPUNIT_ARGS}"/>
  </exec>
 </target>

 <target name="pdepend" description="Generate jdepend.xml and software metrics charts using PHP_Depend">
  <exec executable="pdepend">
   <arg line="'--jdepend-xml=${basedir}/build/logs/jdepend.xml'
              '--jdepend-chart=${basedir}/build/pdepend/dependencies.svg'
              '--overview-pyramid=${basedir}/build/pdepend/overview-pyramid.svg'
              ${source_comma_sep}" />
  </exec>
 </target>

 <target name="phpmd" description="Generate pmd.xml using PHPMD">
  <exec executable="phpmd">
   <arg line="${source_comma_sep}
              xml
              codesize,design,naming,unusedcode
<<<<<<< HEAD
              --exclude test,build,bfShapeFiles,PMAStandard,vendor
=======
              --exclude test,build,tcpdf,php-gettext,bfShapeFiles,phpseclib,recaptchalib.php,swekey.php,vendor,sql-parser
>>>>>>> 8b29917e
              --reportfile '${basedir}/build/logs/pmd.xml'" />
  </exec>
 </target>

 <target name="phpcpd" description="Generate pmd-cpd.xml using PHPCPD">
  <exec executable="phpcpd">
   <arg line="--log-pmd '${basedir}/build/logs/pmd-cpd.xml'
              --exclude test
              --exclude build
              --exclude vendor
              --exclude libraries/bfShapeFiles
              ${source}" />
  </exec>
 </target>

 <target name="phploc" description="Generate phploc.csv">
  <exec executable="phploc">
   <arg line="--log-csv '${basedir}/build/logs/phploc.csv'
              --exclude test
              --exclude build
              --exclude vendor
              --exclude libraries/bfShapeFiles
              ${source}" />
  </exec>
 </target>

 <target name="phpcs-config" description="PHPCS configuration tweaking">
  <exec executable="phpcs">
   <arg line="--config-set installed_paths ${basedir}/vendor/phpmyadmin/coding-standard" />
  </exec>
 </target>

 <target name="phpcs" description="Generate checkstyle.xml using PHP_CodeSniffer excluding third party libraries" depends="phpcs-config">
  <exec executable="phpcs">
   <arg line="
<<<<<<< HEAD
              --ignore=*/vendor/*,*/canvg/*,*/codemirror/*,*/openlayers/*,*/jquery/*,*/jqplot/*,*/build/*,*/bfShapeFiles/*,*/PMAStandard/*
=======
              --ignore=*/php-gettext/*,*/vendor/*,*/tcpdf/*,*/canvg/*,*/codemirror/*,*/openlayers/*,*/jquery/*,*/jqplot/*,*/build/*,*/bfShapeFiles/*,*/phpseclib/*,*/recaptcha/*,*/swekey/*,*/sql-parser/*
>>>>>>> 8b29917e
              --report=checkstyle
              --extensions=php
              --report-file='${basedir}/build/logs/checkstyle.xml'
              --standard=PMAStandard
              ${source}" />
  </exec>
 </target>

 <target name="phpdoc" description="Generate API documentation using PHPDocumentor">
  <exec executable="phpdoc">
   <arg line="-d ${source} -t '${basedir}/build/api'" />
  </exec>
 </target>

 <target name="phpcb" description="Aggregate tool output with PHP_CodeBrowser">
  <exec executable="phpcb">
   <arg line="--log    '${basedir}/build/logs'
              --source '${source}'
              --output '${basedir}/build/code-browser'" />
  </exec>
 </target>

<target name="jshint" description="Javascript checks">
  <apply executable="jshint" output="${basedir}/build/logs/jshint-jslint.xml"  parallel="true">
   <arg line="--config ./.jshintrc --reporter=jslint" />
   <fileset dir="${basedir}">
    <include name="js/pmd/*.js" />
    <include name="js/*.js" />
    <include name="setup/*.js" />
   </fileset>
  </apply>
 </target>

 <target name="jshint-checkstyle" description="Javascript checks">
  <apply executable="jshint" output="${basedir}/build/logs/jshint-checkstyle.xml"  parallel="true">
   <arg line="--config ./.jshintrc --reporter=checkstyle" />
   <fileset dir="${basedir}">
    <include name="js/pmd/*.js" />
    <include name="js/*.js" />
    <include name="setup/*.js" />
   </fileset>
  </apply>
 </target>

 <target name="locales" description="Generate locales">
   <exec executable="./scripts/generate-mo" failonerror="true">
     <arg line="--quiet" />
   </exec>
 </target>

 <target name="lint" description="Perform syntax check of sourcecode files">
  <apply executable="php" failonerror="true">
   <arg value="-l" />

   <fileset dir="${basedir}">
    <include name="libraries/**/*.php" />
    <include name="templates/**/*.phtml" />
    <include name="setup/**/*.php" />
    <include name="test/**/*.php" />
    <include name="*.php" />
    <modified />
   </fileset>
  </apply>
 </target>

 <target name="build" depends="clean,phpunit,pdepend,phpmd,phpcpd,phpcs,phpdoc,phploc,phpcb,lint,jshint,locales"/>
</project><|MERGE_RESOLUTION|>--- conflicted
+++ resolved
@@ -55,11 +55,7 @@
    <arg line="${source_comma_sep}
               xml
               codesize,design,naming,unusedcode
-<<<<<<< HEAD
-              --exclude test,build,bfShapeFiles,PMAStandard,vendor
-=======
-              --exclude test,build,tcpdf,php-gettext,bfShapeFiles,phpseclib,recaptchalib.php,swekey.php,vendor,sql-parser
->>>>>>> 8b29917e
+              --exclude test,build,bfShapeFiles,vendor
               --reportfile '${basedir}/build/logs/pmd.xml'" />
   </exec>
  </target>
@@ -95,11 +91,7 @@
  <target name="phpcs" description="Generate checkstyle.xml using PHP_CodeSniffer excluding third party libraries" depends="phpcs-config">
   <exec executable="phpcs">
    <arg line="
-<<<<<<< HEAD
-              --ignore=*/vendor/*,*/canvg/*,*/codemirror/*,*/openlayers/*,*/jquery/*,*/jqplot/*,*/build/*,*/bfShapeFiles/*,*/PMAStandard/*
-=======
-              --ignore=*/php-gettext/*,*/vendor/*,*/tcpdf/*,*/canvg/*,*/codemirror/*,*/openlayers/*,*/jquery/*,*/jqplot/*,*/build/*,*/bfShapeFiles/*,*/phpseclib/*,*/recaptcha/*,*/swekey/*,*/sql-parser/*
->>>>>>> 8b29917e
+              --ignore=*/vendor/*,*/canvg/*,*/codemirror/*,*/openlayers/*,*/jquery/*,*/jqplot/*,*/build/*,*/bfShapeFiles/*
               --report=checkstyle
               --extensions=php
               --report-file='${basedir}/build/logs/checkstyle.xml'
