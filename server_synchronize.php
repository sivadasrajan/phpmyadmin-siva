--- conflicted
+++ resolved
@@ -1023,15 +1023,9 @@
         if (isset($alter_str_array[$p])) {
             PMA_alterTargetTableStructure($trg_db, $trg_link, $matching_tables, $source_columns, $alter_str_array, $matching_tables_fields,
             $criteria, $matching_tables_keys, $target_tables_keys, $p, true);
-<<<<<<< HEAD
-            unset($alter_str_array[$p]);
-        }
-        if (isset($add_column_array[$p])) {
-=======
             unset($alter_str_array[$p]);        
         }                                                           
         if (! empty($add_column_array[$p])) {
->>>>>>> 432379c8
             PMA_findDeleteRowsFromTargetTables($delete_array, $matching_tables, $p, $target_tables_keys, $matching_tables_keys,
             $trg_db, $trg_link, $src_db, $src_link);
 
