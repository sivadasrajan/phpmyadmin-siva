<?php

/* vim: set expandtab sw=4 ts=4 sts=4: */
/**
 *
 * @package phpMyAdmin
 */

/**
*
*/
require_once './libraries/common.inc.php';

/**
 * Does the common work
 */
$GLOBALS['js_include'][] = 'server_synchronize.js';
require_once './libraries/server_common.inc.php';

/**
* Contains all the functions specific to synchronization
*/
require './libraries/server_synchronize.lib.php';

/**
 * Increases the time limit up to the configured maximum
 */
@set_time_limit($cfg['ExecTimeLimit']);

/**
 * Displays the links
 */
require './libraries/server_links.inc.php';

/**
* Enables warnings on the page
*/
//$cfg['Error_Handler']['display'] = true;
//$cfg['Error_Handler']['gather'] = true;

/**
* Save the value of token generated for this page
*/
if (isset($_REQUEST['token'])) {
    $_SESSION['token'] = $_REQUEST['token'];
}

// variable for code saving
$cons = array ("src", "trg");

/**
 * Displays the page when 'Go' is pressed
 */

if ((isset($_REQUEST['submit_connect']))) {
    foreach ($cons as $con) {
        ${"{$con}_host"}     = $_REQUEST[$con . '_host'];
        ${"{$con}_username"} = $_REQUEST[$con . '_username'];
        ${"{$con}_password"} = $_REQUEST[$con . '_pass'];
        ${"{$con}_port"}     = $_REQUEST[$con . '_port'];
        ${"{$con}_socket"}   = $_REQUEST[$con . '_socket'];
        ${"{$con}_db"}       = $_REQUEST[$con . '_db'];
        ${"{$con}_type"}     = $_REQUEST[$con . '_type'];

        if (${"{$con}_type"} == 'cur') {
            ${"{$con}_connection"} = null;
            ${"{$con}_server"} = null;
            ${"{$con}_db"}       = $_REQUEST[$con . '_db_sel'];
            continue;
        }

        if (isset(${"{$con}_socket"}) && ! empty(${"{$con}_socket"})) {
            ${"{$con}_server"}['socket'] = ${"{$con}_socket"};
        } else {
            ${"{$con}_server"}['host'] = ${"{$con}_host"};
            if (isset(${"{$con}_port"})
                && ! empty(${"{$con}_port"})
                && ((int)${"{$con}_port"} * 1) > 0
            ) {
                ${"{$con}_server"}['port'] = (int)${"{$con}_port"};
            }
        }

        ${"{$con}_connection"} = PMA_DBI_connect(${"{$con}_username"},
            ${"{$con}_password"}, $is_controluser = false,
            ${"{$con}_server"}, $auxiliary_connection = true);
    } // end foreach ($cons as $con)

    if ((! $src_connection && $src_type != 'cur')
        || (! $trg_connection && $trg_type != 'cur')
    ) {
        /**
        * Displays the connection error string if
        * connections are not established
        */

        echo '<div class="error">';
        if (! $src_connection && $src_type != 'cur') {
            echo __('Could not connect to the source') . '<br />';
        }
        if (! $trg_connection && $trg_type != 'cur') {
            echo __('Could not connect to the target');
        }
        echo '</div>';
        unset($_REQUEST['submit_connect']);

    } else {
        /**
        * Creating the link object for both source and target databases and
        * selecting the source and target databases using these links
        */
        foreach ($cons as $con) {
            if (${"{$con}_connection"} != null) {
                ${"{$con}_link"} = PMA_DBI_connect(${"{$con}_username"},
                    ${"{$con}_password"}, $is_controluser = false, ${"{$con}_server"});
            } else {
                ${"{$con}_link"} = null;
            }
            ${"{$con}_db_selected"} = PMA_DBI_select_db(${"{$con}_db"}, ${"{$con}_link"});
            ${"{$con}_version"} = PMA_DBI_fetch_value('SELECT VERSION()', 0, 0, ${"{$con}_link"});
            ${"{$con}_is_drizzle"} = (bool)preg_match('/\d{4}\./', ${"{$con}_version"});
        } // end foreach ($cons as $con)

        if (($src_db_selected != 1) || ($trg_db_selected != 1)) {
            /**
            * Displays error string if the database(s) did not exist
            */
            echo '<div class="error">';
            if ($src_db_selected != 1) {
                echo sprintf(__('\'%s\' database does not exist.'), htmlspecialchars($src_db));
            }
            if ($trg_db_selected != 1) {
                echo sprintf(__('\'%s\' database does not exist.'), htmlspecialchars($trg_db));
            }
            echo '</div>';
            unset($_REQUEST['submit_connect']);

        } else if (($src_db_selected == 1) && ($trg_db_selected == 1)) {

            /**
            * Using PMA_DBI_get_tables() to get all the tables
            * from target and source databases.
            */
            $src_tables = PMA_DBI_get_tables($src_db, $src_link);
            $source_tables_num = sizeof($src_tables);

            $trg_tables = PMA_DBI_get_tables($trg_db, $trg_link);
            $target_tables_num = sizeof($trg_tables);

            /**
            * initializing arrays to save matching and non-matching
            * table names from target and source databases.
            */
            $unmatched_num_src = 0;
            $source_tables_uncommon = array();
            $unmatched_num_trg = 0;
            $target_tables_uncommon = array();
            $matching_tables = array();
            $matching_tables_num = 0;

            /**
            * Using PMA_getMatchingTables to find which of the tables' names match
            * in target and source database.
            */
            PMA_getMatchingTables($trg_tables, $src_tables, $matching_tables, $source_tables_uncommon);
            /**
            * Finding the uncommon tables for the target database
            * using function PMA_getNonMatchingTargetTables()
            */
            PMA_getNonMatchingTargetTables($trg_tables, $matching_tables, $target_tables_uncommon);

            /**
            * Initializing several arrays to save the data and structure
            * difference between the source and target databases.
            */
            $row_count = array();   //number of rows in source table that needs to be created in target database
            $fields_num = array();  //number of fields in each matching table
            $delete_array = array(); //stores the primary key values for target tables that have excessive rows than corresponding source tables.
            $insert_array = array(array(array()));// stores the primary key values for the rows in each source table that are not present in target tables.
            $update_array = array(array(array())); //stores the primary key values, name of field to be updated, value of the field to be updated for
                                                    // each row of matching table.
            $matching_tables_fields = array(); //contains the fields' names for each matching table
            $matching_tables_keys   = array(); //contains the primary keys' names for each matching table
            $uncommon_tables_fields = array(); //coantains the fields for all the source tables that are not present in target
            $matching_tables_num = sizeof($matching_tables);

            $source_columns = array();  //contains the full columns' information for all the source tables' columns
            $target_columns = array();  //contains the full columns' information for all the target tables' columns
            $uncommon_columns = array(); //contains names of columns present in source table but absent from the corresponding target table
            $source_indexes = array();   //contains indexes on all the source tables
            $target_indexes = array();   //contains indexes on all the target tables
            $add_indexes_array = array(); //contains the indexes name present in source but absent from target tables
            $target_tables_keys = array(); //contains the keys of all the target tables
            $alter_indexes_array = array();  //contains the names of all the indexes for each table that need to be altered in target database
            $remove_indexes_array = array();  //contains the names of indexes that are excessive in target tables
            $alter_str_array = array(array());  //contains the criteria for each column that needs to be altered in target tables
            $add_column_array = array(array()); //contains the name of columns that need to be added in target tables
            /**
            * The criteria array contains all the criteria against which columns are compared for differences.
            */
            $criteria = array('Field', 'Type', 'Null', 'Collation', 'Key', 'Default', 'Comment');

            for ($i = 0; $i < sizeof($matching_tables); $i++) {
                /**
                * Finding out all the differences structure, data and index diff
                * for all the matching tables only
                */
                PMA_dataDiffInTables($src_db, $trg_db, $src_link, $trg_link,
                    $matching_tables, $matching_tables_fields, $update_array,
                    $insert_array, $delete_array, $fields_num, $i,
                    $matching_tables_keys);

                PMA_structureDiffInTables($src_db, $trg_db, $src_link, $trg_link,
                    $matching_tables, $source_columns, $target_columns,
                    $alter_str_array, $add_column_array, $uncommon_columns,
                    $criteria, $target_tables_keys, $i);

                PMA_indexesDiffInTables($src_db, $trg_db, $src_link, $trg_link,
                    $matching_tables, $source_indexes, $target_indexes,
                    $add_indexes_array, $alter_indexes_array, $remove_indexes_array, $i);
            }

            for ($j = 0; $j < sizeof($source_tables_uncommon); $j++) {
                /**
                * Finding out the number of rows to be added in tables
                * that need to be added in target database
                */
                PMA_dataDiffInUncommonTables($source_tables_uncommon, $src_db,
                    $src_link, $j, $row_count);
            }

            /**
            * Storing all arrays in session for use when page is reloaded
            * for each button press
            */
            $_SESSION['matching_tables'] = $matching_tables;
            $_SESSION['update_array'] = $update_array;
            $_SESSION['insert_array'] = $insert_array;
            $_SESSION['src_db'] = $src_db;
            $_SESSION['trg_db'] =  $trg_db;
            $_SESSION['matching_fields'] = $matching_tables_fields;
            $_SESSION['src_uncommon_tables'] = $source_tables_uncommon;
            $_SESSION['src_username'] = $src_username ;
            $_SESSION['trg_username'] = $trg_username;
            $_SESSION['src_password'] = $src_password;
            $_SESSION['trg_password'] = $trg_password;
            $_SESSION['trg_password'] = $trg_password;
            $_SESSION['src_server']   = $src_server;
            $_SESSION['trg_server']   = $trg_server;
            $_SESSION['src_type']     = $src_type;
            $_SESSION['trg_type']     = $trg_type;
            $_SESSION['matching_tables_keys'] = $matching_tables_keys;
            $_SESSION['uncommon_tables_fields'] = $uncommon_tables_fields;
            $_SESSION['uncommon_tables_row_count'] = $row_count;
            $_SESSION['target_tables_uncommon'] = $target_tables_uncommon;
            $_SESSION['uncommon_tables'] = $source_tables_uncommon;
            $_SESSION['delete_array'] = $delete_array;
            $_SESSION['uncommon_columns'] = $uncommon_columns;
            $_SESSION['source_columns'] = $source_columns;
            $_SESSION['alter_str_array'] = $alter_str_array;
            $_SESSION['target_tables_keys'] = $target_tables_keys;
            $_SESSION['add_column_array'] = $add_column_array;
            $_SESSION['criteria'] = $criteria;
            $_SESSION['target_tables'] = $trg_tables;
            $_SESSION['add_indexes_array'] = $add_indexes_array;
            $_SESSION['alter_indexes_array'] = $alter_indexes_array;
            $_SESSION['remove_indexes_array'] = $remove_indexes_array;
            $_SESSION['source_indexes'] = $source_indexes;
            $_SESSION['target_indexes'] = $target_indexes;

            /**
            * Displays the sub-heading and icons showing Structure Synchronization
            * and Data Synchronization
            */
            ?>
            <form name="synchronize_form" id="synchronize_form" method="post" action="server_synchronize.php">
                <?php echo PMA_generate_common_hidden_inputs('', ''); ?>
            <table width="40%">
            <tr>
                <td>
                    <img class="icon" src="<?php echo $pmaThemeImage; ?>new_struct.png" width="16" height="16" alt="" />
                    <?php echo __('Structure Synchronization'); ?>
                </td>
                <td>
                    <img class="icon" src="<?php echo $pmaThemeImage; ?>new_data.png" width="16" height="16" alt="" />
                    <?php echo __('Data Synchronization'); ?>
                </td>
            </tr>
            </table>
            <?php
            /**
            * Displays the tables containing the source tables names,
            * their difference with the target tables and target tables names.
            */
            PMA_syncDisplayHeaderCompare($src_db, $trg_db);
            $rows = array();

            /**
            * Display the matching tables' names and difference, first
            */
            for ($i = 0; $i < count($matching_tables); $i++) {
                /**
                * Calculating the number of updates for each matching table
                */
                if (isset($update_array[$i]) && isset($update_array[$i][0])
                        && !empty($matching_tables_keys[$i][0])
                        && isset($update_array[$i][0][$matching_tables_keys[$i][0]])) {
                    $num_of_updates = sizeof($update_array[$i]);
                } else {
                    $num_of_updates = 0;
                }
                /**
                * Calculating the number of insertions for each matching table
                */
                if (isset($insert_array[$i]) && isset($insert_array[$i][0])
                        && !empty($matching_tables_keys[$i])
                        && isset($insert_array[$i][0][$matching_tables_keys[$i][0]])) {
                    $num_of_insertions = sizeof($insert_array[$i]);
                } else {
                    $num_of_insertions = 0;
                }

                /**
                * Calculating the number of alter columns, number of columns to be
                * added, number of columns to be removed,
                * number of index to be added and removed.
                */
                $num_alter_cols  = 0;
                $num_insert_cols = 0;
                $num_remove_cols = 0;
                $num_add_index   = 0;
                $num_remove_index = 0;

                if (isset($alter_str_array[$i])) {
                    $num_alter_cols = sizeof($alter_str_array[$i]);
                }
                if (isset($add_column_array[$i])) {
                    $num_insert_cols = sizeof($add_column_array[$i]);
                }
                if (isset($uncommon_columns[$i])) {
                    $num_remove_cols = sizeof($uncommon_columns[$i]);
                }
                if (isset($add_indexes_array[$i])) {
                    $num_add_index = sizeof($add_indexes_array[$i]);
                }
                if (isset($remove_indexes_array[$i])) {
                    $num_remove_index = sizeof($remove_indexes_array[$i]);
                }
                if (isset($alter_indexes_array[$i])) {
                    $num_add_index += sizeof($alter_indexes_array[$i]);
                    $num_remove_index += sizeof($alter_indexes_array[$i]);
                }

                $btn_structure_params = null;
                $btn_data_params = null;

                /**
                * Display the red button of structure synchronization if there
                * exists any structure difference or index difference.
                */
                if (($num_alter_cols > 0)
                    || ($num_insert_cols > 0)
                    || ($num_remove_cols > 0)
                    || ($num_add_index > 0)
                    || ($num_remove_index > 0)
                ) {
                    $btn_structure_params = array($i, $num_alter_cols, $num_insert_cols,
                        $num_remove_cols, $num_add_index, $num_remove_index);
                }

                /**
                * Display the green button of data synchronization if there exists
                * any data difference.
                */
                if ((isset($update_array[$i])
                    || isset($insert_array[$i]))
                    && !empty($matching_tables_keys[$i])
                ) {
                    if (isset($update_array[$i][0][$matching_tables_keys[$i][0]])
                        || isset($insert_array[$i][0][$matching_tables_keys[$i][0]])
                    ) {
                        $btn_data_params = array($i, $num_of_updates,
                            $num_of_insertions, null, null, null);
                    }
                }

                $rows[] = array(
                    'src_table_name' => $matching_tables[$i],
                    'dst_table_name' => $matching_tables[$i],
                    'btn_type' => 'M',
                    'btn_structure' => $btn_structure_params,
                    'btn_data' => $btn_data_params
                );
            }
            /**
            * Displays the tables' names present in source but missing from target
            */
            for ($j = 0; $j < count($source_tables_uncommon); $j++) {
                $row = array(
                    'src_table_name' => '+ ' . $source_tables_uncommon[$j],
                    'dst_table_name' => $source_tables_uncommon[$j] . ' (' . __('not present') . ')',
                    'btn_type' => 'U',
                    'btn_structure' => array($j, null, null, null, null, null),
                    'btn_data' => null
                );
                if ($row_count[$j] > 0) {
                    $row['btn_data'] = array($j, null, $row_count[$j], null, null, null);
                }
                $rows[] = $row;
            }
            foreach ($target_tables_uncommon as $tbl_nc_name) {
                $rows[] = array(
                    'src_table_name' => '',
                    'dst_table_name' => $tbl_nc_name);
            }
            /**
            * Displays the target tables names
            */
            PMA_syncDisplayDataCompare($rows);
            echo '</table>
                </div>
                </fieldset>';

            /**
            * This "list" div will contain a table and each row will depict
            * information about structure/data difference in tables.
            * Rows will be generated dynamically as soon as the colored
            * buttons "D" or "S"  are clicked.
            */

            echo '<fieldset style="padding:0"><div id="list" style="overflow:auto; height:140px; padding:1em">

            <table>
                <thead>
                <tr style="width: 100%;">
                    <th id="table_name" style="width: 10%;" colspan="1">' . __('Table') . ' </th>
                    <th id="str_diff"   style="width: 65%;" colspan="6">' . __('Structure Difference') . ' </th>
                    <th id="data_diff"  style="width: 20%;" colspan="2">' . __('Data Difference') . '</th>
                </tr>
                <tr style="width: 100%;">
                    <th style="width: 10%;">' . __('Table name') . '</th>
                    <th style="width: 10%;">' . __('Create table'). '</th>
                    <th style="width: 11%;">' . __('Add column(s)') . '</th>
                    <th style="width: 13%;">' . __('Remove column(s)') . '</th>
                    <th style="width: 11%;">' . __('Alter column(s)') . '</th>
                    <th style="width: 12%;">' . __('Remove index(s)') . '</th>
                    <th style="width: 11%;">' . __('Apply index(s)') . '</th>
                    <th style="width: 10%;">'.  __('Update row(s)') . '</th>
                    <th style="width: 10%;">' . __('Insert row(s)') . '</th>
                </tr>
                </thead>
                <tbody></tbody>
            </table>
            </div></fieldset>';
            /**
            *  This fieldset displays the checkbox to confirm deletion of previous rows from target tables
            */
            echo '<fieldset>
            <p><input type= "checkbox" name="delete_rows" id ="delete_rows" /><label for="delete_rows">'
                . __('Would you like to delete all the previous rows from target tables?')
                . '</label> </p>
            </fieldset>
            <fieldset class="tblFooters">';
            echo '<input type="button" name="apply_changes" value="'
                . __('Apply Selected Changes')
                . '" onclick ="ApplySelectedChanges('
                . "'" . htmlspecialchars($_SESSION['token']) . "'" . ')" />';
            echo '<input type="submit" name="synchronize_db" value="'
                . __('Synchronize Databases') . '" />' . '</fieldset>';
            echo '</form>';
        }
    }
} // end if ((isset($_REQUEST['submit_connect'])))

 /**
 * Display the page when 'Apply Selected Changes' is pressed
 */
if (isset($_REQUEST['Table_ids'])) {
    /**
    * Displays success message
    */
    echo '<div class="success">'
        . __('Selected target tables have been synchronized with source tables.')
        . '</div>';

    $src_db = $_SESSION['src_db'];
    $trg_db = $_SESSION['trg_db'];
    $update_array = $_SESSION['update_array'];
    $insert_array = $_SESSION['insert_array'];
    $src_username = $_SESSION['src_username'];
    $trg_username = $_SESSION['trg_username'];
    $src_password = $_SESSION['src_password'];
    $trg_password = $_SESSION['trg_password'];
    $src_server   = $_SESSION['src_server'];
    $trg_server   = $_SESSION['trg_server'];
    $src_type     = $_SESSION['src_type'];
    $trg_type     = $_SESSION['trg_type'];
    $uncommon_tables = $_SESSION['uncommon_tables'];
    $matching_tables = $_SESSION['matching_tables'];
    $matching_tables_keys = $_SESSION['matching_tables_keys'];
    $matching_tables_fields = $_SESSION['matching_fields'];
    $source_tables_uncommon = $_SESSION['src_uncommon_tables'];
    $uncommon_tables_fields = $_SESSION['uncommon_tables_fields'];
    $target_tables_uncommon = $_SESSION['target_tables_uncommon'];
    $row_count = $_SESSION['uncommon_tables_row_count'];
    $target_tables = $_SESSION['target_tables'];

    $delete_array = $_SESSION['delete_array'];
    $uncommon_columns = $_SESSION['uncommon_columns'];
    $source_columns = $_SESSION['source_columns'];
    $alter_str_array = $_SESSION['alter_str_array'];
    $criteria = $_SESSION['criteria'];
    $target_tables_keys = $_SESSION['target_tables_keys'];
    $add_column_array = $_SESSION['add_column_array'];
    $add_indexes_array = $_SESSION['add_indexes_array'];
    $alter_indexes_array = $_SESSION['alter_indexes_array'];
    $remove_indexes_array = $_SESSION['remove_indexes_array'];
    $source_indexes = $_SESSION['source_indexes'];
    $target_indexes = $_SESSION['target_indexes'];
    $uncommon_cols = $uncommon_columns;

    /**
    * Creating link object for source and target databases
    */
    foreach ($cons as $con) {
        if (${"{$con}_type"} != "cur") {
            ${"{$con}_link"} = PMA_DBI_connect(${"{$con}_username"},
                ${"{$con}_password"}, $is_controluser = false, ${"{$con}_server"});
        } else {
            ${"{$con}_link"} = null;
            // working on current server, so initialize this for tracking
            // (does not work if user defined current server as a remote one)
            $GLOBALS['db'] = ${"{$con}_db"};
        }
    } // end foreach ($cons as $con)

    /**
    * Initializing arrays to save the table ids whose data and structure difference is to be applied
    */
    $matching_table_data_diff = array();  //stores id of matching table having data difference
    $matching_table_structure_diff = array(); //stores id of matching tables having structure difference
    $uncommon_table_structure_diff = array(); //stores id of uncommon tables having structure difference
    $uncommon_table_data_diff = array();     //stores id of uncommon tables having data difference

    for ($i = 0; isset($_REQUEST[$i]); $i++ ) {
        if (isset($_REQUEST[$i])) {
            $table_id = explode("US", $_REQUEST[$i]);
            if (isset($table_id[1])) {
                $uncommon_table_structure_diff[] = $table_id[1];
            }
            $table_id = explode("UD", $_REQUEST[$i]);
            if (isset($table_id[1])) {
                $uncommon_table_data_diff[] = $table_id[1];
            }
            $table_id = explode("MS", $_REQUEST[$i]);
            if (isset($table_id[1])) {
                $matching_table_structure_diff[] = $table_id[1];
            }

            $table_id = explode("MD", $_REQUEST[$i]);
            if (isset($table_id[1])) {
                 $matching_table_data_diff[] = $table_id[1];
            }
        }
    } // end for
    /**
    * Applying the structure difference on selected matching tables
    */
    for ($q = 0; $q < sizeof($matching_table_structure_diff); $q++) {
        if (isset($alter_str_array[$matching_table_structure_diff[$q]])) {
            PMA_alterTargetTableStructure($trg_db, $trg_link, $matching_tables,
                $source_columns, $alter_str_array, $matching_tables_fields,
                $criteria, $matching_tables_keys, $target_tables_keys,
                $matching_table_structure_diff[$q], false);

            unset($alter_str_array[$matching_table_structure_diff[$q]]);
        }
        if (isset($add_column_array[$matching_table_structure_diff[$q]])) {
            PMA_findDeleteRowsFromTargetTables($delete_array, $matching_tables,
                $matching_table_structure_diff[$q], $target_tables_keys,
                $matching_tables_keys, $trg_db, $trg_link, $src_db, $src_link);

            if (isset($delete_array[$matching_table_structure_diff[$q]])) {
                PMA_deleteFromTargetTable($trg_db, $trg_link, $matching_tables,
                    $matching_table_structure_diff[$q], $target_tables_keys,
                    $delete_array, false);

                unset($delete_array[$matching_table_structure_diff[$q]]);
            }
            PMA_addColumnsInTargetTable($src_db, $trg_db, $src_link, $trg_link,
                $matching_tables, $source_columns, $add_column_array,
                $matching_tables_fields, $criteria, $matching_tables_keys,
                $target_tables_keys, $uncommon_tables, $uncommon_tables_fields,
                $matching_table_structure_diff[$q], $uncommon_cols, false);

            unset($add_column_array[$matching_table_structure_diff[$q]]);
        }
        if (isset($uncommon_columns[$matching_table_structure_diff[$q]])) {
            PMA_removeColumnsFromTargetTable($trg_db, $trg_link, $matching_tables,
                $uncommon_columns, $matching_table_structure_diff[$q], false);

            unset($uncommon_columns[$matching_table_structure_diff[$q]]);
        }
        if (isset($add_indexes_array[$matching_table_structure_diff[$q]])
            || isset($remove_indexes_array[$matching_table_structure_diff[$q]])
            || isset($alter_indexes_array[$matching_table_structure_diff[$q]])
        ) {
            PMA_applyIndexesDiff ($trg_db, $trg_link, $matching_tables,
                $source_indexes, $target_indexes, $add_indexes_array,
                $alter_indexes_array, $remove_indexes_array,
                $matching_table_structure_diff[$q], false);

            unset($add_indexes_array[$matching_table_structure_diff[$q]]);
            unset($alter_indexes_array[$matching_table_structure_diff[$q]]);
            unset($remove_indexes_array[$matching_table_structure_diff[$q]]);
        }
    }
    /**
    * Applying the data difference. First checks if structure diff is applied or not.
    * If not, then apply structure difference first then apply data difference.
    */
    for ($p = 0; $p < sizeof($matching_table_data_diff); $p++) {
        if ($_REQUEST['checked'] == 'true') {
            PMA_findDeleteRowsFromTargetTables($delete_array, $matching_tables,
                $matching_table_data_diff[$p], $target_tables_keys,
                $matching_tables_keys, $trg_db, $trg_link, $src_db, $src_link);

            if (isset($delete_array[$matching_table_data_diff[$p]])) {
                PMA_deleteFromTargetTable($trg_db, $trg_link, $matching_tables,
                    $matching_table_data_diff[$p], $target_tables_keys,
                    $delete_array, false);

                unset($delete_array[$matching_table_data_diff[$p]]);
            }
        }
        if (isset($alter_str_array[$matching_table_data_diff[$p]])) {
            PMA_alterTargetTableStructure($trg_db, $trg_link, $matching_tables,
                $source_columns, $alter_str_array, $matching_tables_fields,
                $criteria, $matching_tables_keys, $target_tables_keys,
                $matching_table_data_diff[$p], false);

            unset($alter_str_array[$matching_table_data_diff[$p]]);
        }
        if (isset($add_column_array[$matching_table_data_diff[$p]])) {
            PMA_findDeleteRowsFromTargetTables($delete_array, $matching_tables,
                $matching_table_data_diff[$p], $target_tables_keys,
                $matching_tables_keys, $trg_db, $trg_link, $src_db, $src_link);

            if (isset($delete_array[$matching_table_data_diff[$p]])) {
                PMA_deleteFromTargetTable($trg_db, $trg_link, $matching_tables,
                    $matching_table_data_diff[$p], $target_tables_keys,
                    $delete_array, false);

                unset($delete_array[$matching_table_data_diff[$p]]);
            }
            PMA_addColumnsInTargetTable($src_db, $trg_db, $src_link, $trg_link,
                $matching_tables, $source_columns, $add_column_array,
                $matching_tables_fields, $criteria, $matching_tables_keys,
                $target_tables_keys, $uncommon_tables, $uncommon_tables_fields,
                $matching_table_data_diff[$p], $uncommon_cols, false);

            unset($add_column_array[$matching_table_data_diff[$p]]);
        }
        if (isset($uncommon_columns[$matching_table_data_diff[$p]])) {
            PMA_removeColumnsFromTargetTable($trg_db, $trg_link, $matching_tables,
                $uncommon_columns, $matching_table_data_diff[$p], false);

            unset($uncommon_columns[$matching_table_data_diff[$p]]);
        }
        if ((isset($matching_table_structure_diff[$q])
            && isset($add_indexes_array[$matching_table_structure_diff[$q]]))
            || (isset($matching_table_structure_diff[$q])
            && isset($remove_indexes_array[$matching_table_structure_diff[$q]]))
            || (isset($matching_table_structure_diff[$q])
            && isset($alter_indexes_array[$matching_table_structure_diff[$q]]))
        ) {
            PMA_applyIndexesDiff ($trg_db, $trg_link, $matching_tables,
                $source_indexes, $target_indexes, $add_indexes_array,
                $alter_indexes_array, $remove_indexes_array,
                $matching_table_structure_diff[$q], false);

            unset($add_indexes_array[$matching_table_structure_diff[$q]]);
            unset($alter_indexes_array[$matching_table_structure_diff[$q]]);
            unset($remove_indexes_array[$matching_table_structure_diff[$q]]);
        }
        /**
        * Applying the data difference.
        */
        PMA_updateTargetTables($matching_tables, $update_array, $src_db, $trg_db,
            $trg_link, $matching_table_data_diff[$p], $matching_tables_keys, false);

        PMA_insertIntoTargetTable($matching_tables, $src_db, $trg_db, $src_link,
            $trg_link, $matching_tables_fields, $insert_array,
            $matching_table_data_diff[$p], $matching_tables_keys, $source_columns,
            $add_column_array, $criteria, $target_tables_keys, $uncommon_tables,
            $uncommon_tables_fields, $uncommon_cols, $alter_str_array,
            $source_indexes, $target_indexes, $add_indexes_array,
            $alter_indexes_array, $delete_array, $update_array, false);
    }
    /**
    * Updating the session variables to the latest values of the arrays.
    */
    $_SESSION['delete_array'] = $delete_array;
    $_SESSION['uncommon_columns'] = $uncommon_columns;
    $_SESSION['alter_str_array']  = $alter_str_array;
    $_SESSION['add_column_array'] = $add_column_array;
    $_SESSION['add_indexes_array'] = $add_indexes_array;
    $_SESSION['remove_indexes_array'] = $remove_indexes_array;
    $_SESSION['insert_array'] = $insert_array;
    $_SESSION['update_array'] = $update_array;

    /**
    * Applying structure difference to selected non-matching tables
    * (present in Source but absent from Target).
    */
    for ($s = 0; $s < sizeof($uncommon_table_structure_diff); $s++) {
        PMA_createTargetTables($src_db, $trg_db, $src_link, $trg_link,
            $uncommon_tables, $uncommon_table_structure_diff[$s],
            $uncommon_tables_fields, false);
        $_SESSION['uncommon_tables_fields'] = $uncommon_tables_fields;

        unset($uncommon_tables[$uncommon_table_structure_diff[$s]]);
    }
    /**
    * Applying data difference to selected non-matching tables
    * (present in Source but absent from Target).
    * Before data synchronization, structure synchronization is confirmed.
    */
    for ($r = 0; $r < sizeof($uncommon_table_data_diff); $r++) {
        if (!(in_array($uncommon_table_data_diff[$r], $uncommon_table_structure_diff))) {
            if (isset($uncommon_tables[$uncommon_table_data_diff[$r]])) {
                PMA_createTargetTables($src_db, $trg_db, $src_link, $trg_link,
                    $uncommon_tables, $uncommon_table_data_diff[$r],
                    $uncommon_tables_fields, false);
                $_SESSION['uncommon_tables_fields'] = $uncommon_tables_fields;

                unset($uncommon_tables[$uncommon_table_data_diff[$r]]);
            }
        }
        PMA_populateTargetTables($src_db, $trg_db, $src_link, $trg_link,
            $source_tables_uncommon, $uncommon_table_data_diff[$r],
            $_SESSION['uncommon_tables_fields'], false);

        unset($row_count[$uncommon_table_data_diff[$r]]);
    }
    /**
    * Again all the tables from source and target database are displayed with their differences.
    * The differences have been removed from tables that have been synchronized
    */
    echo '<form name="applied_difference" id="synchronize_form" method="post" action="server_synchronize.php">'
        . PMA_generate_common_hidden_inputs('', '');

    PMA_syncDisplayHeaderCompare($src_db, $trg_db);
    $rows = array();
    for ($i = 0; $i < count($matching_tables); $i++) {
        $num_alter_cols  = 0;
        $num_insert_cols = 0;
        $num_remove_cols = 0;
        $num_add_index = 0;
        $num_remove_index = 0;

        if (isset($alter_str_array[$i])) {
            $num_alter_cols = sizeof($alter_str_array[$i]);
        }
        if (isset($add_column_array[$i])) {
            $num_insert_cols = sizeof($add_column_array[$i]);
        }
        if (isset($uncommon_columns[$i])) {
            $num_remove_cols = sizeof($uncommon_columns[$i]);
        }
        if (isset($add_indexes_array[$i])) {
            $num_add_index = sizeof($add_indexes_array[$i]);
        }
        if (isset($remove_indexes_array[$i])) {
            $num_remove_index = sizeof($remove_indexes_array[$i]);
        }

        $btn_structure_params = null;
        $btn_data_params = null;

        if (($num_alter_cols > 0)
            || ($num_insert_cols > 0)
            || ($num_remove_cols > 0)
            || ($num_add_index > 0)
            || ($num_remove_index > 0)
        ) {
            $btn_structure_params = array($i, $num_alter_cols, $num_insert_cols,
                $num_remove_cols, $num_add_index, $num_remove_index);
        }
        if (!(in_array($i, $matching_table_data_diff))) {
            if (isset($matching_tables_keys[$i][0])
                && isset($update_array[$i][0][$matching_tables_keys[$i][0]])
            ) {
                if (isset($update_array[$i])) {
                    $num_of_updates = sizeof($update_array[$i]);
                } else {
                    $num_of_updates = 0;
                }
            } else {
                $num_of_updates = 0;
            }
            if (isset($matching_tables_keys[$i][0])
                && isset($insert_array[$i][0][$matching_tables_keys[$i][0]])
            ) {
                if (isset($insert_array[$i])) {
                    $num_of_insertions = sizeof($insert_array[$i]);
                } else {
                    $num_of_insertions = 0;
                }
            } else {
                $num_of_insertions = 0;
            }

            if ((isset($matching_tables_keys[$i][0])
                && isset($update_array[$i][0][$matching_tables_keys[$i][0]]))
                || (isset($matching_tables_keys[$i][0])
                && isset($insert_array[$i][0][$matching_tables_keys[$i][0]]))
            ) {
                $btn_data_params = array($i, $num_of_updates, $num_of_insertions,
                    null, null, null);
            }
        } else {
            unset($update_array[$i]);
            unset($insert_array[$i]);
        }
        $rows[] = array(
            'src_table_name' => $matching_tables[$i],
            'dst_table_name' => $matching_tables[$i],
            'btn_type' => 'M',
            'btn_structure' => $btn_structure_params,
            'btn_data' => $btn_data_params
        );
    }
    /**
    * placing updated value of arrays in session
    *
    */
    $_SESSION['update_array'] = $update_array;
    $_SESSION['insert_array'] = $insert_array;

    for ($j = 0; $j < count($source_tables_uncommon); $j++) {
        $btn_structure_params = null;
        $btn_data_params = null;

        /**
        * Display the difference only when it has not been applied
        */
        if (!(in_array($j, $uncommon_table_structure_diff))) {
            if (isset($uncommon_tables[$j])) {
                $btn_structure_params = array($j, null, null, null, null, null);
            }
            $dst_table_name = $source_tables_uncommon[$j] . ' (' .  __('not present') . ')';
        } else {
            unset($uncommon_tables[$j]);
            $dst_table_name = $source_tables_uncommon[$j];
        }
        /**
        * Display the difference only when it has not been applied
        */
        if (!(in_array($j, $uncommon_table_data_diff))) {
            if (isset($row_count[$j]) && ($row_count[$j] > 0)) {
                $btn_data_params = array($j, null, $row_count[$j], null, null, null);
            }
        } else {
            unset($row_count[$j]);
        }

        $rows[] = array(
            'src_table_name' => $source_tables_uncommon[$j],
            'dst_table_name' => $dst_table_name,
            'btn_type' => 'U',
            'btn_structure' => $btn_structure_params,
            'btn_data' => $btn_data_params
        );
    }
    /**
    * placing the latest values of arrays in session
    */

    $_SESSION['uncommon_tables'] = $uncommon_tables;
    $_SESSION['uncommon_tables_row_count'] = $row_count;


    /**
    * Displaying the target database tables
    */
    foreach ($target_tables_uncommon as $tbl_nc_name) {
        $rows[] = array(
            'src_table_name' => '',
            'dst_table_name' => $tbl_nc_name);
    }
    PMA_syncDisplayDataCompare($rows);
    echo '</table>
        </div>
        </fieldset>';

    /**
    * This "list" div will contain a table and each row will depict information about
    * structure/data difference in tables.
    * Rows will be generated dynamically as soon as the colored buttons "D" or "S"
    * are clicked.
    */

    echo '<fieldset style="padding:0"><div id="list" style = "overflow:auto; height:140px; padding:1em">';
    echo '<table>
          <thead>
            <tr style="width: 100%;">
                <th id="table_name" style="width: 10%;" colspan="1">' . __('Table') . ' </th>
                <th id="str_diff"   style="width: 65%;" colspan="6">' . __('Structure Difference') . ' </th>
                <th id="data_diff"  style="width: 20%;" colspan="2">' . __('Data Difference') . '</th>
            </tr>
            <tr style="width: 100%;">
                <th style="width: 10%;">' . __('Table name') . '</th>
                <th style="width: 10%;">' . __('Create table'). '</th>
                <th style="width: 11%;">' . __('Add column(s)') . '</th>
                <th style="width: 13%;">' . __('Remove column(s)') . '</th>
                <th style="width: 11%;">' . __('Alter column(s)') . '</th>
                <th style="width: 12%;">' . __('Remove index(s)') . '</th>
                <th style="width: 11%;">' . __('Apply index(s)') . '</th>
                <th style="width: 10%;">' . __('Update row(s)') . '</th>
                <th style="width: 10%;">' . __('Insert row(s)') . '</th>
            </tr>
            </thead>
            <tbody></tbody>
         </table>
        </div></fieldset>';

    /**
    *  This fieldset displays the checkbox to confirm deletion of previous rows from target tables
    */
    echo '<fieldset>
        <p><input type="checkbox" name="delete_rows" id ="delete_rows" /><label for="delete_rows">'
        . __('Would you like to delete all the previous rows from target tables?') . '</label> </p>
        </fieldset>';

    echo '<fieldset class="tblFooters">';
    echo '<input type="button" name="apply_changes" value="'
        . __('Apply Selected Changes') . '" onclick ="ApplySelectedChanges('
        . "'" . htmlspecialchars($_SESSION['token']) . "'" .')" />';
    echo '<input type="submit" name="synchronize_db" value="'
        . __('Synchronize Databases') . '" />'
        . '</fieldset>';
    echo '</form>';
}

/**
* Displays the page when 'Synchronize Databases' is pressed.
*/

if (isset($_REQUEST['synchronize_db'])) {

    $src_db = $_SESSION['src_db'];
    $trg_db = $_SESSION['trg_db'];
    $update_array = $_SESSION['update_array'];
    $insert_array = $_SESSION['insert_array'];
    $src_username = $_SESSION['src_username'];
    $trg_username = $_SESSION['trg_username'];
    $src_password = $_SESSION['src_password'];
    $trg_password = $_SESSION['trg_password'];
    $matching_tables = $_SESSION['matching_tables'];
    $matching_tables_keys = $_SESSION['matching_tables_keys'];
    $matching_tables_fields = $_SESSION['matching_fields'];
    $source_tables_uncommon = $_SESSION['src_uncommon_tables'];
    $uncommon_tables_fields = $_SESSION['uncommon_tables_fields'];
    $target_tables_uncommon = $_SESSION['target_tables_uncommon'];
    $row_count = $_SESSION['uncommon_tables_row_count'];
    $uncommon_tables = $_SESSION['uncommon_tables'];
    $target_tables = $_SESSION['target_tables'];

    $delete_array = $_SESSION['delete_array'];
    $uncommon_columns = $_SESSION['uncommon_columns'];
    $source_columns = $_SESSION['source_columns'];
    $alter_str_array = $_SESSION['alter_str_array'];
    $criteria = $_SESSION['criteria'];
    $target_tables_keys = $_SESSION['target_tables_keys'];
    $add_column_array = $_SESSION['add_column_array'];
    $add_indexes_array = $_SESSION['add_indexes_array'];
    $alter_indexes_array = $_SESSION['alter_indexes_array'];
    $remove_indexes_array = $_SESSION['remove_indexes_array'];
    $source_indexes = $_SESSION['source_indexes'];
    $target_indexes = $_SESSION['target_indexes'];
    $uncommon_cols = $uncommon_columns;

   /**
   * Display success message.
   */
    echo '<div class="success">'
        . __('Target database has been synchronized with source database')
        . '</div>';
    /**
    * Displaying all the tables of source and target database
    * and now no difference is there.
    */
    PMA_syncDisplayHeaderCompare($src_db, $trg_db);
    $rows = array();
    for ($i = 0; $i < count($matching_tables); $i++) {
        $rows[] = array(
            'src_table_name' => $matching_tables[$i],
            'dst_table_name' => $matching_tables[$i]);
    }
    foreach ($source_tables_uncommon as $tbl_nc_name) {
        $rows[] = array(
            'src_table_name' => '+ ' . $tbl_nc_name,
            'dst_table_name' => $tbl_nc_name);
    }
    foreach ($target_tables_uncommon as $tbl_nc_name) {
        $rows[] = array(
            'src_table_name' => '',
            'dst_table_name' => $tbl_nc_name);
    }
    PMA_syncDisplayDataCompare($rows);
    echo '</table>
        </div>
        </fieldset>';

    /**
    * connecting the source and target servers
    */
    if ('cur' != $_SESSION['src_type']) {
        $src_link = PMA_DBI_connect($src_username, $src_password, $is_controluser = false, $_SESSION['src_server']);
        $src_version = PMA_DBI_fetch_value('SELECT VERSION()', 0, 0, $src_link);
        $src_is_drizzle = (bool)preg_match('/\d{4}\./', $src_version);
    } else {
        $src_link = $GLOBALS['userlink'];
        $src_version = PMA_MYSQL_STR_VERSION;
        $src_is_drizzle = PMA_DRIZZLE;
        // working on current server, so initialize this for tracking
        // (does not work if user defined current server as a remote one)
        $GLOBALS['db'] = $_SESSION['src_db'];
    }
    if ('cur' != $_SESSION['trg_type']) {
        $trg_link = PMA_DBI_connect($trg_username, $trg_password, $is_controluser = false, $_SESSION['trg_server']);
        $trg_version = PMA_DBI_fetch_value('SELECT VERSION()', 0, 0, $trg_link);
        $trg_is_drizzle = (bool)preg_match('/\d{4}\./', $trg_version);
    } else {
        $trg_link = $GLOBALS['userlink'];
        $trg_version = PMA_MYSQL_STR_VERSION;
        $trg_is_drizzle = PMA_DRIZZLE;
        // working on current server, so initialize this for tracking
        $GLOBALS['db'] = $_SESSION['trg_db'];
    }

    /**
    * Displaying the queries.
    */
    echo '<fieldset><legend>' . __('Executed queries') . '</legend>';
    /**
    * Applying all sorts of differences for each matching table
    */
    for ($p = 0; $p < sizeof($matching_tables); $p++) {
        /**
        *  If the check box is checked for deleting previous rows from the target database tables then
        *  first find out rows to be deleted and then delete the rows.
        */
        if (isset($_REQUEST['delete_rows'])) {
            PMA_findDeleteRowsFromTargetTables($delete_array, $matching_tables, $p,
                $target_tables_keys, $matching_tables_keys,
                $trg_db, $trg_link, $src_db, $src_link);

            if (isset($delete_array[$p])) {
                PMA_deleteFromTargetTable($trg_db, $trg_link, $matching_tables, $p,
                    $target_tables_keys, $delete_array, true);
                unset($delete_array[$p]);
            }
        }
        if (isset($alter_str_array[$p])) {
            PMA_alterTargetTableStructure($trg_db, $trg_link, $matching_tables,
                $source_columns, $alter_str_array, $matching_tables_fields,
                $criteria, $matching_tables_keys, $target_tables_keys, $p, true);
            unset($alter_str_array[$p]);
        }
        if (! empty($add_column_array[$p])) {
            PMA_findDeleteRowsFromTargetTables($delete_array, $matching_tables, $p,
                $target_tables_keys, $matching_tables_keys,
                $trg_db, $trg_link, $src_db, $src_link);

            if (isset($delete_array[$p])) {
                PMA_deleteFromTargetTable($trg_db, $trg_link, $matching_tables, $p,
                    $target_tables_keys, $delete_array, true);
                unset($delete_array[$p]);
            }
            PMA_addColumnsInTargetTable($src_db, $trg_db, $src_link, $trg_link,
                $matching_tables, $source_columns, $add_column_array,
                $matching_tables_fields, $criteria, $matching_tables_keys,
                $target_tables_keys, $uncommon_tables, $uncommon_tables_fields,
                $p, $uncommon_cols, true);
            unset($add_column_array[$p]);
        }
        if (isset($uncommon_columns[$p])) {
            PMA_removeColumnsFromTargetTable($trg_db, $trg_link, $matching_tables,
                $uncommon_columns, $p, true);
            unset($uncommon_columns[$p]);
        }
        if (isset($matching_table_structure_diff)
            && (isset($add_indexes_array[$matching_table_structure_diff[$p]])
            || isset($remove_indexes_array[$matching_table_structure_diff[$p]])
            || isset($alter_indexes_array[$matching_table_structure_diff[$p]]))
        ) {
            PMA_applyIndexesDiff ($trg_db, $trg_link, $matching_tables,
                $source_indexes, $target_indexes, $add_indexes_array,
                $alter_indexes_array, $remove_indexes_array,
                $matching_table_structure_diff[$p], true);

            unset($add_indexes_array[$matching_table_structure_diff[$p]]);
            unset($alter_indexes_array[$matching_table_structure_diff[$p]]);
            unset($remove_indexes_array[$matching_table_structure_diff[$p]]);
        }

        PMA_updateTargetTables($matching_tables, $update_array, $src_db, $trg_db,
            $trg_link, $p, $matching_tables_keys, true);

        PMA_insertIntoTargetTable(
            $matching_tables, $src_db, $trg_db, $src_link,
            $trg_link, $matching_tables_fields, $insert_array, $p,
            $matching_tables_keys, $matching_tables_keys, $source_columns,
            $add_column_array, $criteria, $target_tables_keys, $uncommon_tables,
            $uncommon_tables_fields, $uncommon_cols, $alter_str_array, $source_indexes,
            $target_indexes, $add_indexes_array,
            $alter_indexes_array, $delete_array, $update_array, true
        );
    }

    /**
    *  Creating and populating tables present in source but absent
    *  from target database.
    */
    for ($q = 0; $q < sizeof($source_tables_uncommon); $q++) {
        if (isset($uncommon_tables[$q])) {
            PMA_createTargetTables($src_db, $trg_db, $src_link, $trg_link,
                $source_tables_uncommon, $q, $uncommon_tables_fields, true);
        }
        if (isset($row_count[$q])) {
            PMA_populateTargetTables($src_db, $trg_db, $src_link, $trg_link,
                $source_tables_uncommon, $q, $uncommon_tables_fields, true);
        }
    }
    echo "</fieldset>";
}

/**
 * Displays the main page when none of the following buttons is pressed
 */

if (! isset($_REQUEST['submit_connect'])
    && ! isset($_REQUEST['synchronize_db'])
    && ! isset($_REQUEST['Table_ids'])
) {
/**
* Displays the sub-page heading
*/
    echo '<h2>' . ($GLOBALS['cfg']['MainPageIconic']
    ? PMA_getImage('s_sync.png')
    : '')
    . __('Synchronize')
    .'</h2>';

    echo  '<div id="serverstatus">
    <form name="connection_form" id="connection_form" method="post" action="server_synchronize.php"
   >' // TODO: add check if all var. are filled in
    . PMA_generate_common_hidden_inputs('', '');
    echo '<fieldset>';
    echo '<legend>' . __('Synchronize') . '</legend>';
    /**
     * Displays the forms
     */

    $databases = PMA_DBI_get_databases_full(null, false, null, 'SCHEMA_NAME',
        'ASC', 0, true);

    $databases_to_hide = array(
        'information_schema',
        'mysql'
        );

    if ($GLOBALS['cfg']['AllowArbitraryServer'] === false) {
        $possibly_readonly = ' readonly="readonly"';
    } else {
        $possibly_readonly = '';
    }

    foreach ($cons as $type) {
        if ('src' == $type) {
            $database_header = __('Source database');
        } else {
            $database_header = __('Target database');
        }

        $database_header .= PMA_showHint(PMA_sanitize(sprintf('%sAllowArbitraryServer%s',
            '[a@./Documentation.html#AllowArbitraryServer@_blank]', '[/a]')));
?>
      <table id="serverconnection_<?php echo $type; ?>_remote" class="data noclick">
      <caption class="tblHeaders"><?php echo $database_header; ?></caption>
      <tr class="odd">
      <td colspan="2" style="text-align: center">
         <select name="<?php echo $type; ?>_type" id="<?php echo $type; ?>_type" class="server_selector">
<?php
        if ($GLOBALS['cfg']['AllowArbitraryServer']) {
            $preselected_option = 'rmt';
            echo '<option value="rmt" selected="selected">' . __('Enter manually') . '</option>';
        } else {
            $preselected_option = 'cur';
        }
        echo '<option value="cur"';
        if ('cur' == $preselected_option) {
            echo ' selected="selected"';
        }
        echo '>' .  __('Current connection') . '</option>';

        $loaded_dbi = $GLOBALS['cfg']['Server']['extension'];
        foreach ($GLOBALS['cfg']['Servers'] as $key => $tmp_server) {
            if (empty($tmp_server['host']) && empty($tmp_server['socket'])) {
                continue;
            }

            if (!empty($tmp_server['verbose'])) {
                $label = $tmp_server['verbose'];
            } else {
                $label = $tmp_server['host'];
                if (!empty($tmp_server['port'])) {
                    $label .= ':' . $tmp_server['port'];
                }
            }

            if ($loaded_dbi == 'drizzle' && $tmp_server['extension'] != 'drizzle'
                    || $loaded_dbi != 'drizzle' && $tmp_server['extension'] == 'drizzle') {
                // incompatible connection protocols
                $disabled = ' disabled="disabled"';
                $value = '';
            } else {
                $disabled = '';
                $value = $tmp_server['host'];
                $value .= '||||';
                if (empty($tmp_server['port']) && empty($tmp_server['socket'])) {
                    $value .= '3306';
                } else {
                    $value .= $tmp_server['port'];
                }
                $value .= '||||';
                $value .= $tmp_server['socket'];
                $value .= '||||';
                $value .= $tmp_server['user'];
                $value .= '||||';
                $value .= $tmp_server['only_db'];
            }

            echo '<option value="' . $value . '"' . $disabled . '>'
                . sprintf(__('Configuration: %s'), htmlspecialchars($label)) . '</option>';
        } // end foreach
?>
         </select>
      </td>
      </tr>
    <tr class="even toggler remote-server">
        <td><?php echo __('Server'); ?></td>
        <td><input type="text" name="<?php echo $type; ?>_host" class="server-host" <?php echo $possibly_readonly; ?>/></td>
    </tr>
    <tr class="odd toggler remote-server">
        <td><?php echo __('Port'); ?></td>
        <td><input type="text" name="<?php echo $type; ?>_port" class="server-port" <?php echo $possibly_readonly; ?> value="3306" maxlength="5" size="5" /></td>
    </tr>
    <tr class="even toggler remote-server">
        <td><?php echo __('Socket'); ?></td>
        <td><input type="text" name="<?php echo $type; ?>_socket" class="server-socket" <?php echo $possibly_readonly; ?>/></td>
    </tr>
    <tr class="odd toggler remote-server">
        <td><?php echo __('User name'); ?></td>
        <td><input type="text" name="<?php echo $type; ?>_username" class="server-user" /></td>
    </tr>
    <tr class="even toggler remote-server">
        <td><?php echo __('Password'); ?></td>
        <td><input type="password" name="<?php echo $type; ?>_pass" class="server-pass" /> </td>
    </tr>
    <tr class="odd toggler remote-server">
        <td><?php echo __('Database'); ?></td>
        <td><input type="text" name="<?php echo $type; ?>_db" class="server-db" /></td>
    </tr>
    <tr class="even toggler current-server" style="display: none;">
        <td><?php echo __('Database'); ?></td>
        <td>
<?php
<<<<<<< HEAD
      // these unset() do not complain if the elements do not exist
    unset($databases['mysql']);
    unset($databases['information_schema']);
    if (PMA_DRIZZLE) {
        unset($databases['data_dictionary']);
    }

    if (count($databases) == 0) {
        echo __('No databases');
    } else {
        echo '
              <select name="' . $type . '_db_sel">
        ';
        foreach ($databases as $db) {
            echo '        <option>' . htmlspecialchars($db['SCHEMA_NAME']) . '</option>';
        }
        echo '</select>';
    }
    echo '</td> </tr>
=======
    $options_list = '';
    foreach ($databases as $array_key => $db) {
        if (in_array($db['SCHEMA_NAME'], $databases_to_hide)) {
            unset($databases[$array_key]);
        } else {
            $options_list .= '<option>' . htmlspecialchars($db['SCHEMA_NAME']) . '</option>';
        }
    }

	if (count($databases) == 0) {
		echo __('No databases');
	} else {
		echo '<select name="' . $type . '_db_sel">'
         . $options_list
         . '</select>';
        unset($options_list);
	}
	echo '</td> </tr>
>>>>>>> e27961b1
      </table>';
   }
   unset ($types, $type);

    echo '
    </fieldset>
    <fieldset class="tblFooters">
        <input type="submit" name="submit_connect" value="' . __('Go') .'" id="buttonGo" />
    </fieldset>
    </form>
    </div>
    <div class="notice">' . __('Target database will be completely synchronized with source database. Source database will remain unchanged.') . '</div>';
}

 /**
 * Displays the footer
 */
require './libraries/footer.inc.php';
?><|MERGE_RESOLUTION|>--- conflicted
+++ resolved
@@ -1278,7 +1278,6 @@
         <td><?php echo __('Database'); ?></td>
         <td>
 <?php
-<<<<<<< HEAD
       // these unset() do not complain if the elements do not exist
     unset($databases['mysql']);
     unset($databases['information_schema']);
@@ -1298,26 +1297,6 @@
         echo '</select>';
     }
     echo '</td> </tr>
-=======
-    $options_list = '';
-    foreach ($databases as $array_key => $db) {
-        if (in_array($db['SCHEMA_NAME'], $databases_to_hide)) {
-            unset($databases[$array_key]);
-        } else {
-            $options_list .= '<option>' . htmlspecialchars($db['SCHEMA_NAME']) . '</option>';
-        }
-    }
-
-	if (count($databases) == 0) {
-		echo __('No databases');
-	} else {
-		echo '<select name="' . $type . '_db_sel">'
-         . $options_list
-         . '</select>';
-        unset($options_list);
-	}
-	echo '</td> </tr>
->>>>>>> e27961b1
       </table>';
    }
    unset ($types, $type);
