--- conflicted
+++ resolved
@@ -123,32 +123,18 @@
     <?php if ($GLOBALS['cfgRelation']['centralcolumnswork']): ?>
         <li class="browse nowrap">
         <?php if ($isInCentralColumns): ?>
-<<<<<<< HEAD
-            <a href="#" onclick=$("input:checkbox").prop("checked",false);
-            $("#checkbox_row_' . $rownum . '").prop("checked",true);
-            $("button[value=remove_from_central_columns]").click();>
-            <?php echo PMA\libraries\Util::getIcon(
-=======
             <a href="#" onclick="$('input:checkbox').prop('checked', false);
                 $('#checkbox_row_<?php echo $rownum; ?>').prop('checked', true);
                 $('button[value=remove_from_central_columns]').click();">
-            <?php echo PMA_Util::getIcon(
->>>>>>> d9dc4420
+            <?php echo PMA\libraries\Util::getIcon(
                 'centralColumns_delete.png',
                 __('Remove from central columns')
             ); ?></a>
         <?php else: ?>
-<<<<<<< HEAD
-            <a href="#" onclick=$("input:checkbox").prop("checked",false);
-            $("#checkbox_row_' . $rownum . '").prop("checked",true);
-            $("button[value=add_to_central_columns]").click();>
-            <?php echo PMA\libraries\Util::getIcon(
-=======
             <a href="#" onclick="$('input:checkbox').prop('checked', false);
                 $('#checkbox_row_<?php echo $rownum ?>').prop('checked', true);
                 $('button[value=add_to_central_columns]').click();">
-            <?php echo PMA_Util::getIcon(
->>>>>>> d9dc4420
+            <?php echo PMA\libraries\Util::getIcon(
                 'centralColumns_add.png',
                 __('Add to central columns')
             ); ?></a>
