<?php
use PMA\libraries\Partition;

$rownum = 0; $odd_row = true; ?>
<form method="post" action="tbl_structure.php" name="fieldsForm" id="fieldsForm" class="ajax<?php echo $HideStructureActions; ?>">
    <?php echo PMA_URL_getHiddenInputs($db, $table); ?>
    <input type="hidden" name="table_type" value=
    <?php if ($db_is_system_schema): ?>
        "information_schema" />
    <?php elseif ($tbl_is_view): ?>
        "view" />
    <?php else: ?>
        "table" />
    <?php endif; ?>
    <table id="tablestructure" class="data topmargin">
        <!-- table header -->
        <?php echo PMA\libraries\Template::get('table/structure/table_structure_header')->render(
            array(
                'db_is_system_schema' => $db_is_system_schema,
                'tbl_is_view' => $tbl_is_view
            )
        ); ?>
        <tbody>
        <!-- table body -->
        <?php foreach($fields as $row): ?>
            <?php
                $rownum++;
                $columns_list[] = $row['Field'];
                $extracted_columnspec = PMA\libraries\Util::extractColumnSpec($row['Type']);
                $attribute = $extracted_columnspec['attribute'];

                // prepare a common variable to reuse below; however,
                // in case of a VIEW, $create_table_fields is empty
                if (isset($create_table_fields[$row['Field']])) {
                    $tempField = $create_table_fields[$row['Field']];
                } else {
                    $tempField = array();
                }

                // MySQL 4.1.2+ TIMESTAMP options
                // (if on_update_current_timestamp is set, then it's TRUE)
                if (isset($tempField['on_update_current_timestamp'])) {
                    $attribute = 'on update CURRENT_TIMESTAMP';
                }

                // here, we have a TIMESTAMP that SHOW FULL COLUMNS reports as having the
                // NULL attribute, but SHOW CREATE TABLE says the contrary. Believe
                // the latter.
                if (! empty($tempField['type'])
                    && $tempField['type'] == 'TIMESTAMP'
                    && $tempField['timestamp_not_null']
                ) {
                    $row['Null'] = '';
                }

                if (! isset($row['Default'])) {
                    if ($row['Null'] == 'YES') {
                        $row['Default'] = '<i>NULL</i>';
                    }
                } else {
                    $row['Default'] = htmlspecialchars($row['Default']);
                }

                $field_name    = htmlspecialchars($row['Field']);
                $displayed_field_name = $field_name;

                // underline commented fields and display a hover-title (CSS only)

                if (isset($comments_map[$row['Field']])) {
                    $displayed_field_name = '<span class="commented_column" title="'
                        . htmlspecialchars($comments_map[$row['Field']]) . '">'
                        . $field_name . '</span>';
                }

                if ($primary && $primary->hasColumn($field_name)) {
                    $displayed_field_name .= PMA\libraries\Util::getImage(
                        'b_primary.png', __('Primary')
                    );
                }
                if (in_array($field_name, $columns_with_index)) {
                    $displayed_field_name .= PMA\libraries\Util::getImage(
                        'bd_primary.png', __('Index')
                    );
                }
            ?>
        <tr class="<?php echo ($odd_row ? 'odd': 'even'); ?>">
            <?php $odd_row = !$odd_row; ?>
            <?php echo PMA\libraries\Template::get('table/structure/table_structure_row')->render(
                array(
                    'row' => $row,
                    'rownum' => $rownum,
                    'displayed_field_name' => $displayed_field_name,
                    'type_nowrap' => PMA\libraries\Util::getClassForType($extracted_columnspec['type']),
                    'extracted_columnspec' => $extracted_columnspec,
                    'attribute' => $attribute,
                    'tbl_is_view' => $tbl_is_view,
                    'db_is_system_schema' => $db_is_system_schema,
                    'url_query' => $url_query,
                    'field_encoded' => urlencode($row['Field']),
                    'titles' => $titles,
                    'table' => $table,
                    'tbl_storage_engine' => $tbl_storage_engine
                )
            ); ?>
            <?php if (! $tbl_is_view && ! $db_is_system_schema): ?>
                <?php echo PMA\libraries\Template::get('table/structure/actions_in_table_structure')->render(
                    array(
                        'extracted_columnspec' => $extracted_columnspec,
                        'type' => (!empty($extracted_columnspec['print_type'])) ? $extracted_columnspec['print_type'] : ' ',
                        'tbl_storage_engine' => $tbl_storage_engine,
                        'primary' => $primary,
                        'field_name' => $field_name,
                        'url_query' => $url_query,
                        'titles' => $titles,
                        'row' => $row,
                        'rownum' => $rownum,
                        'columns_with_unique_index' => $columns_with_unique_index,
                        'isInCentralColumns' => in_array($row['Field'], $central_list) ? true : false
                    )
                ); ?>
            <?php endif; ?>
        </tr>
        <?php endforeach; ?>
        </tbody>
    </table>
    <?php echo PMA\libraries\Template::get('table/structure/check_all_table_column')->render(
        array(
            'pmaThemeImage' => $GLOBALS['pmaThemeImage'],
            'text_dir' => $GLOBALS['text_dir'],
            'tbl_is_view' => $tbl_is_view,
            'db_is_system_schema' => $db_is_system_schema,
            'tbl_storage_engine' => $tbl_storage_engine
        )
    ); ?>
</form>
<hr class="print_ignore"/>
<?php echo PMA\libraries\Template::get('table/structure/move_columns_dialog')->render(); ?>
<!--Work on the table-->
<div id="structure-action-links">
    <?php if ($tbl_is_view): ?>
        <?php echo PMA\libraries\Util::linkOrButton(
            $edit_view_url,
            PMA\libraries\Util::getIcon('b_edit.png', __('Edit view'), true)
        ); ?>
    <?php endif; ?>
    <?php echo PMA\libraries\Template::get('table/structure/optional_action_links')->render(
        array(
            'url_query' => $url_query,
            'tbl_is_view' => $tbl_is_view,
            'db_is_system_schema' => $db_is_system_schema
        )
    ); ?>
</div>
<?php if (! $tbl_is_view && ! $db_is_system_schema): ?>
    <br />
    <?php echo PMA\libraries\Template::get('table/structure/add_column')->render(
        array('columns_list' => $columns_list)
    ); ?>
<?php endif; ?>

<!--Displays indexes-->
<?php if (! $tbl_is_view
    && ! $db_is_system_schema && 'ARCHIVE' !=  $tbl_storage_engine): ?>
    <?php echo PMA_getHtmlForDisplayIndexes(); ?>
<?php endif; ?>

<!--Display partition details-->
<<<<<<< HEAD
<?php
$partition_names = Partition::getPartitionNames($db, $table);
// detect partitioning
if (! empty($partition_names) && ! is_null($partition_names[0])) {

    $partitions = Partition::getPartitions($db, $table);
    $firstPartition = $partitions[0];
    $rangeOrList = $firstPartition->getMethod() == 'RANGE'
        || $firstPartition->getMethod() == 'LIST';
    $subParitions = $firstPartition->getSubPartitions();
    $hasSubPartitions = $firstPartition->hasSubPartitions();
    if ($hasSubPartitions) {
        $firstSubPartition = $subParitions[0];
    }

    $actionIcons = array(
        'ANALYZE' => PMA\libraries\Util::getIcon('b_search.png', __('Analyze')),
        'CHECK' => PMA\libraries\Util::getIcon('eye.png', __('Check')),
        'OPTIMIZE' => PMA\libraries\Util::getIcon('normalize.png', __('Optimize')),
        'REBUILD' => PMA\libraries\Util::getIcon('s_tbl.png', __('Rebuild')),
        'REPAIR' => PMA\libraries\Util::getIcon('b_tblops.png', __('Repair')),
        'TRUNCATE' => PMA\libraries\Util::getIcon('b_empty.png', __('Truncate')),
    );
    if ($rangeOrList) {
        $actionIcons['DROP'] = PMA\libraries\Util::getIcon('b_drop.png', __('Drop'));
    }

    echo PMA\libraries\Util::getDivForSliderEffect(
        'partitions', __('Partitions')
    );

    $tmp_partition_description = $firstPartition->getDescription();

    echo PMA\libraries\Template::get('table/structure/display_partitions')->render(
        array(
            'table' => $table,
            'url_query'  => $url_query,
            'partitions' => $partitions,
            'partitionMethod' => $firstPartition->getMethod(),
            'partitionExpression' => $firstPartition->getExpression(),
            'hasDescription' => ! empty($tmp_partition_description),
            'hasSubPartitions' => $hasSubPartitions,
            'subPartitionMethod' => $hasSubPartitions ? $firstSubPartition->getMethod() : null,
            'subPartitionExpression' => $hasSubPartitions ? $firstSubPartition->getExpression() : null,
            'actionIcons' => $actionIcons,
            'rangeOrList' => $rangeOrList,
        )
    );
?>
<!-- For closing Slider effect div-->
</div>
<?php } ?>
=======
<?php if (PMA_Partition::havePartitioning()):
    $partition_names = PMA_Partition::getPartitionNames($db, $table);

    // detect partitioning
    if (! empty($partition_names) && ! is_null($partition_names[0])):

        $partitions = PMA_Partition::getPartitions($db, $table);
        $firstPartition = $partitions[0];
        $rangeOrList = $firstPartition->getMethod() == 'RANGE'
            || $firstPartition->getMethod() == 'LIST';
        $subParitions = $firstPartition->getSubPartitions();
        $hasSubPartitions = $firstPartition->hasSubPartitions();
        if ($hasSubPartitions) {
            $firstSubPartition = $subParitions[0];
        }

        $actionIcons = array(
            'ANALYZE' => PMA_Util::getIcon('b_search.png', __('Analyze')),
            'CHECK' => PMA_Util::getIcon('eye.png', __('Check')),
            'OPTIMIZE' => PMA_Util::getIcon('normalize.png', __('Optimize')),
            'REBUILD' => PMA_Util::getIcon('s_tbl.png', __('Rebuild')),
            'REPAIR' => PMA_Util::getIcon('b_tblops.png', __('Repair')),
            'TRUNCATE' => PMA_Util::getIcon('b_empty.png', __('Truncate')),
        );
        if ($rangeOrList) {
            $actionIcons['DROP'] = PMA_Util::getIcon('b_drop.png', __('Drop'));
        }

        echo PMA_Util::getDivForSliderEffect(
            'partitions', __('Partitions')
        );

        $tmp_partition_description = $firstPartition->getDescription();

        $removeSQL = "ALTER TABLE " . PMA_Util::backquote($table) . " REMOVE PARTITIONING";
        $removeUrl = 'sql.php' . $url_query . '&sql_query=' . urldecode($removeSQL);

        echo PMA\Template::get('table/structure/display_partitions')->render(
            array(
                'db' => $db,
                'table' => $table,
                'url_query'  => $url_query,
                'partitions' => $partitions,
                'partitionMethod' => $firstPartition->getMethod(),
                'partitionExpression' => $firstPartition->getExpression(),
                'hasDescription' => ! empty($tmp_partition_description),
                'hasSubPartitions' => $hasSubPartitions,
                'subPartitionMethod' => $hasSubPartitions ? $firstSubPartition->getMethod() : null,
                'subPartitionExpression' => $hasSubPartitions ? $firstSubPartition->getExpression() : null,
                'actionIcons' => $actionIcons,
                'rangeOrList' => $rangeOrList,
                'removeUrl' => $removeUrl,
            )
        );
    else:
        echo PMA\Template::get('table/structure/display_partitions')->render(
            array(
                'db' => $db,
                'table' => $table,
            )
        );
    endif;
    ?>
    <!-- For closing Slider effect div-->
    </div>
<?php endif; ?>
>>>>>>> cadc93a7

<!--Displays Space usage and row statistics-->
<?php if ($GLOBALS['cfg']['ShowStats']): ?>
    <?php echo $tablestats;  ?>
<?php endif; ?>
<div class="clearfloat"></div><|MERGE_RESOLUTION|>--- conflicted
+++ resolved
@@ -1,5 +1,7 @@
 <?php
 use PMA\libraries\Partition;
+use PMA\libraries\Template;
+use PMA\libraries\Util;
 
 $rownum = 0; $odd_row = true; ?>
 <form method="post" action="tbl_structure.php" name="fieldsForm" id="fieldsForm" class="ajax<?php echo $HideStructureActions; ?>">
@@ -26,7 +28,7 @@
             <?php
                 $rownum++;
                 $columns_list[] = $row['Field'];
-                $extracted_columnspec = PMA\libraries\Util::extractColumnSpec($row['Type']);
+                $extracted_columnspec = Util::extractColumnSpec($row['Type']);
                 $attribute = $extracted_columnspec['attribute'];
 
                 // prepare a common variable to reuse below; however,
@@ -73,12 +75,12 @@
                 }
 
                 if ($primary && $primary->hasColumn($field_name)) {
-                    $displayed_field_name .= PMA\libraries\Util::getImage(
+                    $displayed_field_name .= Util::getImage(
                         'b_primary.png', __('Primary')
                     );
                 }
                 if (in_array($field_name, $columns_with_index)) {
-                    $displayed_field_name .= PMA\libraries\Util::getImage(
+                    $displayed_field_name .= Util::getImage(
                         'bd_primary.png', __('Index')
                     );
                 }
@@ -90,7 +92,7 @@
                     'row' => $row,
                     'rownum' => $rownum,
                     'displayed_field_name' => $displayed_field_name,
-                    'type_nowrap' => PMA\libraries\Util::getClassForType($extracted_columnspec['type']),
+                    'type_nowrap' => Util::getClassForType($extracted_columnspec['type']),
                     'extracted_columnspec' => $extracted_columnspec,
                     'attribute' => $attribute,
                     'tbl_is_view' => $tbl_is_view,
@@ -103,7 +105,7 @@
                 )
             ); ?>
             <?php if (! $tbl_is_view && ! $db_is_system_schema): ?>
-                <?php echo PMA\libraries\Template::get('table/structure/actions_in_table_structure')->render(
+                <?php echo Template::get('table/structure/actions_in_table_structure')->render(
                     array(
                         'extracted_columnspec' => $extracted_columnspec,
                         'type' => (!empty($extracted_columnspec['print_type'])) ? $extracted_columnspec['print_type'] : ' ',
@@ -123,7 +125,7 @@
         <?php endforeach; ?>
         </tbody>
     </table>
-    <?php echo PMA\libraries\Template::get('table/structure/check_all_table_column')->render(
+    <?php echo Template::get('table/structure/check_all_table_column')->render(
         array(
             'pmaThemeImage' => $GLOBALS['pmaThemeImage'],
             'text_dir' => $GLOBALS['text_dir'],
@@ -134,16 +136,16 @@
     ); ?>
 </form>
 <hr class="print_ignore"/>
-<?php echo PMA\libraries\Template::get('table/structure/move_columns_dialog')->render(); ?>
+<?php echo Template::get('table/structure/move_columns_dialog')->render(); ?>
 <!--Work on the table-->
 <div id="structure-action-links">
     <?php if ($tbl_is_view): ?>
-        <?php echo PMA\libraries\Util::linkOrButton(
+        <?php echo Util::linkOrButton(
             $edit_view_url,
-            PMA\libraries\Util::getIcon('b_edit.png', __('Edit view'), true)
+            Util::getIcon('b_edit.png', __('Edit view'), true)
         ); ?>
     <?php endif; ?>
-    <?php echo PMA\libraries\Template::get('table/structure/optional_action_links')->render(
+    <?php echo Template::get('table/structure/optional_action_links')->render(
         array(
             'url_query' => $url_query,
             'tbl_is_view' => $tbl_is_view,
@@ -153,7 +155,7 @@
 </div>
 <?php if (! $tbl_is_view && ! $db_is_system_schema): ?>
     <br />
-    <?php echo PMA\libraries\Template::get('table/structure/add_column')->render(
+    <?php echo Template::get('table/structure/add_column')->render(
         array('columns_list' => $columns_list)
     ); ?>
 <?php endif; ?>
@@ -165,67 +167,13 @@
 <?php endif; ?>
 
 <!--Display partition details-->
-<<<<<<< HEAD
-<?php
-$partition_names = Partition::getPartitionNames($db, $table);
-// detect partitioning
-if (! empty($partition_names) && ! is_null($partition_names[0])) {
-
-    $partitions = Partition::getPartitions($db, $table);
-    $firstPartition = $partitions[0];
-    $rangeOrList = $firstPartition->getMethod() == 'RANGE'
-        || $firstPartition->getMethod() == 'LIST';
-    $subParitions = $firstPartition->getSubPartitions();
-    $hasSubPartitions = $firstPartition->hasSubPartitions();
-    if ($hasSubPartitions) {
-        $firstSubPartition = $subParitions[0];
-    }
-
-    $actionIcons = array(
-        'ANALYZE' => PMA\libraries\Util::getIcon('b_search.png', __('Analyze')),
-        'CHECK' => PMA\libraries\Util::getIcon('eye.png', __('Check')),
-        'OPTIMIZE' => PMA\libraries\Util::getIcon('normalize.png', __('Optimize')),
-        'REBUILD' => PMA\libraries\Util::getIcon('s_tbl.png', __('Rebuild')),
-        'REPAIR' => PMA\libraries\Util::getIcon('b_tblops.png', __('Repair')),
-        'TRUNCATE' => PMA\libraries\Util::getIcon('b_empty.png', __('Truncate')),
-    );
-    if ($rangeOrList) {
-        $actionIcons['DROP'] = PMA\libraries\Util::getIcon('b_drop.png', __('Drop'));
-    }
-
-    echo PMA\libraries\Util::getDivForSliderEffect(
-        'partitions', __('Partitions')
-    );
-
-    $tmp_partition_description = $firstPartition->getDescription();
-
-    echo PMA\libraries\Template::get('table/structure/display_partitions')->render(
-        array(
-            'table' => $table,
-            'url_query'  => $url_query,
-            'partitions' => $partitions,
-            'partitionMethod' => $firstPartition->getMethod(),
-            'partitionExpression' => $firstPartition->getExpression(),
-            'hasDescription' => ! empty($tmp_partition_description),
-            'hasSubPartitions' => $hasSubPartitions,
-            'subPartitionMethod' => $hasSubPartitions ? $firstSubPartition->getMethod() : null,
-            'subPartitionExpression' => $hasSubPartitions ? $firstSubPartition->getExpression() : null,
-            'actionIcons' => $actionIcons,
-            'rangeOrList' => $rangeOrList,
-        )
-    );
-?>
-<!-- For closing Slider effect div-->
-</div>
-<?php } ?>
-=======
-<?php if (PMA_Partition::havePartitioning()):
-    $partition_names = PMA_Partition::getPartitionNames($db, $table);
+<?php if (Partition::havePartitioning()):
+    $partition_names = Partition::getPartitionNames($db, $table);
 
     // detect partitioning
     if (! empty($partition_names) && ! is_null($partition_names[0])):
 
-        $partitions = PMA_Partition::getPartitions($db, $table);
+        $partitions = Partition::getPartitions($db, $table);
         $firstPartition = $partitions[0];
         $rangeOrList = $firstPartition->getMethod() == 'RANGE'
             || $firstPartition->getMethod() == 'LIST';
@@ -236,27 +184,27 @@
         }
 
         $actionIcons = array(
-            'ANALYZE' => PMA_Util::getIcon('b_search.png', __('Analyze')),
-            'CHECK' => PMA_Util::getIcon('eye.png', __('Check')),
-            'OPTIMIZE' => PMA_Util::getIcon('normalize.png', __('Optimize')),
-            'REBUILD' => PMA_Util::getIcon('s_tbl.png', __('Rebuild')),
-            'REPAIR' => PMA_Util::getIcon('b_tblops.png', __('Repair')),
-            'TRUNCATE' => PMA_Util::getIcon('b_empty.png', __('Truncate')),
+            'ANALYZE' => Util::getIcon('b_search.png', __('Analyze')),
+            'CHECK' => Util::getIcon('eye.png', __('Check')),
+            'OPTIMIZE' => Util::getIcon('normalize.png', __('Optimize')),
+            'REBUILD' => Util::getIcon('s_tbl.png', __('Rebuild')),
+            'REPAIR' => Util::getIcon('b_tblops.png', __('Repair')),
+            'TRUNCATE' => Util::getIcon('b_empty.png', __('Truncate')),
         );
         if ($rangeOrList) {
-            $actionIcons['DROP'] = PMA_Util::getIcon('b_drop.png', __('Drop'));
+            $actionIcons['DROP'] = Util::getIcon('b_drop.png', __('Drop'));
         }
 
-        echo PMA_Util::getDivForSliderEffect(
+        echo Util::getDivForSliderEffect(
             'partitions', __('Partitions')
         );
 
         $tmp_partition_description = $firstPartition->getDescription();
 
-        $removeSQL = "ALTER TABLE " . PMA_Util::backquote($table) . " REMOVE PARTITIONING";
+        $removeSQL = "ALTER TABLE " . Util::backquote($table) . " REMOVE PARTITIONING";
         $removeUrl = 'sql.php' . $url_query . '&sql_query=' . urldecode($removeSQL);
 
-        echo PMA\Template::get('table/structure/display_partitions')->render(
+        echo Template::get('table/structure/display_partitions')->render(
             array(
                 'db' => $db,
                 'table' => $table,
@@ -274,7 +222,7 @@
             )
         );
     else:
-        echo PMA\Template::get('table/structure/display_partitions')->render(
+        echo Template::get('table/structure/display_partitions')->render(
             array(
                 'db' => $db,
                 'table' => $table,
@@ -285,7 +233,6 @@
     <!-- For closing Slider effect div-->
     </div>
 <?php endif; ?>
->>>>>>> cadc93a7
 
 <!--Displays Space usage and row statistics-->
 <?php if ($GLOBALS['cfg']['ShowStats']): ?>
