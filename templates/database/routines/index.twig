<div class="container-fluid my-3">
  <h2>
    {{ get_icon('b_routines', 'Routines'|trans) }}
    {{ show_mysql_docu('STORED_ROUTINES') }}
  </h2>

  <div class="d-flex flex-wrap my-3">
    <div>
      <div class="input-group">
        <div class="input-group-text">
          <div class="form-check mb-0">
            <input class="form-check-input checkall_box" type="checkbox" value="" id="checkAllCheckbox" form="rteListForm">
            <label class="form-check-label" for="checkAllCheckbox">{% trans 'Check all' %}</label>
          </div>
        </div>
        <button class="btn btn-outline-secondary" id="bulkActionExportButton" type="submit" name="submit_mult" value="export" form="rteListForm" title="{% trans 'Export' %}">
          {{ get_icon('b_export', 'Export'|trans) }}
        </button>
        <button class="btn btn-outline-secondary" id="bulkActionDropButton" type="submit" name="submit_mult" value="drop" form="rteListForm" title="{% trans 'Drop' %}">
          {{ get_icon('b_drop', 'Drop'|trans) }}
        </button>
      </div>
    </div>

    <div class="ms-auto">
      <div class="input-group">
        <span class="input-group-text">{{ get_image('b_search', 'Search'|trans) }}</span>
        <input class="form-control" name="filterText" type="text" id="filterText" value="" placeholder="{% trans 'Search' %}" aria-label="{% trans 'Search' %}">
      </div>
    </div>
    <div class="ms-2">
      <a class="ajax add_anchor btn btn-primary{{ not has_privilege ? ' disabled' }}" href="{{ url('/database/routines', {'db': db, 'table': table, 'add_item': true}) }}" role="button"{{ not has_privilege ? ' tabindex="-1" aria-disabled="true"' }}>
        {{ get_icon('b_routine_add', 'Create new routine'|trans) }}
      </a>
    </div>
  </div>

  <form id="rteListForm" class="ajax" action="{{ url('/database/routines') }}">
    {{ get_hidden_inputs(db, table) }}

    <div id="nothing2display"{{ items is not empty ? ' class="hide"' }}>
      {% trans 'There are no routines to display.' %}
    </div>

<<<<<<< HEAD
    <table id="routinesTable" class="table table-light table-striped table-hover{{ items is empty ? ' hide' }} data">
      <thead class="table-light">
=======
    <table id="routinesTable" class="table table-light table-striped table-hover{{ items is empty ? ' hide' }} data w-auto">
      <thead class="thead-light">
>>>>>>> 34ad4a2e
      <tr>
        <th></th>
        <th>{% trans 'Name' %}</th>
        <th>{% trans 'Type' %}</th>
        <th>{% trans 'Returns' %}</th>
        <th colspan="4"></th>
      </tr>
      </thead>
      <tbody>
      <tr class="hide">{% for i in 0..7 %}<td></td>{% endfor %}</tr>

      {{ rows|raw }}
      </tbody>
    </table>
  </form>
</div><|MERGE_RESOLUTION|>--- conflicted
+++ resolved
@@ -42,13 +42,8 @@
       {% trans 'There are no routines to display.' %}
     </div>
 
-<<<<<<< HEAD
-    <table id="routinesTable" class="table table-light table-striped table-hover{{ items is empty ? ' hide' }} data">
+    <table id="routinesTable" class="table table-light table-striped table-hover{{ items is empty ? ' hide' }} data w-auto">
       <thead class="table-light">
-=======
-    <table id="routinesTable" class="table table-light table-striped table-hover{{ items is empty ? ' hide' }} data w-auto">
-      <thead class="thead-light">
->>>>>>> 34ad4a2e
       <tr>
         <th></th>
         <th>{% trans 'Name' %}</th>
