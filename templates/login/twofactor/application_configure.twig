{{ Url_getHiddenInputs() }}
<p>
    {% trans "Please scan following QR code into the two-factor authentication app on your device and enter authentication code it generates." %}
</p>
<p>
    <img src="{{ image }}">
</p>
<p>
<<<<<<< HEAD
  {% trans "Secret/key:" %} <b>{{ secret }}</b>
</p>
<p>
<label>{% trans "Authentication code:" %} <input type="text" name="2fa_code" /></label>
<label>{% trans "Authentication code:" %} <input type="text" name="2fa_code" autocomplete="off" /></label>
=======
    {% trans "Secret/key:" %} <strong>{{ secret }}</strong>
</p>
<p>
    <label>{% trans "Authentication code:" %} <input type="text" name="2fa_code" autocomplete="off"></label>
>>>>>>> e7a6ff8a
</p><|MERGE_RESOLUTION|>--- conflicted
+++ resolved
@@ -6,16 +6,8 @@
     <img src="{{ image }}">
 </p>
 <p>
-<<<<<<< HEAD
-  {% trans "Secret/key:" %} <b>{{ secret }}</b>
-</p>
-<p>
-<label>{% trans "Authentication code:" %} <input type="text" name="2fa_code" /></label>
-<label>{% trans "Authentication code:" %} <input type="text" name="2fa_code" autocomplete="off" /></label>
-=======
     {% trans "Secret/key:" %} <strong>{{ secret }}</strong>
 </p>
 <p>
     <label>{% trans "Authentication code:" %} <input type="text" name="2fa_code" autocomplete="off"></label>
->>>>>>> e7a6ff8a
 </p>