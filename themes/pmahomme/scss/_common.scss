#page_content {
  margin: 0 0.5em;
}

.auth_config_tbl {
  margin: 0 auto;
}

h1 {
  font-size: 140%;
  font-weight: bold;
}

h2 {
  font-size: 2em;
  font-weight: normal;
  text-shadow: 0 1px 0 #fff;
  padding: 10px 0 10px;
  padding-#{$left}: 3px;
  color: #777;

  // Hiding icons in the page titles
  img {
    display: none;
  }

  a img {
    display: inline;
  }
}

.data {
  margin: 0 0 12px;
}

.data_full_width {
  margin: 0 0 12px;
  width: 100%;
}

h3 {
  font-weight: bold;
  font-size: 1rem;
}

a {
  text-decoration: none;
  color: #235a81;
  cursor: pointer;
  outline: none;

  &:link,
  &:visited,
  &:active {
    text-decoration: none;
    color: #235a81;
    cursor: pointer;
    outline: none;
  }
}

button.mult_submit,
.checkall_box + label {
  text-decoration: none;
  color: #235a81;
  cursor: pointer;
  outline: none;
}

a:hover {
  text-decoration: underline;
  color: #235a81;
}

button.mult_submit {
  &:hover,
  &:focus {
    text-decoration: underline;
    color: #235a81;
  }
}

.checkall_box + label:hover {
  text-decoration: underline;
  color: #235a81;
}

#initials_table {
  background: #f3f3f3;
  border: 1px solid #aaa;
  margin-bottom: 10px;
  -moz-border-radius: 5px;
  -webkit-border-radius: 5px;
  border-radius: 5px;

  td {
    padding: 8px !important;
  }

  a {
    border: 1px solid #aaa;
    background-color: #fff;
    padding: 4px 8px;
    -moz-border-radius: 5px;
    -webkit-border-radius: 5px;
    border-radius: 5px;
    background-image: linear-gradient(#fff, #e0e0e0);

    &.active {
      border: 1px solid #666;
      box-shadow: 0 0 2px #999;
      background: linear-gradient(#bbb, #fff);
    }
  }
}

dfn {
  font-style: normal;

  &:hover {
    font-style: normal;
    cursor: help;
  }
}

th {
  font-weight: bold;
  color: $th-color;
  background: #f3f3f3;
  background: linear-gradient(#fff, #ccc);
}

a img {
  border: 0;
}

hr {
  color: $main-color;
  background-color: $main-color;
  border: 0;
  height: 1px;
}

form {
  padding: 0;
  margin: 0;
  display: inline;
}

input,
select {
  // Fix outline in Chrome
  outline: none;
}

input {
  &[type=text],
  &[type=password],
  &[type=number],
  &[type=date] {
    border-radius: 2px;
    -moz-border-radius: 2px;
    -webkit-border-radius: 2px;
    background: white;
    border: 1px solid #aaa;
    color: #555;
    padding: 4px;
  }

  &:not(.form-control)[type=text],
  &[type=password],
  &:not(.form-control)[type=number],
  &[type=date],
  &:not(.form-check-input)[type=checkbox] {
    margin: 6px;
  }
}

select:not(.form-control) {
  margin: 6px;
}

input {
  &[type=text],
  &[type=password],
  &[type=number],
  &[type=date] {
    transition: all 0.2s;
    -ms-transition: all 0.2s;
    -webkit-transition: all 0.2s;
    -moz-transition: all 0.2s;
  }
}

select {
  transition: all 0.2s;
  -ms-transition: all 0.2s;
  -webkit-transition: all 0.2s;
  -moz-transition: all 0.2s;

  &#sel-lang {
    width: auto;
  }
}

input {
  &[type=text][disabled],
  &[type=password][disabled],
  &[type=number][disabled],
  &[type=date][disabled] {
    background: #e8e8e8;
    box-shadow: none;
    -webkit-box-shadow: none;
    -moz-box-shadow: none;

    &:hover {
      background: #e8e8e8;
      box-shadow: none;
      -webkit-box-shadow: none;
      -moz-box-shadow: none;
    }
  }
}

select[disabled] {
  background: #e8e8e8;
  box-shadow: none;
  -webkit-box-shadow: none;
  -moz-box-shadow: none;

  &:hover {
    background: #e8e8e8;
    box-shadow: none;
    -webkit-box-shadow: none;
    -moz-box-shadow: none;
  }
}

input {
  &[type=text] {
    &:hover,
    &:focus {
      border: 1px solid #7c7c7c;
      background: #fff;
    }
  }

  &[type=password] {
    &:hover,
    &:focus {
      border: 1px solid #7c7c7c;
      background: #fff;
    }
  }

  &[type=number] {
    &:hover,
    &:focus {
      border: 1px solid #7c7c7c;
      background: #fff;
    }
  }

  &[type=date] {
    &:hover,
    &:focus {
      border: 1px solid #7c7c7c;
      background: #fff;
    }
  }
}

select:focus {
  border: 1px solid #7c7c7c;
  background: #fff;
}

input {
  &[type=text]:hover,
  &[type=password]:hover,
  &[type=number]:hover,
  &[type=date]:hover {
    box-shadow: 0 1px 3px #aaa;
    -webkit-box-shadow: 0 1px 3px #aaa;
    -moz-box-shadow: 0 1px 3px #aaa;
  }
}

textarea {
  overflow: visible;
  margin: 6px;

  &.char {
    margin: 6px;
  }

  &.charField {
    width: 95%;
  }
}

th.fillPage {
  width: 80%;
}

fieldset {
  margin-top: 1em;
  border-radius: 4px 4px 0 0;
  -moz-border-radius: 4px 4px 0 0;
  -webkit-border-radius: 4px 4px 0 0;
  border: #aaa solid 1px;
  padding: 0.5em;
  background: #eee;

  @if $direction == rtl {
    text-shadow: -1px 1px 2px #fff inset;
    -moz-box-shadow: -1px 1px 2px #fff inset;
    -webkit-box-shadow: -1px 1px 2px #fff inset;
    box-shadow: -1px 1px 2px #fff inset;
  } @else {
    text-shadow: 1px 1px 2px #fff inset;
    -moz-box-shadow: 1px 1px 2px #fff inset;
    -webkit-box-shadow: 1px 1px 2px #fff inset;
    box-shadow: 1px 1px 2px #fff inset;
  }
}

fieldset {
  fieldset {
    margin: 0.8em;
    border: 1px solid #aaa;
    background: #e8e8e8;
  }

  legend {
    font-weight: bold;
    color: #444;
    padding: 5px 10px;
    border-radius: 2px;
    -moz-border-radius: 2px;
    -webkit-border-radius: 2px;
    border: 1px solid #aaa;
    background-color: #fff;
    max-width: 100%;
    -moz-box-shadow: 3px 3px 15px #bbb;
    -webkit-box-shadow: 3px 3px 15px #bbb;
    box-shadow: 3px 3px 15px #bbb;
    width: initial;
    font-size: 1em;
  }
}

.some-margin {
  margin: 1.5em;
}

// buttons in some browsers (eg. Konqueror) are block elements, this breaks design
button {
  display: inline;
}

// 3.4
.datatable {
  table-layout: fixed;
}

table {
  border-collapse: collapse;

  caption,
  th,
  td {
    padding: 0.1em 0.3em;
    margin: 0.1em;
    vertical-align: middle;
    text-shadow: 0 1px 0 #fff;
    touch-action: manipulation;
  }
}

thead th {
  border-#{$right}: 1px solid #fff;
}

th {
  text-align: $left;
}

img,
button {
  vertical-align: middle;
}

input {
  &:not(.form-check-input)[type=checkbox],
  &[type=radio] {
    vertical-align: -11%;
  }
}

select {
  -moz-border-radius: 2px;
  -webkit-border-radius: 2px;
  border-radius: 2px;
  border: 1px solid #bbb;
  color: #333;
  padding: 3px;
  background: white;

  &:not(.form-control) {
    margin: 6px;
  }

  &[multiple] {
    background: linear-gradient(#fff, #f2f2f2);
  }
}

/* classes */
.clearfloat {
  clear: both;
}

.floatleft {
  float: $left;
  margin-#{$right}: 1em;
}

.floatright {
  float: $right;
}

.displayblock {
  display: block;
}

table {
  &.nospacing {
    border-spacing: 0;
  }

  &.nopadding tr {
    th,
    td {
      padding: 0;
    }
  }
}

th.left,
td.left {
  text-align: $left;
}

th.right,
td.right {
  text-align: $right;
  padding-#{$right}: 1em;
}

tr.vtop {
  th,
  td {
    vertical-align: top;
  }
}

th.vtop,
td.vtop {
  vertical-align: top;
}

tr.vmiddle {
  th,
  td {
    vertical-align: middle;
  }
}

th.vmiddle,
td.vmiddle {
  vertical-align: middle;
}

tr.vbottom {
  th,
  td {
    vertical-align: bottom;
  }
}

th.vbottom,
td.vbottom {
  vertical-align: bottom;
}

.paddingtop {
  padding-top: 1em;
}

.separator {
  color: #fff;
  text-shadow: 0 1px 0 #000;
}

div.tools {
  padding: 0.2em;

  a {
    color: #3a7ead !important;
  }

  margin-top: 0;
  margin-bottom: 0.5em;
  // avoid a thick line since this should be used under another fieldset
  border-top: 0;
  text-align: $right;
  float: none;
  clear: both;
  -webkit-border-radius: 0 0 4px 4px;
  -moz-border-radius: 0 0 4px 4px;
  border-radius: 0 0 4px 5px;
}

fieldset.tblFooters {
  margin-top: 0;
  margin-bottom: 0.5em;
  // avoid a thick line since this should be used under another fieldset
  border-top: 0;
  text-align: $right;
  float: none;
  clear: both;
  -webkit-border-radius: 0 0 4px 4px;
  -moz-border-radius: 0 0 4px 4px;
  border-radius: 0 0 4px 4px;
}

div.null_div {
  height: 20px;
  text-align: center;
  font-style: normal;
  min-width: 50px;
}

fieldset {
  .formelement {
    float: $left;
    margin-#{$right}: 0.5em;
    // IE
    white-space: nowrap;
  }

  // revert for Gecko
  div[class=formelement] {
    white-space: normal;
  }
}

button.mult_submit {
  border: none;
  background-color: transparent;
}

// odd items 1,3,5,7...
table tbody:first-of-type tr:nth-child(odd),
table tbody:first-of-type tr:nth-child(odd) th,
#table_index tbody:nth-of-type(odd) tr,
#table_index tbody:nth-of-type(odd) th {
  background: #fff;
}

// even items 2,4,6,8...
table tbody:first-of-type tr:nth-child(even),
table tbody:first-of-type tr:nth-child(even) th,
#table_index tbody:nth-of-type(even) tr,
#table_index tbody:nth-of-type(even) th {
  background: #dfdfdf;
}

// only one item
table tbody:first-of-type tr:only-child {
  background: none;
}

table tr {
  text-align: $left;

  th {
    text-align: $left;
  }
}

// marked table rows
td.marked:not(.nomarker),
table tr.marked:not(.nomarker) td,
table tbody:first-of-type tr.marked:not(.nomarker) th,
table tr.marked:not(.nomarker) {
  background: linear-gradient(#ced6df, #b6c6d7);
  color: $browse-marker-color;
}

// hovered items
table tbody:first-of-type tr:not(.nopointer):hover,
table tbody:first-of-type tr:not(.nopointer):hover th,
.hover:not(.nopointer) {
  background: linear-gradient(#ced6df, #b6c6d7);
  color: $browse-pointer-color;
}

// hovered table rows
#table_index tbody:hover tr,
#table_index tbody:hover th,
#table_index tbody:hover td,
table tr.hover:not(.nopointer) th {
  background: linear-gradient(#ced6df, #b6c6d7);
  color: $browse-pointer-color;
}

/**
 * marks table rows/cells if the db field is in a where condition
 */
.condition {
  border-color: $browse-marker-color !important;
}

th.condition {
  border-width: 1px 1px 0 1px;
  border-style: solid;
}

td.condition {
  border-width: 0 1px 0 1px;
  border-style: solid;
}

tr:last-child td.condition {
  border-width: 0 1px 1px 1px;
}

@if $direction == ltr {
  // for first th which must have right border set (ltr only)
  .before-condition {
    border-#{$right}: 1px solid $browse-marker-color;
  }
}

/**
 * cells with the value NULL
 */
td.null {
  font-style: italic;
  color: #7d7d7d;
}

table {
  .valueHeader,
  .value {
    text-align: $right;
    white-space: normal;
  }

  // IE doesnt handles 'pre' right
  [class=value] {
    white-space: normal;
  }
}

.value {
  font-family: $font-family-monospace;
}

.attention {
  color: red;
  font-weight: bold;
}

.allfine {
  color: green;
}

img.lightbulb {
  cursor: pointer;
}

.pdflayout {
  overflow: hidden;
  clip: inherit;
  background-color: #fff;
  display: none;
  border: 1px solid #000;
  position: relative;
}

.pdflayout_table {
  background: #d3dce3;
  color: #000;
  overflow: hidden;
  clip: inherit;
  z-index: 2;
  display: inline;
  visibility: inherit;
  cursor: move;
  position: absolute;
  font-size: 80%;
  border: 1px dashed #000;
}

// Doc links in SQL
.cm-sql-doc {
  text-decoration: none;
  border-bottom: 1px dotted #000;
  color: inherit !important;
}

// no extra space in table cells
td .icon {
  image-rendering: pixelated;
  margin: 0;
}

.selectallarrow {
  margin-#{$right}: 0.3em;
  margin-#{$left}: 0.6em;
}

.with-selected {
  margin-#{$left}: 2em;
}

// message boxes: error, confirmation
#pma_errors,
#pma_demo,
#pma_footer {
  position: relative;
  padding: 0 0.5em;
}

.confirmation {
  color: #000;
  background-color: pink;
}

.error {
  border: 1px solid maroon !important;
  padding: 0.27em;
  color: #000;
  background: pink;
}

// end messageboxes

.new_central_col {
  width: 100%;
}

.tblcomment {
  font-size: 70%;
  font-weight: normal;
  color: #009;
}

.tblHeaders {
  font-weight: bold;
  color: $th-color;
  background: $th-background;
}

div.tools,
.tblFooters {
  font-weight: normal;
  color: $th-color;
  background: $th-background;
}

.tblHeaders a {
  &:link,
  &:active,
  &:visited {
    color: #00f;
  }
}

div.tools a {
  &:link,
  &:visited,
  &:active {
    color: #00f;
  }
}

.tblFooters a {
  &:link,
  &:active,
  &:visited {
    color: #00f;
  }
}

.tblHeaders a:hover,
div.tools a:hover,
.tblFooters a:hover {
  color: #f00;
}

// forbidden, no privileges
.noPrivileges {
  color: #f00;
  font-weight: bold;
}

// disabled text
.disabled {
  color: #666;

  a {
    &:link,
    &:active,
    &:visited {
      color: #666;
    }

    &:hover {
      color: #666;
      text-decoration: none;
    }
  }
}

tr.disabled td,
td.disabled {
  background-color: #f3f3f3;
  color: #aaa;
}

.nowrap {
  white-space: nowrap;
}

/**
 * login form
 */
body#loginform {
  margin: 1em 0 0 0;
  text-align: center;

  h1,
  a.logo {
    display: block;
    text-align: center;
  }

  div.container {
    text-align: $left;
    width: 30em;
    margin: 0 auto;
  }
}

#login_form {
  text-align: $left;
}

div.container.modal_form {
  margin: 0 auto;
  width: 30em;
  text-align: center;
  background: #fff;
  z-index: 999;
}

div#modalOverlay {
  position: fixed;
  top: 0;
  #{$left}: 0;
  height: 100%;
  width: 100%;
  background: #fff;
  z-index: 900;
}

div#userPermissionModal {
  position: fixed;
  bottom: 0;
  left: 0;
  right: 0;
  margin: 0;
  z-index: 1000;
}

form.login {
  input {
    &[type=text],
    &[type=password] {
      box-sizing: border-box;
      width: 14em;
    }
  }

  select {
    box-sizing: border-box;
    width: 14em;
  }
}

label.col-3.d-flex.align-items-center {
  font-weight: bolder;
}

.commented_column {
  border-bottom: 1px dashed #000;
}

.column_attribute {
  font-size: 70%;
}

.column_name {
  font-size: 80%;
  margin: 5px 2px;
}

.central_columns_navigation {
  padding: 1.5% 0 !important;
}

.central_columns_add_column {
  display: inline-block;
  margin-#{$left}: 1%;
  max-width: 50%;
}

.message_errors_found {
  margin-top: 20px;
}

.repl_gui_skip_err_cnt {
  width: 30px;
}

.font_weight_bold {
  font-weight: bold;
}

.color_gray {
  color: gray;
}

.max_height_400 {
  max-height: 400px;
}

.color_red {
  color: red;
}

.pma_sliding_message {
  display: inline-block;
}

li.last.database {
  margin-bottom: 15px !important;
}

/* specific elements */

ul.tabs {
  font-weight: bold;
  list-style-type: none;
  margin: 0;
  padding: 0;
}

// default tab styles
.tabactive {
  background: #fff !important;
}

span {
  &.caution {
    color: #f00;
  }

  &.success {
    color: green;
  }
}

fieldset.caution a {
  color: #f00;

  &:hover {
    color: #fff;
    background-color: #f00;
  }
}

// zoom search
div#dataDisplay {
  input,
  select {
    margin: 0;
    margin-#{$right}: 0.5em;
  }

  th {
    line-height: 2em;
  }
}

table {
  &#tableFieldsId {
    width: 100%;
  }

  &.calendar {
    width: 100%;

    td {
      text-align: center;

      a {
        display: block;

        &:hover {
          background-color: #cfc;
        }
      }
    }

    th {
      background-color: #d3dce3;
    }

    td.selected {
      background-color: #fc9;
    }
  }
}

img.calendar {
  border: none;
}

form.clock {
  text-align: center;
}

// table stats
div#tablestatistics table {
  float: $left;
  margin-bottom: 0.5em;
  margin-#{$right}: 1.5em;
  margin-top: 0.5em;
  min-width: 16em;
}

// end table stats

// server privileges
#tableuserrights td,
#tablespecificuserrights td,
#tabledatabases td {
  vertical-align: middle;
}

// end server privileges

// Heading
#topmenucontainer {
  padding-#{$right}: 1em;
  width: 100%;
}

#page_nav_icons {
  position: fixed;
  top: 0;
  #{$right}: 0;
  z-index: 99;
  padding: $breadcrumb-padding-y $breadcrumb-padding-x;
}

#page_settings_icon {
  cursor: pointer;
  display: none;
}

#page_settings_modal,
#pma_navigation_settings {
  display: none;
}

#textSQLDUMP {
  width: 95%;
  height: 95%;
  font-family: Consolas, "Courier New", Courier, monospace;
  font-size: 110%;
}

#TooltipContainer {
  position: absolute;
  z-index: 99;
  width: 20em;
  height: auto;
  overflow: visible;
  visibility: hidden;
  background-color: #ffc;
  color: #060;
  border: 0.1em solid #000;
  padding: 0.5em;
}

// user privileges
#fieldset_add_user_login {
  div.item {
    display: flex;
    align-items: center;
    border-bottom: 1px solid silver;
    padding-bottom: 0.3em;
    margin-bottom: 0.3em;
  }

  label {
    float: $left;
    display: block;
    width: 10em;
    max-width: 100%;
    text-align: $right;
    padding-#{$right}: 0.5em;
    margin-bottom: 0;
  }

  input {
    width: 12em;
    clear: $right;
    max-width: 100%;
  }

  span.options {
    float: $left;
    display: block;
    width: 12em;
    max-width: 100%;
    padding-#{$right}: 0.5em;

    #select_pred_username,
    #select_pred_hostname,
    #select_pred_password {
      width: 100%;
      max-width: 100%;
    }

    input {
      width: auto;
    }
  }
}

#fieldset_user_priv div.item {
  float: $left;
  width: 9em;
  max-width: 100%;

  div.item {
    float: none;
  }

  label {
    white-space: nowrap;
  }

  select {
    width: 100%;
  }
}

#fieldset_user_global_rights fieldset,
#fieldset_user_group_rights fieldset {
  float: $left;
}

#fieldset_user_global_rights > legend input {
  margin-#{$left}: 2em;
}
// end user privileges

// serverstatus

.linkElem:hover {
  text-decoration: underline;
  color: #235a81;
  cursor: pointer;
}

h3#serverstatusqueries span {
  font-size: 60%;
  display: inline;
}

.buttonlinks {
  float: $right;
  white-space: nowrap;
}

// Also used for the variables page
fieldset#tableFilter {
  padding: 0.1em 1em;
}

div#serverStatusTabs {
  margin-top: 1em;
}

caption a.top {
  float: $right;
}

div#serverstatusquerieschart {
  float: $left;
  width: 500px;
  height: 350px;
  margin-#{$right}: 50px;
}

table {
  &#serverstatusqueriesdetails,
  &#serverstatustraffic {
    float: $left;
  }

  &#serverstatusqueriesdetails th {
    min-width: 35px;
  }

  &#serverstatusvariables {
    width: 100%;
    margin-bottom: 1em;

    .name {
      width: 18em;
      white-space: nowrap;
    }

    .value {
      width: 6em;
    }
  }

  &#serverstatusconnections {
    float: $left;
  }
}

div {
  &#serverstatus table {
    tbody td.descr a,
    .tblFooters a {
      white-space: nowrap;
    }
  }

  &.liveChart {
    clear: both;
    min-width: 500px;
    height: 400px;
    padding-bottom: 80px;
  }
}

#addChartDialog input[type=text] {
  margin: 0;
  padding: 3px;
}

div#chartVariableSettings {
  border: 1px solid #ddd;
  background-color: #e6e6e6;
  margin-#{$left}: 10px;
}

table#chartGrid {
  td {
    padding: 3px;
    margin: 0;
  }

  div.monitorChart {
    background: #ebebeb;
    border: none;
  }
}

div.tabLinks {
  float: $left;
  padding: 5px 0;

  a,
  label {
    margin-#{$right}: 7px;
  }

  .icon {
    margin: -0.2em 0.3em 0 0;
  }
}

.popupContent {
  display: none;
  position: absolute;
  border: 1px solid #ccc;
  margin: 0;
  padding: 3px;
  background-color: #fff;
  z-index: 2;

  @if $direction == rtl {
    -moz-box-shadow: -2px 2px 3px #666;
    -webkit-box-shadow: -2px 2px 3px #666;
    box-shadow: -2px 2px 3px #666;
  } @else {
    -moz-box-shadow: 2px 2px 3px #666;
    -webkit-box-shadow: 2px 2px 3px #666;
    box-shadow: 2px 2px 3px #666;
  }
}

div {
  &#logTable {
    padding-top: 10px;
    clear: both;

    table {
      width: 100%;
    }
  }

  &#queryAnalyzerDialog {
    min-width: 700px;

    div {
      &.CodeMirror-scroll {
        height: auto;
      }

      &#queryProfiling {
        height: 300px;
      }
    }

    td.explain {
      width: 250px;
    }

    table.queryNums {
      display: none;
      border: 0;
      text-align: $left;
    }
  }
}

.smallIndent {
  padding-#{$left}: 7px;
}

// end serverstatus

// server variables
#serverVariables {
  width: 100%;

  .var-row > td {
    line-height: 2em;
  }

  .var-header {
    color: $th-color;
    background: #f3f3f3;
    background: linear-gradient(#fff, #ccc);
    font-weight: bold;
    text-align: $left;
  }

  .var-row {
    padding: 0.5em;
    min-height: 18px;
  }

  .var-name {
    font-weight: bold;

    &.session {
      font-weight: normal;
      font-style: italic;
    }
  }

  .var-value {
    float: $right;
    text-align: $right;
  }

  .var-doc {
    overflow: visible;
    float: $right;
  }

  // server variables editor
  .editLink {
    padding-#{$right}: 1em;
    font-family: sans-serif;
  }

  .serverVariableEditor {
    width: 100%;
    overflow: hidden;

    input {
      width: 100%;
      margin: 0 0.5em;
      box-sizing: border-box;
      -ms-box-sizing: border-box;
      -moz-box-sizing: border-box;
      -webkit-box-sizing: border-box;
      height: 2.2em;
    }

    div {
      display: block;
      overflow: hidden;
      padding-#{$right}: 1em;
    }

    a {
      margin: 0 0.5em;
      line-height: 2em;
    }
  }
}

// end server variables

// profiling

div#profilingchart {
  width: 850px;
  height: 370px;
  float: $left;
}

#profilingchart .jqplot-highlighter-tooltip {
  top: auto !important;
  #{$left}: 11px;
  bottom: 24px;
}

// end profiling

// table charting
#resizer {
  border: 1px solid silver;
}

// make room for the resize handle
#inner-resizer {
  padding: 10px;
}

.chartOption {
  float: $left;
  margin-#{$right}: 40px;
}

// end table charting

// querybox

#togglequerybox {
  margin: 0 10px;
}

#serverstatus h3 {
  margin: 15px 0;
  font-weight: normal;
  color: #999;
  font-size: 1.7em;
}

#sectionlinks {
  margin-bottom: 15px;
  padding: 16px;
  background: #f3f3f3;
  border: 1px solid #aaa;
  border-radius: 5px;
  -webkit-border-radius: 5px;
  -moz-border-radius: 5px;
  box-shadow: 0 1px 1px #fff inset;
  -webkit-box-shadow: 0 1px 1px #fff inset;
  -moz-box-shadow: 0 1px 1px #fff inset;
}

#sectionlinks a,
.buttonlinks a,
a.button {
  font-weight: bold;
  text-shadow: 0 1px 0 #fff;
  margin-bottom: 7px;
  margin-#{$left}: 7px;
  border: 1px solid #aaa;
  padding: 7px;
  color: #111 !important;
  text-decoration: none;
  background-color: #ddd;
  white-space: nowrap;
  border-radius: 20px;
  -webkit-border-radius: 20px;
  -moz-border-radius: 20px;
  background-image: linear-gradient(#f8f8f8, #d8d8d8);

  &:hover {
    background: linear-gradient(#fff, #ddd);
  }
}

textarea {
  &#sqlquery {
    width: 100%;
    -moz-border-radius: 4px;
    -webkit-border-radius: 4px;
    border-radius: 4px;
    border: 1px solid #aaa;
    padding: 5px;
    font-family: inherit;
  }

  &#sql_query_edit {
    height: 7em;
    width: 95%;
    display: block;
  }
}

// end querybox

// main page

#mysqlmaininformation,
#pmamaininformation {
  float: $left;
  width: 49%;
}

#maincontainer {
  ul {
    list-style-type: disc;
    vertical-align: middle;
  }

  li {
    margin-bottom: 0.3em;
  }
}

#full_name_layer {
  position: absolute;
  padding: 2px;
  margin-top: -3px;
  z-index: 801;
  border-radius: 3px;
  border: solid 1px #888;
  background: #fff;
}

/* end main page */

/* iconic view for ul items */

li.no_bullets {
  list-style-type: none !important;
  margin-#{$left}: -25px !important; //align with other list items which have bullets
}

// end iconic view for ul items

#body_browse_foreigners {
  background: $navi-background;
  margin: 0.5em 0.5em 0 0.5em;
}

#bodythemes {
  width: 500px;
  margin: auto;
  text-align: center;

  img {
    border: 0.1em solid #000;
  }

  a:hover img {
    border: 0.1em solid red;
  }
}

#fieldset_select_fields {
  float: $left;
}

#selflink {
  clear: both;
  display: block;
  margin-top: 1em;
  margin-bottom: 1em;
  width: 98%;
  margin-#{$left}: 1%;
  text-align: $right;
  border-top: 0.1em solid silver;
}

#table_innodb_bufferpool_usage,
#table_innodb_bufferpool_activity {
  float: $left;
}

#div_mysql_charset_collations table {
  float: $left;

  th,
  td {
    padding: 0.4em;
  }

  th#collationHeader {
    width: 35%;
  }
}

#qbe_div_table_list,
#qbe_div_sql_query {
  float: $left;
}

label.desc {
  width: 30em;
  float: $left;

  sup {
    position: absolute;
  }
}

kbd {
  color: $main-color;
  background-color: transparent;
  box-shadow: none;
}

code {
  font-size: 1em;
  color: $main-color;

  &.php {
    display: block;
    padding-#{$left}: 1em;
    margin-top: 0;
    margin-bottom: 0;
    max-height: 10em;
    overflow: auto;
    direction: ltr;
  }

  &.sql {
    display: block;
    padding: 1em;
    margin-top: 0;
    margin-bottom: 0;
    max-height: 10em;
    overflow: auto;
    direction: ltr;
  }
}

div.sqlvalidate {
  display: block;
  padding: 1em;
  margin-top: 0;
  margin-bottom: 0;
  max-height: 10em;
  overflow: auto;
  direction: ltr;
}

.result_query div.sqlOuter {
  background: $bg-one;
  text-align: $left;
}

#PMA_slidingMessage code.sql,
div.sqlvalidate {
  background: $bg-one;
}

textarea#partitiondefinition {
  height: 3em;
}

// for elements that should be revealed only via js
.hide {
  display: none;
}

#list_server {
  list-style-type: none;
  padding: 0;
}

/**
  *  Progress bar styles
  */

div {
  &.upload_progress {
    width: 400px;
    margin: 3em auto;
    text-align: center;
  }

  &.upload_progress_bar_outer {
    border: 1px solid #000;
    width: 202px;
    position: relative;
    margin: 0 auto 1em;
    color: $main-color;

    div.percentage {
      position: absolute;
      top: 0;
      #{$left}: 0;
      width: 202px;
    }
  }

  &.upload_progress_bar_inner {
    background-color: $navi-pointer-background;
    width: 0;
    height: 12px;
    margin: 1px;
    overflow: hidden;
    color: $browse-marker-color;
    position: relative;

    div.percentage {
      top: -1px;
      #{$left}: -1px;
    }
  }

  &#statustext {
    margin-top: 0.5em;
  }
}

table {
  &#serverconnection_src_remote,
  &#serverconnection_trg_remote,
  &#serverconnection_src_local,
  &#serverconnection_trg_local {
    float: $left;
  }
}

/**
  *  Validation error message styles
  */
input {
  &[type=text].invalid_value,
  &[type=password].invalid_value,
  &[type=number].invalid_value,
  &[type=date].invalid_value {
    background: #fcc;
  }
}

select.invalid_value,
.invalid_value {
  background: #fcc;
}

/**
  *  Ajax notification styling
  */
.ajax_notification {
  // The notification needs to be shown on the top of the page
  top: 0;
  position: fixed;
  margin-top: 200px;
  margin-#{$right}: auto;
  margin-bottom: 0;
  margin-#{$left}: auto;
  // Keep a little space on the sides of the text
  padding: 5px;
  width: 350px;
  // If this is not kept at a high z-index, the jQueryUI modal dialogs (z-index: 1000) might hide this
  z-index: 1100;
  text-align: center;
  display: inline;
  #{$left}: 0;
  #{$right}: 0;
  background-image: url("../img/ajax_clock_small.gif");
  background-repeat: no-repeat;
  background-position: 2%;
  border: 1px solid #e2b709;
  background-color: #ffe57e;
  border-radius: 5px;
  -moz-border-radius: 5px;
  -webkit-border-radius: 5px;
  box-shadow: 0 5px 90px #888;
  -moz-box-shadow: 0 5px 90px #888;
  -webkit-box-shadow: 0 5px 90px #888;
}

#loading_parent {
  /** Need this parent to properly center the notification division */
  position: relative;
  width: 100%;
}

/**
  * Export and Import styles
  */

.export_table_list_container {
  display: inline-block;
  max-height: 20em;
  overflow-y: scroll;
}

.export_table_select {
  th {
    text-align: center;
    vertical-align: middle;
  }

  .all {
    font-weight: bold;
    border-bottom: 1px solid black;
  }
}

.export_structure,
.export_data {
  text-align: center;
}

.export_table_name {
  vertical-align: middle;
}

.exportoptions {
  h2 {
    word-wrap: break-word;
  }

  h3 {
    border-bottom: 1px #999 solid;
    font-size: 110%;
  }
}

.importoptions h3 {
  border-bottom: 1px #999 solid;
  font-size: 110%;
}

.exportoptions ul,
.importoptions ul,
.format_specific_options ul {
  list-style-type: none;
  margin-bottom: 15px;
}

.exportoptions li,
.importoptions li {
  margin: 7px;
}

.exportoptions label,
.importoptions label,
.exportoptions p,
.importoptions p {
  margin: 5px;
  float: none;
}

#csv_options label.desc,
#ldi_options label.desc,
#latex_options label.desc,
#output label.desc {
  float: $left;
  width: 15em;
}

.exportoptions,
.importoptions {
  margin: 20px 30px 30px;
  margin-#{$left}: 10px;

  #buttonGo {
    float: $right;
  }
}

.format_specific_options {
  border: 1px solid #999;
  margin: 7px 0;
  padding: 3px;

  h3 {
    margin: 10px 0 0;
    margin-#{$left}: 10px;
    border: 0;
  }
}

p.desc {
  margin: 5px;
}

/**
  * Export styles only
  */
select {
  &#db_select,
  &#table_select {
    width: 400px;
  }
}

.export_sub_options {
  margin: 20px 0 0;
  margin-#{$left}: 30px;

  h4 {
    border-bottom: 1px #999 solid;
  }

  li {
    margin-bottom: 0;

    &.subgroup {
      display: inline-block;
      margin-top: 0;
    }
  }
}

#export_refresh_form {
  margin-#{$left}: 20px;
}

#export_back_button {
  display: inline;
}

#output_quick_export {
  display: none;
}

/**
 * Import styles only
 */

.importoptions #import_notification {
  margin: 10px 0;
  font-style: italic;
}

input#input_import_file {
  margin: 5px;
}

input#import_merge {
  margin: 0;
}

.formelementrow {
  margin: 5px 0 5px 0;
}

#filterText {
  vertical-align: baseline;
}

#popup_background {
  display: none;
  position: fixed;
  width: 100%;
  height: 100%;
  top: 0;
  #{$left}: 0;
  background: #000;
  z-index: 1000;
  overflow: hidden;
}

/**
 * Table structure styles
 */
#fieldsForm ul.table-structure-actions {
  margin: 0;
  padding: 0;
  list-style: none;

  li {
    float: $left;
    // same as padding of "table td"
    margin-#{$right}: 0.3em;
  }

  .submenu li {
    padding: 0;
    margin: 0;

    span {
      padding: 0.3em;
      margin: 0.1em;
    }
  }
}

#tablestructure tbody label {
  margin: 0.3rem 0;
}

#structure-action-links a {
  margin-#{$right}: 1em;
}

#addColumns input[type=radio] {
  margin: 3px 0 0;
  margin-#{$left}: 1em;
}

/**
 * Indexes
 */
#index_frm {
  .index_info {
    input[type=text],
    select {
      width: 100%;
      margin: 0;
      box-sizing: border-box;
      -ms-box-sizing: border-box;
      -moz-box-sizing: border-box;
      -webkit-box-sizing: border-box;
    }

    div {
      padding: 0.2em 0;
    }

    .label {
      float: $left;
      min-width: 12em;
    }
  }

  .slider {
    width: 10em;
    margin: 0.6em;
    float: $left;
  }

  .add_fields {
    float: $left;

    input {
      margin-#{$left}: 1em;
    }
  }

  input {
    margin: 0;
  }

  td {
    vertical-align: middle;
  }
}

table#index_columns {
  width: 100%;

  select {
    width: 85%;
    float: $left;
  }
}

#move_columns_dialog {
  div {
    padding: 1em;
  }

  ul {
    list-style: none;
    margin: 0;
    padding: 0;
  }

  li {
    background: $th-background;
    border: 1px solid #aaa;
    color: $th-color;
    font-weight: bold;
    margin: 0.4em;
    padding: 0.2em;
    -webkit-border-radius: 2px;
    -moz-border-radius: 2px;
    border-radius: 2px;
  }
}

// config forms
.config-form {
  ul.tabs {
    margin: 1.1em 0.2em 0;
    list-style: none;
    font-weight: bold;

    li {
      float: $left;
      margin-bottom: -1px;

      a {
        display: block;
        margin: 0.1em 0.2em 0;
        white-space: nowrap;
        text-decoration: none;
        border: 1px solid $bg-two;
        border-bottom: 1px solid #aaa;
        padding: 7px 10px;
        -webkit-border-radius: 5px 5px 0 0;
        -moz-border-radius: 5px 5px 0 0;
        border-radius: 5px 5px 0 0;
        background: #f2f2f2;
        color: #555;
        text-shadow: 0 1px 0 #fff;

        &:hover,
        &:active {
          background: #e5e5e5;
        }
      }

      &.active a {
        background-color: #fff;
        margin-top: 1px;
        color: #000;
        text-shadow: none;
        border-color: #aaa;
        border-bottom: 1px solid #fff;
      }
    }
  }

  fieldset {
    margin-top: 0;
    padding: 0;
    clear: both;
    -webkit-border-radius: 0;
    -moz-border-radius: 0;
    border-radius: 0;

    p {
      margin: 0;
      padding: 0.5em;
      background: #fff;
      border-top: 0;
    }

    // form error list
    .errors {
      margin: 0 -2px 1em;
      padding: 0.5em 1.5em;
      background: #fbead9;
      border: 0 #c83838 solid;
      border-width: 1px 0;
      list-style: none;
      font-family: $font-family-base;
      font-size: small;
    }

    // field error list
    .inline_errors {
      margin: 0.3em 0.3em 0.3em;
      margin-#{$left}: 0;
      padding: 0;
      list-style: none;
      color: #9a0000;
      font-size: small;
    }

    .doc {
      margin-#{$left}: 1em;
    }

    .disabled-notice {
      margin-#{$left}: 1em;
      font-size: 80%;
      text-transform: uppercase;
      color: #e00;
      cursor: help;
    }

    th {
      padding: 0.3em 0.3em 0.3em;
      padding-#{$left}: 0.5em;
      text-align: $left;
      vertical-align: top;
      background: transparent;
      filter: none;
      border-top: 1px $bg-two solid;
      border-#{$right}: none;

      small {
        display: block;
        font-weight: normal;
        font-family: $font-family-base;
        font-size: x-small;
        color: #444;
      }
    }

    td {
      padding-top: 0.3em;
      padding-bottom: 0.3em;
      vertical-align: top;
      border-top: 1px $bg-two solid;
      border-#{$right}: none;
    }
  }

  legend {
    display: none;
  }

  .lastrow {
    border-top: 1px #000 solid;
    background: $th-background;
    padding: 0.5em;
    text-align: center;

    input {
      font-weight: bold;
    }
  }

  span.checkbox {
    padding: 2px;
    display: inline-block;

    &.custom {
      padding: 1px;
      border: 1px #edec90 solid;
      background: #ffc;
    }
  }

  // customized field
  .custom {
    background: #ffc;
  }

  .field-error {
    border-color: #a11 !important;
  }

  input {
    &[type=text],
    &[type=password],
    &[type=number] {
      border: 1px #a7a6aa solid;
      height: auto;

      &:focus {
        border: 1px #6676ff solid;
        background: #f7fbff;
      }
    }
  }

  select,
  textarea {
    border: 1px #a7a6aa solid;
    height: auto;

    &:focus {
      border: 1px #6676ff solid;
      background: #f7fbff;
    }
  }

  .field-comment-mark {
    font-family: serif;
    color: #007;
    cursor: help;
    padding: 0 0.2em;
    font-weight: bold;
    font-style: italic;
  }

  .field-comment-warning {
    color: #a00;
  }

  // error list
  dd {
    margin-#{$left}: 0.5em;

    &::before {
      content: "\25B8  ";
    }
  }
}

fieldset {
  .group-header {
    th {
      background: $bg-two;
    }

    + tr th {
      padding-top: 0.6em;
    }
  }

  .group-field-1 th,
  .group-header-2 th {
    padding-#{$left}: 1.5em;
  }

  .group-field-2 th,
  .group-header-3 th {
    padding-#{$left}: 3em;
  }

  .group-field-3 th {
    padding-#{$left}: 4.5em;
  }

  .disabled-field {
    th {
      color: #666;
      background-color: #ddd;

      small {
        color: #666;
        background-color: #ddd;
      }
    }

    td {
      color: #666;
      background-color: #ddd;
    }
  }
}

.click-hide-message {
  cursor: pointer;
}

.prefsmanage_opts {
  margin-#{$left}: 2em;
}

#prefs_autoload {
  margin-bottom: 0.5em;
  margin-#{$left}: 0.5em;
}

input#auto_increment_opt {
  width: min-content;
}

#placeholder {
  position: relative;
  border: 1px solid #aaa;
  float: $right;
  overflow: hidden;
  width: 450px;
  height: 300px;

  .button {
    position: absolute;
    cursor: pointer;
  }

  div.button {
    font-size: smaller;
    color: #999;
    background-color: #eee;
    padding: 2px;
  }
}

.wrapper {
  float: $left;
  margin-bottom: 1.5em;
}

.toggleButton {
  position: relative;
  cursor: pointer;
  font-size: 0.8em;
  text-align: center;
  line-height: 1.4em;
  height: 1.55em;
  overflow: hidden;
  border-#{$right}: 0.1em solid #888;
  border-#{$left}: 0.1em solid #888;
  -webkit-border-radius: 0.3em;
  -moz-border-radius: 0.3em;
  border-radius: 0.3em;

  table,
  td,
  img {
    padding: 0;
    position: relative;
  }

  .toggle-container {
    position: absolute;

    td,
    tr {
      background: none !important;
    }
  }

  .toggleOn {
    color: #fff;
    padding: 0 1em;
    text-shadow: 0 0 0.2em #000;
  }

  .toggleOff {
    padding: 0 1em;
  }
}

.doubleFieldset {
  fieldset {
    width: 48%;
    float: $left;
    padding: 0;

    &.left {
      margin-#{$right}: 1%;
    }

    &.right {
      margin-#{$left}: 1%;
    }
  }

  legend {
    margin-#{$left}: 1.5em;
  }

  div.wrap {
    padding: 1.5em;
  }
}

#table_name_col_no_outer {
  margin-top: 45px;
}

#table_name_col_no {
  position: fixed;
  top: 55px;
  width: 100%;
  background: #fff;
}

#table_columns {
  display: block;
  overflow: auto;

  input {
    &[type=text],
    &[type=password],
    &[type=number] {
      width: 10em;
      box-sizing: border-box;
      -ms-box-sizing: border-box;
      -moz-box-sizing: border-box;
      -webkit-box-sizing: border-box;
    }
  }

  select {
    width: 10em;
    box-sizing: border-box;
    -ms-box-sizing: border-box;
    -moz-box-sizing: border-box;
    -webkit-box-sizing: border-box;
  }
}

#openlayersmap {
  width: 450px;
  height: 300px;
}

.placeholderDrag {
  cursor: move;
}

#left_arrow {
  #{$left}: 8px;
  top: 26px;
}

#right_arrow {
  #{$left}: 26px;
  top: 26px;
}

#up_arrow {
  #{$left}: 17px;
  top: 8px;
}

#down_arrow {
  #{$left}: 17px;
  top: 44px;
}

#zoom_in {
  #{$left}: 17px;
  top: 67px;
}

#zoom_world {
  #{$left}: 17px;
  top: 85px;
}

#zoom_out {
  #{$left}: 17px;
  top: 103px;
}

.colborder {
  cursor: col-resize;
  height: 100%;
  margin-#{$left}: -6px;
  position: absolute;
  width: 5px;
}

.colborder_active {
  border-#{$right}: 2px solid #a44;
}

.pma_table {
  th.draggable span {
    display: block;
    overflow: hidden;
  }
}

.sticky {
  position: -webkit-sticky;
  position: sticky;
  top: 60px;
}

.pma_table {
  td {
    position: static;
  }

  tbody td span {
    display: block;
    overflow: hidden;

    code span {
      display: inline;
    }
  }

  th.draggable {
    &.right span {
      margin-#{$right}: 0;
    }

    span {
      margin-#{$right}: 10px;
    }
  }
}

.modal-copy input {
  display: block;
  width: 100%;
  margin-top: 1.5em;
  padding: 0.3em 0;
}

.cRsz {
  position: absolute;
}

.cCpy {
  background: #333;
  color: #fff;
  font-weight: bold;
  margin: 0.1em;
  padding: 0.3em;
  position: absolute;
  text-shadow: -1px -1px #000;
  -moz-box-shadow: 0 0 0.7em #000;
  -webkit-box-shadow: 0 0 0.7em #000;
  box-shadow: 0 0 0.7em #000;
  -moz-border-radius: 0.3em;
  -webkit-border-radius: 0.3em;
  border-radius: 0.3em;
}

.cPointer {
  $height: 20px;
  $width: 10px;

  height: $height;
  width: $width;
  margin-top: $height / -2;
  margin-#{$left}: $width / -2;
  background: url("../img/col_pointer.png");
  position: absolute;
}

.tooltip {
  background: #333 !important;
  opacity: 0.8 !important;
  z-index: 9999;
  border: 1px solid #000 !important;
  -moz-border-radius: 0.3em !important;
  -webkit-border-radius: 0.3em !important;
  border-radius: 0.3em !important;
  text-shadow: -1px -1px #000 !important;
  font-size: 0.8em !important;
  font-weight: bold !important;
  padding: 1px 3px !important;

  * {
    background: none !important;
    color: #fff !important;
  }
}

.cDrop {
  #{$left}: 0;
  position: absolute;
  top: 0;
}

.coldrop {
  background: url("../img/col_drop.png");
  cursor: pointer;
  height: 16px;
  margin-#{$left}: 0.3em;
  margin-top: 0.3em;
  position: absolute;
  width: 16px;

  &:hover {
    background-color: #999;
  }
}

.coldrop-hover {
  background-color: #999;
}

.cList {
  background: #eee;
  border: solid 1px #999;
  position: absolute;
  -moz-box-shadow: 0 0.2em 0.5em #333;
  -webkit-box-shadow: 0 0.2em 0.5em #333;
  box-shadow: 0 0.2em 0.5em #333;

  .lDiv div {
    padding: 0.2em 0.5em 0.2em;
    padding-#{$left}: 0.2em;

    &:hover {
      background: #ddd;
      cursor: pointer;
    }

    input {
      cursor: pointer;
    }
  }
}

.showAllColBtn {
  border-bottom: solid 1px #999;
  border-top: solid 1px #999;
  cursor: pointer;
  font-size: 0.9em;
  font-weight: bold;
  padding: 0.35em 1em;
  text-align: center;

  &:hover {
    background: #ddd;
  }
}

.turnOffSelect {
  -moz-user-select: none;
  -khtml-user-select: none;
  -webkit-user-select: none;
  user-select: none;
}

.navigation {
  margin: 0.8em 0;
  border-radius: 5px;
  -webkit-border-radius: 5px;
  -moz-border-radius: 5px;
  background: linear-gradient(#eee, #ccc);

  td {
    margin: 0;
    padding: 0;
    vertical-align: middle;
    white-space: nowrap;
  }

  input {
    &[type=submit] {
      background: none;
      border: 0;
      filter: none;
      margin: 0;
      padding: 0.8em 0.5em;
      border-radius: 0;
      -webkit-border-radius: 0;
      -moz-border-radius: 0;

      &:hover {
        color: #fff;
        cursor: pointer;
        text-shadow: none;
        background: linear-gradient(#333, #555);
      }
    }

    &.edit_mode_active {
      color: #fff;
      cursor: pointer;
      text-shadow: none;
      background: linear-gradient(#333, #555);
    }
  }

  .btn-link {
    color: $main-color;

    &:hover {
      color: #fff;
      background-image: linear-gradient(#333, #555);
      text-decoration: none;
    }
  }

  select {
    margin: 0 0.8em;
  }
}

.navigation_separator {
  color: #999;
  display: inline-block;
  font-size: 1.5em;
  text-align: center;
  height: 1.4em;
  width: 1.2em;
  text-shadow: 1px 0 #fff;
}

.cEdit {
  margin: 0;
  padding: 0;
  position: absolute;

  input[type=text] {
    background: #fff;
    height: 100%;
    margin: 0;
    padding: 0;
  }

  .edit_area {
    background: #fff;
    border: 1px solid #999;
    min-width: 10em;
    padding: 0.3em 0.5em;

    select,
    textarea {
      width: 97%;
    }
  }

  .cell_edit_hint {
    color: #555;
    font-size: 0.8em;
    margin: 0.3em 0.2em;
  }

  .edit_box {
    overflow-x: hidden;
    overflow-y: scroll;
    padding: 0;
    margin: 0;
  }

  .edit_box_posting {
    background: #fff url('../img/ajax_clock_small.gif') no-repeat $right center;
    padding-#{$right}: 1.5em;
  }

  .edit_area_loading {
    background: #fff url("../img/ajax_clock_small.gif") no-repeat center;
    height: 10em;
  }

  .goto_link {
    background: #eee;
    color: #555;
    padding: 0.2em 0.3em;
  }
}

.saving_edited_data {
  background: url('../img/ajax_clock_small.gif') no-repeat $left;
  padding-#{$left}: 20px;
}

.relationalTable {
  td {
    vertical-align: top;
  }

  select {
    width: 125px;
    margin-#{$right}: 5px;
  }
}

// css for timepicker
.ui-timepicker-div {
  .ui-widget-header {
    margin-bottom: 8px;
  }

  dl {
    text-align: $left;

    dt {
      height: 25px;
      margin-bottom: -25px;
    }

    dd {
      margin: 0 10px 10px 85px;
    }
  }

  td {
    font-size: 90%;
  }
}

.ui-tpicker-grid-label {
  background: none;
  border: none;
  margin: 0;
  padding: 0;
}

.ui-timepicker-rtl {
  direction: rtl;

  dl {
    text-align: right;

    dd {
      margin: 0 65px 10px 10px;
    }
  }
}

body .ui-widget {
  font-size: 1em;
}

body #ui-datepicker-div {
  z-index: 9999 !important;
}

.ui-dialog fieldset legend a {
  color: #235a81;
}

.ui-draggable {
  z-index: 801;
}

// over-riding jqplot-yaxis class
.jqplot-yaxis {
  #{$left}: 0 !important;
  min-width: 25px;
  width: auto;
}

.jqplot-axis {
  overflow: hidden;
}

.report-data {
  height: 13em;
  overflow: scroll;
  width: 570px;
  border: solid 1px;
  background: white;
  padding: 2px;
}

.report-description {
  height: 10em;
  width: 570px;
}

div#page_content div {
  &#tableslistcontainer {
    margin-top: 1em;

    table.data {
      border-top: 0.1px solid #eee;
    }
  }

  &.result_query {
    margin-top: 1em;
  }
}

table.show_create {
  margin-top: 1em;

  td {
    border-#{$right}: 1px solid #bbb;
  }
}

#alias_modal {
  table {
    width: 100%;
  }

  label {
    font-weight: bold;
  }
}

.ui-dialog {
  position: fixed;
}

.small_font {
  font-size: smaller;
}

// Console styles
#pma_console_container {
  width: 100%;
  position: fixed;
  bottom: 0;
  #{$left}: 0;
  z-index: 100;
}

textarea {
  resize: both;
}

#pma_console {
  position: relative;
  margin-#{$left}: $navi-width;

  .templates {
    display: none;
  }

  .mid_text {
    vertical-align: middle;
  }

  .toolbar {
    position: relative;
    background: #ccc;
    border-top: solid 1px #aaa;
    cursor: n-resize;

    span {
      vertical-align: middle;
    }

    &.collapsed {
      cursor: default;

      &:not(:hover) {
        display: inline-block;
        border-top-right-radius: 3px;
        border-#{$right}: solid 1px #aaa;
      }

      > .button {
        display: none;
      }
    }
  }

  .message span {
    &.text,
    &.action {
      padding: 0 3px;
      display: inline-block;
    }
  }

  .toolbar {
    .button,
    .text {
      padding: 0 3px;
      display: inline-block;
    }
  }

  .switch_button {
    padding: 0 3px;
    display: inline-block;
  }

  .message span.action,
  .toolbar .button,
  .switch_button {
    cursor: pointer;
  }

  .message span.action:hover,
  .toolbar .button:hover,
  .switch_button:hover {
    background: #ddd;
  }

  .toolbar {
    .button.active {
      background: #ddd;
    }

    .text {
      font-weight: bold;
    }

    .button,
    .text {
      margin-#{$right}: 0.4em;
    }

    .button,
    .text {
      float: $right;
    }
  }

  .content {
    overflow-x: hidden;
    overflow-y: auto;
    margin-bottom: -65px;
    border-top: solid 1px #aaa;
    background: #fff;
    padding-top: 0.4em;

    &.console_dark_theme {
      background: #000;
      color: #fff;

      .CodeMirror-wrap {
        background: #000;
        color: #fff;
      }

      .action_content {
        color: #000;
      }

      .message {
        border-color: #373b41;
      }

      .CodeMirror-cursor {
        border-color: #fff;
      }

      .cm-keyword {
        color: #de935f;
      }
    }
  }

  .message,
  .query_input {
    position: relative;
    font-family: Monaco, Consolas, monospace;
    cursor: text;
    margin: 0 10px 0.2em 1.4em;
  }

  .message {
    border-bottom: solid 1px #ccc;
    padding-bottom: 0.2em;

    &.expanded > .action_content {
      position: relative;
    }

    &::before {
      #{$left}: -0.7em;
      position: absolute;
      content: ">";
    }
  }

  .query_input {
    &::before {
      left: -0.7em;
      position: absolute;
      content: ">";
      top: -2px;
    }

    textarea {
      width: 100%;
      height: 4em;
      resize: vertical;
    }
  }

  .message {
    &:hover::before {
      color: #7cf;
      font-weight: bold;
    }

    &.expanded::before {
      content: "]";
    }

    &.welcome::before {
      display: none;
    }

    &.failed {
      &::before,
      &.expanded::before,
      &:hover::before {
        content: "=";
        color: #944;
      }
    }

    &.pending::before {
      opacity: 0.3;
    }

    &.collapsed > .query {
      white-space: nowrap;
      text-overflow: ellipsis;
      overflow: hidden;
    }

    &.expanded > .query {
      display: block;
      white-space: pre;
      word-wrap: break-word;
    }

    .text.targetdb,
    &.collapsed .action.collapse,
    &.expanded .action.expand {
      display: none;
    }

    .action {
      &.requery,
      &.profiling,
      &.explain,
      &.bookmark {
        display: none;
      }
    }

    &.select .action {
      &.profiling,
      &.explain {
        display: inline-block;
      }
    }

    &.history .text.targetdb,
    &.successed .text.targetdb {
      display: inline-block;
    }

    &.history .action {
      &.requery,
      &.bookmark {
        display: inline-block;
      }
    }

    &.bookmark .action {
      &.requery,
      &.bookmark {
        display: inline-block;
      }
    }

    &.successed .action {
      &.requery,
      &.bookmark {
        display: inline-block;
      }
    }

    .action_content {
      position: absolute;
      bottom: 100%;
      background: #ccc;
      border: solid 1px #aaa;
      border-top-left-radius: 3px;
    }

    &.bookmark .text.targetdb,
    .text.query_time {
      margin: 0;
      display: inline-block;
    }

    &.failed .text.query_time,
    .text.failed {
      display: none;
    }

    &.failed .text.failed {
      display: inline-block;
    }

    .text {
      background: #fff;
    }

    &.collapsed {
      > .action_content {
        display: none;
      }

      &:hover > .action_content {
        display: block;
      }
    }

    .bookmark_label {
      padding: 0 4px;
      top: 0;
      background: #369;
      color: #fff;
      border-radius: 3px;

      &.shared {
        background: #396;
      }
    }

    &.expanded .bookmark_label {
      border-top-left-radius: 0;
      border-top-right-radius: 0;
    }
  }

  .query_input {
    position: relative;
  }

  .mid_layer {
    height: 100%;
    width: 100%;
    position: absolute;
    top: 0;
    background: #666;
    display: none;
    cursor: pointer;
    z-index: 200;
  }

  .card {
    position: absolute;
    width: 94%;
    height: 100%;
    min-height: 48px;
    #{$left}: 100%;
    top: 0;
    border-#{$left}: solid 1px #999;
    z-index: 300;
    transition: $left 0.2s;
    -ms-transition: $left 0.2s;
    -webkit-transition: $left 0.2s;
    -moz-transition: $left 0.2s;

    &.show {
      #{$left}: 6%;
      box-shadow: -2px 1px 4px -1px #999;
    }
  }

  .button.hide,
  .message span.text.hide {
    display: none;
  }
}

#pma_bookmarks .content.add_bookmark,
#pma_console_options .content {
  padding: 4px 6px;
}

#pma_bookmarks .content.add_bookmark {
  .options {
    margin-#{$left}: 1.4em;
    padding-bottom: 0.4em;
    margin-bottom: 0.4em;
    border-bottom: solid 1px #ccc;

    button {
      margin: 0 7px;
      vertical-align: bottom;
    }
  }

  input[type=text] {
    margin: 0;
    padding: 2px 4px;
  }
}

#debug_console {
  &.grouped .ungroup_queries {
    display: inline-block;
  }

  &.ungrouped {
    .group_queries {
      display: inline-block;
    }

    .ungroup_queries,
    .sort_count {
      display: none;
    }
  }

  &.grouped .group_queries {
    display: none;
  }

  .count {
    margin-#{$right}: 8px;
  }

  .show_trace .trace,
  .show_args .args {
    display: block;
  }

  .hide_trace .trace,
  .hide_args .args,
  .show_trace .action.dbg_show_trace,
  .hide_trace .action.dbg_hide_trace {
    display: none;
  }

  .traceStep {
    &.hide_args .action.dbg_hide_args,
    &.show_args .action.dbg_show_args {
      display: none;
    }

    &::after {
      content: "";
      display: table;
      clear: both;
    }
  }

  .trace.welcome::after,
  .debug > .welcome::after {
    content: "";
    display: table;
    clear: both;
  }

  .debug_summary {
    float: $left;
  }

  .trace.welcome .time,
  .traceStep .file,
  .script_name {
    float: $right;
  }

  .traceStep .args pre {
    margin: 0;
  }
}

// Code mirror console style
.cm-s-pma {
  .CodeMirror-code {
    font-family: Monaco, Consolas, monospace;

    pre {
      font-family: Monaco, Consolas, monospace;
    }
  }

  .CodeMirror-measure > pre,
  .CodeMirror-code > pre,
  .CodeMirror-lines {
    padding: 0;
  }

  &.CodeMirror {
    resize: none;
    height: auto;
    width: 100%;
    min-height: initial;
    max-height: initial;
  }

  .CodeMirror-scroll {
    cursor: text;
  }
}

// PMA drop-improt style

.pma_drop_handler {
  display: none;
  position: fixed;
  top: 0;
  #{$left}: 0;
  width: 100%;
  background: rgba(0, 0, 0, 0.6);
  height: 100%;
  z-index: 999;
  color: white;
  font-size: 30pt;
  text-align: center;
  padding-top: 20%;
}

.pma_sql_import_status {
  display: none;
  position: fixed;
  bottom: 0;
  #{$right}: 25px;
  width: 400px;
  border: 1px solid #999;
  background: #f3f3f3;
  -moz-border-radius: 4px;
  -webkit-border-radius: 4px;
  border-radius: 4px;

  @if $direction == rtl {
    -moz-box-shadow: -2px 2px 5px #ccc;
    -webkit-box-shadow: -2px 2px 5px #ccc;
    box-shadow: -2px 2px 5px #ccc;
  } @else {
    -moz-box-shadow: 2px 2px 5px #ccc;
    -webkit-box-shadow: 2px 2px 5px #ccc;
    box-shadow: 2px 2px 5px #ccc;
  }

  h2 {
    background-color: #bbb;
    padding: 0.1em 0.3em;
    margin-top: 0;
    margin-bottom: 0;
    color: #fff;
    font-size: 1.6em;
    font-weight: normal;
    text-shadow: 0 1px 0 #777;

    @if $direction == rtl {
      -moz-box-shadow: -1px 1px 15px #999 inset;
      -webkit-box-shadow: -1px 1px 15px #999 inset;
      box-shadow: -1px 1px 15px #999 inset;
    } @else {
      -moz-box-shadow: 1px 1px 15px #999 inset;
      -webkit-box-shadow: 1px 1px 15px #999 inset;
      box-shadow: 1px 1px 15px #999 inset;
    }
  }
}

.pma_drop_result h2 {
  background-color: #bbb;
  padding: 0.1em 0.3em;
  margin-top: 0;
  margin-bottom: 0;
  color: #fff;
  font-size: 1.6em;
  font-weight: normal;
  text-shadow: 0 1px 0 #777;

  @if $direction == rtl {
    -moz-box-shadow: -1px 1px 15px #999 inset;
    -webkit-box-shadow: -1px 1px 15px #999 inset;
    box-shadow: -1px 1px 15px #999 inset;
  } @else {
    -moz-box-shadow: 1px 1px 15px #999 inset;
    -webkit-box-shadow: 1px 1px 15px #999 inset;
    box-shadow: 1px 1px 15px #999 inset;
  }
}

.pma_sql_import_status {
  div {
    height: 270px;
    overflow-y: auto;
    overflow-x: hidden;
    list-style-type: none;

    li {
      padding: 8px 10px;
      border-bottom: 1px solid #bbb;
      color: rgb(148, 14, 14);
      background: white;

      .filesize {
        float: $right;
      }
    }
  }

  h2 {
    .minimize {
      float: $right;
      margin-#{$right}: 5px;
      padding: 0 10px;
    }

    .close {
      float: $right;
      margin-#{$right}: 5px;
      padding: 0 10px;
      display: none;
    }

    .minimize:hover,
    .close:hover {
      background: rgba(155, 149, 149, 0.78);
      cursor: pointer;
    }
  }
}

.pma_drop_result h2 .close:hover {
  background: rgba(155, 149, 149, 0.78);
  cursor: pointer;
}

.pma_drop_file_status {
  color: #235a81;

  span.underline:hover {
    cursor: pointer;
    text-decoration: underline;
  }
}

.pma_drop_result {
  position: fixed;
  top: 10%;
  #{$left}: 20%;
  width: 60%;
  background: white;
  min-height: 300px;
  z-index: 800;
  -webkit-box-shadow: 0 0 15px #999;
  border-radius: 10px;
  cursor: move;

  h2 .close {
    float: $right;
    margin-#{$right}: 5px;
    padding: 0 10px;
  }
}

.dependencies_box {
  background-color: white;
  border: 3px ridge black;
}

#composite_index_list {
  list-style-type: none;
  list-style-position: inside;
}

span.drag_icon {
  display: inline-block;
  background-image: url("../img/s_sortable.png");
  background-position: center center;
  background-repeat: no-repeat;
  width: 1em;
  height: 3em;
  cursor: move;
}

.topmargin {
  margin-top: 1em;
}

meter {
  &[value="1"]::-webkit-meter-optimum-value {
    background: linear-gradient(white 3%, #e32929 5%, transparent 10%, #e32929);
  }

  &[value="2"]::-webkit-meter-optimum-value {
    background: linear-gradient(white 3%, #f60 5%, transparent 10%, #f60);
  }

  &[value="3"]::-webkit-meter-optimum-value {
    background: linear-gradient(white 3%, #ffd700 5%, transparent 10%, #ffd700);
  }
}

// styles for sortable tables created with tablesorter jquery plugin
th {
  &.header {
    cursor: pointer;
    color: #235a81;

    &:hover {
      text-decoration: underline;
    }

    .sorticon {
      width: 16px;
      height: 16px;
      background-repeat: no-repeat;
      background-position: right center;
      display: inline-table;
      vertical-align: middle;
      float: $right;
    }
  }

  &.headerSortUp .sorticon {
    background-image: url("../img/s_desc.png");
  }

  &.headerSortDown {
    &:hover .sorticon {
      background-image: url("../img/s_desc.png");
    }

    .sorticon {
      background-image: url("../img/s_asc.png");
    }
  }

  &.headerSortUp:hover .sorticon {
    background-image: url("../img/s_asc.png");
  }
}

// end of styles of sortable tables

// styles for jQuery-ui to support rtl languages
body .ui-dialog {
  .ui-dialog-titlebar-close {
    #{$right}: 0.3em;
    #{$left}: initial;
  }

  .ui-dialog-title {
    float: $left;
  }

  .ui-dialog-buttonpane .ui-dialog-buttonset {
    float: $right;
  }
}
// end of styles for jQuery-ui to support rtl languages

/* templates/database/multi_table_query */

.multi_table_query_form {
  .query-form__div--hide,
  .query-form__tr--hide {
    display: none;
  }

  .query-form__fieldset--inline,
  .query-form__select--inline {
    display: inline;
  }

  .query-form__tr--bg-none {
    background: none;
  }

  .query-form__input--wide {
    width: 91%;
  }

  .query-form__remove-column {
    float: right;
    color: red;
  }

  .query-form__multi-sql-query {
    float: left;
  }
}

// templates/database/designer
// side menu
#name-panel {
  overflow: hidden;
}

@media only screen and (max-width: 768px) {
  ul {
    &.tabs {
      display: flex;
    }
  }

  .responsivetable {
    overflow-x: auto;
  }

  body#loginform div.container {
    width: 100%;
  }

  .largescreenonly {
    display: none;
  }

  .width96 {
    width: 96% !important;
  }

  #page_nav_icons {
    display: none;
  }

  table#serverstatusconnections {
    margin-#{$left}: 0;
  }

  #table_name_col_no {
    top: 62px;
  }

  .tdblock tr td {
    display: block;
  }

  #table_columns {
    margin-top: 60px;

    .tablesorter {
      min-width: 100%;
    }
  }

  .doubleFieldset fieldset {
    width: 98%;
  }

  div#serverstatusquerieschart {
    width: 100%;
    height: 450px;
  }

  .ui-dialog {
    margin: 1%;
    width: 95% !important;
  }
}

#tooltip_editor {
  font-size: 12px;
  background-color: #fff;
  opacity: 0.95;
  filter: alpha(opacity=95);
  padding: 5px;
}

#tooltip_font {
  font-weight: bold;
}

#selection_box {
  z-index: 1000;
  height: 205px;
  position: absolute;
  background-color: #87ceeb;
  opacity: 0.4;
  filter: alpha(opacity=40);
  pointer-events: none;
}

#filter_query_text {
  vertical-align: baseline;
}

.ui_tpicker_hour_slider,
.ui_tpicker_minute_slider,
.ui_tpicker_second_slider,
.ui_tpicker_millisec_slider,
.ui_tpicker_microsec_slider {
  margin-left: 20px;
  margin-top: 4px;
  height: 0.75rem;
}

// Extra large devices (large desktops, 1200px and up)
@include media-breakpoint-up(xl){
<<<<<<< HEAD
  div.tools {
=======
  .tblFooters {
>>>>>>> 1ecf3561
    text-align: #{$left};
  }
}<|MERGE_RESOLUTION|>--- conflicted
+++ resolved
@@ -3862,12 +3862,13 @@
 }
 
 // Extra large devices (large desktops, 1200px and up)
-@include media-breakpoint-up(xl){
-<<<<<<< HEAD
+@include media-breakpoint-up(xl) {
   div.tools {
-=======
+    text-align: #{$left};
+  }
+
+  fieldset.tblFooters,
   .tblFooters {
->>>>>>> 1ecf3561
     text-align: #{$left};
   }
 }