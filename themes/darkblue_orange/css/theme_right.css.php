<?php
/* vim: set expandtab sw=4 ts=4 sts=4: */
/**
 * main css file from theme Darkblue Orange
 *
 * @package phpMyAdmin-theme
 * @subpackage Darkblue_orange
 */

// unplanned execution path
if (!defined('PMA_MINIMUM_COMMON')) {
    exit();
}
?>
/******************************************************************************/
/* general tags */
html {
    font-size: <?php echo (null !== $GLOBALS['PMA_Config']->get('fontsize') ? $GLOBALS['PMA_Config']->get('fontsize') : $_COOKIE['pma_fontsize']); ?>;
}

input, select, textarea {
    font-size: 1em;
}

body {
<?php if (! empty($GLOBALS['cfg']['FontFamily'])) { ?>
    font-family:        <?php echo $GLOBALS['cfg']['FontFamily']; ?>;
<?php } ?>
    padding:            0;
    margin:             0.5em;
    color:              <?php echo $GLOBALS['cfg']['MainColor']; ?>;
    background:         <?php echo (isset($_SESSION['tmp_user_values']['custom_color']) ? $_SESSION['tmp_user_values']['custom_color'] : $GLOBALS['cfg']['MainBackground']); ?>;
}

<?php if (! empty($GLOBALS['cfg']['FontFamilyFixed'])) { ?>
textarea, tt, pre, code {
    font-family:        <?php echo $GLOBALS['cfg']['FontFamilyFixed']; ?>;
}
<?php } ?>
h1 {
    font-size:          180%;
    font-weight:        bold;
}

h2 {
    font-size:          130%;
    font-weight:        bold;
}

h3 {
    font-size:          120%;
    font-weight:        bold;
}

pre, tt, code {
    font-size:          110%;
}

a, a:link,
a:visited,
a:active {
    text-decoration:    none;
    color:              #333399;
    cursor: pointer;
}

a:hover {
    text-decoration:    underline;
    color:              #cc0000;
}

dfn {
    font-style:         normal;
}

dfn:hover {
    font-style:         normal;
    cursor:             help;
}

th {
    font-weight:        bold;
    color:              <?php echo $GLOBALS['cfg']['ThColor']; ?>;
    background:         <?php echo $GLOBALS['cfg']['ThBackground']; ?>;
}

th a:link,
th a:active,
th a:visited {
    color:              <?php echo $GLOBALS['cfg']['ThColor']; ?>;
    text-decoration:    underline;
}

th a:hover {
    color:              #666666;
    text-decoration:    none;
}

a img {
    border:             0;
}

hr {
    color:              #666699;
    background-color:   #6666cc;
    border:             0;
    height:             1px;
}

form {
    padding:            0;
    margin:             0;
    display:            inline;
}

textarea {
    overflow:           visible;
    height:             <?php echo ceil($GLOBALS['cfg']['TextareaRows'] * 1.2); ?>em;
}

fieldset {
    margin-top:         1em;
    border:             #666699 solid 1px;
    padding:            0.5em;
}

fieldset fieldset {
    margin:             0.8em;
}

fieldset legend {
    background:         <?php echo $GLOBALS['cfg']['MainBackground']; ?>;
    font-weight:        bold;
    color:              #444444;
    padding:            2px 2px 2px 2px;
}

/* buttons in some browsers (eg. Konqueror) are block elements,
   this breaks design */
button {
    display:            inline;
}

table caption,
table th,
table td {
    padding:            0.1em 0.5em 0.1em 0.5em;
    margin:             0.1em;
    vertical-align:     top;
}

img,
input,
select,
button {
    vertical-align:     middle;
}


/******************************************************************************/
/* classes */
div.tools {
    border: 1px solid #000000;
    padding: 0.2em;
}

div.tools,
fieldset.tblFooters {
    margin-top:         0;
    margin-bottom:      0.5em;
    /* avoid a thick line since this should be used under another fieldset */
    border-top:         0;
    text-align:         <?php echo $right; ?>;
    float:              none;
    clear:              both;
}

fieldset .formelement {
    float:              <?php echo $left; ?>;
    margin-<?php echo $right; ?>:       0.5em;
    /* IE */
    white-space:        nowrap;
}

/* revert for Gecko */
fieldset div[class=formelement] {
    white-space:        normal;
}

button.mult_submit {
    border:             none;
    background-color:   transparent;
}

/* odd items 1,3,5,7,... */
table tr.odd th,
.odd {
    background: <?php echo $GLOBALS['cfg']['BgOne']; ?>;
}

/* even items 2,4,6,8,... */
table tr.even th,
.even {
    background: <?php echo $GLOBALS['cfg']['BgTwo']; ?>;
}

/* odd table rows 1,3,5,7,... */
table tr.odd th,
table tr.odd {
    background-image:   none;
    background:         <?php echo $GLOBALS['cfg']['BgOne']; ?>;
    text-align:         <?php echo $left; ?>;
}

/* even table rows 2,4,6,8,... */
table tr.even th,
table tr.even {
    background-image:   none;
    background:         <?php echo $GLOBALS['cfg']['BgTwo']; ?>;
    text-align:         <?php echo $left; ?>;
}

<?php if ($GLOBALS['cfg']['BrowseMarkerEnable']) { ?>
/* marked table rows */
table tr.marked th,
table tr.marked {
    background:   <?php echo $GLOBALS['cfg']['BrowseMarkerBackground']; ?>;
    color:   <?php echo $GLOBALS['cfg']['BrowseMarkerColor']; ?>;
}
<?php } ?>

<?php if ($GLOBALS['cfg']['BrowsePointerEnable']) { ?>
/* hovered items */
.odd:hover,
.even:hover,
.hover,
.structure_actions_dropdown {
    background: <?php echo $GLOBALS['cfg']['BrowsePointerBackground']; ?>;
    color: <?php echo $GLOBALS['cfg']['BrowsePointerColor']; ?>;
}

/* hovered table rows */
table tr.odd:hover th,
table tr.even:hover th,
table tr.hover th {
    background:   <?php echo $GLOBALS['cfg']['BrowsePointerBackground']; ?>;
    color:   <?php echo $GLOBALS['cfg']['BrowsePointerColor']; ?>;
}
<?php } ?>

/**
 * marks table rows/cells if the db field is in a where condition
 */
tr.condition th,
tr.condition td,
td.condition,
th.condition {
    border: 1px solid <?php echo $GLOBALS['cfg']['BrowseMarkerBackground']; ?>;
}

table .value {
    text-align:         <?php echo $right; ?>;
    white-space:        normal;
}
/* IE doesnt handles 'pre' right */
table [class=value] {
    white-space:        normal;
}


<?php if (! empty($GLOBALS['cfg']['FontFamilyFixed'])) { ?>
.value {
    font-family:        <?php echo $GLOBALS['cfg']['FontFamilyFixed']; ?>;
}
<?php } ?>
.value .attention {
    color:              red;
    font-weight:        bold;
}
.value .allfine {
    color:              green;
}


img.lightbulb {
    cursor:             pointer;
}

.pdflayout {
    overflow:           hidden;
    clip:               inherit;
    background-color:   #FFFFFF;
    display:            none;
    border:             1px solid #000000;
    position:           relative;
}

.pdflayout_table {
    background:         #ff9900;
    color:              #000000;
    overflow:           hidden;
    clip:               inherit;
    z-index:            2;
    display:            inline;
    visibility:         inherit;
    cursor:             move;
    position:           absolute;
    font-size:          110%;
    border:             1px dashed #000000;
}

/* MySQL Parser */
.syntax {
}

.syntax a {
    text-decoration: none;
    border-bottom:1px dotted black;
}

.syntax_comment {
    padding-left:       4pt;
    padding-right:      4pt;
}

.syntax_digit {
}

.syntax_digit_hex {
}

.syntax_digit_integer {
}

.syntax_digit_float {
}

.syntax_punct {
}

.syntax_alpha {
}

.syntax_alpha_columnType {
    text-transform:     uppercase;
}

.syntax_alpha_columnAttrib {
    text-transform:     uppercase;
}

.syntax_alpha_reservedWord {
    text-transform:     uppercase;
    font-weight:        bold;
}

.syntax_alpha_functionName {
    text-transform:     uppercase;
}

.syntax_alpha_identifier {
}

.syntax_alpha_charset {
}

.syntax_alpha_variable {
}

.syntax_quote {
    white-space:        pre;
}

.syntax_quote_backtick {
}

/* leave some space between icons and text */
.icon, img.footnotemarker {
    vertical-align:     middle;
    margin-right:       0.3em;
    margin-left:        0.3em;
}

img.footnotemarker {
    display: none;
}

/* no extra space in table cells */
td .icon {
    margin: 0;
}

.selectallarrow {
    margin-<?php echo $right; ?>: 0.3em;
    margin-<?php echo $left; ?>: 0.6em;
}

/* message boxes: warning, error, confirmation */
.success h1,
.notice h1,
.warning h1,
div.error h1 {
    border-bottom:      2px solid;
    font-weight:        bold;
    text-align:         <?php echo $left; ?>;
    margin:             0 0 0.2em 0;
}

div.success,
div.notice,
div.warning,
div.error,
div.footnotes {
    margin:             0.3em 0 0 0;
    border:             2px solid;
    width:              90%;
    <?php if ($GLOBALS['cfg']['ErrorIconic']) { ?>
    background-repeat:  no-repeat;
        <?php if ($GLOBALS['text_dir'] === 'ltr') { ?>
    background-position: 10px 50%;
    padding:            0.1em 0.1em 0.1em 36px;
        <?php } else { ?>
    background-position: 99% 50%;
    padding:            10px 5% 10px 10px;
        <?php } ?>
    <?php } else { ?>
    padding:            0.3em;
    <?php } ?>
}

.success {
    color:              #000000;
    background-color:   #f0fff0;
}
h1.success,
div.success {
    border-color:       #00FF00;
    <?php if ($GLOBALS['cfg']['ErrorIconic']) { ?>
    background-image:   url(<?php echo $_SESSION['PMA_Theme']->getImgPath(); ?>s_success.png);
    background-repeat:  no-repeat;
        <?php if ($GLOBALS['text_dir'] === 'ltr') { ?>
    background-position: 5px 50%;
    padding:            0.2em 0.2em 0.2em 25px;
        <?php } else { ?>
    background-position: 97% 50%;
    padding:            0.2em 25px 0.2em 0.2em;
        <?php } ?>
    <?php } ?>
}
.success h1 {
    border-color:       #00FF00;
}

.notice, .footnotes {
    color:              #000000;
    background-color:   #FFFFDD;
}
h1.notice,
div.notice,
div.footnotes {
    border-color:       #FFD700;
    <?php if ($GLOBALS['cfg']['ErrorIconic']) { ?>
    background-image:   url(<?php echo $_SESSION['PMA_Theme']->getImgPath(); ?>s_notice.png);
    background-repeat:  no-repeat;
        <?php if ($GLOBALS['text_dir'] === 'ltr') { ?>
    background-position: 5px 50%;
    padding:            0.2em 0.2em 0.2em 25px;
        <?php } else { ?>
    background-position: 97% 50%;
    padding:            0.2em 25px 0.2em 0.2em;
        <?php } ?>
    <?php } ?>
}
.notice h1 {
    border-color:       #FFD700;
}

.warning {
    color:              #CC0000;
    background-color:   #FFFFCC;
}
p.warning,
h1.warning,
div.warning {
    border-color:       #CC0000;
    <?php if ($GLOBALS['cfg']['ErrorIconic']) { ?>
    background-image:   url(<?php echo $_SESSION['PMA_Theme']->getImgPath(); ?>s_warn.png);
    background-repeat:  no-repeat;
        <?php if ($GLOBALS['text_dir'] === 'ltr') { ?>
    background-position: 5px 50%;
    padding:            0.2em 0.2em 0.2em 25px;
        <?php } else { ?>
    background-position: 97% 50%;
    padding:            0.2em 25px 0.2em 0.2em;
        <?php } ?>
    <?php } ?>
}
.warning h1 {
    border-color:       #cc0000;
}

.error {
    background-color:   #FFFFCC;
    color:              #ff0000;
}

h1.error,
div.error {
    border-color:       #ff0000;
    <?php if ($GLOBALS['cfg']['ErrorIconic']) { ?>
    background-image:   url(<?php echo $_SESSION['PMA_Theme']->getImgPath(); ?>s_error.png);
    background-repeat:  no-repeat;
        <?php if ($GLOBALS['text_dir'] === 'ltr') { ?>
    background-position: 5px 50%;
    padding:            0.2em 0.2em 0.2em 25px;
        <?php } else { ?>
    background-position: 97% 50%;
    padding:            0.2em 25px 0.2em 0.2em;
        <?php } ?>
    <?php } ?>
}
div.error h1 {
    border-color:       #ff0000;
}

.confirmation {
    background-color:   #FFFFCC;
}
fieldset.confirmation {
    border:             0.1em solid #FF0000;
}
fieldset.confirmation legend {
    border-left:        0.1em solid #FF0000;
    border-right:       0.1em solid #FF0000;
    font-weight:        bold;
    <?php if ($GLOBALS['cfg']['ErrorIconic']) { ?>
    background-image:   url(<?php echo $_SESSION['PMA_Theme']->getImgPath(); ?>s_really.png);
    background-repeat:  no-repeat;
        <?php if ($GLOBALS['text_dir'] === 'ltr') { ?>
    background-position: 5px 50%;
    padding:            0.2em 0.2em 0.2em 25px;
        <?php } else { ?>
    background-position: 97% 50%;
    padding:            0.2em 25px 0.2em 0.2em;
        <?php } ?>
    <?php } ?>
}
/* end messageboxes */


.tblcomment {
    font-weight:        normal;
    color:              #000099;
}

.tblHeaders {
    font-weight:        bold;
    color:              <?php echo $GLOBALS['cfg']['ThColor']; ?>;
    background:         <?php echo $GLOBALS['cfg']['ThBackground']; ?>;
}

div.tools,
.tblFooters {
    font-weight:        normal;
    color:              <?php echo $GLOBALS['cfg']['ThColor']; ?>;
    background:         <?php echo $GLOBALS['cfg']['ThBackground']; ?>;
}

.tblHeaders a:link,
.tblHeaders a:active,
.tblHeaders a:visited,
div.tools a:link,
div.tools a:visited,
div.tools a:active,
.tblFooters a:link,
.tblFooters a:active,
.tblFooters a:visited {
    color:              #ffffcc;
    text-decoration:    underline;
}

.tblHeaders a:hover,
div.tools a:hover,
.tblFooters a:hover {
    text-decoration:    none;
    color:              #ffffff;
}

/* forbidden, no privilegs */
.noPrivileges {
    color:              #cc0000;
    font-weight:        bold;
}

/* disabled text */
.disabled,
.disabled a:link,
.disabled a:active,
.disabled a:visited {
    color:              #666666;
}

.disabled a:hover {
    color:              #666666;
    text-decoration:    none;
}

tr.disabled td,
td.disabled {
    background-color:   #cccccc;
}

/**
 * login form
 */
body.loginform h1,
body.loginform a.logo {
    display: block;
    text-align: center;
}

body.loginform {
    text-align: center;
}

body.loginform div.container {
    text-align: <?php echo $left; ?>;
    width: 30em;
    margin: 0 auto;
}

form.login label {
    float: <?php echo $left; ?>;
    width: 10em;
    font-weight: bolder;
}

.commented_column {
    border-bottom: 1px dashed black;
}

.column_attribute {
    font-size: 70%;
}

/******************************************************************************/
/* specific elements */

/* topmenu */
ul#topmenu {
    font-weight:        bold;
    list-style-type:    none;
    margin:             0;
    padding:            0;
}

ul#topmenu li {
    float:              <?php echo $left; ?>;
    margin:             0;
    padding:            0;
    vertical-align:     middle;
}

#topmenu img {
    vertical-align:     middle;
    margin-<?php echo $right; ?>:       0.1em;
}

/* default tab styles */
.tab, .tabcaution, .tabactive {
    display:            block;
    margin:             0.2em 0.2em 0 0.2em;
    padding:            0.2em 0.2em 0 0.2em;
    white-space:        nowrap;
}

/* disabled tabs */
span.tab {
    color:              #666666;
}

/* disabled drop/empty tabs */
span.tabcaution {
    color:              #ff6666;
}

/* enabled drop/empty tabs */
a.tabcaution {
    color:              #FF0000;
}
a.tabcaution:hover {
    color: #FFFFFF;
    background-color:   #FF0000;
}
fieldset.caution a {
    color:              #FF0000;
}
fieldset.caution a:hover {
    color:              #ffffff;
    background-color:   #FF0000;
}

<?php if ($GLOBALS['cfg']['LightTabs']) { ?>
/* active tab */
a.tabactive {
    color:              black;
}
<?php } else { ?>
#topmenu {
    margin-top:         0.5em;
    padding:            0.1em 0.3em 0.1em 0.3em;
}

ul#topmenu li {
    border-bottom:      1pt solid black;
}

/* default tab styles */
.tab, .tabcaution, .tabactive {
    background-color:   <?php echo $GLOBALS['cfg']['BgOne']; ?>;
    border:             1pt solid <?php echo $GLOBALS['cfg']['BgTwo']; ?>;
    border-bottom:      0;
    -moz-border-radius: 0.4em 0.4em 0 0;
    border-radius:      0.4em 0.4em 0 0;
}

/* enabled hover/active tabs */
a.tab:hover,
a.tabcaution:hover,
.tabactive,
.tabactive:hover {
    margin:             0;
    padding:            0.2em 0.4em 0.2em 0.4em;
    text-decoration:    none;
}

a.tab:hover,
.tabactive {
    background-color:   <?php echo $GLOBALS['cfg']['MainBackground']; ?>;
}

/* to be able to cancel the bottom border, use <li class="active"> */
ul#topmenu li.active {
     border-bottom:      1pt solid <?php echo $GLOBALS['cfg']['MainBackground']; ?>;
}

/* disabled drop/empty tabs */
span.tab,
a.warning,
span.tabcaution {
    cursor:             url(<?php echo $_SESSION['PMA_Theme']->getImgPath(); ?>error.ico), default;
}
<?php } ?>
/* end topmenu */


/* Calendar */
table.calendar {
    width:              100%;
}
table.calendar td {
    text-align:         center;
}
table.calendar td a {
    display:            block;
}

table.calendar td a:hover {
    background-color:   #CCFFCC;
}

table.calendar th {
    background-color:   #D3DCE3;
}

table.calendar td.selected {
    background-color:   #FFCC99;
}

img.calendar {
    border:             none;
}
form.clock {
    text-align:         center;
}
/* end Calendar */


/* table stats */
div#tablestatistics {
    border-bottom: 0.1em solid #669999;
    margin-bottom: 0.5em;
    padding-bottom: 0.5em;
}

div#tablestatistics table {
    float: <?php echo $left; ?>;
    margin-bottom: 0.5em;
    margin-<?php echo $right; ?>: 0.5em;
}

div#tablestatistics table caption {
    margin-<?php echo $right; ?>: 0.5em;
}
/* END table stats */


/* server privileges */
#tableuserrights td,
#tablespecificuserrights td,
#tabledatabases td {
    vertical-align: middle;
}
/* END server privileges */



/* Heading */
#serverinfo {
    font-weight:        bold;
    margin-bottom:      0.5em;
}

#serverinfo .item {
    white-space:        nowrap;
}

#span_table_comment {
    font-weight:        normal;
    font-style:         italic;
    white-space:        nowrap;
}

#serverinfo img {
    margin:             0 0.1em 0 0.1em;
}

/* some styles for IDs: */
#buttonNo {
    color:              #CC0000;
    font-weight:        bold;
    padding:            0 10px 0 10px;
}

#buttonYes {
    color:              #006600;
    font-weight:        bold;
    padding:            0 10px 0 10px;
}

#buttonGo {
    color:              #006600;
    font-weight:        bold;
    padding:            0 10px 0 10px;
}

#listTable {
    width:              260px;
}

#textSqlquery {
    width:              450px;
}

#textSQLDUMP {
    width:              95%;
    height:             95%;
    font-family:        "Courier New", Courier, mono;
    font-size:          110%;
}

#TooltipContainer {
    position:           absolute;
    z-index:            99;
    width:              20em;
    height:             auto;
    overflow:           visible;
    visibility:         hidden;
    background-color:   #ffffcc;
    color:              #006600;
    border:             0.1em solid #000000;
    padding:            0.5em;
}

/* user privileges */
#fieldset_add_user_login div.item {
    border-bottom:      1px solid silver;
    padding-bottom:     0.3em;
    margin-bottom:      0.3em;
}

#fieldset_add_user_login label {
    float:              <?php echo $left; ?>;
    display:            block;
    width:              10em;
    max-width:          100%;
    text-align:         <?php echo $right; ?>;
    padding-<?php echo $right; ?>:      0.5em;
}

#fieldset_add_user_login span.options #select_pred_username,
#fieldset_add_user_login span.options #select_pred_hostname,
#fieldset_add_user_login span.options #select_pred_password {
    width:              100%;
    max-width:          100%;
}

#fieldset_add_user_login span.options {
    float: <?php echo $left; ?>;
    display: block;
    width: 12em;
    max-width: 100%;
    padding-<?php echo $right; ?>: 0.5em;
}

#fieldset_add_user_login input {
    width: 12em;
    clear: <?php echo $right; ?>;
    max-width: 100%;
}

#fieldset_add_user_login span.options input {
    width: auto;
}

#fieldset_user_priv div.item {
    float: <?php echo $left; ?>;
    width: 9em;
    max-width: 100%;
}

#fieldset_user_priv div.item div.item {
    float: none;
}

#fieldset_user_priv div.item label {
    white-space: nowrap;
}

#fieldset_user_priv div.item select {
    width: 100%;
}

#fieldset_user_global_rights fieldset {
    float: <?php echo $left; ?>;
}
/* END user privileges */


/* serverstatus */
div#serverstatus table caption a.top {
    float: <?php echo $right; ?>;
}

div#serverstatus div#serverstatusqueriesdetails table,
div#serverstatus table#serverstatustraffic_src,
div#serverstatus table#serverstatustraffic_trg,
div#serverstatus table#serverstatusconnections {
    float: <?php echo $left; ?>;
}

#serverstatussection,
.clearfloat {
    clear: both;
}
div#serverstatussection table {
    width: 100%;
    margin-bottom: 1em;
}
div#serverstatussection table .name {
    width: 18em;
}
div#serverstatussection table .value {
    width: 6em;
}

div#serverstatus table tbody td.descr a,
div#serverstatus table .tblFooters a {
    white-space: nowrap;
}
div#serverstatus div#statuslinks a:before,
div#serverstatus div#sectionlinks a:before,
div#serverstatus table tbody td.descr a:before,
div#serverstatus table .tblFooters a:before {
    content: '[';
}
div#serverstatus div#statuslinks a:after,
div#serverstatus div#sectionlinks a:after,
div#serverstatus table tbody td.descr a:after,
div#serverstatus table .tblFooters a:after {
    content: ']';
}
/* end serverstatus */

/* querywindow */
body#bodyquerywindow {
    margin: 0;
    padding: 0;
    background-image: none;
    background-color: #F5F5F5;
}

div#querywindowcontainer {
    margin: 0;
    padding: 0;
    width: 100%;
}

div#querywindowcontainer fieldset {
    margin-top: 0;
}
/* END querywindow */


/* querybox */

div#sqlquerycontainer {
    float: <?php echo $left; ?>;
    width: 69%;
    /* height: 15em; */
}

div#tablefieldscontainer {
    float: <?php echo $right; ?>;
    width: 29%;
    /* height: 15em; */
}

div#tablefieldscontainer select {
    width: 100%;
    /* height: 12em; */
}

textarea#sqlquery {
    width: 100%;
    /* height: 100%; */
}
textarea#sql_query_edit{
    height:7em;
    width: 95%;
    display:block;
}
div#queryboxcontainer div#bookmarkoptions {
    margin-top: 0.5em;
}
/* end querybox */

/* main page */
#maincontainer {
    background-image: url(<?php echo $_SESSION['PMA_Theme']->getImgPath(); ?>logo_right.png);
    background-position: <?php echo $right; ?> bottom;
    background-repeat: no-repeat;
}

#mysqlmaininformation,
#pmamaininformation {
    float: <?php echo $left; ?>;
    width: 49%;
}

#maincontainer ul {
    list-style-type: disc;
    vertical-align: middle;
}

#maincontainer li {
    margin-bottom:  0.3em;
}
/* END main page */


<?php if ($GLOBALS['cfg']['MainPageIconic']) { ?>
/* iconic view for ul items */
li#li_create_database {
    list-style-image: url(<?php echo $_SESSION['PMA_Theme']->getImgPath(); ?>b_newdb.png);
}

li#li_select_lang {
    list-style-image: url(<?php echo $_SESSION['PMA_Theme']->getImgPath(); ?>s_lang.png);
}

li#li_select_mysql_collation {
    list-style-image: url(<?php echo $_SESSION['PMA_Theme']->getImgPath(); ?>s_asci.png);
}

li#li_select_theme{
    list-style-image: url(<?php echo $_SESSION['PMA_Theme']->getImgPath(); ?>s_theme.png);
}

li#li_user_info{
    /* list-style-image: url(<?php echo $_SESSION['PMA_Theme']->getImgPath(); ?>s_rights.png); */
}

li#li_mysql_status{
    list-style-image: url(<?php echo $_SESSION['PMA_Theme']->getImgPath(); ?>s_status.png);
}

li#li_mysql_variables{
    list-style-image: url(<?php echo $_SESSION['PMA_Theme']->getImgPath(); ?>s_vars.png);
}

li#li_mysql_processes{
    list-style-image: url(<?php echo $_SESSION['PMA_Theme']->getImgPath(); ?>s_process.png);
}

li#li_mysql_collations{
    list-style-image: url(<?php echo $_SESSION['PMA_Theme']->getImgPath(); ?>s_asci.png);
}

li#li_mysql_engines{
    list-style-image: url(<?php echo $_SESSION['PMA_Theme']->getImgPath(); ?>b_engine.png);
}

li#li_mysql_binlogs {
    list-style-image: url(<?php echo $_SESSION['PMA_Theme']->getImgPath(); ?>s_tbl.png);
}

li#li_mysql_databases {
    list-style-image: url(<?php echo $_SESSION['PMA_Theme']->getImgPath(); ?>s_db.png);
}

li#li_export {
    list-style-image: url(<?php echo $_SESSION['PMA_Theme']->getImgPath(); ?>b_export.png);
}

li#li_import {
    list-style-image: url(<?php echo $_SESSION['PMA_Theme']->getImgPath(); ?>b_import.png);
}

li#li_change_password {
    list-style-image: url(<?php echo $_SESSION['PMA_Theme']->getImgPath(); ?>s_passwd.png);
}

li#li_log_out {
    list-style-image: url(<?php echo $_SESSION['PMA_Theme']->getImgPath(); ?>s_loggoff.png);
}

li#li_mysql_privilegs{
    list-style-image: url(<?php echo $_SESSION['PMA_Theme']->getImgPath(); ?>s_rights.png);
}

li#li_switch_dbstats {
    list-style-image: url(<?php echo $_SESSION['PMA_Theme']->getImgPath(); ?>b_dbstatistics.png);
}

li#li_flush_privileges {
    list-style-image: url(<?php echo $_SESSION['PMA_Theme']->getImgPath(); ?>s_reload.png);
}
/* END iconic view for ul items */
<?php } /* end if $GLOBALS['cfg']['MainPageIconic'] */ ?>


#body_browse_foreigners {
    background:         <?php echo $GLOBALS['cfg']['NaviBackground']; ?>;
    margin:             0.5em 0.5em 0 0.5em;
}

#bodyquerywindow {
    background:         <?php echo $GLOBALS['cfg']['NaviBackground']; ?>;
}

#bodythemes {
    width: 500px;
    margin: auto;
    text-align: center;
}

#bodythemes img {
    border: 0.1em solid black;
}

#bodythemes a:hover img {
    border: 0.1em solid red;
}

#fieldset_select_fields {
    float: <?php echo $left; ?>;
}

#selflink {
    clear: both;
    display: block;
    margin-top: 1em;
    margin-bottom: 1em;
    width: 100%;
    border-top: 0.1em solid silver;
    text-align: <?php echo $right; ?>;
}

#table_innodb_bufferpool_usage,
#table_innodb_bufferpool_activity {
    float: <?php echo $left; ?>;
}

#div_mysql_charset_collations table {
    float: <?php echo $left; ?>;
}

#div_table_order {
    min-width: 48%;
    float: <?php echo $left; ?>;
}

#div_table_rename {
    min-width: 48%;
    float: <?php echo $left; ?>;
}

#div_table_copy, #div_partition_maintenance, #div_referential_integrity, #div_table_removal, #div_table_maintenance {
    min-width: 48%;
    float: <?php echo $left; ?>;
}

#div_table_options {
    clear: both;
    min-width: 48%;
    float: <?php echo $left; ?>;
}

#qbe_div_table_list {
    float: <?php echo $left; ?>;
}

#qbe_div_sql_query {
    float: <?php echo $left; ?>;
}

label.desc {
    width: 30em;
    float: <?php echo $left; ?>;
}

label.desc sup {
    position: absolute;
}

code.sql, div.sqlvalidate {
    display:            block;
    padding:            0.3em;
    margin-top:         0;
    margin-bottom:      0;
    border:             <?php echo $GLOBALS['cfg']['MainColor']; ?> solid 1px;
    border-top:         0;
    border-bottom:      0;
    max-height:         10em;
    overflow:           auto;
    background:         <?php echo $GLOBALS['cfg']['BgOne']; ?>;
}

#main_pane_left {
    width:              60%;
    float:              <?php echo $left; ?>;
    padding-top:        1em;
}

#main_pane_right {
    margin-<?php echo $left; ?>: 60%;
    padding-top: 1em;
    padding-<?php echo $left; ?>: 1em;
}

.group {
    border-<?php echo $left; ?>: 0.3em solid <?php echo $GLOBALS['cfg']['ThBackground']; ?>;
    margin-bottom:      1em;
}

.group h2 {
    background:   <?php echo $GLOBALS['cfg']['ThBackground']; ?>;
    padding:            0.1em 0.3em;
    margin-top:         0;
}

/* for elements that should be revealed only via js */
.hide {
    display:            none;
}

#li_select_server {
    list-style-image: url(<?php echo $_SESSION['PMA_Theme']->getImgPath(); ?>s_host.png);
}

#list_server {
    list-style-image: none;
}

/**
  *  Progress bar styles
  */
div.upload_progress_bar_outer
{
    border: 1px solid black;
    width: 202px;
}

div.upload_progress_bar_inner
{
    background-color: <?php echo (isset($_SESSION['userconf']['custom_color']) ? $_SESSION['userconf']['custom_color'] : $GLOBALS['cfg']['NaviBackground']); ?>;
    width: 0px;
    height: 12px;
    margin: 1px;
}

table#serverconnection_src_remote,
table#serverconnection_trg_remote,
table#serverconnection_src_local,
table#serverconnection_trg_local  {
  float:left;
}

#NavFilter {
    display: none;
}

#clear_fast_filter {
    background: white;
    color: black;
    cursor: pointer;
    padding: 0;
    margin: 0;
    position: relative;
    right: 3ex;
}

#fast_filter {
    width: 85%;
    padding: 0.1em;
}
/**
  *  Validation error message styles
  */
.invalid_value
{background:#F00;}

/**
<<<<<<< HEAD
  *  Ajax notification styling
  */
 .ajax_notification {
    top: 0px;
    position: fixed;
    margin-top: 0;
    margin-right: auto;
    margin-bottom: 0;
    margin-left: auto;
    padding: 3px 5px;
    min-width: 70px;
    max-width: 350px;
    background-color: #FF9900;
    z-index: 1100;
    text-align: center;
    display: block;
    left: 0;
    right: 0;
    background-image: url(<?php echo $_SESSION['PMA_Theme']->getImgPath(); ?>ajax_clock_small.gif);
    background-repeat: no-repeat;
    background-position: 2%;
 }

 #loading_parent {
    position: relative;
    width: 100%;
 }
=======
  * Export and Import styles
  */
.exportoptions h3, .importoptions h3 {
    border-bottom: 1px #999999 solid;
}

.exportoptions ul, .importoptions ul, .format_specific_options ul {
    list-style-type: none;
    margin-bottom: 15px;
}

.exportoptions li, .importoptions li {
    margin: 7px;
}
.exportoptions label, .importoptions label, .exportoptions p, .importoptions p {
    margin: 5px;
    float: none;
}

#csv_options label.desc, #ldi_options label.desc, #latex_options label.desc, #output label.desc{
    float: left;
    width: 15em;
}

.exportoptions, .importoptions {
    margin: 20px 30px 30px 10px
}

.exportoptions #buttonGo, .importoptions #buttonGo {
    padding: 5px 30px;
    -moz-border-radius: 11px;
    -webkit-border-radius: 11px;
    border-radius: 11px;
    background: -webkit-gradient(linear, left top, left bottom, from(#ffffff), to(#cccccc));
    background: -moz-linear-gradient(top,  #ffffff,  #cccccc);
    filter:  progid:DXImageTransform.Microsoft.gradient(startColorstr='#ffffff', endColorstr='#cccccc');
    border: 1px solid #444444;
    cursor: pointer;
}

.format_specific_options h3 {
    margin: 10px 0px 0px 10px;
    border: 0px;
}

.format_specific_options {
    border: 1px solid #999999;
    margin: 7px 0px;
    padding: 3px;
}

p.desc {
    margin: 5px;
}

/**
  * Export styles only
  */
select#db_select, select#table_select {
    width: 400px;
}

.export_sub_options {
    margin: 20px 0px 0px 30px;
}

.export_sub_options h4 {
    border-bottom: 1px #999999 solid;
}

#quick_or_custom, #output_quick_export {
    display: none;
}

/**
 * Import styles only
 */

.importoptions #import_notification {
    margin: 10px 0px;
    font-style: italic;
}

input#input_import_file {
    margin: 5px;
}

.formelementrow {
    margin: 5px 0px 5px 0px;
}

/**
 * ENUM/SET editor styles
 */
p.enum_notice {
    margin: 5px 2px;
    font-size: 80%;
}

#enum_editor {
    display: none;
    position: fixed;
    _position: absolute; /* hack for IE */
    z-index: 101;
    overflow: auto;
}

#enum_editor_no_js {
   margin: auto auto;
}

#enum_editor, #enum_editor_no_js {
    width: 50%;
    height: 80%;
    background: #D0DCE0;
    padding: 15px;
}

#popup_background {
    display: none;
    position: fixed;
    _position: absolute; /* hack for IE */
    width: 100%;
    height: 100%;
    top: 0;
    left: 0;
    background: #000;
    z-index: 100;
}

a.close_enum_editor {
    float: right;
}

#enum_editor #values, #enum_editor_no_js #values {
    margin: 15px 0px;
}

#enum_editor #values input, #enum_editor_no_js #values input {
    margin: 5px 0px;
    float: top;
    width: 100%;
}

#enum_editor input, #enum_editor_no_js input {
    float: bottom;
}

#enum_editor_output {
    margin-top: 50px;
}

/**
 * Table structure styles
 */
.structure_actions_dropdown {
    position: absolute;
    padding: 3px;
    display: none;
}

td.more_opts {
    display: none;
    white-space: nowrap;
}
>>>>>>> 7be82362
<|MERGE_RESOLUTION|>--- conflicted
+++ resolved
@@ -1332,7 +1332,6 @@
 {background:#F00;}
 
 /**
-<<<<<<< HEAD
   *  Ajax notification styling
   */
  .ajax_notification {
@@ -1360,7 +1359,8 @@
     position: relative;
     width: 100%;
  }
-=======
+
+ /**
   * Export and Import styles
   */
 .exportoptions h3, .importoptions h3 {
@@ -1525,5 +1525,4 @@
 td.more_opts {
     display: none;
     white-space: nowrap;
-}
->>>>>>> 7be82362
+}