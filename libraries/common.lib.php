--- conflicted
+++ resolved
@@ -823,12 +823,7 @@
 /**
  * Reloads navigation if needed.
  *
-<<<<<<< HEAD
- * @param   $jsonly prints out pure JavaScript
- * @global  array  configuration
-=======
  * @param bool $jsonly prints out pure JavaScript
->>>>>>> 7f5cbe9f
  *
  * @access  public
  */
@@ -869,11 +864,7 @@
  * @param   string  $sql_query  the query to display
  * @param   string  $type       the type (level) of the message
  * @param   boolean $is_view    is this a message after a VIEW operation?
-<<<<<<< HEAD
- * @global  array   the configuration array
-=======
  * @return  string
->>>>>>> 7f5cbe9f
  * @access  public
  */
 function PMA_showMessage($message, $sql_query = null, $type = 'notice', $is_view = false)
@@ -2166,21 +2157,12 @@
  * Generate navigation for a list
  *
  * @todo    use $pos from $_url_params
-<<<<<<< HEAD
- * @param   integer     number of elements in the list
- * @param   integer     current position in the list
- * @param   array       url parameters
- * @param   string      script name for form target
- * @param   string      target frame
- * @param   integer     maximum number of elements to display from the list
-=======
  * @param   int    $count        number of elements in the list
  * @param   int    $pos          current position in the list
  * @param   array  $_url_params  url parameters
  * @param   string $script       script name for form target
  * @param   string $frame        target frame
  * @param   int    $max_count    maximum number of elements to display from the list
->>>>>>> 7f5cbe9f
  *
  * @access  public
  */
@@ -2962,11 +2944,7 @@
         foreach ($cfg['ColumnTypes'] as $key => $value) {
             if (is_array($value)) {
                 $retval .= "<optgroup label='" . htmlspecialchars($key) . "'>";
-<<<<<<< HEAD
-                foreach ($value as $subkey => $subvalue) {
-=======
                 foreach ($value as $subvalue) {
->>>>>>> 7f5cbe9f
                     if ($subvalue == $selected) {
                         $retval .= "<option selected='selected'>";
                         $retval .= $subvalue;
@@ -2990,15 +2968,9 @@
         }
     } else {
         $retval = array();
-<<<<<<< HEAD
-        foreach ($cfg['ColumnTypes'] as $key => $value) {
-            if (is_array($value)) {
-                foreach ($value as $subkey => $subvalue) {
-=======
         foreach ($cfg['ColumnTypes'] as $value) {
             if (is_array($value)) {
                 foreach ($value as $subvalue) {
->>>>>>> 7f5cbe9f
                     if ($subvalue !== '-') {
                         $retval[] = $subvalue;
                     }
@@ -3149,10 +3121,7 @@
  *                           string, db name where to also check for privileges
  * @param   mixed    $tbl    null, to only check global privileges
  *                           string, db name where to also check for privileges
-<<<<<<< HEAD
-=======
  * @return bool
->>>>>>> 7f5cbe9f
  */
 function PMA_currentUserHasPrivilege($priv, $db = null, $tbl = null)
 {
