--- conflicted
+++ resolved
@@ -922,21 +922,7 @@
                     $retval .= htmlspecialchars($node->name);
                     $retval .= "</a>";
                 } else {
-<<<<<<< HEAD
-                    if ($GLOBALS['cfg']['ShowTooltip']) {
-                        $title = $node->getComment();
-                        if ($title) {
-                            $title = ' title="'
-                                . htmlentities($title, ENT_QUOTES, 'UTF-8')
-                                . '"';
-                        }
-                    } else {
-                        $title = '';
-                    }
-                    $retval .= "<a$dblinkclass$linkClass$title href='$link'>";
-=======
                     $retval .= "<a$dblinkclass$linkClass href='$link'>";
->>>>>>> 1084e4df
                     $retval .= htmlspecialchars($node->real_name);
                     $retval .= "</a>";
                 }
