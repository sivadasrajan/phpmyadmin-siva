--- conflicted
+++ resolved
@@ -221,34 +221,6 @@
         }
         return $retval;
     }
-<<<<<<< HEAD
-
-    /**
-     * Returns the comment associated with node
-     * This method should be overridden by specific type of nodes
-     *
-     * @return string
-     */
-    public function getComment()
-    {
-        $db    = $this->realParent()->real_name;
-        $table = PMA_Util::sqlAddSlashes($this->real_name);
-        if (! $GLOBALS['cfg']['Servers'][$GLOBALS['server']]['DisableIS']) {
-            $db     = PMA_Util::sqlAddSlashes($db);
-            $query  = "SELECT `TABLE_COMMENT` ";
-            $query .= "FROM `INFORMATION_SCHEMA`.`TABLES` ";
-            $query .= "WHERE `TABLE_SCHEMA`='$db' ";
-            $query .= "AND `TABLE_NAME`='$table' ";
-            $retval = $GLOBALS['dbi']->fetchValue($query);
-        } else {
-            $db     = PMA_Util::backquote($db);
-            $query  = "SHOW TABLE STATUS FROM $db ";
-            $query .= "WHERE Name = '$table'";
-            $arr = $GLOBALS['dbi']->fetchAssoc($GLOBALS['dbi']->tryQuery($query));
-            $retval = $arr['Comment'];
-        }
-        return $retval;
-    }
 
     /**
      * Returns the type of the item represented by the node.
@@ -259,8 +231,6 @@
     {
         return 'table';
     }
-=======
->>>>>>> 1084e4df
 }
 
 ?>