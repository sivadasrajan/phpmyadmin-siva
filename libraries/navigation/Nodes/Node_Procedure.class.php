<?php
/* vim: set expandtab sw=4 ts=4 sts=4: */
/**
 * Functionality for the navigation tree
 *
 * @package PhpMyAdmin-Navigation
 */
if (! defined('PHPMYADMIN')) {
    exit;
}

require_once 'libraries/navigation/Nodes/Node_DatabaseChild.class.php';

/**
 * Represents a procedure node in the navigation tree
 *
 * @package PhpMyAdmin-Navigation
 */
class Node_Procedure extends Node_DatabaseChild
{
    /**
     * Initialises the class
     *
     * @param string $name     An identifier for the new node
     * @param int    $type     Type of node, may be one of CONTAINER or OBJECT
     * @param bool   $is_group Whether this object has been created
     *                         while grouping nodes
     *
     * @return Node_Procedure
     */
    public function __construct($name, $type = Node::OBJECT, $is_group = false)
    {
        parent::__construct($name, $type, $is_group);
        $this->icon  = PMA_Util::getImage('b_routines.png');
        $this->links = array(
            'text' => 'db_routines.php?server=' . $GLOBALS['server']
                    . '&amp;db=%2$s&amp;item_name=%1$s&amp;item_type=PROCEDURE'
                    . '&amp;edit_item=1&amp;token=' . $GLOBALS['token'],
            'icon' => 'db_routines.php?server=' . $GLOBALS['server']
                    . '&amp;db=%2$s&amp;item_name=%1$s&amp;item_type=PROCEDURE'
                    . '&amp;export_item=1&amp;token=' . $GLOBALS['token']
        );
        $this->classes = 'procedure';
    }
<<<<<<< HEAD

    /**
     * Returns the comment associated with node
     * This method should be overridden by specific type of nodes
     *
     * @return string
     */
    public function getComment()
    {
        $db    = PMA_Util::sqlAddSlashes(
            $this->realParent()->real_name
        );
        $routine = PMA_Util::sqlAddSlashes(
            $this->real_name
        );
        $query  = "SELECT `ROUTINE_COMMENT` ";
        $query .= "FROM `INFORMATION_SCHEMA`.`ROUTINES` ";
        $query .= "WHERE `ROUTINE_SCHEMA`='$db' ";
        $query .= "AND `ROUTINE_NAME`='$routine' ";
        $query .= "AND `ROUTINE_TYPE`='PROCEDURE' ";
        return $GLOBALS['dbi']->fetchValue($query);
    }

    /**
     * Returns the type of the item represented by the node.
     *
     * @return string type of the item
     */
    protected function getItemType()
    {
        return 'procedure';
    }
=======
>>>>>>> 1084e4df
}

?><|MERGE_RESOLUTION|>--- conflicted
+++ resolved
@@ -42,29 +42,6 @@
         );
         $this->classes = 'procedure';
     }
-<<<<<<< HEAD
-
-    /**
-     * Returns the comment associated with node
-     * This method should be overridden by specific type of nodes
-     *
-     * @return string
-     */
-    public function getComment()
-    {
-        $db    = PMA_Util::sqlAddSlashes(
-            $this->realParent()->real_name
-        );
-        $routine = PMA_Util::sqlAddSlashes(
-            $this->real_name
-        );
-        $query  = "SELECT `ROUTINE_COMMENT` ";
-        $query .= "FROM `INFORMATION_SCHEMA`.`ROUTINES` ";
-        $query .= "WHERE `ROUTINE_SCHEMA`='$db' ";
-        $query .= "AND `ROUTINE_NAME`='$routine' ";
-        $query .= "AND `ROUTINE_TYPE`='PROCEDURE' ";
-        return $GLOBALS['dbi']->fetchValue($query);
-    }
 
     /**
      * Returns the type of the item represented by the node.
@@ -75,8 +52,6 @@
     {
         return 'procedure';
     }
-=======
->>>>>>> 1084e4df
 }
 
 ?>