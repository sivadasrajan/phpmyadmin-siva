<?php
/* vim: set expandtab sw=4 ts=4 sts=4: */
/**
 * Functionality for the navigation tree
 *
 * @package PhpMyAdmin-Navigation
 */
if (! defined('PHPMYADMIN')) {
    exit;
}

/**
 * Represents a container for view nodes in the navigation tree
 *
 * @package PhpMyAdmin-Navigation
 */
class Node_View_Container extends Node
{
    /**
     * Initialises the class
     *
     * @return Node_View_Container
     */
    public function __construct()
    {
        parent::__construct(__('Views'), Node::CONTAINER);
        $this->icon  = PMA_Util::getImage('b_views.png', __('Views'));
        $this->links = array(
            'text' => 'db_structure.php?server=' . $GLOBALS['server']
                    . '&amp;db=%1$s&amp;tbl_type=view'
                    . '&amp;token=' . $GLOBALS['token'],
            'icon' => 'db_structure.php?server=' . $GLOBALS['server']
                    . '&amp;db=%1$s&amp;tbl_type=view'
                    . '&amp;token=' . $GLOBALS['token'],
        );
        if ($GLOBALS['cfg']['NavigationTreeEnableGrouping']) {
            $this->separator       = $GLOBALS['cfg']['NavigationTreeTableSeparator'];
            $this->separator_depth = (int)(
                $GLOBALS['cfg']['NavigationTreeTableLevel']
            );
        }
        $this->classes   = 'viewContainer';
        $this->real_name = 'views';

<<<<<<< HEAD
        $new        = PMA_NodeFactory::getInstance(
            'Node', _pgettext('Create new view', 'New')
        );
=======
        $new_label = _pgettext('Create new view', 'New');
        $new        = PMA_NodeFactory::getInstance('Node', $new_label);
>>>>>>> 759ba35e
        $new->isNew = true;
        $new->icon  = PMA_Util::getImage('b_view_add.png', $new_label);
        $new->links = array(
            'text' => 'view_create.php?server=' . $GLOBALS['server']
                    . '&amp;db=%2$s&amp;token=' . $GLOBALS['token'],
            'icon' => 'view_create.php?server=' . $GLOBALS['server']
                    . '&amp;db=%2$s&amp;token=' . $GLOBALS['token'],
        );
        $new->classes = 'new_view italics';
        $this->addChild($new);
    }
}

?><|MERGE_RESOLUTION|>--- conflicted
+++ resolved
@@ -42,14 +42,8 @@
         $this->classes   = 'viewContainer';
         $this->real_name = 'views';
 
-<<<<<<< HEAD
-        $new        = PMA_NodeFactory::getInstance(
-            'Node', _pgettext('Create new view', 'New')
-        );
-=======
         $new_label = _pgettext('Create new view', 'New');
         $new        = PMA_NodeFactory::getInstance('Node', $new_label);
->>>>>>> 759ba35e
         $new->isNew = true;
         $new->icon  = PMA_Util::getImage('b_view_add.png', $new_label);
         $new->links = array(
