<?php
/* vim: set expandtab sw=4 ts=4 sts=4: */
/**
 * Header for the navigation panel
 *
 * @package PhpMyAdmin-Navigation
 */
if (! defined('PHPMYADMIN')) {
    exit;
}

require_once 'libraries/Template.class.php';
use PMA\Template;

/**
 * This class renders the logo, links, server selection,
 * which are then displayed at the top of the navigation panel
 *
 * @package PhpMyAdmin-Navigation
 */
class PMA_NavigationHeader
{
    /**
     * Renders the navigation
     *
     * @return String HTML
     */
    public function getDisplay()
    {
        if (empty($GLOBALS['url_query'])) {
            $GLOBALS['url_query'] = PMA_URL_getCommon();
        }
        $link_url = PMA_URL_getCommon(
            array(
                'ajax_request' => true
            )
        );
        $class = ' class="list_container';
        if ($GLOBALS['cfg']['NavigationLinkWithMainPanel']) {
            $class .= ' synced';
        }
        if ($GLOBALS['cfg']['NavigationTreePointerEnable']) {
            $class .= ' highlight';
        }
        $class .= '"';
        $buffer  = '<div id="pma_navigation">';
        $buffer .= '<div id="pma_navigation_resizer"></div>';
        $buffer .= '<div id="pma_navigation_collapser"></div>';
        $buffer .= '<div id="pma_navigation_content">';
        $buffer .= '<div id="pma_navigation_header">';
        $buffer .= sprintf(
            '<a class="hide navigation_url" href="navigation.php%s"></a>',
            $link_url
        );
        $buffer .= $this->_logo();
        $buffer .= $this->_links();
        $buffer .= $this->_serverChoice();
        $buffer .= PMA_Util::getImage(
            'ajax_clock_small.gif',
            __('Loading…'),
            array(
                'style' => 'visibility: hidden; display:none',
                'class' => 'throbber'
            )
        );
        $buffer .= '</div>'; // pma_navigation_header
        $buffer .= '<div id="pma_navigation_tree"' . $class . '>';
        return $buffer;
    }

    /**
     * Create the code for displaying the phpMyAdmin
     * logo based on configuration settings
     *
     * @return string HTML code for the logo
     */
    private function _logo()
    {
        // display Logo, depending on $GLOBALS['cfg']['NavigationDisplayLogo']
        if (!$GLOBALS['cfg']['NavigationDisplayLogo']) {
            return Template::get('logo')
                ->render(array('displayLogo' => false));
        }

        $logo = 'phpMyAdmin';
        if (@file_exists($GLOBALS['pmaThemeImage'] . 'logo_left.png')) {
            $logo = '<img src="' . $GLOBALS['pmaThemeImage'] . 'logo_left.png" '
                . 'alt="' . $logo . '" id="imgpmalogo" />';
        } elseif (@file_exists($GLOBALS['pmaThemeImage'] . 'pma_logo2.png')) {
            $logo = '<img src="' . $GLOBALS['pmaThemeImage'] . 'pma_logo2.png" '
                . 'alt="' . $logo . '" id="imgpmalogo" />';
        }
<<<<<<< HEAD

        if (!$GLOBALS['cfg']['NavigationLogoLink']) {
            return Template::get('logo')
                ->render(
                    array(
                        'displayLogo' => true,
                        'useLogoLink' => false,
                        'logo' => $logo,
                    )
                );
        }

        $useLogoLink = true;
        $logoLink = null;
        $linkAttriks = null;
        $logoLink = trim(
            htmlspecialchars($GLOBALS['cfg']['NavigationLogoLink'])
        );
        // prevent XSS, see PMASA-2013-9
        // if link has protocol, allow only http and https
        if (preg_match('/^[a-z]+:/i', $logoLink)
            && ! preg_match('/^https?:/i', $logoLink)
        ) {
            $logoLink = 'index.php';
        }
        switch ($GLOBALS['cfg']['NavigationLogoLinkWindow']) {
        case 'new':
            $linkAttriks = 'target="_blank"';
            break;
        case 'main':
            // do not add our parameters for an external link
            $navLogoLinkLower = /*overload*/mb_strtolower(
                $GLOBALS['cfg']['NavigationLogoLink']
            );
            if (/*overload*/mb_substr($navLogoLinkLower, 0, 4) !== '://') {
                $logoLink .= PMA_URL_getCommon();
            } else {
                $linkAttriks = 'target="_blank"';
=======
        $retval .= '<div id="pmalogo">';
        if ($GLOBALS['cfg']['NavigationLogoLink']) {
            $logo_link = trim(
                htmlspecialchars($GLOBALS['cfg']['NavigationLogoLink'])
            );
            // prevent XSS, see PMASA-2013-9
            // if link has protocol, allow only http and https
            if (preg_match('/^[a-z]+:/i', $logo_link)
                && ! preg_match('/^https?:/i', $logo_link)
            ) {
                $logo_link = 'index.php';
            }
            $retval .= '    <a href="' . $logo_link;
            switch ($GLOBALS['cfg']['NavigationLogoLinkWindow']) {
            case 'new':
                $retval .= '" target="_blank"';
                break;
            case 'main':
                // do not add our parameters for an external link
                $host = parse_url(
                    $GLOBALS['cfg']['NavigationLogoLink'], PHP_URL_HOST
                );
                if (empty($host)) {
                    $retval .= PMA_URL_getCommon() . '"';
                } else {
                    $retval .= '" target="_blank"';
                }
>>>>>>> ed357d77
            }
        }

        return Template::get('logo')
            ->render(
                array(
                    'displayLogo' => true,
                    'useLogoLink' => $useLogoLink,
                    'logoLink' => $logoLink,
                    'linkAttribs' => $linkAttriks,
                    'logo' => $logo,
                )
            );
    }

    /**
     * Creates the code for displaying the links
     * at the top of the navigation panel
     *
     * @return string HTML code for the links
     */
    private function _links()
    {
        // always iconic
        $showIcon = true;
        $showText = false;

        $retval  = '<!-- LINKS START -->';
        $retval .= '<div id="navipanellinks">';
        $retval .= PMA_Util::getNavigationLink(
            'index.php' . PMA_URL_getCommon(),
            $showText,
            __('Home'),
            $showIcon,
            'b_home.png'
        );
        // if we have chosen server
        if ($GLOBALS['server'] != 0) {
            // Logout for advanced authentication
            if ($GLOBALS['cfg']['Server']['auth_type'] != 'config') {
                $link  = 'index.php' . $GLOBALS['url_query'];
                $link .= '&amp;old_usr=' . urlencode($GLOBALS['PHP_AUTH_USER']);
                $retval .= PMA_Util::getNavigationLink(
                    $link,
                    $showText,
                    __('Log out'),
                    $showIcon,
                    's_loggoff.png',
                    '',
                    true
                );
            }
        }
        $retval .= PMA_Util::getNavigationLink(
            PMA_Util::getDocuLink('index'),
            $showText,
            __('phpMyAdmin documentation'),
            $showIcon,
            'b_docs.png',
            '',
            false,
            'documentation'
        );
        $retval .= PMA_Util::getNavigationLink(
            PMA_Util::getMySQLDocuURL('', ''),
            $showText,
            __('Documentation'),
            $showIcon,
            'b_sqlhelp.png',
            '',
            false,
            'mysql_doc'
        );
        $retval .= PMA_Util::getNavigationLink(
            '#',
            $showText,
            __('Navigation panel settings'),
            $showIcon,
            's_cog.png',
            'pma_navigation_settings_icon',
            false,
            '',
            defined('PMA_DISABLE_NAVI_SETTINGS') ? array('hide') : array()
        );
        $retval .= PMA_Util::getNavigationLink(
            '#',
            $showText,
            __('Reload navigation panel'),
            $showIcon,
            's_reload.png',
            'pma_navigation_reload'
        );
        $retval .= '</div>';
        $retval .= '<!-- LINKS ENDS -->';
        return $retval;
    }

    /**
     * Displays the MySQL servers choice form
     *
     * @return string HTML code for the MySQL servers choice
     */
    private function _serverChoice()
    {
        $retval = '';
        if ($GLOBALS['cfg']['NavigationDisplayServers']
            && count($GLOBALS['cfg']['Servers']) > 1
        ) {
            include_once './libraries/select_server.lib.php';
            $retval .= '<!-- SERVER CHOICE START -->';
            $retval .= '<div id="serverChoice">';
            $retval .= PMA_selectServer(true, true);
            $retval .= '</div>';
            $retval .= '<!-- SERVER CHOICE END -->';
        }
        return $retval;
    }
}
?><|MERGE_RESOLUTION|>--- conflicted
+++ resolved
@@ -90,7 +90,6 @@
             $logo = '<img src="' . $GLOBALS['pmaThemeImage'] . 'pma_logo2.png" '
                 . 'alt="' . $logo . '" id="imgpmalogo" />';
         }
-<<<<<<< HEAD
 
         if (!$GLOBALS['cfg']['NavigationLogoLink']) {
             return Template::get('logo')
@@ -122,42 +121,13 @@
             break;
         case 'main':
             // do not add our parameters for an external link
-            $navLogoLinkLower = /*overload*/mb_strtolower(
-                $GLOBALS['cfg']['NavigationLogoLink']
+            $host = parse_url(
+                $GLOBALS['cfg']['NavigationLogoLink'], PHP_URL_HOST
             );
-            if (/*overload*/mb_substr($navLogoLinkLower, 0, 4) !== '://') {
+            if (empty($host)) {
                 $logoLink .= PMA_URL_getCommon();
             } else {
                 $linkAttriks = 'target="_blank"';
-=======
-        $retval .= '<div id="pmalogo">';
-        if ($GLOBALS['cfg']['NavigationLogoLink']) {
-            $logo_link = trim(
-                htmlspecialchars($GLOBALS['cfg']['NavigationLogoLink'])
-            );
-            // prevent XSS, see PMASA-2013-9
-            // if link has protocol, allow only http and https
-            if (preg_match('/^[a-z]+:/i', $logo_link)
-                && ! preg_match('/^https?:/i', $logo_link)
-            ) {
-                $logo_link = 'index.php';
-            }
-            $retval .= '    <a href="' . $logo_link;
-            switch ($GLOBALS['cfg']['NavigationLogoLinkWindow']) {
-            case 'new':
-                $retval .= '" target="_blank"';
-                break;
-            case 'main':
-                // do not add our parameters for an external link
-                $host = parse_url(
-                    $GLOBALS['cfg']['NavigationLogoLink'], PHP_URL_HOST
-                );
-                if (empty($host)) {
-                    $retval .= PMA_URL_getCommon() . '"';
-                } else {
-                    $retval .= '" target="_blank"';
-                }
->>>>>>> ed357d77
             }
         }
 
