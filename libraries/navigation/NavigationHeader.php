<?php
/* vim: set expandtab sw=4 ts=4 sts=4: */
/**
 * Header for the navigation panel
 *
 * @package PhpMyAdmin-Navigation
 */
namespace PMA\libraries\navigation;

use PMA;
use PMA\libraries\Template;
use PMA\libraries\URL;
use PMA\libraries\Sanitize;

/**
 * This class renders the logo, links, server selection,
 * which are then displayed at the top of the navigation panel
 *
 * @package PhpMyAdmin-Navigation
 */
class NavigationHeader
{
    /**
     * Renders the navigation
     *
     * @return String HTML
     */
    public function getDisplay()
    {
        if (empty($GLOBALS['url_query'])) {
            $GLOBALS['url_query'] = URL::getCommon();
        }
        $link_url = URL::getCommon(
            array(
                'ajax_request' => true,
            )
        );
        $class = ' class="list_container';
        if ($GLOBALS['cfg']['NavigationLinkWithMainPanel']) {
            $class .= ' synced';
        }
        if ($GLOBALS['cfg']['NavigationTreePointerEnable']) {
            $class .= ' highlight';
        }
        $class .= '"';
        $buffer = '<div id="pma_navigation">';
        $buffer .= '<div id="pma_navigation_resizer"></div>';
        $buffer .= '<div id="pma_navigation_collapser"></div>';
        $buffer .= '<div id="pma_navigation_content">';
        $buffer .= '<div id="pma_navigation_header">';
        $buffer .= sprintf(
            '<a class="hide navigation_url" href="navigation.php%s"></a>',
            $link_url
        );
        $buffer .= $this->_logo();
        $buffer .= $this->_links();
        $buffer .= $this->_serverChoice();
        $buffer .= PMA\libraries\Util::getImage(
            'ajax_clock_small.gif',
            __('Loading…'),
            array(
                'style' => 'visibility: hidden; display:none',
                'class' => 'throbber',
            )
        );
        $buffer .= '</div>'; // pma_navigation_header
        $buffer .= '<div id="pma_navigation_tree"' . $class . '>';

        return $buffer;
    }

    /**
     * Create the code for displaying the phpMyAdmin
     * logo based on configuration settings
     *
     * @return string HTML code for the logo
     */
    private function _logo()
    {
        // display Logo, depending on $GLOBALS['cfg']['NavigationDisplayLogo']
        if (!$GLOBALS['cfg']['NavigationDisplayLogo']) {
            return Template::get('navigation/logo')
                ->render(array('displayLogo' => false));
        }

        $logo = 'phpMyAdmin';
        if (@file_exists($GLOBALS['pmaThemeImage'] . 'logo_left.png')) {
            $logo = '<img src="' . $GLOBALS['pmaThemeImage'] . 'logo_left.png" '
                . 'alt="' . $logo . '" id="imgpmalogo" />';
        } elseif (@file_exists($GLOBALS['pmaThemeImage'] . 'pma_logo2.png')) {
            $logo = '<img src="' . $GLOBALS['pmaThemeImage'] . 'pma_logo2.png" '
                . 'alt="' . $logo . '" id="imgpmalogo" />';
        }

        if (!$GLOBALS['cfg']['NavigationLogoLink']) {
            return Template::get('navigation/logo')
                ->render(
                    array(
                        'displayLogo' => true,
                        'useLogoLink' => false,
                        'logo'        => $logo,
                    )
                );
        }

        $useLogoLink = true;
        $linkAttriks = null;
        $logoLink = trim(
            htmlspecialchars($GLOBALS['cfg']['NavigationLogoLink'])
        );
<<<<<<< HEAD
        $parsed = parse_url($logoLink);
        /* Allow only links with http/https */
        if (! isset($parsed['scheme']) || ! in_array(strtolower($parsed['scheme']), array('http', 'https'))) {
=======
        // prevent XSS, see PMASA-2013-9
        // if link has protocol, allow only http and https
        if (! Sanitize::checkLink($logoLink, true)) {
>>>>>>> 31f6d764
            $logoLink = 'index.php';
        }
        switch ($GLOBALS['cfg']['NavigationLogoLinkWindow']) {
        case 'new':
            $linkAttriks = 'target="_blank" rel="noopener noreferrer"';
            break;
        case 'main':
            // do not add our parameters for an external link
            $host = parse_url(
                $GLOBALS['cfg']['NavigationLogoLink'],
                PHP_URL_HOST
            );
            if (empty($host)) {
                $logoLink .= URL::getCommon();
            } else {
                $linkAttriks = 'target="_blank" rel="noopener noreferrer"';
            }
        }

        return Template::get('navigation/logo')
            ->render(
                array(
                    'displayLogo' => true,
                    'useLogoLink' => $useLogoLink,
                    'logoLink'    => $logoLink,
                    'linkAttribs' => $linkAttriks,
                    'logo'        => $logo,
                )
            );
    }

    /**
     * Creates the code for displaying the links
     * at the top of the navigation panel
     *
     * @return string HTML code for the links
     */
    private function _links()
    {
        // always iconic
        $showIcon = true;
        $showText = false;

        $retval = '<!-- LINKS START -->';
        $retval .= '<div id="navipanellinks">';
        $retval .= PMA\libraries\Util::getNavigationLink(
            'index.php' . URL::getCommon(),
            $showText,
            __('Home'),
            $showIcon,
            'b_home.png'
        );
        // if we have chosen server
        if ($GLOBALS['server'] != 0) {
            // Logout for advanced authentication
            if ($GLOBALS['cfg']['Server']['auth_type'] != 'config') {
                $text = __('Log out');
            } else {
                $text = __('Empty session data');
            }
            $link = 'logout.php' . $GLOBALS['url_query'];
            $retval .= PMA\libraries\Util::getNavigationLink(
                $link,
                $showText,
                $text,
                $showIcon,
                's_loggoff.png',
                '',
                true
            );
        }
        $retval .= PMA\libraries\Util::getNavigationLink(
            PMA\libraries\Util::getDocuLink('index'),
            $showText,
            __('phpMyAdmin documentation'),
            $showIcon,
            'b_docs.png',
            '',
            false,
            'documentation'
        );
        $retval .= PMA\libraries\Util::getNavigationLink(
            PMA\libraries\Util::getMySQLDocuURL('', ''),
            $showText,
            __('Documentation'),
            $showIcon,
            'b_sqlhelp.png',
            '',
            false,
            'mysql_doc'
        );
        $retval .= PMA\libraries\Util::getNavigationLink(
            '#',
            $showText,
            __('Navigation panel settings'),
            $showIcon,
            's_cog.png',
            'pma_navigation_settings_icon',
            false,
            '',
            defined('PMA_DISABLE_NAVI_SETTINGS') ? array('hide') : array()
        );
        $retval .= PMA\libraries\Util::getNavigationLink(
            '#',
            $showText,
            __('Reload navigation panel'),
            $showIcon,
            's_reload.png',
            'pma_navigation_reload'
        );
        $retval .= '</div>';
        $retval .= '<!-- LINKS ENDS -->';

        return $retval;
    }

    /**
     * Displays the MySQL servers choice form
     *
     * @return string HTML code for the MySQL servers choice
     */
    private function _serverChoice()
    {
        $retval = '';
        if ($GLOBALS['cfg']['NavigationDisplayServers']
            && count($GLOBALS['cfg']['Servers']) > 1
        ) {
            include_once './libraries/select_server.lib.php';
            $retval .= '<!-- SERVER CHOICE START -->';
            $retval .= '<div id="serverChoice">';
            $retval .= PMA_selectServer(true, true);
            $retval .= '</div>';
            $retval .= '<!-- SERVER CHOICE END -->';
        }

        return $retval;
    }
}<|MERGE_RESOLUTION|>--- conflicted
+++ resolved
@@ -108,15 +108,9 @@
         $logoLink = trim(
             htmlspecialchars($GLOBALS['cfg']['NavigationLogoLink'])
         );
-<<<<<<< HEAD
-        $parsed = parse_url($logoLink);
-        /* Allow only links with http/https */
-        if (! isset($parsed['scheme']) || ! in_array(strtolower($parsed['scheme']), array('http', 'https'))) {
-=======
         // prevent XSS, see PMASA-2013-9
         // if link has protocol, allow only http and https
         if (! Sanitize::checkLink($logoLink, true)) {
->>>>>>> 31f6d764
             $logoLink = 'index.php';
         }
         switch ($GLOBALS['cfg']['NavigationLogoLinkWindow']) {
