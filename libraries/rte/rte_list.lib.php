<?php
/* vim: set expandtab sw=4 ts=4 sts=4: */
/**
 * Common functions for generating lists of Routines, Triggers and Events.
 *
 * @package PhpMyAdmin
 */
<<<<<<< HEAD
use SqlParser\Statements\CreateStatement;
use PMA\libraries\Response;
use PMA\libraries\URL;
use PMA\libraries\Template;

=======
use PhpMyAdmin\SqlParser\Statements\CreateStatement;
>>>>>>> e4bf5369

if (! defined('PHPMYADMIN')) {
    exit;
}

/**
 * Creates a list of items containing the relevant
 * information and some action links.
 *
 * @param string $type  One of ['routine'|'trigger'|'event']
 * @param array  $items An array of items
 *
 * @return string HTML code of the list of items
 */
function PMA_RTE_getList($type, $items)
{
    global $table;

    /**
     * Conditional classes switch the list on or off
     */
    $class1 = 'hide';
    $class2 = '';
    if (! $items) {
        $class1 = '';
        $class2 = ' hide';
    }
    /**
     * Generate output
     */
    $retval  = "<!-- LIST OF " . PMA_RTE_getWord('docu') . " START -->\n";
    $retval .= '<form id="rteListForm" class="ajax" action="';
    switch ($type) {
    case 'routine':
        $retval .= 'db_routines.php';
        break;
    case 'trigger':
        if (! empty($table)) {
            $retval .= 'tbl_triggers.php';
        } else {
            $retval .= 'db_triggers.php';
        }
        break;
    case 'event':
        $retval .= 'db_events.php';
        break;
    default:
        break;
    }
    $retval .= '">';
    $retval .= URL::getHiddenInputs($GLOBALS['db'], $GLOBALS['table']);
    $retval .= "<fieldset>\n";
    $retval .= "    <legend>\n";
    $retval .= "        " . PMA_RTE_getWord('title') . "\n";
    $retval .= "        "
        . PMA\libraries\Util::showMySQLDocu(PMA_RTE_getWord('docu')) . "\n";
    $retval .= "    </legend>\n";
    $retval .= "    <div class='$class1' id='nothing2display'>\n";
    $retval .= "      " . PMA_RTE_getWord('nothing') . "\n";
    $retval .= "    </div>\n";
    $retval .= "    <table class='data$class2'>\n";
    $retval .= "        <!-- TABLE HEADERS -->\n";
    $retval .= "        <tr>\n";
    // th cells with a colspan need corresponding td cells, according to W3C
    switch ($type) {
    case 'routine':
        $retval .= "            <th></th>\n";
        $retval .= "            <th>" . __('Name') . "</th>\n";
        $retval .= "            <th colspan='4'>" . __('Action') . "</th>\n";
        $retval .= "            <th>" . __('Type') . "</th>\n";
        $retval .= "            <th>" . __('Returns') . "</th>\n";
        $retval .= "        </tr>\n";
        $retval .= "        <tr style='display: none'>\n"; // see comment above
        for ($i = 0; $i < 7; $i++) {
            $retval .= "            <td></td>\n";
        }
        break;
    case 'trigger':
        $retval .= "            <th></th>\n";
        $retval .= "            <th>" . __('Name') . "</th>\n";
        if (empty($table)) {
            $retval .= "            <th>" . __('Table') . "</th>\n";
        }
        $retval .= "            <th colspan='3'>" . __('Action') . "</th>\n";
        $retval .= "            <th>" . __('Time') . "</th>\n";
        $retval .= "            <th>" . __('Event') . "</th>\n";
        $retval .= "        </tr>\n";
        $retval .= "        <tr style='display: none'>\n"; // see comment above
        for ($i = 0; $i < (empty($table) ? 7 : 6); $i++) {
            $retval .= "            <td></td>\n";
        }
        break;
    case 'event':
        $retval .= "            <th></th>\n";
        $retval .= "            <th>" . __('Name') . "</th>\n";
        $retval .= "            <th>" . __('Status') . "</th>\n";
        $retval .= "            <th colspan='3'>" . __('Action') . "</th>\n";
        $retval .= "            <th>" . __('Type') . "</th>\n";
        $retval .= "        </tr>\n";
        $retval .= "        <tr style='display: none'>\n"; // see comment above
        for ($i = 0; $i < 6; $i++) {
            $retval .= "            <td></td>\n";
        }
        break;
    default:
        break;
    }
    $retval .= "        </tr>\n";
    $retval .= "        <!-- TABLE DATA -->\n";
    $count = 0;
    $response = Response::getInstance();
    foreach ($items as $item) {
        if ($response->isAjax() && empty($_REQUEST['ajax_page_request'])) {
            $rowclass = 'ajaxInsert hide';
        } else {
            $rowclass = '';
        }
        // Get each row from the correct function
        switch ($type) {
        case 'routine':
            $retval .= PMA_RTN_getRowForList($item, $rowclass);
            break;
        case 'trigger':
            $retval .= PMA_TRI_getRowForList($item, $rowclass);
            break;
        case 'event':
            $retval .= PMA_EVN_getRowForList($item, $rowclass);
            break;
        default:
            break;
        }
        $count++;
    }
    $retval .= "    </table>\n";

    if (count($items)) {
        $retval .= '<div class="withSelected">';
        $retval .= Template::get('select_all')
            ->render(
                array(
                    'pmaThemeImage' => $GLOBALS['pmaThemeImage'],
                    'text_dir'      => $GLOBALS['text_dir'],
                    'formName'      => 'rteListForm',
                )
            );
        $retval .= PMA\libraries\Util::getButtonOrImage(
            'submit_mult', 'mult_submit',
            __('Export'), 'b_export.png', 'export'
        );
        $retval .= PMA\libraries\Util::getButtonOrImage(
            'submit_mult', 'mult_submit',
            __('Drop'), 'b_drop.png', 'drop'
        );
        $retval .= '</div>';
    }

    $retval .= "</fieldset>\n";
    $retval .= "</form>\n";
    $retval .= "<!-- LIST OF " . PMA_RTE_getWord('docu') . " END -->\n";

    return $retval;
} // end PMA_RTE_getList()

/**
 * Creates the contents for a row in the list of routines
 *
 * @param array  $routine  An array of routine data
 * @param string $rowclass Additional class
 *
 * @return string HTML code of a row for the list of routines
 */
function PMA_RTN_getRowForList($routine, $rowclass = '')
{
    global $ajax_class, $url_query, $db, $titles;

    $sql_drop = sprintf(
        'DROP %s IF EXISTS %s',
        $routine['type'],
        PMA\libraries\Util::backquote($routine['name'])
    );
    $type_link = "item_type={$routine['type']}";

    $retval  = "        <tr class='$rowclass'>\n";
    $retval .= "            <td>\n";
    $retval .= '                <input type="checkbox"'
        . ' class="checkall" name="item_name[]"'
        . ' value="' . htmlspecialchars($routine['name']) . '" />';
    $retval .= "            </td>\n";
    $retval .= "            <td>\n";
    $retval .= "                <span class='drop_sql hide'>"
        . htmlspecialchars($sql_drop) . "</span>\n";
    $retval .= "                <strong>\n";
    $retval .= "                    "
        . htmlspecialchars($routine['name']) . "\n";
    $retval .= "                </strong>\n";
    $retval .= "            </td>\n";
    $retval .= "            <td>\n";

    // this is for our purpose to decide whether to
    // show the edit link or not, so we need the DEFINER for the routine
    $where = "ROUTINE_SCHEMA " . PMA\libraries\Util::getCollateForIS() . "="
        . "'" . $GLOBALS['dbi']->escapeString($db) . "' "
        . "AND SPECIFIC_NAME='" . $GLOBALS['dbi']->escapeString($routine['name']) . "'"
        . "AND ROUTINE_TYPE='" . $GLOBALS['dbi']->escapeString($routine['type']) . "'";
    $query = "SELECT `DEFINER` FROM INFORMATION_SCHEMA.ROUTINES WHERE $where;";
    $routine_definer = $GLOBALS['dbi']->fetchValue($query);

    $curr_user = $GLOBALS['dbi']->getCurrentUser();

    // Since editing a procedure involved dropping and recreating, check also for
    // CREATE ROUTINE privilege to avoid lost procedures.
    if ((PMA\libraries\Util::currentUserHasPrivilege('CREATE ROUTINE', $db)
        && $curr_user == $routine_definer)
        || $GLOBALS['is_superuser']
    ) {
        $retval .= '                <a ' . $ajax_class['edit']
                                         . ' href="db_routines.php'
                                         . $url_query
                                         . '&amp;edit_item=1'
                                         . '&amp;item_name='
                                         . urlencode($routine['name'])
                                         . '&amp;' . $type_link
                                         . '">' . $titles['Edit'] . "</a>\n";
    } else {
        $retval .= "                {$titles['NoEdit']}\n";
    }
    $retval .= "            </td>\n";
    $retval .= "            <td>\n";

    // There is a problem with PMA\libraries\Util::currentUserHasPrivilege():
    // it does not detect all kinds of privileges, for example
    // a direct privilege on a specific routine. So, at this point,
    // we show the Execute link, hoping that the user has the correct rights.
    // Also, information_schema might be hiding the ROUTINE_DEFINITION
    // but a routine with no input parameters can be nonetheless executed.

    // Check if the routine has any input parameters. If it does,
    // we will show a dialog to get values for these parameters,
    // otherwise we can execute it directly.

    $definition = $GLOBALS['dbi']->getDefinition(
        $db, $routine['type'], $routine['name']
    );
    if ($definition !== false) {
        $parser = new PhpMyAdmin\SqlParser\Parser($definition);

        /**
         * @var CreateStatement $stmt
         */
        $stmt = $parser->statements[0];

        $params = PhpMyAdmin\SqlParser\Utils\Routine::getParameters($stmt);

        if (PMA\libraries\Util::currentUserHasPrivilege('EXECUTE', $db)) {
            $execute_action = 'execute_routine';
            for ($i = 0; $i < $params['num']; $i++) {
                if ($routine['type'] == 'PROCEDURE'
                    && $params['dir'][$i] == 'OUT'
                ) {
                    continue;
                }
                $execute_action = 'execute_dialog';
                break;
            }
            $retval .= '                <a ' . $ajax_class['exec']
                                             . ' href="db_routines.php'
                                             . $url_query
                                             . '&amp;' . $execute_action . '=1'
                                             . '&amp;item_name='
                                             . urlencode($routine['name'])
                                             . '&amp;' . $type_link
                                             . '">' . $titles['Execute'] . "</a>\n";
        } else {
            $retval .= "                {$titles['NoExecute']}\n";
        }
    }

    $retval .= "            </td>\n";
    $retval .= "            <td>\n";
    if ((PMA\libraries\Util::currentUserHasPrivilege('CREATE ROUTINE', $db)
        && $curr_user == $routine_definer)
        || $GLOBALS['is_superuser']
    ) {
        $retval .= '                <a ' . $ajax_class['export']
                                         . ' href="db_routines.php'
                                         . $url_query
                                         . '&amp;export_item=1'
                                         . '&amp;item_name='
                                         . urlencode($routine['name'])
                                         . '&amp;' . $type_link
                                         . '">' . $titles['Export'] . "</a>\n";
    } else {
        $retval .= "                {$titles['NoExport']}\n";
    }
    $retval .= "            </td>\n";
    $retval .= "            <td>\n";
    $retval .= '                <a ' . $ajax_class['drop']
                                         . ' href="sql.php'
                                         . $url_query
                                         . '&amp;sql_query=' . urlencode($sql_drop)
                                         . '&amp;goto=db_routines.php'
                                         . urlencode("?db={$db}")
                                         . '" >' . $titles['Drop'] . "</a>\n";
    $retval .= "            </td>\n";
    $retval .= "            <td>\n";
    $retval .= "                 {$routine['type']}\n";
    $retval .= "            </td>\n";
    $retval .= "            <td dir=\"ltr\">\n";
    $retval .= "                "
        . htmlspecialchars($routine['returns']) . "\n";
    $retval .= "            </td>\n";
    $retval .= "        </tr>\n";

    return $retval;
} // end PMA_RTN_getRowForList()

/**
 * Creates the contents for a row in the list of triggers
 *
 * @param array  $trigger  An array of routine data
 * @param string $rowclass Additional class
 *
 * @return string HTML code of a cell for the list of triggers
 */
function PMA_TRI_getRowForList($trigger, $rowclass = '')
{
    global $ajax_class, $url_query, $db, $table, $titles;

    $retval  = "        <tr class='$rowclass'>\n";
    $retval .= "            <td>\n";
    $retval .= '                <input type="checkbox"'
        . ' class="checkall" name="item_name[]"'
        . ' value="' . htmlspecialchars($trigger['name']) . '" />';
    $retval .= "            </td>\n";
    $retval .= "            <td>\n";
    $retval .= "                <span class='drop_sql hide'>"
        . htmlspecialchars($trigger['drop']) . "</span>\n";
    $retval .= "                <strong>\n";
    $retval .= "                    " . htmlspecialchars($trigger['name']) . "\n";
    $retval .= "                </strong>\n";
    $retval .= "            </td>\n";
    if (empty($table)) {
        $retval .= "            <td>\n";
        $retval .= "<a href='db_triggers.php{$url_query}"
            . "&amp;table=" . urlencode($trigger['table']) . "'>"
            . urlencode($trigger['table']) . "</a>";
        $retval .= "            </td>\n";
    }
    $retval .= "            <td>\n";
    if (PMA\libraries\Util::currentUserHasPrivilege('TRIGGER', $db, $table)) {
        $retval .= '                <a ' . $ajax_class['edit']
                                         . ' href="db_triggers.php'
                                         . $url_query
                                         . '&amp;edit_item=1'
                                         . '&amp;item_name='
                                         . urlencode($trigger['name'])
                                         . '">' . $titles['Edit'] . "</a>\n";
    } else {
        $retval .= "                {$titles['NoEdit']}\n";
    }
    $retval .= "            </td>\n";
    $retval .= "            <td>\n";
    $retval .= '                    <a ' . $ajax_class['export']
                                         . ' href="db_triggers.php'
                                         . $url_query
                                         . '&amp;export_item=1'
                                         . '&amp;item_name='
                                         . urlencode($trigger['name'])
                                         . '">' . $titles['Export'] . "</a>\n";
    $retval .= "            </td>\n";
    $retval .= "            <td>\n";
    if (PMA\libraries\Util::currentUserHasPrivilege('TRIGGER', $db)) {
        $retval .= '                <a ' . $ajax_class['drop']
                                         . ' href="sql.php'
                                         . $url_query
                                         . '&amp;sql_query='
                                         . urlencode($trigger['drop'])
                                         . '&amp;goto=db_triggers.php'
                                         . urlencode("?db={$db}")
                                         . '" >' . $titles['Drop'] . "</a>\n";
    } else {
        $retval .= "                {$titles['NoDrop']}\n";
    }
    $retval .= "            </td>\n";
    $retval .= "            <td>\n";
    $retval .= "                 {$trigger['action_timing']}\n";
    $retval .= "            </td>\n";
    $retval .= "            <td>\n";
    $retval .= "                 {$trigger['event_manipulation']}\n";
    $retval .= "            </td>\n";
    $retval .= "        </tr>\n";

    return $retval;
} // end PMA_TRI_getRowForList()

/**
 * Creates the contents for a row in the list of events
 *
 * @param array  $event    An array of routine data
 * @param string $rowclass Additional class
 *
 * @return string HTML code of a cell for the list of events
 */
function PMA_EVN_getRowForList($event, $rowclass = '')
{
    global $ajax_class, $url_query, $db, $titles;

    $sql_drop = sprintf(
        'DROP EVENT IF EXISTS %s',
        PMA\libraries\Util::backquote($event['name'])
    );

    $retval  = "        <tr class='$rowclass'>\n";
    $retval .= "            <td>\n";
    $retval .= '                <input type="checkbox"'
        . ' class="checkall" name="item_name[]"'
        . ' value="' . htmlspecialchars($event['name']) . '" />';
    $retval .= "            </td>\n";
    $retval .= "            <td>\n";
    $retval .= "                <span class='drop_sql hide'>"
        . htmlspecialchars($sql_drop) . "</span>\n";
    $retval .= "                <strong>\n";
    $retval .= "                    "
        . htmlspecialchars($event['name']) . "\n";
    $retval .= "                </strong>\n";
    $retval .= "            </td>\n";
    $retval .= "            <td>\n";
    $retval .= "                 {$event['status']}\n";
    $retval .= "            </td>\n";
    $retval .= "            <td>\n";
    if (PMA\libraries\Util::currentUserHasPrivilege('EVENT', $db)) {
        $retval .= '                <a ' . $ajax_class['edit']
                                         . ' href="db_events.php'
                                         . $url_query
                                         . '&amp;edit_item=1'
                                         . '&amp;item_name='
                                         . urlencode($event['name'])
                                         . '">' . $titles['Edit'] . "</a>\n";
    } else {
        $retval .= "                {$titles['NoEdit']}\n";
    }
    $retval .= "            </td>\n";
    $retval .= "            <td>\n";
    $retval .= '                <a ' . $ajax_class['export']
                                     . ' href="db_events.php'
                                     . $url_query
                                     . '&amp;export_item=1'
                                     . '&amp;item_name='
                                     . urlencode($event['name'])
                                     . '">' . $titles['Export'] . "</a>\n";
    $retval .= "            </td>\n";
    $retval .= "            <td>\n";
    if (PMA\libraries\Util::currentUserHasPrivilege('EVENT', $db)) {
        $retval .= '                <a ' . $ajax_class['drop']
                                         . ' href="sql.php'
                                         . $url_query
                                         . '&amp;sql_query=' . urlencode($sql_drop)
                                         . '&amp;goto=db_events.php'
                                         . urlencode("?db={$db}")
                                         . '" >' . $titles['Drop'] . "</a>\n";
    } else {
        $retval .= "                {$titles['NoDrop']}\n";
    }
    $retval .= "            </td>\n";
    $retval .= "            <td>\n";
    $retval .= "                 {$event['type']}\n";
    $retval .= "            </td>\n";
    $retval .= "        </tr>\n";

    return $retval;
} // end PMA_EVN_getRowForList()
<|MERGE_RESOLUTION|>--- conflicted
+++ resolved
@@ -5,15 +5,10 @@
  *
  * @package PhpMyAdmin
  */
-<<<<<<< HEAD
-use SqlParser\Statements\CreateStatement;
 use PMA\libraries\Response;
 use PMA\libraries\URL;
 use PMA\libraries\Template;
-
-=======
 use PhpMyAdmin\SqlParser\Statements\CreateStatement;
->>>>>>> e4bf5369
 
 if (! defined('PHPMYADMIN')) {
     exit;
