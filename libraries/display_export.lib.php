<?php
/* vim: set expandtab sw=4 ts=4 sts=4: */
/**
 *
 * @package PhpMyAdmin
 */
if (! defined('PHPMYADMIN')) {
    exit;
}

// Get relations & co. status
$cfgRelation = PMA_getRelationsParam();

if (isset($_REQUEST['single_table'])) {
    $GLOBALS['single_table'] = $_REQUEST['single_table'];
}

require_once './libraries/file_listing.php';
require_once './libraries/plugin_interface.lib.php';

function PMA_exportCheckboxCheck($str)
{
    if (isset($GLOBALS['cfg']['Export'][$str]) && $GLOBALS['cfg']['Export'][$str]) {
        echo ' checked="checked"';
    }
}

function PMA_exportIsActive($what, $val)
{
    if (isset($GLOBALS['cfg']['Export'][$what]) &&  $GLOBALS['cfg']['Export'][$what] == $val) {
        echo ' checked="checked"';
    }
}

/* Scan for plugins */
$export_list = PMA_getPlugins(
    "export",
    'libraries/plugins/export/',
    array(
        'export_type' => $export_type,
        'single_table' => isset($single_table)
    )
);

/* Fail if we didn't find any plugin */
if (empty($export_list)) {
<<<<<<< HEAD
    PMA_Message::error(__(
        'Could not load export plugins, please check your installation!'
    ))->display();
    include './libraries/footer.inc.php';
=======
    PMA_Message::error(__('Could not load export plugins, please check your installation!'))->display();
    exit;
>>>>>>> 05e95d3a
}
?>

<form method="post" action="export.php" name="dump">

<?php
if ($export_type == 'server') {
    echo PMA_generate_common_hidden_inputs('', '', 1);
} elseif ($export_type == 'database') {
    echo PMA_generate_common_hidden_inputs($db, '', 1);
} else {
    echo PMA_generate_common_hidden_inputs($db, $table, 1);
}

// just to keep this value for possible next display of this form after saving on server
if (isset($single_table)) {
    echo '<input type="hidden" name="single_table" value="TRUE" />' . "\n";
}

echo '<input type="hidden" name="export_type" value="' . $export_type . '" />' . "\n";

// If the export method was not set, the default is quick
if (isset($_GET['export_method'])) {
    $cfg['Export']['method'] = $_GET['export_method'];
} elseif (! isset($cfg['Export']['method'])) {
    $cfg['Export']['method'] = 'quick';
}
// The export method (quick, custom or custom-no-form)
echo '<input type="hidden" name="export_method" value="' . htmlspecialchars($cfg['Export']['method']) . '" />';


if (isset($_GET['sql_query'])) {
    echo '<input type="hidden" name="sql_query" value="' . htmlspecialchars($_GET['sql_query']) . '" />' . "\n";
} elseif (! empty($sql_query)) {
    echo '<input type="hidden" name="sql_query" value="' . htmlspecialchars($sql_query) . '" />' . "\n";
}
?>

<div class="exportoptions" id="header">
    <h2>
        <?php echo PMA_getImage('b_export.png', __('Export')); ?>
        <?php
        if ($export_type == 'server') {
            echo __('Exporting databases from the current server');
        } elseif ($export_type == 'database') {
            printf(__('Exporting tables from "%s" database'), htmlspecialchars($db));
        } else {
            printf(__('Exporting rows from "%s" table'), htmlspecialchars($table));
        }?>
    </h2>
</div>

<div class="exportoptions" id="quick_or_custom">
    <h3><?php echo __('Export Method:'); ?></h3>
    <ul>
        <li>
            <?php echo '<input type="radio" name="quick_or_custom" value="quick" id="radio_quick_export"';
            if (isset($_GET['quick_or_custom'])) {
                $export_method = $_GET['quick_or_custom'];
                if ($export_method == 'custom' || $export_method == 'custom_no_form') {
                    echo ' />';
                } else {
                    echo ' checked="checked" />';
                }
            } elseif ($cfg['Export']['method'] == 'custom' || $cfg['Export']['method'] == 'custom-no-form') {
                echo ' />';
            } else {
                echo ' checked="checked" />';
            }
            echo '<label for ="radio_quick_export">' . __('Quick - display only the minimal options') . '</label>'; ?>
        </li>
        <li>
            <?php echo '<input type="radio" name="quick_or_custom" value="custom" id="radio_custom_export"';
            if (isset($_GET['quick_or_custom'])) {
                $export_method = $_GET['quick_or_custom'];
                if ($export_method == 'custom' || $export_method == 'custom_no_form') {
                    echo ' checked="checked" />';
                } else {
                    echo ' />';
                }
            } elseif ($cfg['Export']['method'] == 'custom' || $cfg['Export']['method'] == 'custom-no-form') {
                echo ' checked="checked" />';
            } else {
                echo ' />';
            }
            echo '<label for="radio_custom_export">' . __('Custom - display all possible options') . '</label>';?>
        </li>
    </ul>
</div>

<div class="exportoptions" id="databases_and_tables">
    <?php
        if ($export_type == 'server') {
            echo '<h3>' . __('Database(s):') . '</h3>';
        } else if ($export_type == 'database') {
            echo '<h3>' . __('Table(s):') . '</h3>';
        }
        if (! empty($multi_values)) {
            echo $multi_values;
        }
    ?>
</div>

<?php if (strlen($table) && ! isset($num_tables) && ! PMA_Table::isMerge($db, $table)) { ?>
    <div class="exportoptions" id="rows">
        <h3><?php echo __('Rows:'); ?></h3>
        <ul>
            <li>
                <?php if (isset($_GET['allrows']) && $_GET['allrows'] == 1) {
                        echo '<input type="radio" name="allrows" value="0" id="radio_allrows_0" />';
                    } else {
                        echo '<input type="radio" name="allrows" value="0" id="radio_allrows_0" checked="checked" />';
                    }
                    echo '<label for ="radio_allrows_0">' . __('Dump some row(s)') . '</label>'; ?>
                <ul>
                    <li><label for="limit_to"><?php echo __('Number of rows:') . '</label> <input type="text" id="limit_to" name="limit_to" size="5" value="'
                . ((isset($_GET['limit_to'])) ? htmlspecialchars($_GET['limit_to']) : ((isset($unlim_num_rows) ? $unlim_num_rows : PMA_Table::countRecords($db, $table))))
                . '" onfocus="this.select()" />' ?></li>
                    <li><label for="limit_from"><?php echo __('Row to begin at:') . '</label> <input type="text" id="limit_from" name="limit_from" value="'
                 . ((isset($_GET['limit_from'])) ? htmlspecialchars($_GET['limit_from']) : '0')
                 . '" size="5" onfocus="this.select()" />'; ?></li>
                </ul>
            </li>
            <li>
                <?php if (isset($_GET['allrows']) && $_GET['allrows'] == 0) {
                    echo '<input type="radio" name="allrows" value="1" id="radio_allrows_1" />';
                } else {
                    echo '<input type="radio" name="allrows" value="1" id="radio_allrows_1" checked="checked" />';
                }
                echo ' <label for="radio_allrows_1">' . __('Dump all rows') . '</label>';?>
            </li>
        </ul>
     </div>
<?php } ?>

<?php if (isset($cfg['SaveDir']) && !empty($cfg['SaveDir'])) { ?>
    <div class="exportoptions" id="output_quick_export">
        <h3><?php echo __('Output:'); ?></h3>
        <ul>
            <li>
                <input type="checkbox" name="quick_export_onserver" value="saveit"
                    id="checkbox_quick_dump_onserver"
                    <?php PMA_exportCheckboxCheck('quick_export_onserver'); ?> />
                <label for="checkbox_quick_dump_onserver">
                    <?php echo sprintf(__('Save on server in the directory <b>%s</b>'), htmlspecialchars(PMA_userDir($cfg['SaveDir']))); ?>
                </label>
            </li>
            <li>
                <input type="checkbox" name="quick_export_onserverover" value="saveitover"
                id="checkbox_quick_dump_onserverover"
                <?php PMA_exportCheckboxCheck('quick_export_onserver_overwrite'); ?> />
                <label for="checkbox_quick_dump_onserverover"><?php echo __('Overwrite existing file(s)'); ?></label>
            </li>
        </ul>
    </div>
<?php } ?>

<div class="exportoptions" id="output">
    <h3><?php echo __('Output:'); ?></h3>
    <ul id="ul_output">
        <li>
            <input type="radio" name="output_format" value="sendit" id="radio_dump_asfile" <?php isset($_GET['repopulate']) ? '' : PMA_exportCheckboxCheck('asfile'); ?> />
            <label for="radio_dump_asfile"><?php echo __('Save output to a file'); ?></label>
            <ul id="ul_save_asfile">
                <?php if (isset($cfg['SaveDir']) && !empty($cfg['SaveDir'])) { ?>
                <li>
                    <input type="checkbox" name="onserver" value="saveit"
                        id="checkbox_dump_onserver"
                        <?php PMA_exportCheckboxCheck('onserver'); ?> />
                    <label for="checkbox_dump_onserver">
                        <?php echo sprintf(__('Save on server in the directory <b>%s</b>'), htmlspecialchars(PMA_userDir($cfg['SaveDir']))); ?>
                    </label>
                </li>
                <li>
                    <input type="checkbox" name="onserverover" value="saveitover"
                    id="checkbox_dump_onserverover"
                    <?php PMA_exportCheckboxCheck('onserver_overwrite'); ?> />
                    <label for="checkbox_dump_onserverover"><?php echo __('Overwrite existing file(s)'); ?></label>
                </li>
                <?php } ?>
                <li>
                    <label for="filename_template" class="desc">
                    <?php
                    echo __('File name template:');
                    $trans = new PMA_Message;
                    $trans->addMessage(__('@SERVER@ will become the server name'));
                    if ($export_type == 'database' || $export_type == 'table') {
                        $trans->addMessage(__(', @DATABASE@ will become the database name'));
                        if ($export_type == 'table') {
                            $trans->addMessage(__(', @TABLE@ will become the table name'));
                        }
                    }

                    $msg = new PMA_Message(__('This value is interpreted using %1$sstrftime%2$s, so you can use time formatting strings. Additionally the following transformations will happen: %3$s. Other text will be kept as is. See the %4$sFAQ%5$s for details.'));
                    $msg->addParam(
                        '<a href="' . PMA_linkURL(PMA_getPHPDocLink('function.strftime.php'))
                        . '" target="documentation" title="' . __('Documentation') . '">',
                        false
                    );
                    $msg->addParam('</a>', false);
                    $msg->addParam($trans);
                    $msg->addParam('<a href="Documentation.html#faq6_27" target="documentation">', false);
                    $msg->addParam('</a>', false);

                    echo PMA_showHint($msg);
                    ?>
                    </label>
                    <input type="text" name="filename_template" id="filename_template"
                    <?php
                        echo ' value="';
                        if (isset($_GET['filename_template'])) {
                            echo htmlspecialchars($_GET['filename_template']);
                        } else {
                            if ($export_type == 'database') {
                                echo htmlspecialchars(
                                    $GLOBALS['PMA_Config']->getUserValue(
                                        'pma_db_filename_template',
                                        $GLOBALS['cfg']['Export']['file_template_database']
                                    )
                                );
                            } elseif ($export_type == 'table') {
                                echo htmlspecialchars(
                                    $GLOBALS['PMA_Config']->getUserValue(
                                        'pma_table_filename_template',
                                        $GLOBALS['cfg']['Export']['file_template_table']
                                    )
                                );
                            } else {
                                echo htmlspecialchars(
                                    $GLOBALS['PMA_Config']->getUserValue(
                                        'pma_server_filename_template',
                                        $GLOBALS['cfg']['Export']['file_template_server']
                                    )
                                );
                            }
                    }
                        echo '"';
                    ?>
                    />
                    <input type="checkbox" name="remember_template"
                        id="checkbox_remember_template"
                        <?php PMA_exportCheckboxCheck('remember_file_template'); ?> />
                    <label for="checkbox_remember_template">
                        <?php echo __('use this for future exports'); ?></label>
                </li>
                <?php
                // charset of file
                if ($GLOBALS['PMA_recoding_engine'] != PMA_CHARSET_NONE) {
                    echo '        <li><label for="select_charset_of_file" class="desc">'
                        . __('Character set of the file:') . '</label>' . "\n";
                    reset($cfg['AvailableCharsets']);
                    echo '<select id="select_charset_of_file" name="charset_of_file" size="1">';
                    foreach ($cfg['AvailableCharsets'] as $temp_charset) {
                        echo '<option value="' . $temp_charset . '"';
                        if (isset($_GET['charset_of_file']) && ($_GET['charset_of_file'] != $temp_charset)) {
                            echo '';
                        } elseif ((empty($cfg['Export']['charset']) && $temp_charset == 'utf-8')
                          || $temp_charset == $cfg['Export']['charset']) {
                            echo ' selected="selected"';
                        }
                        echo '>' . $temp_charset . '</option>';
                    } // end foreach
                    echo '</select></li>';
                } // end if
                ?>
                 <?php
                if (isset($_GET['compression'])) {
                    $selected_compression = $_GET['compression'];
                } elseif (isset($cfg['Export']['compression'])) {
                    $selected_compression = $cfg['Export']['compression'];
                } else {
                    $selected_compression = "none";
                }
                // zip, gzip and bzip2 encode features
                $is_zip  = ($cfg['ZipDump']  && @function_exists('gzcompress'));
                $is_gzip = ($cfg['GZipDump'] && @function_exists('gzencode'));
                $is_bzip2 = ($cfg['BZipDump'] && @function_exists('bzcompress'));
                if ($is_zip || $is_gzip || $is_bzip2) { ?>
                    <li>
                    <label for="compression" class="desc"><?php echo __('Compression:'); ?></label>
                    <select id="compression" name="compression">
                        <option value="none"><?php echo __('None'); ?></option>
                        <?php if ($is_zip) { ?>
                            <option value="zip" <?php echo ($selected_compression == "zip") ? 'selected="selected"' : ''; ?>><?php echo __('zipped'); ?></option>
                        <?php } if ($is_gzip) { ?>
                            <option value="gzip" <?php echo ($selected_compression == "gzip") ? 'selected="selected"' : ''; ?>><?php echo __('gzipped'); ?></option>
                        <?php } if ($is_bzip2) { ?>
                            <option value="bzip2" <?php echo ($selected_compression == "bzip2") ? 'selected="selected"' : ''; ?>><?php echo __('bzipped'); ?></option>
                        <?php } ?>
                    </select>
                    </li>
                <?php } else { ?>
                    <input type="hidden" name="compression" value="<?php echo $selected_compression; ?>" />
                <?php } ?>
             </ul>
        </li>
        <li><input type="radio" id="radio_view_as_text" name="output_format" value="astext" <?php echo (isset($_GET['repopulate']) || $GLOBALS['cfg']['Export']['asfile'] == false) ? 'checked="checked"' : '' ?>/><label for="radio_view_as_text"><?php echo __('View output as text'); ?></label></li>
    </ul>
 </div>

<div class="exportoptions" id="format">
    <h3><?php echo __('Format:'); ?></h3>
    <?php echo PMA_pluginGetChoice('Export', 'what', $export_list, 'format'); ?>
</div>

<div class="exportoptions" id="format_specific_opts">
    <h3><?php echo __('Format-specific options:'); ?></h3>
    <p class="no_js_msg" id="scroll_to_options_msg"><?php echo __('Scroll down to fill in the options for the selected format and ignore the options for other formats.'); ?></p>
    <?php echo PMA_pluginGetOptions('Export', $export_list); ?>
</div>

<?php if (function_exists('PMA_set_enc_form')) { ?>
<!-- Encoding setting form appended by Y.Kawada -->
<!-- Japanese encoding setting -->
    <div class="exportoptions" id="kanji_encoding">
        <h3><?php echo __('Encoding Conversion:'); ?></h3>
        <?php echo PMA_set_enc_form('            '); ?>
    </div>
<?php } ?>

<div class="exportoptions" id="submit">
<?php PMA_externalBug(__('SQL compatibility mode'), 'mysql', '50027', '14515'); ?>
    <input type="submit" value="<?php echo __('Go'); ?>" id="buttonGo" />
</div>
</form><|MERGE_RESOLUTION|>--- conflicted
+++ resolved
@@ -44,15 +44,10 @@
 
 /* Fail if we didn't find any plugin */
 if (empty($export_list)) {
-<<<<<<< HEAD
     PMA_Message::error(__(
         'Could not load export plugins, please check your installation!'
     ))->display();
-    include './libraries/footer.inc.php';
-=======
-    PMA_Message::error(__('Could not load export plugins, please check your installation!'))->display();
     exit;
->>>>>>> 05e95d3a
 }
 ?>
 
