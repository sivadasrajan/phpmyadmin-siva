<?php
/* vim: set expandtab sw=4 ts=4 sts=4: */
/**
 *
 * @package phpMyAdmin
 */
if (! defined('PHPMYADMIN')) {
    exit;
}

/**
 *
 */
require_once './libraries/Table.class.php';

// Get relations & co. status
require_once './libraries/relation.lib.php';
$cfgRelation = PMA_getRelationsParam();


require_once './libraries/file_listing.php';
require_once './libraries/plugin_interface.lib.php';

function PMA_exportCheckboxCheck($str) {
    if (isset($GLOBALS['cfg']['Export'][$str]) && $GLOBALS['cfg']['Export'][$str]) {
        echo ' checked="checked"';
    }
}

function PMA_exportIsActive($what, $val) {
    if (isset($GLOBALS['cfg']['Export'][$what]) &&  $GLOBALS['cfg']['Export'][$what] == $val) {
        echo ' checked="checked"';
    }
}

/* Scan for plugins */
$export_list = PMA_getPlugins('./libraries/export/', array('export_type' => $export_type, 'single_table' => isset($single_table)));

/* Fail if we didn't find any plugin */
if (empty($export_list)) {
    PMA_Message::error( __('Could not load export plugins, please check your installation!'))->display();
    require './libraries/footer.inc.php';
}
?>

<form method="post" action="export.php" name="dump">

<?php
if ($export_type == 'server') {
    echo PMA_generate_common_hidden_inputs('', '', 1);
} elseif ($export_type == 'database') {
    echo PMA_generate_common_hidden_inputs($db, '', 1);
} else {
    echo PMA_generate_common_hidden_inputs($db, $table, 1);
}

// just to keep this value for possible next display of this form after saving on server
if (isset($single_table)) {
    echo '<input type="hidden" name="single_table" value="TRUE" />' . "\n";
}

echo '<input type="hidden" name="export_type" value="' . $export_type . '" />' . "\n";

if (! empty($sql_query)) {
    echo '<input type="hidden" name="sql_query" value="' . htmlspecialchars($sql_query) . '" />' . "\n";
}
?>

<div class="exportoptions" id="header">
    <h2>
        <img src="<?php echo $GLOBALS['pmaThemeImage'];?>b_export.png" />
        <?php
        if($export_type == 'server') {
            echo __('Exporting databases in the current server');
        } elseif($export_type == 'database') {
            echo __('Exporting tables in the database "' . $db . '"');
        } else {
            echo __('Exporting rows in the table "' . $table . '"');
        }?>
    </h2>
</div>

<div class="exportoptions" id="quick_or_custom">
    <h3><?php echo __('Export Method:'); ?></h3>
    <ul>
        <li>
            <?php echo '<input type="radio" name="quick_or_custom" value="quick" id="radio_quick_export" checked="checked" />';
                echo '<label for ="radio_quick_export">' . __('Quick - display only the minimal options to configure') . '</label>'; ?>
        </li>
        <li>
            <?php echo '<input type="radio" name="quick_or_custom" value="custom" id="radio_custom_export" />';
            echo '<label for="radio_custom_export">' . __('Custom - display all possible options to configure') . '</label>';?>
        </li>
    </ul>
</div>
<<<<<<< HEAD
=======
</td></tr></table>


<?php if (strlen($table) && ! isset($num_tables) && ! PMA_Table::isMerge($db, $table)) { ?>
    <div class="formelementrow">
        <?php
        echo '<input type="radio" name="allrows" value="0" id="radio_allrows_0" checked="checked" />';

        echo sprintf(__('Dump %s row(s) starting at row # %s'),
            '<input type="text" name="limit_to" size="5" value="'
            . (isset($unlim_num_rows) ? $unlim_num_rows : PMA_Table::countRecords($db, $table))
            . '" onfocus="this.select()" />',
            '<input type="text" name="limit_from" value="0" size="5"'
            .' onfocus="this.select()" /> ');

        echo '<input type="radio" name="allrows" value="1" id="radio_allrows_1" />';
        echo '<label for="radio_allrows_1">' . __('Dump all rows') . '</label>';
        ?>
    </div>
<?php } ?>
</fieldset>

<fieldset>
    <legend>
        <input type="checkbox" name="asfile" value="sendit"
            id="checkbox_dump_asfile" <?php PMA_exportCheckboxCheck('asfile'); ?> />
        <label for="checkbox_dump_asfile"><?php echo __('Save as file'); ?></label>
    </legend>

    <?php if (isset($cfg['SaveDir']) && !empty($cfg['SaveDir'])) { ?>
    <input type="checkbox" name="onserver" value="saveit"
        id="checkbox_dump_onserver"
        onclick="document.getElementById('checkbox_dump_asfile').checked = true;"
        <?php PMA_exportCheckboxCheck('onserver'); ?> />
    <label for="checkbox_dump_onserver">
        <?php echo sprintf(__('Save on server in %s directory'), htmlspecialchars(PMA_userDir($cfg['SaveDir']))); ?>
    </label>,<br />
    <input type="checkbox" name="onserverover" value="saveitover"
        id="checkbox_dump_onserverover"
        onclick="document.getElementById('checkbox_dump_onserver').checked = true;
            document.getElementById('checkbox_dump_asfile').checked = true;"
        <?php PMA_exportCheckboxCheck('onserver_overwrite'); ?> />
    <label for="checkbox_dump_onserverover">
        <?php echo __('Overwrite existing file(s)'); ?></label>
    <br />
    <?php } ?>

    <label for="filename_template">
        <?php
        echo __('File name template');

        $trans = new PMA_Message;
        $trans->addMessage('@SERVER@/');
        $trans->addString(__('server name'));
        if ($export_type == 'database' || $export_type == 'table') {
            $trans->addMessage('@DB@/');
            $trans->addString(__('database name'));
            if ($export_type == 'table') {
                $trans->addMessage('@TABLE@/');
                $trans->addString(__('table name'));
            }
        }
>>>>>>> 723a71c0

<div class="exportoptions" id="databases_and_tables">
    <?php
        if($export_type == 'server') {
            echo '<h3>' . __('Database(s):') . '</h3>';
        } else if($export_type == 'database') {
            echo '<h3>' . __('Table(s):') . '</h3>';
        }
        if (! empty($multi_values)) {
            echo $multi_values;
        }
    ?>
</div>

<<<<<<< HEAD
<?php if (strlen($table) && ! isset($num_tables) && ! PMA_Table::isMerge($db, $table)) { ?>
    <div class="exportoptions" id="rows">
        <h3><?php echo __('Rows:'); ?></h3>
        <ul>
            <li>
                <?php echo '<input type="radio" name="allrows" value="0" id="radio_allrows_0" checked="checked" />';
                    echo '<label for ="radio_allrows_0">' . __('Dump some row(s)') . '</label>'; ?>
                <ul>
                    <li><label for="limit_to"><?php echo __('Number of rows:') . '</label> <input type="text" id="limit_to" name="limit_to" size="5" value="'
                . (isset($unlim_num_rows) ? $unlim_num_rows : PMA_Table::countRecords($db, $table))
                . '" onfocus="this.select()" />' ?></li>
                    <li><label for="limit_from"><?php echo __('Row to begin at:') . '</label> <input type="text" id="limit_from" name="limit_from" value="0" size="5"'
                .' onfocus="this.select()" />'; ?></li>
                </ul>
            </li>
            <li>
                <?php echo '<input type="radio" name="allrows" value="1" id="radio_allrows_1" />';
                echo ' <label for="radio_allrows_1">' . __('Dump all rows') . '</label>';?>
            </li>
        </ul>
     </div>
<?php } ?>
=======
    <?php echo PMA_showDocu('faq6_27'); ?>
    (
    <input type="checkbox" name="remember_template"
        id="checkbox_remember_template"
        <?php PMA_exportCheckboxCheck('remember_file_template'); ?> />
    <label for="checkbox_remember_template">
        <?php echo __('remember template'); ?></label>
    )
>>>>>>> 723a71c0


<?php if (isset($cfg['SaveDir']) && !empty($cfg['SaveDir'])) { ?>
    <div class="exportoptions" id="output_quick_export">
        <h3><?php echo __('Output:'); ?></h3>
        <ul>
            <li>
                <input type="checkbox" name="quick_export_onserver" value="saveit"
                    id="checkbox_quick_dump_onserver"
                    <?php PMA_exportCheckboxCheck('onserver'); ?> />
                <label for="checkbox_quick_dump_onserver">
                    <?php echo sprintf(__('Save on server in the directory <b>%s</b>'), htmlspecialchars(PMA_userDir($cfg['SaveDir']))); ?>
                </label>
            </li>
            <li>
                <input type="checkbox" name="quick_export_onserverover" value="saveitover"
                id="checkbox_quick_dump_onserverover"
                <?php PMA_exportCheckboxCheck('onserver_overwrite'); ?> />
                <label for="checkbox_quick_dump_onserverover"><?php echo __('Overwrite existing file(s)'); ?></label>
            </li>
        </ul>
    </div>
<?php } ?>

<div class="exportoptions" id="output">
    <h3><?php echo __('Output:'); ?></h3>
    <ul id="ul_output">
        <li>
            <input type="radio" name="output_format" value="sendit" id="radio_dump_asfile" <?php PMA_exportCheckboxCheck('asfile'); ?> />
            <label for="radio_dump_asfile"><?php echo __('Save output to a file'); ?></label>
            <ul id="ul_save_asfile">
                <?php if (isset($cfg['SaveDir']) && !empty($cfg['SaveDir'])) { ?>
                <li>
                    <input type="checkbox" name="onserver" value="saveit"
                        id="checkbox_dump_onserver"
                        <?php PMA_exportCheckboxCheck('onserver'); ?> />
                    <label for="checkbox_dump_onserver">
                        <?php echo sprintf(__('Save on server in the directory <b>%s</b>'), htmlspecialchars(PMA_userDir($cfg['SaveDir']))); ?>
                    </label>
                </li>
                <li>
                    <input type="checkbox" name="onserverover" value="saveitover"
                    id="checkbox_dump_onserverover"
                    <?php PMA_exportCheckboxCheck('onserver_overwrite'); ?> />
                    <label for="checkbox_dump_onserverover"><?php echo __('Overwrite existing file(s)'); ?></label>
                </li>
                <?php } ?>
                <li>
                    <label for="filename_template" class="desc">
                    <?php
                    echo __('File name template:');
                    $trans = new PMA_Message;
                    $trans->addMessage('__SERVER__ will become the');
                    $trans->addString(__('server name'));
                    if ($export_type == 'database' || $export_type == 'table') {
                        $trans->addMessage(', __DB__ will become the');
                        $trans->addString(__('database name'));
                        if ($export_type == 'table') {
                            $trans->addMessage(', __TABLE__ will become the');
                            $trans->addString(__('table name'));
                        }
                    }

                    $message = new PMA_Message(__('This value is interpreted using %1$sstrftime%2$s, so you can use time formatting strings. Additionally the following transformations will happen: %3$s. Other text will be kept as is.'));
                    $message->addParam('<a href="http://php.net/strftime" target="documentation" title="'
                        . __('Documentation') . '">', false);
                    $message->addParam('</a>', false);
                    $message->addParam($trans);

                    echo PMA_showHint($message);
                    ?>
                    </label>
                    <input type="text" name="filename_template" id="filename_template"
                    <?php
                        echo ' value="';
                        if ($export_type == 'database') {
                            if (isset($_COOKIE) && !empty($_COOKIE['pma_db_filename_template'])) {
                                echo htmlspecialchars($_COOKIE['pma_db_filename_template']);
                            } else {
                                echo $GLOBALS['cfg']['Export']['file_template_database'];
                            }
                        } elseif ($export_type == 'table') {
                            if (isset($_COOKIE) && !empty($_COOKIE['pma_table_filename_template'])) {
                                echo htmlspecialchars($_COOKIE['pma_table_filename_template']);
                            } else {
                                echo $GLOBALS['cfg']['Export']['file_template_table'];
                            }
                        } else {
                            if (isset($_COOKIE) && !empty($_COOKIE['pma_server_filename_template'])) {
                                echo htmlspecialchars($_COOKIE['pma_server_filename_template']);
                            } else {
                                echo $GLOBALS['cfg']['Export']['file_template_server'];
                            }
                        }
                        echo '"';
                    ?>
                    />
                    <input type="checkbox" name="remember_template"
                        id="checkbox_remember_template"
                        <?php PMA_exportCheckboxCheck('remember_file_template'); ?> />
                    <label for="checkbox_remember_template">
                        <?php echo __('use this for future exports'); ?></label>
                </li>
                <?php
                // charset of file
                if ($GLOBALS['PMA_recoding_engine'] != PMA_CHARSET_NONE) {
                    echo '        <li><label for="select_charset_of_file" class="desc">'
                        . __('Character set of the file:') . '</label>' . "\n";
                    reset($cfg['AvailableCharsets']);
                    echo '<select id="select_charset_of_file" name="charset_of_file" size="1">';
                    foreach ($cfg['AvailableCharsets'] as $temp_charset) {
                        echo '<option value="' . $temp_charset . '"';
                        if ((empty($cfg['Export']['charset']) && $temp_charset == $charset)
                          || $temp_charset == $cfg['Export']['charset']) {
                            echo ' selected="selected"';
                        }
                        echo '>' . $temp_charset . '</option>';
                    } // end foreach
                    echo '</select></li>';
                } // end if
                ?>
                 <?php
                // zip, gzip and bzip2 encode features
                $is_zip  = ($cfg['ZipDump']  && @function_exists('gzcompress'));
                $is_gzip = ($cfg['GZipDump'] && @function_exists('gzencode'));
                $is_bzip = ($cfg['BZipDump'] && @function_exists('bzcompress'));
                if ($is_zip || $is_gzip || $is_bzip) { ?>
                    <li>
                    <label for="compression" class="desc"><?php echo __('Compression:'); ?></label>
                    <select id="compression" name="compression">
                        <option value="none"><?php echo __('None'); ?></option>
                        <?php if ($is_zip) { ?>
                            <option value="zip"><?php echo __('zipped'); ?></option>
                        <?php } if ($is_gzip) { ?>
                            <option value="gzip"><?php echo __('gzipped'); ?></option>
                        <?php } if ($is_bzip) { ?>
                            <option value="bzip"><?php echo __('bzipped'); ?></option>
                        <?php } ?>
                    </select>
                    </li>
                <?php } else { ?>
                    <input type="hidden" name="compression" value="none" />
                <?php } ?>
             </ul>
        </li>
        <li><input type="radio" id="radio_view_as_text" name="output_format" value="astext" /><label for="radio_view_as_text">View output as text</label></li>
    </ul>
 </div>

<div class="exportoptions" id="format">
    <h3><?php echo __('Format:'); ?></h3>
    <?php echo PMA_pluginGetChoice('Export', 'what', $export_list, 'format'); ?>
</div>

<div class="exportoptions" id="format_specific_opts">
    <h3><?php echo __('Format-Specific Options:'); ?></h3>
    <p class="no_js_msg" id="scroll_to_options_msg">Scroll down to fill in the options for the selected format and ignore the options for other formats.</p>
    <?php echo PMA_pluginGetOptions('Export', $export_list); ?>
</div>

<?php if (function_exists('PMA_set_enc_form')) { ?>
<!-- Encoding setting form appended by Y.Kawada -->
<!-- Japanese encoding setting -->
    <div class="exportoptions" id="kanji_encoding">
        <h3><?php echo __('Encoding Conversion:'); ?></h3>
        <?php echo PMA_set_enc_form('            '); ?>
    </div>
<?php } ?>

<div class="exportoptions" id="submit">
<?php PMA_externalBug(__('SQL compatibility mode'), 'mysql', '50027', '14515'); ?>
    <input type="submit" value="<?php echo __('Go'); ?>" id="buttonGo" />
</div>
</form><|MERGE_RESOLUTION|>--- conflicted
+++ resolved
@@ -93,71 +93,6 @@
         </li>
     </ul>
 </div>
-<<<<<<< HEAD
-=======
-</td></tr></table>
-
-
-<?php if (strlen($table) && ! isset($num_tables) && ! PMA_Table::isMerge($db, $table)) { ?>
-    <div class="formelementrow">
-        <?php
-        echo '<input type="radio" name="allrows" value="0" id="radio_allrows_0" checked="checked" />';
-
-        echo sprintf(__('Dump %s row(s) starting at row # %s'),
-            '<input type="text" name="limit_to" size="5" value="'
-            . (isset($unlim_num_rows) ? $unlim_num_rows : PMA_Table::countRecords($db, $table))
-            . '" onfocus="this.select()" />',
-            '<input type="text" name="limit_from" value="0" size="5"'
-            .' onfocus="this.select()" /> ');
-
-        echo '<input type="radio" name="allrows" value="1" id="radio_allrows_1" />';
-        echo '<label for="radio_allrows_1">' . __('Dump all rows') . '</label>';
-        ?>
-    </div>
-<?php } ?>
-</fieldset>
-
-<fieldset>
-    <legend>
-        <input type="checkbox" name="asfile" value="sendit"
-            id="checkbox_dump_asfile" <?php PMA_exportCheckboxCheck('asfile'); ?> />
-        <label for="checkbox_dump_asfile"><?php echo __('Save as file'); ?></label>
-    </legend>
-
-    <?php if (isset($cfg['SaveDir']) && !empty($cfg['SaveDir'])) { ?>
-    <input type="checkbox" name="onserver" value="saveit"
-        id="checkbox_dump_onserver"
-        onclick="document.getElementById('checkbox_dump_asfile').checked = true;"
-        <?php PMA_exportCheckboxCheck('onserver'); ?> />
-    <label for="checkbox_dump_onserver">
-        <?php echo sprintf(__('Save on server in %s directory'), htmlspecialchars(PMA_userDir($cfg['SaveDir']))); ?>
-    </label>,<br />
-    <input type="checkbox" name="onserverover" value="saveitover"
-        id="checkbox_dump_onserverover"
-        onclick="document.getElementById('checkbox_dump_onserver').checked = true;
-            document.getElementById('checkbox_dump_asfile').checked = true;"
-        <?php PMA_exportCheckboxCheck('onserver_overwrite'); ?> />
-    <label for="checkbox_dump_onserverover">
-        <?php echo __('Overwrite existing file(s)'); ?></label>
-    <br />
-    <?php } ?>
-
-    <label for="filename_template">
-        <?php
-        echo __('File name template');
-
-        $trans = new PMA_Message;
-        $trans->addMessage('@SERVER@/');
-        $trans->addString(__('server name'));
-        if ($export_type == 'database' || $export_type == 'table') {
-            $trans->addMessage('@DB@/');
-            $trans->addString(__('database name'));
-            if ($export_type == 'table') {
-                $trans->addMessage('@TABLE@/');
-                $trans->addString(__('table name'));
-            }
-        }
->>>>>>> 723a71c0
 
 <div class="exportoptions" id="databases_and_tables">
     <?php
@@ -172,7 +107,6 @@
     ?>
 </div>
 
-<<<<<<< HEAD
 <?php if (strlen($table) && ! isset($num_tables) && ! PMA_Table::isMerge($db, $table)) { ?>
     <div class="exportoptions" id="rows">
         <h3><?php echo __('Rows:'); ?></h3>
@@ -195,17 +129,6 @@
         </ul>
      </div>
 <?php } ?>
-=======
-    <?php echo PMA_showDocu('faq6_27'); ?>
-    (
-    <input type="checkbox" name="remember_template"
-        id="checkbox_remember_template"
-        <?php PMA_exportCheckboxCheck('remember_file_template'); ?> />
-    <label for="checkbox_remember_template">
-        <?php echo __('remember template'); ?></label>
-    )
->>>>>>> 723a71c0
-
 
 <?php if (isset($cfg['SaveDir']) && !empty($cfg['SaveDir'])) { ?>
     <div class="exportoptions" id="output_quick_export">
@@ -257,22 +180,24 @@
                     <?php
                     echo __('File name template:');
                     $trans = new PMA_Message;
-                    $trans->addMessage('__SERVER__ will become the');
+                    $trans->addMessage('@SERVER@ will become the');
                     $trans->addString(__('server name'));
                     if ($export_type == 'database' || $export_type == 'table') {
-                        $trans->addMessage(', __DB__ will become the');
+                        $trans->addMessage(', @DB@ will become the');
                         $trans->addString(__('database name'));
                         if ($export_type == 'table') {
-                            $trans->addMessage(', __TABLE__ will become the');
+                            $trans->addMessage(', @TABLE@ will become the');
                             $trans->addString(__('table name'));
                         }
                     }
 
-                    $message = new PMA_Message(__('This value is interpreted using %1$sstrftime%2$s, so you can use time formatting strings. Additionally the following transformations will happen: %3$s. Other text will be kept as is.'));
+                    $message = new PMA_Message(__('This value is interpreted using %1$sstrftime%2$s, so you can use time formatting strings. Additionally the following transformations will happen: %3$s. Other text will be kept as is. See the %4$sFAQ%5$s for details.'));
                     $message->addParam('<a href="http://php.net/strftime" target="documentation" title="'
                         . __('Documentation') . '">', false);
                     $message->addParam('</a>', false);
                     $message->addParam($trans);
+                    $message->addParam('<a href="Documentation.html#faq6_27" target="documentation">', false);
+                    $message->addParam('</a>', false);
 
                     echo PMA_showHint($message);
                     ?>
