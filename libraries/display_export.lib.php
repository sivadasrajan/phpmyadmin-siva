<?php
/* vim: set expandtab sw=4 ts=4 sts=4: */

/**
 * functions for displaying server, database and table export
 *
 * @usedby display_export.inc.php
 *
 * @package PhpMyAdmin
 */
if (! defined('PHPMYADMIN')) {
    exit;
}

/**
 * Outputs appropriate checked statement for checkbox.
 *
 * @param string $str option name
 *
 * @return string
 */
function PMA_exportCheckboxCheck($str)
{
    if (isset($GLOBALS['cfg']['Export'][$str]) && $GLOBALS['cfg']['Export'][$str]) {
        return ' checked="checked"';
    }

    return null;
}

/**
 * Prints Html For Export Selection Options
 *
 * @param String $tmp_select Tmp selected method of export
 *
 * @return string
 */
function PMA_getHtmlForExportSelectOptions($tmp_select = '')
{
    $multi_values  = '<div style="text-align: left">';
    $multi_values .= '<a href="#"';
    $multi_values .= ' onclick="setSelectOptions'
        . '(\'dump\', \'db_select[]\', true); return false;">';
    $multi_values .= __('Select All');
    $multi_values .= '</a>';
    $multi_values .= ' / ';
    $multi_values .= '<a href="#"';
    $multi_values .= ' onclick="setSelectOptions'
        . '(\'dump\', \'db_select[]\', false); return false;">';
    $multi_values .= __('Unselect All') . '</a><br />';

    $multi_values .= '<select name="db_select[]" '
        . 'id="db_select" size="10" multiple="multiple">';
    $multi_values .= "\n";

    // Check if the selected databases are defined in $_GET
    // (from clicking Back button on export.php)
    if (isset($_GET['db_select'])) {
        $_GET['db_select'] = urldecode($_GET['db_select']);
        $_GET['db_select'] = explode(",", $_GET['db_select']);
    }

    foreach ($GLOBALS['pma']->databases as $current_db) {
        if ($current_db == 'information_schema'
            || $current_db == 'performance_schema'
            || $current_db == 'mysql'
        ) {
            continue;
        }
        if (isset($_GET['db_select'])) {
            if (in_array($current_db, $_GET['db_select'])) {
                $is_selected = ' selected="selected"';
            } else {
                $is_selected = '';
            }
        } elseif (!empty($tmp_select)) {
            if (/*overload*/mb_strpos(
                ' ' . $tmp_select,
                '|' . $current_db . '|'
            )) {
                $is_selected = ' selected="selected"';
            } else {
                $is_selected = '';
            }
        } else {
            $is_selected = ' selected="selected"';
        }
        $current_db   = htmlspecialchars($current_db);
        $multi_values .= '                <option value="' . $current_db . '"'
            . $is_selected . '>' . $current_db . '</option>' . "\n";
    } // end while
    $multi_values .= "\n";
    $multi_values .= '</select></div>';

    return $multi_values;
}

/**
 * Prints Html For Export Hidden Input
 *
 * @param String $export_type  Selected Export Type
 * @param String $db           Selected DB
 * @param String $table        Selected Table
 * @param String $single_table Single Table
 * @param String $sql_query    Sql Query
 *
 * @return string
 */
function PMA_getHtmlForHiddenInput(
    $export_type, $db, $table, $single_table, $sql_query
) {
    global $cfg;
    $html = "";
    if ($export_type == 'server') {
        $html .= PMA_URL_getHiddenInputs('', '', 1);
    } elseif ($export_type == 'database') {
        $html .= PMA_URL_getHiddenInputs($db, '', 1);
    } else {
        $html .= PMA_URL_getHiddenInputs($db, $table, 1);
    }

    // just to keep this value for possible next display of this form after saving
    // on server
    if (!empty($single_table)) {
        $html .= '<input type="hidden" name="single_table" value="TRUE" />'
            . "\n";
    }

    $html .= '<input type="hidden" name="export_type" value="'
        . $export_type . '" />';
    $html .= "\n";

    // If the export method was not set, the default is quick
    if (isset($_GET['export_method'])) {
        $cfg['Export']['method'] = $_GET['export_method'];
    } elseif (! isset($cfg['Export']['method'])) {
        $cfg['Export']['method'] = 'quick';
    }
    // The export method (quick, custom or custom-no-form)
    $html .= '<input type="hidden" name="export_method" value="'
        . htmlspecialchars($cfg['Export']['method']) . '" />';

<<<<<<< HEAD
    if (isset($_GET['sql_query'])) {
        $html .= '<input type="hidden" name="sql_query" value="'
            . htmlspecialchars($_GET['sql_query']) . '" />' . "\n";
    } elseif (! empty($sql_query)) {
=======

    if (! empty($sql_query)) {
>>>>>>> 2e42e8a1
        $html .= '<input type="hidden" name="sql_query" value="'
            . htmlspecialchars($sql_query) . '" />' . "\n";
    } elseif (isset($_GET['sql_query'])) {
        $html .= '<input type="hidden" name="sql_query" value="'
            . htmlspecialchars($_GET['sql_query']) . '" />' . "\n";
    }

    return $html;
}

/**
 * Prints Html For Export Options Header
 *
 * @param String $export_type Selected Export Type
 * @param String $db          Selected DB
 * @param String $table       Selected Table
 *
 * @return string
 */
function PMA_getHtmlForExportOptionHeader($export_type, $db, $table)
{
    $html  = '<div class="exportoptions" id="header">';
    $html .= '<h2>';
    $html .= PMA_Util::getImage('b_export.png', __('Export'));
    if ($export_type == 'server') {
        $html .= __('Exporting databases from the current server');
    } elseif ($export_type == 'database') {
        $html .= sprintf(
            __('Exporting tables from "%s" database'),
            htmlspecialchars($db)
        );
    } else {
        $html .= sprintf(
            __('Exporting rows from "%s" table'),
            htmlspecialchars($table)
        );
    }
    $html .= '</h2>';
    $html .= '</div>';

    return $html;
}

/**
 * Prints Html For Export Options Method
 *
 * @return string
 */
function PMA_getHtmlForExportOptionsMethod()
{
    global $cfg;
    if (isset($_GET['quick_or_custom'])) {
        $export_method = $_GET['quick_or_custom'];
    } else {
        $export_method = $cfg['Export']['method'];
    }

    $html  = '<div class="exportoptions" id="quick_or_custom">';
    $html .= '<h3>' . __('Export Method:') . '</h3>';
    $html .= '<ul>';
    $html .= '<li>';
    $html .= '<input type="radio" name="quick_or_custom" value="quick" '
        . ' id="radio_quick_export"';
    if ($export_method == 'quick' || $export_method == 'quick_no_form') {
        $html .= ' checked="checked"';
    }
    $html .= ' />';
    $html .= '<label for ="radio_quick_export">';
    $html .= __('Quick - display only the minimal options');
    $html .= '</label>';
    $html .= '</li>';

    $html .= '<li>';
    $html .= '<input type="radio" name="quick_or_custom" value="custom" '
        . ' id="radio_custom_export"';
    if ($export_method == 'custom' || $export_method == 'custom_no_form') {
        $html .= ' checked="checked"';
    }
    $html .= ' />';
    $html .= '<label for="radio_custom_export">';
    $html .= __('Custom - display all possible options');
    $html .= '</label>';
    $html .= '</li>';

    $html .= '</ul>';
    $html .= '</div>';

    return $html;
}

/**
 * Prints Html For Export Options Selection
 *
 * @param String $export_type  Selected Export Type
 * @param String $multi_values Export Options
 *
 * @return string
 */
function PMA_getHtmlForExportOptionsSelection($export_type, $multi_values)
{
    $html = '<div class="exportoptions" id="databases_and_tables">';
    if ($export_type == 'server') {
        $html .= '<h3>' . __('Database(s):') . '</h3>';
    } else if ($export_type == 'database') {
        $html .= '<h3>' . __('Table(s):') . '</h3>';
    }
    if (! empty($multi_values)) {
        $html .= $multi_values;
    }
    $html .= '</div>';

    return $html;
}

/**
 * Prints Html For Export Options Format
 *
 * @param array $export_list Export List
 *
 * @return string
 */
function PMA_getHtmlForExportOptionsFormat($export_list)
{
    $html  = '<div class="exportoptions" id="format">';
    $html .= '<h3>' . __('Format:') . '</h3>';
    $html .= PMA_pluginGetChoice('Export', 'what', $export_list, 'format');
    $html .= '</div>';

    $html .= '<div class="exportoptions" id="format_specific_opts">';
    $html .= '<h3>' . __('Format-specific options:') . '</h3>';
    $html .= '<p class="no_js_msg" id="scroll_to_options_msg">';
    $html .= __(
        'Scroll down to fill in the options for the selected format '
        . 'and ignore the options for other formats.'
    );
    $html .= '</p>';
    $html .= PMA_pluginGetOptions('Export', $export_list);
    $html .= '</div>';

    if (function_exists('PMA_Kanji_encodingForm')) {
        // Encoding setting form appended by Y.Kawada
        // Japanese encoding setting
        $html .= '<div class="exportoptions" id="kanji_encoding">';
        $html .= '<h3>' . __('Encoding Conversion:') . '</h3>';
        $html .= PMA_Kanji_encodingForm();
        $html .= '</div>';
    }

    $html .= '<div class="exportoptions" id="submit">';

    $html .= PMA_Util::getExternalBug(
        __('SQL compatibility mode'), 'mysql', '50027', '14515'
    );
    global $cfg;
    if ($cfg['ExecTimeLimit'] > 0) {
        $html .= '<input type="submit" value="' . __('Go')
            . '" id="buttonGo" onclick="check_time_out('
            . $cfg['ExecTimeLimit'] . ')"/>';
    } else {
        // if the time limit set is zero, then time out won't occur
        // So no need to check for time out.
        $html .= '<input type="submit" value="' . __('Go') . '" id="buttonGo" />';
    }
    $html .= '</div>';

    return $html;
}
/**
 * Prints Html For Export Options Rows
 *
 * @param String $db             Selected DB
 * @param String $table          Selected Table
 * @param String $unlim_num_rows Num of Rows
 *
 * @return string
 */
function PMA_getHtmlForExportOptionsRows($db, $table, $unlim_num_rows)
{
    $html  = '<div class="exportoptions" id="rows">';
    $html .= '<h3>' . __('Rows:') . '</h3>';
    $html .= '<ul>';
    $html .= '<li>';
    $html .= '<input type="radio" name="allrows" value="0" id="radio_allrows_0"';
    if (isset($_GET['allrows']) && $_GET['allrows'] == 0) {
        $html .= ' checked="checked"';
    }
    $html .= '/>';
    $html .= '<label for ="radio_allrows_0">' . __('Dump some row(s)') . '</label>';
    $html .= '<ul>';
    $html .= '<li>';
    $html .= '<label for="limit_to">' . __('Number of rows:') . '</label>';
    $html .= '<input type="text" id="limit_to" name="limit_to" size="5" value="';
    if (isset($_GET['limit_to'])) {
        $html .= htmlspecialchars($_GET['limit_to']);
    } elseif (!empty($unlim_num_rows)) {
        $html .= $unlim_num_rows;
    } else {
        $html .= PMA_Table::countRecords($db, $table);
    }
    $html .= '" onfocus="this.select()" />';
    $html .= '</li>';
    $html .= '<li>';
    $html .= '<label for="limit_from">' . __('Row to begin at:') . '</label>';
    $html .= '<input type="text" id="limit_from" name="limit_from" value="';
    if (isset($_GET['limit_from'])) {
        $html .= htmlspecialchars($_GET['limit_from']);
    } else {
        $html .= '0';
    }
    $html .= '" size="5" onfocus="this.select()" />';
    $html .= '</li>';
    $html .= '</ul>';
    $html .= '</li>';
    $html .= '<li>';
    $html .= '<input type="radio" name="allrows" value="1" id="radio_allrows_1"';
    if (! isset($_GET['allrows']) || $_GET['allrows'] == 1) {
        $html .= ' checked="checked"';
    }
    $html .= '/>';
    $html .= ' <label for="radio_allrows_1">' . __('Dump all rows') . '</label>';
    $html .= '</li>';
    $html .= '</ul>';
    $html .= '</div>';
    return $html;
}

/**
 * Prints Html For Export Options Quick Export
 *
 * @return string
 */
function PMA_getHtmlForExportOptionsQuickExport()
{
    global $cfg;
    $html  = '<div class="exportoptions" id="output_quick_export">';
    $html .= '<h3>' . __('Output:') . '</h3>';
    $html .= '<ul>';
    $html .= '<li>';
    $html .= '<input type="checkbox" name="quick_export_onserver" value="saveit" ';
    $html .= 'id="checkbox_quick_dump_onserver" ';
    $html .= PMA_exportCheckboxCheck('quick_export_onserver');
    $html .= '/>';
    $html .= '<label for="checkbox_quick_dump_onserver">';
    $html .= sprintf(
        __('Save on server in the directory <b>%s</b>'),
        htmlspecialchars(PMA_Util::userDir($cfg['SaveDir']))
    );
    $html .= '</label>';
    $html .= '</li>';
    $html .= '<li>';
    $html .= '<input type="checkbox" name="quick_export_onserverover" ';
    $html .= 'value="saveitover" id="checkbox_quick_dump_onserverover" ';
    $html .= PMA_exportCheckboxCheck('quick_export_onserver_overwrite');
    $html .= '/>';
    $html .= '<label for="checkbox_quick_dump_onserverover">';
    $html .= __('Overwrite existing file(s)');
    $html .= '</label>';
    $html .= '</li>';
    $html .= '</ul>';
    $html .= '</div>';

    return $html;
}

/**
 * Prints Html For Export Options Save Dir
 *
 * @return string
 */
function PMA_getHtmlForExportOptionsOutputSaveDir()
{
    global $cfg;
    $html  = '<li>';
    $html .= '<input type="checkbox" name="onserver" value="saveit" ';
    $html .= 'id="checkbox_dump_onserver" ';
    $html .= PMA_exportCheckboxCheck('onserver');
    $html .= '/>';
    $html .= '<label for="checkbox_dump_onserver">';
    $html .= sprintf(
        __('Save on server in the directory <b>%s</b>'),
        htmlspecialchars(PMA_Util::userDir($cfg['SaveDir']))
    );
    $html .= '</label>';
    $html .= '</li>';
    $html .= '<li>';
    $html .= '<input type="checkbox" name="onserverover" value="saveitover"';
    $html .= ' id="checkbox_dump_onserverover" ';
    $html .= PMA_exportCheckboxCheck('onserver_overwrite');
    $html .= '/>';
    $html .= '<label for="checkbox_dump_onserverover">';
    $html .= __('Overwrite existing file(s)');
    $html .= '</label>';
    $html .= '</li>';

    return $html;
}


/**
 * Prints Html For Export Options
 *
 * @param String $export_type Selected Export Type
 *
 * @return string
 */
function PMA_getHtmlForExportOptionsOutputFormat($export_type)
{
    $html  = '<li>';
    $html .= '<label for="filename_template" class="desc">';
    $html .= __('File name template:');
    $trans = new PMA_Message;
    $trans->addMessage(__('@SERVER@ will become the server name'));
    if ($export_type == 'database' || $export_type == 'table') {
        $trans->addMessage(__(', @DATABASE@ will become the database name'));
        if ($export_type == 'table') {
            $trans->addMessage(__(', @TABLE@ will become the table name'));
        }
    }

    $msg = new PMA_Message(
        __(
            'This value is interpreted using %1$sstrftime%2$s, '
            . 'so you can use time formatting strings. '
            . 'Additionally the following transformations will happen: %3$s. '
            . 'Other text will be kept as is. See the %4$sFAQ%5$s for details.'
        )
    );
    $msg->addParam(
        '<a href="' . PMA_linkURL(PMA_getPHPDocLink('function.strftime.php'))
        . '" target="documentation" title="' . __('Documentation') . '">',
        false
    );
    $msg->addParam('</a>', false);
    $msg->addParam($trans);
    $doc_url = PMA_Util::getDocuLink('faq', 'faq6-27');
    $msg->addParam(
        '<a href="' . $doc_url . '" target="documentation">',
        false
    );
    $msg->addParam('</a>', false);

    $html .= PMA_Util::showHint($msg);
    $html .= '</label>';
    $html .= '<input type="text" name="filename_template" id="filename_template" ';
    $html .= ' value="';
    if (isset($_GET['filename_template'])) {
        $html .= htmlspecialchars($_GET['filename_template']);
    } else {
        if ($export_type == 'database') {
            $html .= htmlspecialchars(
                $GLOBALS['PMA_Config']->getUserValue(
                    'pma_db_filename_template',
                    $GLOBALS['cfg']['Export']['file_template_database']
                )
            );
        } elseif ($export_type == 'table') {
            $html .= htmlspecialchars(
                $GLOBALS['PMA_Config']->getUserValue(
                    'pma_table_filename_template',
                    $GLOBALS['cfg']['Export']['file_template_table']
                )
            );
        } else {
            $html .= htmlspecialchars(
                $GLOBALS['PMA_Config']->getUserValue(
                    'pma_server_filename_template',
                    $GLOBALS['cfg']['Export']['file_template_server']
                )
            );
        }
    }
    $html .= '"';
    $html .= '/>';
    $html .= '<input type="checkbox" name="remember_template" ';
    $html .= 'id="checkbox_remember_template" ';
    $html .= PMA_exportCheckboxCheck('remember_file_template');
    $html .= '/>';
    $html .= '<label for="checkbox_remember_template">';
    $html .= __('use this for future exports');
    $html .= '</label>';
    $html .= '</li>';
    return $html;
}

/**
 * Prints Html For Export Options Charset
 *
 * @return string
 */
function PMA_getHtmlForExportOptionsOutputCharset()
{
    global $cfg;
    $html = '        <li><label for="select_charset_of_file" class="desc">'
        . __('Character set of the file:') . '</label>' . "\n";
    reset($cfg['AvailableCharsets']);
    $html .= '<select id="select_charset_of_file" name="charset_of_file" size="1">';
    foreach ($cfg['AvailableCharsets'] as $temp_charset) {
        $html .= '<option value="' . $temp_charset . '"';
        if (isset($_GET['charset_of_file'])
            && ($_GET['charset_of_file'] != $temp_charset)
        ) {
            $html .= '';
        } elseif ((empty($cfg['Export']['charset']) && $temp_charset == 'utf-8')
            || $temp_charset == $cfg['Export']['charset']
        ) {
            $html .= ' selected="selected"';
        }
        $html .= '>' . $temp_charset . '</option>';
    } // end foreach
    $html .= '</select></li>';

    return $html;
}

/**
 * Prints Html For Export Options Compression
 *
 * @return string
 */
function PMA_getHtmlForExportOptionsOutputCompression()
{
    global $cfg;
    if (isset($_GET['compression'])) {
        $selected_compression = $_GET['compression'];
    } elseif (isset($cfg['Export']['compression'])) {
        $selected_compression = $cfg['Export']['compression'];
    } else {
        $selected_compression = "none";
    }

    $html = "";
    // zip and gzip encode features
    $is_zip  = ($cfg['ZipDump']  && @function_exists('gzcompress'));
    $is_gzip = ($cfg['GZipDump'] && @function_exists('gzencode'));
    if ($is_zip || $is_gzip) {
        $html .= '<li>';
        $html .= '<label for="compression" class="desc">'
            . __('Compression:') . '</label>';
        $html .= '<select id="compression" name="compression">';
        $html .= '<option value="none">' . __('None') . '</option>';
        if ($is_zip) {
            $html .= '<option value="zip" ';
            if ($selected_compression == "zip") {
                $html .= 'selected="selected"';
            }
            $html .= '>' . __('zipped') . '</option>';
        }
        if ($is_gzip) {
            $html .= '<option value="gzip" ';
            if ($selected_compression == "gzip") {
                $html .= 'selected="selected"';
            }
            $html .= '>' . __('gzipped') . '</option>';
        }
        $html .= '</select>';
        $html .= '</li>';
    } else {
        $html .= '<input type="hidden" name="compression" value="'
            . htmlspecialchars($selected_compression) . '" />';
    }

    return $html;
}

/**
 * Prints Html For Export Options Radio
 *
 * @return string
 */
function PMA_getHtmlForExportOptionsOutputRadio()
{
    $html  = '<li>';
    $html .= '<input type="radio" id="radio_view_as_text" '
        . ' name="output_format" value="astext" ';
    if (isset($_GET['repopulate']) || $GLOBALS['cfg']['Export']['asfile'] == false) {
        $html .= 'checked="checked"';
    }
    $html .= '/>';
    $html .= '<label for="radio_view_as_text">'
        . __('View output as text') . '</label></li>';
    return $html;
}

/**
 * Prints Html For Export Options
 *
 * @param String $export_type Selected Export Type
 *
 * @return string
 */
function PMA_getHtmlForExportOptionsOutput($export_type)
{
    global $cfg;
    $html  = '<div class="exportoptions" id="output">';
    $html .= '<h3>' . __('Output:') . '</h3>';
    $html .= '<ul id="ul_output">';
    $html .= '<li><input type="checkbox" id="btn_alias_config" ';
    if (isset($_SESSION['tmpval']['aliases'])
        && !PMA_emptyRecursive($_SESSION['tmpval']['aliases'])
    ) {
        $html .= 'checked="checked"';
    }
    unset($_SESSION['tmpval']['aliases']);
    $html .= '/>';
    $html .= '<label for="btn_alias_config">';
    $html .= __('Rename exported databases/tables/columns');
    $html .= '</label></li>';
    $html .= '<li>';
    $html .= '<input type="radio" name="output_format" value="sendit" ';
    $html .= 'id="radio_dump_asfile" ';
    if (!isset($_GET['repopulate'])) {
        $html .= PMA_exportCheckboxCheck('asfile');
    }
    $html .= '/>';
    $html .= '<label for="radio_dump_asfile">'
        . __('Save output to a file') . '</label>';
    $html .= '<ul id="ul_save_asfile">';
    if (isset($cfg['SaveDir']) && !empty($cfg['SaveDir'])) {
        $html .= PMA_getHtmlForExportOptionsOutputSaveDir();
    }

    $html .= PMA_getHtmlForExportOptionsOutputFormat($export_type);

    // charset of file
    if ($GLOBALS['PMA_recoding_engine'] != PMA_CHARSET_NONE) {
        $html .= PMA_getHtmlForExportOptionsOutputCharset();
    } // end if

    $html .= PMA_getHtmlForExportOptionsOutputCompression();

    $html .= '</ul>';
    $html .= '</li>';

    $html .= PMA_getHtmlForExportOptionsOutputRadio();

    $html .= '</ul>';

    /*
     * @todo use sprintf() for better translatability, while keeping the
     *       <label></label> principle (for screen readers)
     */
    $html .= '<label for="maxsize">'
        . __('Skip tables larger than') . '</label>';
    $html .= '<input type="text" id="maxsize" name="maxsize" size="4">' . __('MiB');

    $html .= '</div>';

    return $html;
}

/**
 * Prints Html For Export Options
 *
 * @param String $export_type    Selected Export Type
 * @param String $db             Selected DB
 * @param String $table          Selected Table
 * @param String $multi_values   Export selection
 * @param String $num_tables     number of tables
 * @param array  $export_list    Export List
 * @param String $unlim_num_rows Number of Rows
 *
 * @return string
 */
function PMA_getHtmlForExportOptions(
    $export_type, $db, $table, $multi_values,
    $num_tables, $export_list, $unlim_num_rows
) {
    global $cfg;
    $html  = PMA_getHtmlForExportOptionHeader($export_type, $db, $table);
    $html .= PMA_getHtmlForExportOptionsMethod();
    $html .= PMA_getHtmlForExportOptionsSelection($export_type, $multi_values);

    $tableLength = /*overload*/mb_strlen($table);
    if ($tableLength && empty($num_tables) && ! PMA_Table::isMerge($db, $table)) {
        $html .= PMA_getHtmlForExportOptionsRows($db, $table, $unlim_num_rows);
    }

    if (isset($cfg['SaveDir']) && !empty($cfg['SaveDir'])) {
        $html .= PMA_getHtmlForExportOptionsQuickExport();
    }

    $html .= PMA_getHtmlForAliasModalDialog($db, $table);
    $html .= PMA_getHtmlForExportOptionsOutput($export_type);
    $html .= PMA_getHtmlForExportOptionsFormat($export_list);
    return $html;
}

/**
 * Prints Html For Alias Modal Dialog
 *
 * @param String $db    Selected DB
 * @param String $table Selected Table
 *
 * @return string
 */
function PMA_getHtmlForAliasModalDialog($db = '', $table = '')
{
    if (isset($_SESSION['tmpval']['aliases'])) {
        $aliases = $_SESSION['tmpval']['aliases'];
    }
    // In case of server export, the following list of
    // databases are not shown in the list.
    $dbs_not_allowed = array(
        'information_schema',
        'performance_schema',
        'mysql'
    );
    // Fetch Columns info
    // Server export does not have db set.
    $title = __('Rename exported databases/tables/columns');
    if (empty($db)) {
        $databases = $GLOBALS['dbi']->getColumnsFull(
            null, null, null, $GLOBALS['userlink']
        );
        foreach ($dbs_not_allowed as $db) {
            unset($databases[$db]);
        }
        // Database export does not have table set.
    } elseif (empty($table)) {
        $tables = $GLOBALS['dbi']->getColumnsFull(
            $db, null, null, $GLOBALS['userlink']
        );
        $databases = array($db => $tables);
        // Table export
    } else {
        $columns = $GLOBALS['dbi']->getColumnsFull(
            $db, $table, null, $GLOBALS['userlink']
        );
        $databases = array(
            $db => array(
                $table => $columns
            )
        );
    }

    $html = '<div id="alias_modal" class="hide" title="' . $title . '">';
    $db_html = '<label class="col-2">' . __('Select database') . ': '
        . '</label><select id="db_alias_select">';
    $table_html = '<label class="col-2">' . __('Select table') . ': </label>';
    $first_db = true;
    $table_input_html = $db_input_html = '';
    foreach ($databases as  $db => $tables) {
        $val = '';
        if (!empty($aliases[$db]['alias'])) {
            $val = htmlspecialchars($aliases[$db]['alias']);
        }
        $db = htmlspecialchars($db);
        $name_attr = 'aliases[' . $db . '][alias]';
        $id_attr = substr(md5($name_attr), 0, 12);
        $class = 'hide';
        if ($first_db) {
            $first_db = false;
            $class = '';
            $db_input_html = '<label class="col-2" for="' . $id_attr . '">'
                . __('New database name') . ': </label>';
        }
        $db_input_html .= '<input type="text" name="' . $name_attr . '" '
            . 'placeholder="' . $db . ' alias" class="' . $class . '" '
            . 'id="' . $id_attr . '" value="' . $val . '"/>';
        $db_html .= '<option value="' . $id_attr . '">' . $db . '</option>';
        $table_html .= '<span id="' . $id_attr . '_tables" class="' . $class . '">';
        $table_html .= '<select id="' . $id_attr . '_tables_select" '
            . 'class="table_alias_select">';
        $first_tbl = true;
        $col_html = '';
        foreach ($tables as $table => $columns) {
            $val = '';
            if (!empty($aliases[$db]['tables'][$table]['alias'])) {
                $val = htmlspecialchars($aliases[$db]['tables'][$table]['alias']);
            }
            $table = htmlspecialchars($table);
            $name_attr =  'aliases[' . $db . '][tables][' . $table . '][alias]';
            $id_attr = substr(md5($name_attr), 0, 12);
            $class = 'hide';
            if ($first_tbl) {
                $first_tbl = false;
                $class = '';
                $table_input_html = '<label class="col-2" for="' . $id_attr . '">'
                    . __('New table name') . ': </label>';
            }
            $table_input_html .= '<input type="text" value="' . $val . '" '
                . 'name="' . $name_attr . '" id="' . $id_attr . '" '
                . 'placeholder="' . $table . ' alias" class="' . $class . '"/>';
            $table_html .= '<option value="' . $id_attr . '">'
                . $table . '</option>';
            $col_html .= '<table id="' . $id_attr . '_cols" class="'
                . $class . '" width="100%">';
            $col_html .= '<thead><tr><th>' . __('Old column name') . '</th>'
                . '<th>' . __('New column name') . '</th></tr></thead><tbody>';
            $class = 'odd';
            foreach ($columns as $column => $col_def) {
                $val = '';
                if (!empty($aliases[$db]['tables'][$table]['columns'][$column])) {
                    $val = htmlspecialchars(
                        $aliases[$db]['tables'][$table]['columns'][$column]
                    );
                }
                $column = htmlspecialchars($column);
                $name_attr = 'aliases[' . $db . '][tables][' . $table
                    . '][columns][' . $column . ']';
                $id_attr = substr(md5($name_attr), 0, 12);
                $col_html .= '<tr class="' . $class . '">';
                $col_html .= '<th><label for="' . $id_attr . '">' . $column
                    . '</label></th>';
                $col_html .= '<td><dummy_inp type="text" name="' . $name_attr . '" '
                    . 'id="' . $id_attr . '" placeholder="'
                    . $column . ' alias" value="' . $val . '"></dummy_inp></td>';
                $col_html .= '</tr>';
                $class = $class === 'odd' ? 'even' : 'odd';
            }
            $col_html .= '</tbody></table>';
        }
        $table_html .= '</select>';
        $table_html .= $table_input_html . '<hr/>' . $col_html . '</span>';
    }
    $db_html .= '</select>';
    $html .= $db_html;
    $html .= $db_input_html . '<hr/>';
    $html .= $table_html;

    $html .= '</div>';
    return $html;
}
?><|MERGE_RESOLUTION|>--- conflicted
+++ resolved
@@ -140,15 +140,7 @@
     $html .= '<input type="hidden" name="export_method" value="'
         . htmlspecialchars($cfg['Export']['method']) . '" />';
 
-<<<<<<< HEAD
-    if (isset($_GET['sql_query'])) {
-        $html .= '<input type="hidden" name="sql_query" value="'
-            . htmlspecialchars($_GET['sql_query']) . '" />' . "\n";
-    } elseif (! empty($sql_query)) {
-=======
-
     if (! empty($sql_query)) {
->>>>>>> 2e42e8a1
         $html .= '<input type="hidden" name="sql_query" value="'
             . htmlspecialchars($sql_query) . '" />' . "\n";
     } elseif (isset($_GET['sql_query'])) {
