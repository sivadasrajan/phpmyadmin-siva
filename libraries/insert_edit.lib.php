--- conflicted
+++ resolved
@@ -1893,17 +1893,11 @@
     } else {
         $insert_command = 'INSERT ';
     }
-<<<<<<< HEAD
     $query[] = $insert_command . 'INTO '
         . PMA_CommonFunctions::getInstance()->backquote($GLOBALS['db']) . '.'
         . PMA_CommonFunctions::getInstance()->backquote($GLOBALS['table'])
-        . ' (' . implode(', ', $query_fields) . ') VALUES (' . implode('), (', $value_sets) . ')';
-=======
-    $query[] = $insert_command . 'INTO ' . PMA_backquote($GLOBALS['db']) . '.'
-        . PMA_backquote($GLOBALS['table'])
-        . ' (' . implode(', ', $query_fields)
-        . ') VALUES (' . implode('), (', $value_sets) . ')';
->>>>>>> f2057c47
+        . ' (' . implode(', ', $query_fields) . ') VALUES ('
+        . implode('), (', $value_sets) . ')';
     unset($insert_command, $query_fields);
     return $query;
 }
