--- conflicted
+++ resolved
@@ -2612,8 +2612,12 @@
             }
             $str .= $after;
         } // end for
-<<<<<<< HEAD
-        /* End possibly unclosed documentation link */
+ 	// close unclosed indent levels
+	while ($indent > 0) {
+		$indent--;
+		$str .= ($mode != 'query_only' ? '</div>' : ' ');
+	}
+       /* End possibly unclosed documentation link */
         if ($close_docu_link) {
             $str .= '</a>';
             $close_docu_link = false;
@@ -2621,12 +2625,6 @@
         if ($mode!='query_only') {
 		// close inner_sql span
 	        $str .= '</span>';
-=======
-	// close unclosed indent levels
-	while ($indent > 0) {
-		$indent--;
-		$str .= ($mode != 'query_only' ? '</div>' : ' ');
->>>>>>> 8afdcbe2
 	}
         if ($mode=='color') {
             // close syntax span
