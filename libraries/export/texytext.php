<?php
/* vim: set expandtab sw=4 ts=4 sts=4: */
/**
 * Export to Texy! text.
 *
 * @package phpMyAdmin-Export
 * @subpackage Texy
 */
if (! defined('PHPMYADMIN')) {
    exit;
}

/**
 *
 */
if (isset($plugin_list)) {
    $plugin_list['texytext'] = array(
        'text' => __('Texy! text'),
        'extension' => 'txt',
        'mime_type' => 'text/plain',
        'options' => array(
        /* what to dump (structure/data/both) */
        array('type' => 'begin_group', 'text' => __('Dump table'), 'name' => 'general_opts'),
        array('type' => 'radio', 'name' => 'structure_or_data', 'values' => array('structure' => __('structure'), 'data' => __('data'), 'structure_and_data' => __('structure and data'))),
        array('type' => 'end_group'),
        array('type' => 'begin_group', 'name' => 'data', 'text' => __('Data dump options'), 'force' => 'structure'),
        array('type' => 'text', 'name' => 'null', 'text' => __('Replace NULL by')),
        array('type' => 'bool', 'name' => 'columns', 'text' => __('Put columns names in the first row')),
        array('type' => 'end_group'),
        ),
        'options_text' => __('Options'),
        );
} else {

    /**
     * Outputs export footer
     *
     * @return  bool        Whether it suceeded
     *
     * @access  public
     */
    function PMA_exportFooter() {
        return true;
    }

    /**
     * Outputs export header
     *
     * @return  bool        Whether it suceeded
     *
     * @access  public
     */
    function PMA_exportHeader() {
        return true;
    }

    /**
     * Outputs database header
     *
     * @param string  $db Database name
     * @return  bool        Whether it suceeded
     *
     * @access  public
     */
<<<<<<< HEAD
    $keys_query     = PMA_DBI_get_table_indexes_sql($db, $table);
    $keys_result    = PMA_DBI_query($keys_query);
    $unique_keys    = array();
    while ($key = PMA_DBI_fetch_assoc($keys_result)) {
        if ($key['Non_unique'] == 0) {
            $unique_keys[] = $key['Column_name'];
        }
=======
    function PMA_exportDBHeader($db) {
        return PMA_exportOutputHandler('===' . __('Database') . ' ' . $db . "\n\n");
>>>>>>> 54fbcaa1
    }

    /**
     * Outputs database footer
     *
     * @param string  $db Database name
     * @return  bool        Whether it suceeded
     *
     * @access  public
     */
    function PMA_exportDBFooter($db) {
        return true;
    }

    /**
     * Outputs CREATE DATABASE statement
     *
     * @param string  $db Database name
     * @return  bool        Whether it suceeded
     *
     * @access  public
     */
    function PMA_exportDBCreate($db) {
        return true;
    }

    /**
     * Outputs the content of a table in Texy format
     *
     * @param string  $db         database name
     * @param string  $table      table name
     * @param string  $crlf       the end of line sequence
     * @param string  $error_url  the url to go back in case of error
     * @param string  $sql_query  SQL query for obtaining data
     * @return  bool        Whether it suceeded
     *
     * @access  public
     */
    function PMA_exportData($db, $table, $crlf, $error_url, $sql_query)
    {
        global $what;

        if (! PMA_exportOutputHandler('== ' . __('Dumping data for table') . ' ' . $table . "\n\n")) {
            return false;
        }

        // Gets the data from the database
        $result      = PMA_DBI_query($sql_query, null, PMA_DBI_QUERY_UNBUFFERED);
        $fields_cnt  = PMA_DBI_num_fields($result);

        // If required, get fields name at the first line
        if (isset($GLOBALS[$what . '_columns'])) {
            $text_output = "|------\n";
            for ($i = 0; $i < $fields_cnt; $i++) {
                $text_output .= '|' . htmlspecialchars(stripslashes(PMA_DBI_field_name($result, $i)));
            } // end for
            $text_output .= "\n|------\n";
            if (! PMA_exportOutputHandler($text_output)) {
                return false;
            }
        } // end if

        // Format the data
        while ($row = PMA_DBI_fetch_row($result)) {
            $text_output = '';
            for ($j = 0; $j < $fields_cnt; $j++) {
                if (! isset($row[$j]) || is_null($row[$j])) {
                    $value = $GLOBALS[$what . '_null'];
                } elseif ($row[$j] == '0' || $row[$j] != '') {
                    $value = $row[$j];
                } else {
                    $value = ' ';
                }
                $text_output .= '|' . htmlspecialchars($value);
            } // end for
            $text_output .= "\n";
            if (! PMA_exportOutputHandler($text_output)) {
                return false;
            }
        } // end while
        PMA_DBI_free_result($result);

        return true;
    }

    /**
     * Outputs table's structure
     *
     * @param string  $db           database name
     * @param string  $table        table name
     * @param string  $crlf         the end of line sequence
     * @param string  $error_url    the url to go back in case of error
     * @param bool    $do_relation  whether to include relation comments
     * @param bool    $do_comments  whether to include the pmadb-style column comments
     *                                as comments in the structure; this is deprecated
     *                                but the parameter is left here because export.php
     *                                calls PMA_exportStructure() also for other export
     *                                types which use this parameter
     * @param bool    $do_mime      whether to include mime comments
     * @param bool    $dates        whether to include creation/update/check dates
     * @param string  $export_mode  'create_table', 'triggers', 'create_view', 'stand_in'
     * @param string  $export_type  'server', 'database', 'table'
     * @return  bool      Whether it suceeded
     *
     * @access  public
     */
    function PMA_exportStructure($db, $table, $crlf, $error_url, $do_relation = false, $do_comments = false, $do_mime = false, $dates = false, $export_mode, $export_type)
    {
        global $cfgRelation;

        if (! PMA_exportOutputHandler('== ' . __('Table structure for table') . ' ' .$table . "\n\n")) {
            return false;
        }

        /**
         * Get the unique keys in the table
         */
        $keys_query     = 'SHOW KEYS FROM ' . PMA_backquote($table) . ' FROM '. PMA_backquote($db);
        $keys_result    = PMA_DBI_query($keys_query);
        $unique_keys    = array();
        while ($key = PMA_DBI_fetch_assoc($keys_result)) {
            if ($key['Non_unique'] == 0) {
                $unique_keys[] = $key['Column_name'];
            }
        }
        PMA_DBI_free_result($keys_result);

        /**
         * Gets fields properties
         */
        PMA_DBI_select_db($db);

        // Check if we can use Relations
        if ($do_relation && ! empty($cfgRelation['relation'])) {
            // Find which tables are related with the current one and write it in
            // an array
            $res_rel = PMA_getForeigners($db, $table);

            if ($res_rel && count($res_rel) > 0) {
                $have_rel = true;
            } else {
                $have_rel = false;
            }
        } else {
               $have_rel = false;
        } // end if

        /**
         * Displays the table structure
         */

        $columns_cnt = 4;
        if ($do_relation && $have_rel) {
            $columns_cnt++;
        }
        if ($do_comments && $cfgRelation['commwork']) {
            $columns_cnt++;
        }
        if ($do_mime && $cfgRelation['mimework']) {
            $columns_cnt++;
        }

        $text_output = "|------\n";
        $text_output .= '|' . htmlspecialchars(__('Column'));
        $text_output .= '|' . htmlspecialchars(__('Type'));
        $text_output .= '|' . htmlspecialchars(__('Null'));
        $text_output .= '|' . htmlspecialchars(__('Default'));
        if ($do_relation && $have_rel) {
            $text_output .= '|' . htmlspecialchars(__('Links to'));
        }
        if ($do_comments) {
            $text_output .= '|' . htmlspecialchars(__('Comments'));
            $comments = PMA_getComments($db, $table);
        }
        if ($do_mime && $cfgRelation['mimework']) {
            $text_output .= '|' . htmlspecialchars('MIME');
            $mime_map = PMA_getMIME($db, $table, true);
        }
        $text_output .= "\n|------\n";

        if (! PMA_exportOutputHandler($text_output)) {
            return false;
        }

        $columns = PMA_DBI_get_columns($db, $table);
        foreach ($columns as $column) {

            $text_output = '';
            $type             = $column['Type'];
            // reformat mysql query output
            // set or enum types: slashes single quotes inside options
            if (preg_match('/^(set|enum)\((.+)\)$/i', $type, $tmp)) {
                $tmp[2]       = substr(preg_replace('/([^,])\'\'/', '\\1\\\'', ',' . $tmp[2]), 1);
                $type         = $tmp[1] . '(' . str_replace(',', ', ', $tmp[2]) . ')';
                $type_nowrap  = '';

                $binary       = 0;
                $unsigned     = 0;
                $zerofill     = 0;
            } else {
                $type_nowrap  = ' nowrap="nowrap"';
                $type         = preg_replace('/BINARY/i', '', $type);
                $type         = preg_replace('/ZEROFILL/i', '', $type);
                $type         = preg_replace('/UNSIGNED/i', '', $type);
                if (empty($type)) {
                    $type     = '&nbsp;';
                }

                $binary       = preg_match('/BINARY/i', $column['Type']);
                $unsigned     = preg_match('/UNSIGNED/i', $column['Type']);
                $zerofill     = preg_match('/ZEROFILL/i', $column['Type']);
            }
            $attribute     = '&nbsp;';
            if ($binary) {
                $attribute = 'BINARY';
            }
            if ($unsigned) {
                $attribute = 'UNSIGNED';
            }
            if ($zerofill) {
                $attribute = 'UNSIGNED ZEROFILL';
            }
            if (! isset($column['Default'])) {
                if ($column['Null'] != 'NO') {
                    $column['Default'] = 'NULL';
                }
            }

            $fmt_pre = '';
            $fmt_post = '';
            if (in_array($column['Field'], $unique_keys)) {
                $fmt_pre = '**' . $fmt_pre;
                $fmt_post = $fmt_post . '**';
            }
            if ($column['Key']=='PRI') {
                $fmt_pre = '//' . $fmt_pre;
                $fmt_post = $fmt_post . '//';
            }
            $text_output .= '|' . $fmt_pre . htmlspecialchars($column['Field']) . $fmt_post;
            $text_output .= '|' . htmlspecialchars($type);
            $text_output .= '|' . htmlspecialchars(($column['Null'] == '' || $column['Null'] == 'NO') ? __('No') : __('Yes'));
            $text_output .= '|' . htmlspecialchars(isset($column['Default']) ? $column['Default'] : '');

            $field_name = $column['Field'];

            if ($do_relation && $have_rel) {
                $text_output .= '|' . (isset($res_rel[$field_name]) ? htmlspecialchars($res_rel[$field_name]['foreign_table'] . ' (' . $res_rel[$field_name]['foreign_field'] . ')') : '');
            }
            if ($do_comments && $cfgRelation['commwork']) {
                $text_output .= '|' . (isset($comments[$field_name]) ? htmlspecialchars($comments[$field_name]) : '');
            }
            if ($do_mime && $cfgRelation['mimework']) {
                $text_output .= '|' . (isset($mime_map[$field_name]) ? htmlspecialchars(str_replace('_', '/', $mime_map[$field_name]['mimetype'])) : '');
            }

            $text_output .= "\n";

            if (! PMA_exportOutputHandler($text_output)) {
                return false;
            }
        } // end while

        return true;
    }

}
?><|MERGE_RESOLUTION|>--- conflicted
+++ resolved
@@ -62,18 +62,8 @@
      *
      * @access  public
      */
-<<<<<<< HEAD
-    $keys_query     = PMA_DBI_get_table_indexes_sql($db, $table);
-    $keys_result    = PMA_DBI_query($keys_query);
-    $unique_keys    = array();
-    while ($key = PMA_DBI_fetch_assoc($keys_result)) {
-        if ($key['Non_unique'] == 0) {
-            $unique_keys[] = $key['Column_name'];
-        }
-=======
     function PMA_exportDBHeader($db) {
         return PMA_exportOutputHandler('===' . __('Database') . ' ' . $db . "\n\n");
->>>>>>> 54fbcaa1
     }
 
     /**
@@ -191,7 +181,7 @@
         /**
          * Get the unique keys in the table
          */
-        $keys_query     = 'SHOW KEYS FROM ' . PMA_backquote($table) . ' FROM '. PMA_backquote($db);
+        $keys_query     = PMA_DBI_get_table_indexes_sql($db, $table);
         $keys_result    = PMA_DBI_query($keys_query);
         $unique_keys    = array();
         while ($key = PMA_DBI_fetch_assoc($keys_result)) {
