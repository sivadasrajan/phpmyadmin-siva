--- conflicted
+++ resolved
@@ -75,7 +75,7 @@
      */
     function PMA_exportDBHeader($db)
     {
-        PMA_exportOutputHandler('//' . $GLOBALS['crlf'] . '// Database "' . $db . '"' . $GLOBALS['crlf'] . '//' . $GLOBALS['crlf']);
+        PMA_exportOutputHandler('//' . $GLOBALS['crlf'] . '// Database ' . PMA_backquote($db) . $GLOBALS['crlf'] . '//' . $GLOBALS['crlf']);
         return true;
     }
 
@@ -92,7 +92,6 @@
         return true;
     }
 
-<<<<<<< HEAD
     /**
      * Outputs CREATE DATABASE statement
      *
@@ -105,22 +104,6 @@
     {
         return true;
     }
-=======
-/**
- * Outputs database header
- *
- * @param   string      Database name
- *
- * @return  bool        Whether it suceeded
- *
- * @access  public
- */
-function PMA_exportDBHeader($db)
-{
-    PMA_exportOutputHandler('//' . $GLOBALS['crlf'] . '// Database ' . PMA_backquote($db) . $GLOBALS['crlf'] . '//' . $GLOBALS['crlf']);
-    return true;
-}
->>>>>>> 173d43d1
 
     /**
      * Outputs the content of a table as a fragment of PHP code
@@ -144,6 +127,19 @@
         }
         unset($i);
 
+        // fix variable names (based on http://www.php.net/manual/language.variables.basics.php)
+        if (preg_match('/^[a-zA-Z_\x7f-\xff][a-zA-Z0-9_\x7f-\xff]*$/', $table) == false) {
+            // fix invalid chars in variable names by replacing them with underscores
+            $tablefixed = preg_replace('/[^a-zA-Z0-9_\x7f-\xff]/', '_', $table);
+
+            // variable name must not start with a number or dash...
+            if (preg_match('/^[a-zA-Z_\x7f-\xff]/', $tablefixed) == false) {
+                $tablefixed = '_' . $tablefixed;
+            }
+        } else {
+            $tablefixed = $table;
+        }
+
         $buffer = '';
         $record_cnt = 0;
         while ($record = PMA_DBI_fetch_row($result)) {
@@ -152,57 +148,23 @@
 
             // Output table name as comment if this is the first record of the table
             if ($record_cnt == 1) {
-                $buffer .= $crlf . '// ' . $db . '.' . $table . $crlf;
-                $buffer .= '$' . $table . ' = array(' . $crlf;
+                $buffer .= $crlf . '// ' . PMA_backquote($db) . '.' . PMA_backquote($table) . $crlf;
+                $buffer .= '$' . $tablefixed . ' = array(' . $crlf;
                 $buffer .= '  array(';
             } else {
                 $buffer .= ',' . $crlf . '  array(';
             }
 
-<<<<<<< HEAD
-=======
-    // fix variable names (based on http://www.php.net/manual/language.variables.basics.php)
-    if (preg_match('/^[a-zA-Z_\x7f-\xff][a-zA-Z0-9_\x7f-\xff]*$/', $table) == false) {
-        // fix invalid chars in variable names by replacing them with underscores
-        $tablefixed = preg_replace('/[^a-zA-Z0-9_\x7f-\xff]/', '_', $table);
-
-        // variable name must not start with a number or dash...
-        if (preg_match('/^[a-zA-Z_\x7f-\xff]/', $tablefixed) == false) {
-            $tablefixed = '_' . $tablefixed;
-        }
-    } else {
-        $tablefixed = $table;
-    }
-
-    $buffer = '';
-    $record_cnt = 0;
-    while ($record = PMA_DBI_fetch_row($result)) {
->>>>>>> 173d43d1
-
             for ($i = 0; $i < $columns_cnt; $i++) {
-                $buffer .= "'" . $columns[$i]. "'=>" . var_export($record[$i], true) . (($i + 1 >= $columns_cnt) ? '' : ',');
+                $buffer .= var_export($columns[$i], true) . " => " . var_export($record[$i], true) . (($i + 1 >= $columns_cnt) ? '' : ',');
             }
 
-<<<<<<< HEAD
             $buffer .= ')';
         }
 
         $buffer .= $crlf . ');' . $crlf;
         if (! PMA_exportOutputHandler($buffer)) {
             return false;
-=======
-        // Output table name as comment if this is the first record of the table
-        if ($record_cnt == 1) {
-            $buffer .= $crlf . '// ' . PMA_backquote($db) . '.' . PMA_backquote($table) . $crlf;
-            $buffer .= '$' . $tablefixed . ' = array(' . $crlf;
-            $buffer .= '  array(';
-        } else {
-            $buffer .= ',' . $crlf . '  array(';
-        }
-
-        for ($i = 0; $i < $columns_cnt; $i++) {
-            $buffer .= var_export($columns[$i], true) . " => " . var_export($record[$i], true) . (($i + 1 >= $columns_cnt) ? '' : ',');
->>>>>>> 173d43d1
         }
 
         PMA_DBI_free_result($result);
