--- conflicted
+++ resolved
@@ -390,7 +390,7 @@
         if ($procedure_names) {
             $text .=
                 PMA_exportComment()
-              . PMA_exportComment($GLOBALS['strProcedures'])
+              . PMA_exportComment(__('Procedures'))
               . PMA_exportComment();
 
             foreach($procedure_names as $procedure_name) {
@@ -404,7 +404,7 @@
         if ($function_names) {
             $text .=
                 PMA_exportComment()
-              . PMA_exportComment($GLOBALS['strFunctions'])
+              . PMA_exportComment(__('Functions'))
               . PMA_exportComment();
 
             foreach($function_names as $function_name) {
@@ -475,41 +475,7 @@
         if ($event_names) {
             $text .= $crlf
               . 'DELIMITER ' . $delimiter . $crlf;
-<<<<<<< HEAD
-        }
-
-        if ($procedure_names) {
-            $text .=
-                PMA_exportComment()
-              . PMA_exportComment(__('Procedures'))
-              . PMA_exportComment();
-
-            foreach($procedure_names as $procedure_name) {
-                if (! empty($GLOBALS['sql_drop_table'])) {
-            $text .= 'DROP PROCEDURE IF EXISTS ' . PMA_backquote($procedure_name) . $delimiter . $crlf;
-                }
-                $text .= PMA_DBI_get_definition($db, 'PROCEDURE', $procedure_name) . $delimiter . $crlf . $crlf;
-            }
-        }
-
-        if ($function_names) {
-            $text .=
-                PMA_exportComment()
-              . PMA_exportComment(__('Functions'))
-              . PMA_exportComment();
-
-            foreach($function_names as $function_name) {
-                if (! empty($GLOBALS['sql_drop_table'])) {
-            $text .= 'DROP FUNCTION IF EXISTS ' . PMA_backquote($function_name) . $delimiter . $crlf;
-                }
-                $text .= PMA_DBI_get_definition($db, 'FUNCTION', $function_name) . $delimiter . $crlf . $crlf;
-            }
-        }
-
-        if ($event_names) {
-=======
-
->>>>>>> c0d1c7a2
+
             $text .=
                 PMA_exportComment()
               . PMA_exportComment(__('Events'))
