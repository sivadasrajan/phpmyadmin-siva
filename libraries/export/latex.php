<?php
/* vim: set expandtab sw=4 ts=4 sts=4: */
/**
 * Set of functions used to build LaTeX dumps of tables
 *
 * @package phpMyAdmin-Export
 * @subpackage Latex
 */
if (! defined('PHPMYADMIN')) {
    exit;
}

/* Messages used in default captions */
$GLOBALS['strLatexContent'] = __('Content of table @TABLE@');
$GLOBALS['strLatexContinued'] = __('(continued)');
$GLOBALS['strLatexStructure'] = __('Structure of table @TABLE@');

/**
 *
 */
if (isset($plugin_list)) {
    $hide_structure = false;
    if ($plugin_param['export_type'] == 'table' && !$plugin_param['single_table']) {
        $hide_structure = true;
    }
    $plugin_list['latex'] = array(
        'text' => __('LaTeX'),
        'extension' => 'tex',
        'mime_type' => 'application/x-tex',
        'options' => array(
            array('type' => 'begin_group', 'name' => 'general_opts'),
            array('type' => 'bool', 'name' => 'caption', 'text' => __('Include table caption')),
            array('type' => 'end_group')
            ),
        'options_text' => __('Options'),
        );

    /* what to dump (structure/data/both) */
    $plugin_list['latex']['options'][] =
        array('type' => 'begin_group', 'name' => 'dump_what', 'text' => __('Dump table'));
    $plugin_list['latex']['options'][] =
        array('type' => 'radio', 'name' => 'structure_or_data', 'values' => array('structure' => __('structure'), 'data' => __('data'), 'structure_and_data' => __('structure and data')));
    $plugin_list['latex']['options'][] = array('type' => 'end_group');

    /* Structure options */
    if (!$hide_structure) {
        $plugin_list['latex']['options'][] =
            array('type' => 'begin_group', 'name' => 'structure', 'text' => __('Object creation options'), 'force' => 'data');
        $plugin_list['latex']['options'][] =
            array('type' => 'text', 'name' => 'structure_caption', 'text' => __('Table caption'), 'doc' => 'faq6_27');
        $plugin_list['latex']['options'][] =
            array('type' => 'text', 'name' => 'structure_continued_caption', 'text' => __('Table caption (continued)'), 'doc' => 'faq6_27');
        $plugin_list['latex']['options'][] =
            array('type' => 'text', 'name' => 'structure_label', 'text' => __('Label key'), 'doc' => 'faq6_27');
        if (!empty($GLOBALS['cfgRelation']['relation'])) {
            $plugin_list['latex']['options'][] =
                array('type' => 'bool', 'name' => 'relation', 'text' => __('Display foreign key relationships'));
        }
        $plugin_list['latex']['options'][] =
            array('type' => 'bool', 'name' => 'comments', 'text' => __('Display comments'));
        if (!empty($GLOBALS['cfgRelation']['mimework'])) {
            $plugin_list['latex']['options'][] =
                array('type' => 'bool', 'name' => 'mime', 'text' => __('Display MIME types'));
        }
        $plugin_list['latex']['options'][] =
            array('type' => 'end_group');
    }
    /* Data */
    $plugin_list['latex']['options'][] =
        array('type' => 'begin_group', 'name' => 'data', 'text' => __('Data dump options'), 'force' => 'structure');
    $plugin_list['latex']['options'][] =
        array('type' => 'bool', 'name' => 'columns', 'text' => __('Put columns names in the first row'));
    $plugin_list['latex']['options'][] =
        array('type' => 'text', 'name' => 'data_caption', 'text' => __('Table caption'), 'doc' => 'faq6_27');
    $plugin_list['latex']['options'][] =
        array('type' => 'text', 'name' => 'data_continued_caption', 'text' => __('Table caption (continued)'), 'doc' => 'faq6_27');
    $plugin_list['latex']['options'][] =
        array('type' => 'text', 'name' => 'data_label', 'text' => __('Label key'), 'doc' => 'faq6_27');
    $plugin_list['latex']['options'][] =
        array('type' => 'text', 'name' => 'null', 'text' => __('Replace NULL with:'));
    $plugin_list['latex']['options'][] =
        array('type' => 'end_group');
} else {

    /**
     * Escapes some special characters for use in TeX/LaTeX
     *
     * @param string      the string to convert
     *
     * @return  string      the converted string with escape codes
     *
     * @access  private
     */
    function PMA_texEscape($string) {
        $escape = array('$', '%', '{', '}',  '&',  '#', '_', '^');
        $cnt_escape = count($escape);
        for ($k=0; $k < $cnt_escape; $k++) {
            $string = str_replace($escape[$k], '\\' . $escape[$k], $string);
        }
        return $string;
    }

    /**
     * Outputs export footer
     *
     * @return  bool        Whether it suceeded
     *
     * @access  public
     */
    function PMA_exportFooter() {
        return true;
    }

    /**
     * Outputs export header
     *
     * @return  bool        Whether it suceeded
     *
     * @access  public
     */
    function PMA_exportHeader() {
        global $crlf;
        global $cfg;

        $head  =  '% phpMyAdmin LaTeX Dump' . $crlf
               .  '% version ' . PMA_VERSION . $crlf
               .  '% http://www.phpmyadmin.net' . $crlf
               .  '%' . $crlf
               .  '% ' . __('Host') . ': ' . $cfg['Server']['host'];
        if (!empty($cfg['Server']['port'])) {
             $head .= ':' . $cfg['Server']['port'];
        }
        $head .= $crlf
               .  '% ' . __('Generation Time') . ': ' . PMA_localisedDate() . $crlf
               .  '% ' . __('Server version') . ': ' . PMA_MYSQL_STR_VERSION . $crlf
               .  '% ' . __('PHP Version') . ': ' . phpversion() . $crlf;
        return PMA_exportOutputHandler($head);
    }

    /**
     * Outputs database header
     *
     * @param string  $db Database name
     * @return  bool        Whether it suceeded
     *
     * @access  public
     */
    function PMA_exportDBHeader($db) {
        global $crlf;
        $head = '% ' . $crlf
<<<<<<< HEAD
              . '% ' . __('Database') . ': ' . (isset($GLOBALS['use_backquotes']) ? PMA_backquote($db) : '\'' . $db . '\''). $crlf
=======
              . '% ' . __('Database') . ': ' . '\'' . $db . '\'' . $crlf
>>>>>>> a5394bdc
              . '% ' . $crlf;
        return PMA_exportOutputHandler($head);
    }

    /**
     * Outputs database footer
     *
     * @param string  $db Database name
     * @return  bool        Whether it suceeded
     *
     * @access  public
     */
    function PMA_exportDBFooter($db) {
        return true;
    }

    /**
     * Outputs CREATE DATABASE statement
     *
     * @param string  $db Database name
     * @return  bool        Whether it suceeded
     *
     * @access  public
     */
    function PMA_exportDBCreate($db) {
        return true;
    }

    /**
     * Outputs the content of a table in LaTeX table/sideways table environment
     *
     * @param string  $db         database name
     * @param string  $table      table name
     * @param string  $crlf       the end of line sequence
     * @param string  $error_url  the url to go back in case of error
     * @param string  $sql_query  SQL query for obtaining data
     * @return  bool        Whether it suceeded
     *
     * @access  public
     */
    function PMA_exportData($db, $table, $crlf, $error_url, $sql_query) {
        $result      = PMA_DBI_try_query($sql_query, null, PMA_DBI_QUERY_UNBUFFERED);

        $columns_cnt = PMA_DBI_num_fields($result);
        for ($i = 0; $i < $columns_cnt; $i++) {
            $columns[$i] = PMA_DBI_field_name($result, $i);
        }
        unset($i);

        $buffer      = $crlf . '%' . $crlf . '% ' . __('Data') . ': ' . $table . $crlf . '%' . $crlf
                     . ' \\begin{longtable}{|';

        for ($index=0;$index<$columns_cnt;$index++) {
           $buffer .= 'l|';
        }
        $buffer .= '} ' . $crlf ;

        $buffer .= ' \\hline \\endhead \\hline \\endfoot \\hline ' . $crlf;
        if (isset($GLOBALS['latex_caption'])) {
            $buffer .= ' \\caption{' . PMA_expandUserString($GLOBALS['latex_data_caption'], 'PMA_texEscape', array('table' => $table, 'database' => $db))
                       . '} \\label{' . PMA_expandUserString($GLOBALS['latex_data_label'], NULL, array('table' => $table, 'database' => $db)) . '} \\\\';
        }
        if (!PMA_exportOutputHandler($buffer)) {
            return false;
        }

        // show column names
        if (isset($GLOBALS['latex_columns'])) {
            $buffer = '\\hline ';
            for ($i = 0; $i < $columns_cnt; $i++) {
                $buffer .= '\\multicolumn{1}{|c|}{\\textbf{' . PMA_texEscape(stripslashes($columns[$i])) . '}} & ';
              }

            $buffer = substr($buffer, 0, -2) . '\\\\ \\hline \hline ';
            if (!PMA_exportOutputHandler($buffer . ' \\endfirsthead ' . $crlf)) {
                return false;
            }
            if (isset($GLOBALS['latex_caption'])) {
                if (!PMA_exportOutputHandler('\\caption{' . PMA_expandUserString($GLOBALS['latex_data_continued_caption'], 'PMA_texEscape', array('table' => $table, 'database' => $db)) . '} \\\\ ')) return false;
            }
            if (!PMA_exportOutputHandler($buffer . '\\endhead \\endfoot' . $crlf)) {
                return false;
            }
        } else {
            if (!PMA_exportOutputHandler('\\\\ \hline')) {
                return false;
            }
        }

        // print the whole table
        while ($record = PMA_DBI_fetch_assoc($result)) {

            $buffer = '';
            // print each row
            for ($i = 0; $i < $columns_cnt; $i++) {
                if (isset($record[$columns[$i]])
                 && (! function_exists('is_null') || !is_null($record[$columns[$i]]))) {
                    $column_value = PMA_texEscape(stripslashes($record[$columns[$i]]));
                } else {
                    $column_value = $GLOBALS['latex_null'];
                }

                // last column ... no need for & character
                if ($i == ($columns_cnt - 1)) {
                    $buffer .= $column_value;
                } else {
                    $buffer .= $column_value . " & ";
                }
            }
            $buffer .= ' \\\\ \\hline ' . $crlf;
            if (!PMA_exportOutputHandler($buffer)) {
                return false;
            }
        }

        $buffer = ' \\end{longtable}' . $crlf;
        if (!PMA_exportOutputHandler($buffer)) {
            return false;
        }

        PMA_DBI_free_result($result);
        return true;

    } // end getTableLaTeX

    /**
     * Outputs table's structure
     *
     * @param string  $db           database name
     * @param string  $table        table name
     * @param string  $crlf         the end of line sequence
     * @param string  $error_url    the url to go back in case of error
     * @param bool    $do_relation  whether to include relation comments
     * @param bool    $do_comments  whether to include the pmadb-style column comments
     *                                as comments in the structure; this is deprecated
     *                                but the parameter is left here because export.php
     *                                calls PMA_exportStructure() also for other export
     *                                types which use this parameter
     * @param bool    $do_mime      whether to include mime comments
     * @param bool    $dates        whether to include creation/update/check dates
     * @param string  $export_mode  'create_table', 'triggers', 'create_view', 'stand_in'
     * @param string  $export_type  'server', 'database', 'table'
     * @return  bool      Whether it suceeded
     *
     * @access  public
     */
    function PMA_exportStructure($db, $table, $crlf, $error_url, $do_relation = false, $do_comments = false, $do_mime = false, $dates = false, $export_mode, $export_type)
    {
        global $cfgRelation;

        /**
         * Get the unique keys in the table
         */
        $keys_query     = 'SHOW KEYS FROM ' . PMA_backquote($table) . ' FROM '. PMA_backquote($db);
        $keys_result    = PMA_DBI_query($keys_query);
        $unique_keys    = array();
        while ($key = PMA_DBI_fetch_assoc($keys_result)) {
            if ($key['Non_unique'] == 0) {
                $unique_keys[] = $key['Column_name'];
            }
        }
        PMA_DBI_free_result($keys_result);

        /**
         * Gets fields properties
         */
        PMA_DBI_select_db($db);

        // Check if we can use Relations
        if ($do_relation && !empty($cfgRelation['relation'])) {
            // Find which tables are related with the current one and write it in
            // an array
            $res_rel = PMA_getForeigners($db, $table);

            if ($res_rel && count($res_rel) > 0) {
                $have_rel = true;
            } else {
                $have_rel = false;
<<<<<<< HEAD
            }
        } else {
               $have_rel = false;
        } // end if

        /**
         * Displays the table structure
         */
        $buffer      = $crlf . '%' . $crlf . '% ' . __('Structure') . ': ' . $table  . $crlf . '%' . $crlf
                     . ' \\begin{longtable}{';
        if (!PMA_exportOutputHandler($buffer)) {
            return false;
        }

        $columns_cnt = 4;
        $alignment = '|l|c|c|c|';
        if ($do_relation && $have_rel) {
            $columns_cnt++;
            $alignment .= 'l|';
        }
        if ($do_comments) {
            $columns_cnt++;
            $alignment .= 'l|';
        }
        if ($do_mime && $cfgRelation['mimework']) {
            $columns_cnt++;
            $alignment .='l|';
        }
        $buffer = $alignment . '} ' . $crlf ;

        $header = ' \\hline ';
        $header .= '\\multicolumn{1}{|c|}{\\textbf{' . __('Column') . '}} & \\multicolumn{1}{|c|}{\\textbf{' . __('Type') . '}} & \\multicolumn{1}{|c|}{\\textbf{' . __('Null') . '}} & \\multicolumn{1}{|c|}{\\textbf{' . __('Default') . '}}';
        if ($do_relation && $have_rel) {
            $header .= ' & \\multicolumn{1}{|c|}{\\textbf{' . __('Links to') . '}}';
        }
        if ($do_comments) {
            $header .= ' & \\multicolumn{1}{|c|}{\\textbf{' . __('Comments') . '}}';
            $comments = PMA_getComments($db, $table);
        }
        if ($do_mime && $cfgRelation['mimework']) {
            $header .= ' & \\multicolumn{1}{|c|}{\\textbf{MIME}}';
            $mime_map = PMA_getMIME($db, $table, true);
        }

        // Table caption for first page and label
        if (isset($GLOBALS['latex_caption'])) {
            $buffer .= ' \\caption{'. PMA_expandUserString($GLOBALS['latex_structure_caption'], 'PMA_texEscape', array('table' => $table, 'database' => $db))
                       . '} \\label{' . PMA_expandUserString($GLOBALS['latex_structure_label'], NULL, array('table' => $table, 'database' => $db))
                       . '} \\\\' . $crlf;
        }
        $buffer .= $header . ' \\\\ \\hline \\hline' . $crlf . '\\endfirsthead' . $crlf;
        // Table caption on next pages
        if (isset($GLOBALS['latex_caption'])) {
            $buffer .= ' \\caption{'. PMA_expandUserString($GLOBALS['latex_structure_continued_caption'], 'PMA_texEscape', array('table' => $table, 'database' => $db))
                       . '} \\\\ ' . $crlf;
        }
        $buffer .= $header . ' \\\\ \\hline \\hline \\endhead \\endfoot ' . $crlf;

        if (!PMA_exportOutputHandler($buffer)) {
            return false;
        }

        $fields = PMA_DBI_get_columns($db, $table);
        foreach ($fields as $row) {
            $type             = $row['Type'];
            // reformat mysql query output
            // set or enum types: slashes single quotes inside options
            if (preg_match('/^(set|enum)\((.+)\)$/i', $type, $tmp)) {
                $tmp[2]       = substr(preg_replace('/([^,])\'\'/', '\\1\\\'', ',' . $tmp[2]), 1);
                $type         = $tmp[1] . '(' . str_replace(',', ', ', $tmp[2]) . ')';
                $type_nowrap  = '';

                $binary       = 0;
                $unsigned     = 0;
                $zerofill     = 0;
            } else {
                $type_nowrap  = ' nowrap="nowrap"';
                $type         = preg_replace('/BINARY/i', '', $type);
                $type         = preg_replace('/ZEROFILL/i', '', $type);
                $type         = preg_replace('/UNSIGNED/i', '', $type);
                if (empty($type)) {
                    $type     = '&nbsp;';
                }

                $binary       = preg_match('/BINARY/i', $row['Type']);
                $unsigned     = preg_match('/UNSIGNED/i', $row['Type']);
                $zerofill     = preg_match('/ZEROFILL/i', $row['Type']);
            }
            if (!isset($row['Default'])) {
                if ($row['Null'] != 'NO') {
                    $row['Default'] = 'NULL';
                }
            }

            $field_name = $row['Field'];

            $local_buffer = $field_name . "\000" . $type . "\000"
                . (($row['Null'] == '' || $row['Null'] == 'NO') ? __('No') : __('Yes'))
                . "\000" . (isset($row['Default']) ? $row['Default'] : '');

            if ($do_relation && $have_rel) {
                $local_buffer .= "\000";
                if (isset($res_rel[$field_name])) {
                    $local_buffer .= $res_rel[$field_name]['foreign_table'] . ' (' . $res_rel[$field_name]['foreign_field'] . ')';
                }
            }
            if ($do_comments && $cfgRelation['commwork']) {
                $local_buffer .= "\000";
                if (isset($comments[$field_name])) {
                    $local_buffer .= $comments[$field_name];
                }
            }
            if ($do_mime && $cfgRelation['mimework']) {
                $local_buffer .= "\000";
                if (isset($mime_map[$field_name])) {
                    $local_buffer .= str_replace('_', '/', $mime_map[$field_name]['mimetype']);
                }
            }
            $local_buffer = PMA_texEscape($local_buffer);
            if ($row['Key']=='PRI') {
                $pos=strpos($local_buffer, "\000");
                $local_buffer = '\\textit{' . substr($local_buffer, 0, $pos) . '}' . substr($local_buffer, $pos);
            }
            if (in_array($field_name, $unique_keys)) {
                $pos=strpos($local_buffer, "\000");
                $local_buffer = '\\textbf{' . substr($local_buffer, 0, $pos) . '}' . substr($local_buffer, $pos);
            }
            $buffer = str_replace("\000", ' & ', $local_buffer);
            $buffer .= ' \\\\ \\hline ' . $crlf;

            if (!PMA_exportOutputHandler($buffer)) {
                return false;
            }
        } // end while

=======
            }
        } else {
               $have_rel = false;
        } // end if

        /**
         * Displays the table structure
         */
        $buffer      = $crlf . '%' . $crlf . '% ' . __('Structure') . ': ' . $table  . $crlf . '%' . $crlf
                     . ' \\begin{longtable}{';
        if (!PMA_exportOutputHandler($buffer)) {
            return false;
        }

        $columns_cnt = 4;
        $alignment = '|l|c|c|c|';
        if ($do_relation && $have_rel) {
            $columns_cnt++;
            $alignment .= 'l|';
        }
        if ($do_comments) {
            $columns_cnt++;
            $alignment .= 'l|';
        }
        if ($do_mime && $cfgRelation['mimework']) {
            $columns_cnt++;
            $alignment .='l|';
        }
        $buffer = $alignment . '} ' . $crlf ;

        $header = ' \\hline ';
        $header .= '\\multicolumn{1}{|c|}{\\textbf{' . __('Column') . '}} & \\multicolumn{1}{|c|}{\\textbf{' . __('Type') . '}} & \\multicolumn{1}{|c|}{\\textbf{' . __('Null') . '}} & \\multicolumn{1}{|c|}{\\textbf{' . __('Default') . '}}';
        if ($do_relation && $have_rel) {
            $header .= ' & \\multicolumn{1}{|c|}{\\textbf{' . __('Links to') . '}}';
        }
        if ($do_comments) {
            $header .= ' & \\multicolumn{1}{|c|}{\\textbf{' . __('Comments') . '}}';
            $comments = PMA_getComments($db, $table);
        }
        if ($do_mime && $cfgRelation['mimework']) {
            $header .= ' & \\multicolumn{1}{|c|}{\\textbf{MIME}}';
            $mime_map = PMA_getMIME($db, $table, true);
        }

        // Table caption for first page and label
        if (isset($GLOBALS['latex_caption'])) {
            $buffer .= ' \\caption{'. PMA_expandUserString($GLOBALS['latex_structure_caption'], 'PMA_texEscape', array('table' => $table, 'database' => $db))
                       . '} \\label{' . PMA_expandUserString($GLOBALS['latex_structure_label'], NULL, array('table' => $table, 'database' => $db))
                       . '} \\\\' . $crlf;
        }
        $buffer .= $header . ' \\\\ \\hline \\hline' . $crlf . '\\endfirsthead' . $crlf;
        // Table caption on next pages
        if (isset($GLOBALS['latex_caption'])) {
            $buffer .= ' \\caption{'. PMA_expandUserString($GLOBALS['latex_structure_continued_caption'], 'PMA_texEscape', array('table' => $table, 'database' => $db))
                       . '} \\\\ ' . $crlf;
        }
        $buffer .= $header . ' \\\\ \\hline \\hline \\endhead \\endfoot ' . $crlf;

        if (!PMA_exportOutputHandler($buffer)) {
            return false;
        }

        $fields = PMA_DBI_get_columns($db, $table);
        foreach ($fields as $row) {
            $extracted_fieldspec = PMA_extractFieldSpec($row['Type']);
            $type = $extracted_fieldspec['print_type'];
            if (empty($type)) {
                $type     = ' ';
            }

            if (!isset($row['Default'])) {
                if ($row['Null'] != 'NO') {
                    $row['Default'] = 'NULL';
                }
            }

            $field_name = $row['Field'];

            $local_buffer = $field_name . "\000" . $type . "\000"
                . (($row['Null'] == '' || $row['Null'] == 'NO') ? __('No') : __('Yes'))
                . "\000" . (isset($row['Default']) ? $row['Default'] : '');

            if ($do_relation && $have_rel) {
                $local_buffer .= "\000";
                if (isset($res_rel[$field_name])) {
                    $local_buffer .= $res_rel[$field_name]['foreign_table'] . ' (' . $res_rel[$field_name]['foreign_field'] . ')';
                }
            }
            if ($do_comments && $cfgRelation['commwork']) {
                $local_buffer .= "\000";
                if (isset($comments[$field_name])) {
                    $local_buffer .= $comments[$field_name];
                }
            }
            if ($do_mime && $cfgRelation['mimework']) {
                $local_buffer .= "\000";
                if (isset($mime_map[$field_name])) {
                    $local_buffer .= str_replace('_', '/', $mime_map[$field_name]['mimetype']);
                }
            }
            $local_buffer = PMA_texEscape($local_buffer);
            if ($row['Key']=='PRI') {
                $pos=strpos($local_buffer, "\000");
                $local_buffer = '\\textit{' . substr($local_buffer, 0, $pos) . '}' . substr($local_buffer, $pos);
            }
            if (in_array($field_name, $unique_keys)) {
                $pos=strpos($local_buffer, "\000");
                $local_buffer = '\\textbf{' . substr($local_buffer, 0, $pos) . '}' . substr($local_buffer, $pos);
            }
            $buffer = str_replace("\000", ' & ', $local_buffer);
            $buffer .= ' \\\\ \\hline ' . $crlf;

            if (!PMA_exportOutputHandler($buffer)) {
                return false;
            }
        } // end while

>>>>>>> a5394bdc
        $buffer = ' \\end{longtable}' . $crlf;
        return PMA_exportOutputHandler($buffer);
    } // end of the 'PMA_exportStructure' function

} // end else
?><|MERGE_RESOLUTION|>--- conflicted
+++ resolved
@@ -148,11 +148,7 @@
     function PMA_exportDBHeader($db) {
         global $crlf;
         $head = '% ' . $crlf
-<<<<<<< HEAD
-              . '% ' . __('Database') . ': ' . (isset($GLOBALS['use_backquotes']) ? PMA_backquote($db) : '\'' . $db . '\''). $crlf
-=======
               . '% ' . __('Database') . ': ' . '\'' . $db . '\'' . $crlf
->>>>>>> a5394bdc
               . '% ' . $crlf;
         return PMA_exportOutputHandler($head);
     }
@@ -331,7 +327,6 @@
                 $have_rel = true;
             } else {
                 $have_rel = false;
-<<<<<<< HEAD
             }
         } else {
                $have_rel = false;
@@ -396,30 +391,12 @@
 
         $fields = PMA_DBI_get_columns($db, $table);
         foreach ($fields as $row) {
-            $type             = $row['Type'];
-            // reformat mysql query output
-            // set or enum types: slashes single quotes inside options
-            if (preg_match('/^(set|enum)\((.+)\)$/i', $type, $tmp)) {
-                $tmp[2]       = substr(preg_replace('/([^,])\'\'/', '\\1\\\'', ',' . $tmp[2]), 1);
-                $type         = $tmp[1] . '(' . str_replace(',', ', ', $tmp[2]) . ')';
-                $type_nowrap  = '';
-
-                $binary       = 0;
-                $unsigned     = 0;
-                $zerofill     = 0;
-            } else {
-                $type_nowrap  = ' nowrap="nowrap"';
-                $type         = preg_replace('/BINARY/i', '', $type);
-                $type         = preg_replace('/ZEROFILL/i', '', $type);
-                $type         = preg_replace('/UNSIGNED/i', '', $type);
-                if (empty($type)) {
-                    $type     = '&nbsp;';
-                }
-
-                $binary       = preg_match('/BINARY/i', $row['Type']);
-                $unsigned     = preg_match('/UNSIGNED/i', $row['Type']);
-                $zerofill     = preg_match('/ZEROFILL/i', $row['Type']);
-            }
+            $extracted_fieldspec = PMA_extractFieldSpec($row['Type']);
+            $type = $extracted_fieldspec['print_type'];
+            if (empty($type)) {
+                $type     = ' ';
+            }
+
             if (!isset($row['Default'])) {
                 if ($row['Null'] != 'NO') {
                     $row['Default'] = 'NULL';
@@ -467,125 +444,6 @@
             }
         } // end while
 
-=======
-            }
-        } else {
-               $have_rel = false;
-        } // end if
-
-        /**
-         * Displays the table structure
-         */
-        $buffer      = $crlf . '%' . $crlf . '% ' . __('Structure') . ': ' . $table  . $crlf . '%' . $crlf
-                     . ' \\begin{longtable}{';
-        if (!PMA_exportOutputHandler($buffer)) {
-            return false;
-        }
-
-        $columns_cnt = 4;
-        $alignment = '|l|c|c|c|';
-        if ($do_relation && $have_rel) {
-            $columns_cnt++;
-            $alignment .= 'l|';
-        }
-        if ($do_comments) {
-            $columns_cnt++;
-            $alignment .= 'l|';
-        }
-        if ($do_mime && $cfgRelation['mimework']) {
-            $columns_cnt++;
-            $alignment .='l|';
-        }
-        $buffer = $alignment . '} ' . $crlf ;
-
-        $header = ' \\hline ';
-        $header .= '\\multicolumn{1}{|c|}{\\textbf{' . __('Column') . '}} & \\multicolumn{1}{|c|}{\\textbf{' . __('Type') . '}} & \\multicolumn{1}{|c|}{\\textbf{' . __('Null') . '}} & \\multicolumn{1}{|c|}{\\textbf{' . __('Default') . '}}';
-        if ($do_relation && $have_rel) {
-            $header .= ' & \\multicolumn{1}{|c|}{\\textbf{' . __('Links to') . '}}';
-        }
-        if ($do_comments) {
-            $header .= ' & \\multicolumn{1}{|c|}{\\textbf{' . __('Comments') . '}}';
-            $comments = PMA_getComments($db, $table);
-        }
-        if ($do_mime && $cfgRelation['mimework']) {
-            $header .= ' & \\multicolumn{1}{|c|}{\\textbf{MIME}}';
-            $mime_map = PMA_getMIME($db, $table, true);
-        }
-
-        // Table caption for first page and label
-        if (isset($GLOBALS['latex_caption'])) {
-            $buffer .= ' \\caption{'. PMA_expandUserString($GLOBALS['latex_structure_caption'], 'PMA_texEscape', array('table' => $table, 'database' => $db))
-                       . '} \\label{' . PMA_expandUserString($GLOBALS['latex_structure_label'], NULL, array('table' => $table, 'database' => $db))
-                       . '} \\\\' . $crlf;
-        }
-        $buffer .= $header . ' \\\\ \\hline \\hline' . $crlf . '\\endfirsthead' . $crlf;
-        // Table caption on next pages
-        if (isset($GLOBALS['latex_caption'])) {
-            $buffer .= ' \\caption{'. PMA_expandUserString($GLOBALS['latex_structure_continued_caption'], 'PMA_texEscape', array('table' => $table, 'database' => $db))
-                       . '} \\\\ ' . $crlf;
-        }
-        $buffer .= $header . ' \\\\ \\hline \\hline \\endhead \\endfoot ' . $crlf;
-
-        if (!PMA_exportOutputHandler($buffer)) {
-            return false;
-        }
-
-        $fields = PMA_DBI_get_columns($db, $table);
-        foreach ($fields as $row) {
-            $extracted_fieldspec = PMA_extractFieldSpec($row['Type']);
-            $type = $extracted_fieldspec['print_type'];
-            if (empty($type)) {
-                $type     = ' ';
-            }
-
-            if (!isset($row['Default'])) {
-                if ($row['Null'] != 'NO') {
-                    $row['Default'] = 'NULL';
-                }
-            }
-
-            $field_name = $row['Field'];
-
-            $local_buffer = $field_name . "\000" . $type . "\000"
-                . (($row['Null'] == '' || $row['Null'] == 'NO') ? __('No') : __('Yes'))
-                . "\000" . (isset($row['Default']) ? $row['Default'] : '');
-
-            if ($do_relation && $have_rel) {
-                $local_buffer .= "\000";
-                if (isset($res_rel[$field_name])) {
-                    $local_buffer .= $res_rel[$field_name]['foreign_table'] . ' (' . $res_rel[$field_name]['foreign_field'] . ')';
-                }
-            }
-            if ($do_comments && $cfgRelation['commwork']) {
-                $local_buffer .= "\000";
-                if (isset($comments[$field_name])) {
-                    $local_buffer .= $comments[$field_name];
-                }
-            }
-            if ($do_mime && $cfgRelation['mimework']) {
-                $local_buffer .= "\000";
-                if (isset($mime_map[$field_name])) {
-                    $local_buffer .= str_replace('_', '/', $mime_map[$field_name]['mimetype']);
-                }
-            }
-            $local_buffer = PMA_texEscape($local_buffer);
-            if ($row['Key']=='PRI') {
-                $pos=strpos($local_buffer, "\000");
-                $local_buffer = '\\textit{' . substr($local_buffer, 0, $pos) . '}' . substr($local_buffer, $pos);
-            }
-            if (in_array($field_name, $unique_keys)) {
-                $pos=strpos($local_buffer, "\000");
-                $local_buffer = '\\textbf{' . substr($local_buffer, 0, $pos) . '}' . substr($local_buffer, $pos);
-            }
-            $buffer = str_replace("\000", ' & ', $local_buffer);
-            $buffer .= ' \\\\ \\hline ' . $crlf;
-
-            if (!PMA_exportOutputHandler($buffer)) {
-                return false;
-            }
-        } // end while
-
->>>>>>> a5394bdc
         $buffer = ' \\end{longtable}' . $crlf;
         return PMA_exportOutputHandler($buffer);
     } // end of the 'PMA_exportStructure' function
