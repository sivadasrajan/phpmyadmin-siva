<?php
/* vim: set expandtab sw=4 ts=4 sts=4: */
/**
 * Common Option Constants For DBI Functions
 *
 * @package PhpMyAdmin-DBI
 */
if (! defined('PHPMYADMIN')) {
    exit;
}

/**
 * Force STORE_RESULT method, ignored by classic MySQL.
 */
define('PMA_DBI_QUERY_STORE',       1);
/**
 * Do not read whole query.
 */
define('PMA_DBI_QUERY_UNBUFFERED',  2);
/**
 * Get session variable.
 */
define('PMA_DBI_GETVAR_SESSION',    1);
/**
 * Get global variable.
 */
define('PMA_DBI_GETVAR_GLOBAL',     2);

/**
 * Checks whether database extension is loaded
 *
 * @param string $extension mysql extension to check
 *
 * @return bool
 */
function PMA_DBI_checkDbExtension($extension = 'mysql')
{
    if ($extension == 'drizzle' && function_exists('drizzle_create')) {
        return true;
    } else if (function_exists($extension . '_connect')) {
        return true;
    }

    return false;
}

if (defined('TESTSUITE')) {
    /**
     * For testsuite we use dummy driver which can fake some queries.
     */
    include_once './libraries/dbi/dummy.lib.php';
} else {

    /**
     * check for requested extension
     */
<<<<<<< HEAD
    PMA_warnMissingExtension(
        $GLOBALS['cfg']['Server']['extension'],
        false,
        PMA_Util::showDocu('faqmysql')
    );
=======
    if (! PMA_DBI_checkDbExtension($GLOBALS['cfg']['Server']['extension'])) {
>>>>>>> 9273cf96

        // if it fails try alternative extension ...
        // and display an error ...

        /**
         * @todo add different messages for alternative extension
         * and complete fail (no alternative extension too)
         */
        PMA_warnMissingExtension(
            $GLOBALS['cfg']['Server']['extension'],
<<<<<<< HEAD
            true,
            PMA_Util::showDocu('faqmysql')
=======
            false,
            PMA_CommonFunctions::getInstance()->showDocu('faqmysql')
>>>>>>> 9273cf96
        );

        if ($GLOBALS['cfg']['Server']['extension'] === 'mysql') {
            $alternativ_extension = 'mysqli';
        } else {
            $alternativ_extension = 'mysql';
        }

        if (! PMA_DBI_checkDbExtension($alternativ_extension)) {
            // if alternative fails too ...
            PMA_warnMissingExtension(
                $GLOBALS['cfg']['Server']['extension'],
                true,
                PMA_CommonFunctions::getInstance()->showDocu('faqmysql')
            );
        }

        $GLOBALS['cfg']['Server']['extension'] = $alternativ_extension;
        unset($alternativ_extension);
    }

    /**
     * Including The DBI Plugin
     */
    include_once './libraries/dbi/'
        . $GLOBALS['cfg']['Server']['extension'] . '.dbi.lib.php';

}

/**
 * runs a query
 *
 * @param string $query               SQL query to execte
 * @param mixed  $link                optional database link to use
 * @param int    $options             optional query options
 * @param bool   $cache_affected_rows whether to cache affected rows
 *
 * @return mixed
 */
function PMA_DBI_query($query, $link = null, $options = 0,
    $cache_affected_rows = true
) {
    $res = PMA_DBI_try_query($query, $link, $options, $cache_affected_rows)
        or PMA_Util::mysqlDie(PMA_DBI_getError($link), $query);
    return $res;
}

/**
 * Stores query data into session data for debugging purposes
 *
 * @param string   $query  Query text
 * @param resource $result Query result
 * @param integer  $time   Time to execute query
 *
 * @return void
 */
function PMA_DBI_DBG_query($query, $result, $time)
{
    $hash = md5($query);

    if (isset($_SESSION['debug']['queries'][$hash])) {
        $_SESSION['debug']['queries'][$hash]['count']++;
    } else {
        $_SESSION['debug']['queries'][$hash] = array();
        if ($result == false) {
            $_SESSION['debug']['queries'][$hash]['error']
                = '<b style="color:red">' . mysqli_error($link) . '</b>';
        }
        $_SESSION['debug']['queries'][$hash]['count'] = 1;
        $_SESSION['debug']['queries'][$hash]['query'] = $query;
        $_SESSION['debug']['queries'][$hash]['time'] = $time;
    }

    $trace = array();
    foreach (debug_backtrace() as $trace_step) {
        $trace[] = PMA_Error::relPath($trace_step['file']) . '#'
            . $trace_step['line'] . ': '
            . (isset($trace_step['class']) ? $trace_step['class'] : '')
            . (isset($trace_step['type']) ? $trace_step['type'] : '')
            . (isset($trace_step['function']) ? $trace_step['function'] : '')
            . '('
            . (isset($trace_step['params']) ? implode(', ', $trace_step['params']) : '')
            . ')'
            ;
    }
    $_SESSION['debug']['queries'][$hash]['trace'][] = $trace;
}

/**
 * runs a query and returns the result
 *
 * @param string   $query               query to run
 * @param resource $link                mysql link resource
 * @param integer  $options             query options
 * @param bool     $cache_affected_rows whether to cache affected row
 *
 * @return mixed
 */
function PMA_DBI_try_query($query, $link = null, $options = 0,
    $cache_affected_rows = true
) {
    if (empty($link)) {
        if (isset($GLOBALS['userlink'])) {
            $link = $GLOBALS['userlink'];
        } else {
            return false;
        }
    }

    if ($GLOBALS['cfg']['DBG']['sql']) {
        $time = microtime(true);
    }

    $result = PMA_DBI_real_query($query, $link, $options);

    if ($cache_affected_rows) {
        $GLOBALS['cached_affected_rows'] = PMA_DBI_affected_rows(
            $link, $get_from_cache = false
        );
    }

    if ($GLOBALS['cfg']['DBG']['sql']) {
        $time = microtime(true) - $time;
        PMA_DBI_DBG_query($query, $result, $time);

    }
    if ($result != false && PMA_Tracker::isActive() == true ) {
        PMA_Tracker::handleQuery($query);
    }

    return $result;
}

/**
 * Run multi query statement and return results
 *
 * @param string $multi_query multi query statement to execute
 * @param mysqli $link        mysqli object
 *
 * @return mysqli_result collection | boolean(false)
 */
function PMA_DBI_try_multi_query($multi_query = '', $link = null)
{

    if (empty($link)) {
        if (isset($GLOBALS['userlink'])) {
            $link = $GLOBALS['userlink'];
        } else {
            return false;
        }
    }

    return PMA_DBI_real_multi_query($link, $multi_query);

}

/**
 * converts charset of a mysql message, usually coming from mysql_error(),
 * into PMA charset, usally UTF-8
 * uses language to charset mapping from mysql/share/errmsg.txt
 * and charset names to ISO charset from information_schema.CHARACTER_SETS
 *
 * @param string $message the message
 *
 * @return string  $message
 */
function PMA_DBI_convert_message($message)
{
    // latin always last!
    $encodings = array(
        'japanese'      => 'EUC-JP', //'ujis',
        'japanese-sjis' => 'Shift-JIS', //'sjis',
        'korean'        => 'EUC-KR', //'euckr',
        'russian'       => 'KOI8-R', //'koi8r',
        'ukrainian'     => 'KOI8-U', //'koi8u',
        'greek'         => 'ISO-8859-7', //'greek',
        'serbian'       => 'CP1250', //'cp1250',
        'estonian'      => 'ISO-8859-13', //'latin7',
        'slovak'        => 'ISO-8859-2', //'latin2',
        'czech'         => 'ISO-8859-2', //'latin2',
        'hungarian'     => 'ISO-8859-2', //'latin2',
        'polish'        => 'ISO-8859-2', //'latin2',
        'romanian'      => 'ISO-8859-2', //'latin2',
        'spanish'       => 'CP1252', //'latin1',
        'swedish'       => 'CP1252', //'latin1',
        'italian'       => 'CP1252', //'latin1',
        'norwegian-ny'  => 'CP1252', //'latin1',
        'norwegian'     => 'CP1252', //'latin1',
        'portuguese'    => 'CP1252', //'latin1',
        'danish'        => 'CP1252', //'latin1',
        'dutch'         => 'CP1252', //'latin1',
        'english'       => 'CP1252', //'latin1',
        'french'        => 'CP1252', //'latin1',
        'german'        => 'CP1252', //'latin1',
    );

    $server_language = PMA_DBI_fetch_value(
        'SHOW VARIABLES LIKE \'language\';',
        0,
        1
    );
    if ($server_language) {
        $found = array();
        $match = preg_match(
            '&(?:\\\|\\/)([^\\\\\/]*)(?:\\\|\\/)$&i',
            $server_language,
            $found
        );
        if ($match) {
            $server_language = $found[1];
        }
    }

    if (! empty($server_language) && isset($encodings[$server_language])) {
        $encoding = $encodings[$server_language];
    } else {
        /* Fallback to CP1252 if we can not detect */
        $encoding = 'CP1252';
    }

    if (function_exists('iconv')) {
        if ((@stristr(PHP_OS, 'AIX'))
            && (@strcasecmp(ICONV_IMPL, 'unknown') == 0)
            && (@strcasecmp(ICONV_VERSION, 'unknown') == 0)
        ) {
            include_once './libraries/iconv_wrapper.lib.php';
            $message = PMA_aix_iconv_wrapper(
                $encoding,
                'utf-8' . $GLOBALS['cfg']['IconvExtraParams'],
                $message
            );
        } else {
            $message = iconv(
                $encoding,
                'utf-8' . $GLOBALS['cfg']['IconvExtraParams'],
                $message
            );
        }
    } elseif (function_exists('recode_string')) {
        $message = recode_string(
            $encoding . '..'  . 'utf-8',
            $message
        );
    } elseif (function_exists('libiconv')) {
        $message = libiconv($encoding, 'utf-8', $message);
    } elseif (function_exists('mb_convert_encoding')) {
        // do not try unsupported charsets
        if (! in_array($server_language, array('ukrainian', 'greek', 'serbian'))) {
            $message = mb_convert_encoding(
                $message,
                'utf-8',
                $encoding
            );
        }
    }

    return $message;
}

/**
 * returns array with table names for given db
 *
 * @param string $database name of database
 * @param mixed  $link     mysql link resource|object
 *
 * @return array   tables names
 */
function PMA_DBI_get_tables($database, $link = null)
{
    return PMA_DBI_fetch_result(
        'SHOW TABLES FROM ' . PMA_Util::backquote($database) . ';',
        null,
        0,
        $link,
        PMA_DBI_QUERY_STORE
    );
}

/**
 * usort comparison callback
 *
 * @param string $a first argument to sort
 * @param string $b second argument to sort
 *
 * @return integer  a value representing whether $a should be before $b in the
 *                   sorted array or not
 *
 * @access  private
 */
function PMA_usort_comparison_callback($a, $b)
{
    if ($GLOBALS['cfg']['NaturalOrder']) {
        $sorter = 'strnatcasecmp';
    } else {
        $sorter = 'strcasecmp';
    }
    /* No sorting when key is not present */
    if (! isset($a[$GLOBALS['callback_sort_by']])
        || ! isset($b[$GLOBALS['callback_sort_by']])
    ) {
        return 0;
    }
    // produces f.e.:
    // return -1 * strnatcasecmp($a["SCHEMA_TABLES"], $b["SCHEMA_TABLES"])
    return ($GLOBALS['callback_sort_order'] == 'ASC' ? 1 : -1) * $sorter(
        $a[$GLOBALS['callback_sort_by']], $b[$GLOBALS['callback_sort_by']]
    );
} // end of the 'PMA_usort_comparison_callback()' function

/**
 * returns array of all tables in given db or dbs
 * this function expects unquoted names:
 * RIGHT: my_database
 * WRONG: `my_database`
 * WRONG: my\_database
 * if $tbl_is_group is true, $table is used as filter for table names
 * if $tbl_is_group is 'comment, $table is used as filter for table comments
 *
 * <code>
 * PMA_DBI_get_tables_full('my_database');
 * PMA_DBI_get_tables_full('my_database', 'my_table'));
 * PMA_DBI_get_tables_full('my_database', 'my_tables_', true));
 * PMA_DBI_get_tables_full('my_database', 'my_tables_', 'comment'));
 * </code>
 *
 * @param string          $database     database
 * @param string|bool     $table        table or false
 * @param boolean|string  $tbl_is_group $table is a table group
 * @param mixed           $link         mysql link
 * @param integer         $limit_offset zero-based offset for the count
 * @param boolean|integer $limit_count  number of tables to return
 * @param string          $sort_by      table attribute to sort by
 * @param string          $sort_order   direction to sort (ASC or DESC)
 *
 * @todo    move into PMA_Table
 *
 * @return array           list of tables in given db(s)
 */
function PMA_DBI_get_tables_full($database, $table = false,
    $tbl_is_group = false,  $link = null, $limit_offset = 0,
    $limit_count = false, $sort_by = 'Name', $sort_order = 'ASC'
) {
    if (true === $limit_count) {
        $limit_count = $GLOBALS['cfg']['MaxTableList'];
    }
    // prepare and check parameters
    if (! is_array($database)) {
        $databases = array($database);
    } else {
        $databases = $database;
    }

    $tables = array();

    if (! $GLOBALS['cfg']['Server']['DisableIS']) {
        // get table information from information_schema
        if ($table) {
            if (true === $tbl_is_group) {
                $sql_where_table = 'AND t.`TABLE_NAME` LIKE \''
                  . PMA_Util::escapeMysqlWildcards(PMA_Util::sqlAddSlashes($table)) . '%\'';
            } elseif ('comment' === $tbl_is_group) {
                $sql_where_table = 'AND t.`TABLE_COMMENT` LIKE \''
                  . PMA_Util::escapeMysqlWildcards(PMA_Util::sqlAddSlashes($table)) . '%\'';
            } else {
                $sql_where_table = 'AND t.`TABLE_NAME` = \''
                    . PMA_Util::sqlAddSlashes($table) . '\'';
            }
        } else {
            $sql_where_table = '';
        }

        // for PMA bc:
        // `SCHEMA_FIELD_NAME` AS `SHOW_TABLE_STATUS_FIELD_NAME`
        //
        // on non-Windows servers,
        // added BINARY in the WHERE clause to force a case sensitive
        // comparison (if we are looking for the db Aa we don't want
        // to find the db aa)
        $this_databases = array_map('sqlAddSlashes', $databases);

        if (PMA_DRIZZLE) {
            $engine_info = PMA_Util::cacheGet('drizzle_engines', true);
            $stats_join = "LEFT JOIN (SELECT 0 NUM_ROWS) AS stat ON false";
            if (isset($engine_info['InnoDB'])
                && $engine_info['InnoDB']['module_library'] == 'innobase'
            ) {
                $stats_join = "LEFT JOIN data_dictionary.INNODB_SYS_TABLESTATS stat"
                    . " ON (t.ENGINE = 'InnoDB' AND stat.NAME"
                    . " = (t.TABLE_SCHEMA || '/') || t.TABLE_NAME)";
            }

            // data_dictionary.table_cache may not contain any data for some tables,
            // it's just a table cache
            // auto_increment == 0 is cast to NULL because currently (2011.03.13 GA)
            // Drizzle doesn't provide correct value
            $sql = "
                SELECT t.*,
                    t.TABLE_SCHEMA        AS `Db`,
                    t.TABLE_NAME          AS `Name`,
                    t.TABLE_TYPE          AS `TABLE_TYPE`,
                    t.ENGINE              AS `Engine`,
                    t.ENGINE              AS `Type`,
                    t.TABLE_VERSION       AS `Version`,-- VERSION
                    t.ROW_FORMAT          AS `Row_format`,
                    coalesce(tc.ROWS, stat.NUM_ROWS)
                                          AS `Rows`,-- TABLE_ROWS,
                    coalesce(tc.ROWS, stat.NUM_ROWS)
                                          AS `TABLE_ROWS`,
                    tc.AVG_ROW_LENGTH     AS `Avg_row_length`, -- AVG_ROW_LENGTH
                    tc.TABLE_SIZE         AS `Data_length`, -- DATA_LENGTH
                    NULL                  AS `Max_data_length`, -- MAX_DATA_LENGTH
                    NULL                  AS `Index_length`, -- INDEX_LENGTH
                    NULL                  AS `Data_free`, -- DATA_FREE
                    nullif(t.AUTO_INCREMENT, 0)
                                          AS `Auto_increment`,
                    t.TABLE_CREATION_TIME AS `Create_time`, -- CREATE_TIME
                    t.TABLE_UPDATE_TIME   AS `Update_time`, -- UPDATE_TIME
                    NULL                  AS `Check_time`, -- CHECK_TIME
                    t.TABLE_COLLATION     AS `Collation`,
                    NULL                  AS `Checksum`, -- CHECKSUM
                    NULL                  AS `Create_options`, -- CREATE_OPTIONS
                    t.TABLE_COMMENT       AS `Comment`
                FROM data_dictionary.TABLES t
                    LEFT JOIN data_dictionary.TABLE_CACHE tc
                        ON tc.TABLE_SCHEMA = t.TABLE_SCHEMA AND tc.TABLE_NAME
                        = t.TABLE_NAME
                    $stats_join
                WHERE t.TABLE_SCHEMA IN ('" . implode("', '", $this_databases) . "')
                    " . $sql_where_table;
        } else {
            $sql = '
                SELECT *,
                    `TABLE_SCHEMA`       AS `Db`,
                    `TABLE_NAME`         AS `Name`,
                    `TABLE_TYPE`         AS `TABLE_TYPE`,
                    `ENGINE`             AS `Engine`,
                    `ENGINE`             AS `Type`,
                    `VERSION`            AS `Version`,
                    `ROW_FORMAT`         AS `Row_format`,
                    `TABLE_ROWS`         AS `Rows`,
                    `AVG_ROW_LENGTH`     AS `Avg_row_length`,
                    `DATA_LENGTH`        AS `Data_length`,
                    `MAX_DATA_LENGTH`    AS `Max_data_length`,
                    `INDEX_LENGTH`       AS `Index_length`,
                    `DATA_FREE`          AS `Data_free`,
                    `AUTO_INCREMENT`     AS `Auto_increment`,
                    `CREATE_TIME`        AS `Create_time`,
                    `UPDATE_TIME`        AS `Update_time`,
                    `CHECK_TIME`         AS `Check_time`,
                    `TABLE_COLLATION`    AS `Collation`,
                    `CHECKSUM`           AS `Checksum`,
                    `CREATE_OPTIONS`     AS `Create_options`,
                    `TABLE_COMMENT`      AS `Comment`
                FROM `information_schema`.`TABLES` t
                WHERE ' . (PMA_IS_WINDOWS ? '' : 'BINARY') . ' `TABLE_SCHEMA`
                    IN (\'' . implode("', '", $this_databases) . '\')
                    ' . $sql_where_table;
        }

        // Sort the tables
        $sql .= " ORDER BY $sort_by $sort_order";

        if ($limit_count) {
            $sql .= ' LIMIT ' . $limit_count . ' OFFSET ' . $limit_offset;
        }

        $tables = PMA_DBI_fetch_result(
            $sql, array('TABLE_SCHEMA', 'TABLE_NAME'), null, $link
        );
        unset($sql_where_table, $sql);

        if (PMA_DRIZZLE) {
            // correct I_S and D_D names returned by D_D.TABLES -
            // Drizzle generally uses lower case for them,
            // but TABLES returns uppercase
            foreach ((array)$database as $db) {
                $db_upper = strtoupper($db);
                if (!isset($tables[$db]) && isset($tables[$db_upper])) {
                    $tables[$db] = $tables[$db_upper];
                    unset($tables[$db_upper]);
                }
            }
        }

        if ($sort_by == 'Name' && $GLOBALS['cfg']['NaturalOrder']) {
            // here, the array's first key is by schema name
            foreach ($tables as $one_database_name => $one_database_tables) {
                uksort($one_database_tables, 'strnatcasecmp');

                if ($sort_order == 'DESC') {
                    $one_database_tables = array_reverse($one_database_tables);
                }
                $tables[$one_database_name] = $one_database_tables;
            }
        }
    } // end (get information from table schema)

    // If permissions are wrong on even one database directory,
    // information_schema does not return any table info for any database
    // this is why we fall back to SHOW TABLE STATUS even for MySQL >= 50002
    if (empty($tables) && !PMA_DRIZZLE) {
        foreach ($databases as $each_database) {
            if ($table || (true === $tbl_is_group)) {
                $sql = 'SHOW TABLE STATUS FROM '
                    . PMA_Util::backquote($each_database)
                    .' LIKE \''
                    . PMA_Util::escapeMysqlWildcards(PMA_Util::sqlAddSlashes($table, true))
                    . '%\'';
            } else {
                $sql = 'SHOW TABLE STATUS FROM '
                    . PMA_Util::backquote($each_database);
            }

            $useStatusCache = false;

            if (extension_loaded('apc')
                && isset($GLOBALS['cfg']['Server']['StatusCacheDatabases'])
                && ! empty($GLOBALS['cfg']['Server']['StatusCacheLifetime'])
            ) {
                $statusCacheDatabases
                    = (array) $GLOBALS['cfg']['Server']['StatusCacheDatabases'];
                if (in_array($each_database, $statusCacheDatabases)) {
                    $useStatusCache = true;
                }
            }

            $each_tables = null;

            if ($useStatusCache) {
                $cacheKey = 'phpMyAdmin_tableStatus_'
                    . sha1($GLOBALS['cfg']['Server']['host'] . '_' . $sql);

                $each_tables = apc_fetch($cacheKey);
            }

            if (!$each_tables) {
                $each_tables = PMA_DBI_fetch_result($sql, 'Name', null, $link);
            }

            if ($useStatusCache) {
                apc_store(
                    $cacheKey, $each_tables,
                    $GLOBALS['cfg']['Server']['StatusCacheLifetime']
                );
            }

            // Sort naturally if the config allows it and we're sorting
            // the Name column.
            if ($sort_by == 'Name' && $GLOBALS['cfg']['NaturalOrder']) {
                uksort($each_tables, 'strnatcasecmp');

                if ($sort_order == 'DESC') {
                    $each_tables = array_reverse($each_tables);
                }
            } else {
                // Prepare to sort by creating array of the selected sort
                // value to pass to array_multisort

                // Size = Data_length + Index_length
                if ($sort_by == 'Data_length') {
                    foreach ($each_tables as $table_name => $table_data) {
                        ${$sort_by}[$table_name] = strtolower(
                            $table_data['Data_length'] + $table_data['Index_length']
                        );
                    }
                } else {
                    foreach ($each_tables as $table_name => $table_data) {
                        ${$sort_by}[$table_name] = strtolower($table_data[$sort_by]);
                    }
                }

                if ($sort_order == 'DESC') {
                    array_multisort($$sort_by, SORT_DESC, $each_tables);
                } else {
                    array_multisort($$sort_by, SORT_ASC, $each_tables);
                }

                // cleanup the temporary sort array
                unset($$sort_by);
            }

            if ($limit_count) {
                $each_tables = array_slice(
                    $each_tables, $limit_offset, $limit_count
                );
            }

            foreach ($each_tables as $table_name => $each_table) {
                if ('comment' === $tbl_is_group
                    && 0 === strpos($each_table['Comment'], $table)
                ) {
                    // remove table from list
                    unset($each_tables[$table_name]);
                    continue;
                }

                if (! isset($each_tables[$table_name]['Type'])
                    && isset($each_tables[$table_name]['Engine'])
                ) {
                    // pma BC, same parts of PMA still uses 'Type'
                    $each_tables[$table_name]['Type']
                        =& $each_tables[$table_name]['Engine'];
                } elseif (! isset($each_tables[$table_name]['Engine'])
                        && isset($each_tables[$table_name]['Type'])) {
                    // old MySQL reports Type, newer MySQL reports Engine
                    $each_tables[$table_name]['Engine']
                        =& $each_tables[$table_name]['Type'];
                }

                // MySQL forward compatibility
                // so pma could use this array as if every server is of version >5.0
                // todo : remove and check usage in the rest of the code,
                // MySQL 5.0 is required by current PMA version
                $each_tables[$table_name]['TABLE_SCHEMA']      = $each_database;
                $each_tables[$table_name]['TABLE_NAME']        =& $each_tables[$table_name]['Name'];
                $each_tables[$table_name]['ENGINE']            =& $each_tables[$table_name]['Engine'];
                $each_tables[$table_name]['VERSION']           =& $each_tables[$table_name]['Version'];
                $each_tables[$table_name]['ROW_FORMAT']        =& $each_tables[$table_name]['Row_format'];
                $each_tables[$table_name]['TABLE_ROWS']        =& $each_tables[$table_name]['Rows'];
                $each_tables[$table_name]['AVG_ROW_LENGTH']    =& $each_tables[$table_name]['Avg_row_length'];
                $each_tables[$table_name]['DATA_LENGTH']       =& $each_tables[$table_name]['Data_length'];
                $each_tables[$table_name]['MAX_DATA_LENGTH']   =& $each_tables[$table_name]['Max_data_length'];
                $each_tables[$table_name]['INDEX_LENGTH']      =& $each_tables[$table_name]['Index_length'];
                $each_tables[$table_name]['DATA_FREE']         =& $each_tables[$table_name]['Data_free'];
                $each_tables[$table_name]['AUTO_INCREMENT']    =& $each_tables[$table_name]['Auto_increment'];
                $each_tables[$table_name]['CREATE_TIME']       =& $each_tables[$table_name]['Create_time'];
                $each_tables[$table_name]['UPDATE_TIME']       =& $each_tables[$table_name]['Update_time'];
                $each_tables[$table_name]['CHECK_TIME']        =& $each_tables[$table_name]['Check_time'];
                $each_tables[$table_name]['TABLE_COLLATION']   =& $each_tables[$table_name]['Collation'];
                $each_tables[$table_name]['CHECKSUM']          =& $each_tables[$table_name]['Checksum'];
                $each_tables[$table_name]['CREATE_OPTIONS']    =& $each_tables[$table_name]['Create_options'];
                $each_tables[$table_name]['TABLE_COMMENT']     =& $each_tables[$table_name]['Comment'];

                if (strtoupper($each_tables[$table_name]['Comment']) === 'VIEW'
                    && $each_tables[$table_name]['Engine'] == null
                ) {
                    $each_tables[$table_name]['TABLE_TYPE'] = 'VIEW';
                } else {
                    /**
                     * @todo difference between 'TEMPORARY' and 'BASE TABLE'
                     * but how to detect?
                     */
                    $each_tables[$table_name]['TABLE_TYPE'] = 'BASE TABLE';
                }
            }

            $tables[$each_database] = $each_tables;
        }
    }

    // cache table data
    // so PMA_Table does not require to issue SHOW TABLE STATUS again
    // Note: I don't see why we would need array_merge_recursive() here,
    // as it creates double entries for the same table (for example a double
    // entry for Comment when changing the storage engine in Operations)
    // Note 2: Instead of array_merge(), simply use the + operator because
    //  array_merge() renumbers numeric keys starting with 0, therefore
    //  we would lose a db name thats consists only of numbers
    foreach ($tables as $one_database => $its_tables) {
        if (isset(PMA_Table::$cache[$one_database])) {
            PMA_Table::$cache[$one_database]
                = PMA_Table::$cache[$one_database] + $tables[$one_database];
        } else {
            PMA_Table::$cache[$one_database] = $tables[$one_database];
        }
    }
    unset($one_database, $its_tables);

    if (! is_array($database)) {
        if (isset($tables[$database])) {
            return $tables[$database];
        } elseif (isset($tables[strtolower($database)])) {
            // on windows with lower_case_table_names = 1
            // MySQL returns
            // with SHOW DATABASES or information_schema.SCHEMATA: `Test`
            // but information_schema.TABLES gives `test`
            // bug #1436171
            // http://sf.net/support/tracker.php?aid=1436171
            return $tables[strtolower($database)];
        } else {
            // one database but inexact letter case match
            // as Drizzle is always case insensitive,
            // we can safely return the only result
            if (PMA_DRIZZLE && count($tables) == 1) {
                $keys = array_keys($tables);
                if (strlen(array_pop($keys)) == strlen($database)) {
                    return array_pop($tables);
                }
            }
            return $tables;
        }
    } else {
        return $tables;
    }
}


/**
 * Get VIEWs in a particular database
 *
 * @param string $db Database name to look in
 *
 * @return array $views Set of VIEWs inside the database
 */
function PMA_DBI_getVirtualTables($db)
{

    $tables_full = PMA_DBI_get_tables_full($db);
    $views = array();

    foreach ($tables_full as $table=>$tmp) {

        if (PMA_Table::isView($db, $table)) {
            $views[] = $table;
        }

    }

    return $views;

}


/**
 * returns array with databases containing extended infos about them
 *
 * @param string   $database     database
 * @param boolean  $force_stats  retrieve stats also for MySQL < 5
 * @param resource $link         mysql link
 * @param string   $sort_by      column to order by
 * @param string   $sort_order   ASC or DESC
 * @param integer  $limit_offset starting offset for LIMIT
 * @param bool|int $limit_count  row count for LIMIT or true
 *                               for $GLOBALS['cfg']['MaxDbList']
 *
 * @todo    move into PMA_List_Database?
 *
 * @return array $databases
 */
function PMA_DBI_get_databases_full($database = null, $force_stats = false,
    $link = null, $sort_by = 'SCHEMA_NAME', $sort_order = 'ASC',
    $limit_offset = 0, $limit_count = false
) {
    $sort_order = strtoupper($sort_order);

    if (true === $limit_count) {
        $limit_count = $GLOBALS['cfg']['MaxDbList'];
    }

    // initialize to avoid errors when there are no databases
    $databases = array();

    $apply_limit_and_order_manual = true;

    if (! $GLOBALS['cfg']['Server']['DisableIS']) {
        /**
         * if $GLOBALS['cfg']['NaturalOrder'] is enabled, we cannot use LIMIT
         * cause MySQL does not support natural ordering, we have to do it afterward
         */
        $limit = '';
        if (!$GLOBALS['cfg']['NaturalOrder']) {
            if ($limit_count) {
                $limit = ' LIMIT ' . $limit_count . ' OFFSET ' . $limit_offset;
            }

            $apply_limit_and_order_manual = false;
        }

        // get table information from information_schema
        if ($database) {
            $sql_where_schema = 'WHERE `SCHEMA_NAME` LIKE \''
                . PMA_Util::sqlAddSlashes($database) . '\'';
        } else {
            $sql_where_schema = '';
        }

        if (PMA_DRIZZLE) {
            // data_dictionary.table_cache may not contain any data for some
            // tables, it's just a table cache
            $sql = 'SELECT
                s.SCHEMA_NAME,
                s.DEFAULT_COLLATION_NAME';
            if ($force_stats) {
                // no TABLE_CACHE data, stable results are better than
                // constantly changing
                $sql .= ',
                    COUNT(t.TABLE_SCHEMA) AS SCHEMA_TABLES,
                    SUM(stat.NUM_ROWS)    AS SCHEMA_TABLE_ROWS';
            }
            $sql .= '
                   FROM data_dictionary.SCHEMAS s';
            if ($force_stats) {
                $engine_info = PMA_Util::cacheGet('drizzle_engines', true);
                $stats_join = "LEFT JOIN (SELECT 0 NUM_ROWS) AS stat ON false";
                if (isset($engine_info['InnoDB'])
                    && $engine_info['InnoDB']['module_library'] == 'innobase'
                ) {
                    $stats_join = "LEFT JOIN data_dictionary.INNODB_SYS_TABLESTATS"
                        . " stat ON (t.ENGINE = 'InnoDB' AND stat.NAME"
                        . " = (t.TABLE_SCHEMA || '/') || t.TABLE_NAME)";
                }

                $sql .= "
                    LEFT JOIN data_dictionary.TABLES t
                        ON t.TABLE_SCHEMA = s.SCHEMA_NAME
                    $stats_join";
            }
            $sql .= $sql_where_schema . '
                    GROUP BY s.SCHEMA_NAME
                    ORDER BY ' . PMA_Util::backquote($sort_by) . ' ' . $sort_order
                . $limit;
        } else {
            $sql = 'SELECT
                s.SCHEMA_NAME,
                s.DEFAULT_COLLATION_NAME';
            if ($force_stats) {
                $sql .= ',
                    COUNT(t.TABLE_SCHEMA)  AS SCHEMA_TABLES,
                    SUM(t.TABLE_ROWS)      AS SCHEMA_TABLE_ROWS,
                    SUM(t.DATA_LENGTH)     AS SCHEMA_DATA_LENGTH,
                    SUM(t.MAX_DATA_LENGTH) AS SCHEMA_MAX_DATA_LENGTH,
                    SUM(t.INDEX_LENGTH)    AS SCHEMA_INDEX_LENGTH,
                    SUM(t.DATA_LENGTH + t.INDEX_LENGTH)
                                           AS SCHEMA_LENGTH,
                    SUM(t.DATA_FREE)       AS SCHEMA_DATA_FREE';
            }
            $sql .= '
                   FROM `information_schema`.SCHEMATA s';
            if ($force_stats) {
                $sql .= '
                    LEFT JOIN `information_schema`.TABLES t
                        ON BINARY t.TABLE_SCHEMA = BINARY s.SCHEMA_NAME';
            }
            $sql .= $sql_where_schema . '
                    GROUP BY BINARY s.SCHEMA_NAME
                    ORDER BY BINARY ' . PMA_Util::backquote($sort_by) . ' ' . $sort_order
                . $limit;
        }

        $databases = PMA_DBI_fetch_result($sql, 'SCHEMA_NAME', null, $link);

        $mysql_error = PMA_DBI_getError($link);
        if (! count($databases) && $GLOBALS['errno']) {
            PMA_Util::mysqlDie($mysql_error, $sql);
        }

        // display only databases also in official database list
        // f.e. to apply hide_db and only_db
        $drops = array_diff(
            array_keys($databases), (array) $GLOBALS['pma']->databases
        );
        if (count($drops)) {
            foreach ($drops as $drop) {
                unset($databases[$drop]);
            }
            unset($drop);
        }
        unset($sql_where_schema, $sql, $drops);
    } else {
        foreach ($GLOBALS['pma']->databases as $database_name) {
            // MySQL forward compatibility
            // so pma could use this array as if every server is of version >5.0
            // todo : remove and check the rest of the code for usage,
            // MySQL 5.0 or higher is required for current PMA version
            $databases[$database_name]['SCHEMA_NAME']      = $database_name;

            if ($force_stats) {
                include_once './libraries/mysql_charsets.lib.php';

                $databases[$database_name]['DEFAULT_COLLATION_NAME']
                    = PMA_getDbCollation($database_name);

                // get additional info about tables
                $databases[$database_name]['SCHEMA_TABLES']          = 0;
                $databases[$database_name]['SCHEMA_TABLE_ROWS']      = 0;
                $databases[$database_name]['SCHEMA_DATA_LENGTH']     = 0;
                $databases[$database_name]['SCHEMA_MAX_DATA_LENGTH'] = 0;
                $databases[$database_name]['SCHEMA_INDEX_LENGTH']    = 0;
                $databases[$database_name]['SCHEMA_LENGTH']          = 0;
                $databases[$database_name]['SCHEMA_DATA_FREE']       = 0;

                $res = PMA_DBI_query(
                    'SHOW TABLE STATUS FROM '
                    . PMA_Util::backquote($database_name) . ';'
                );

                while ($row = PMA_DBI_fetch_assoc($res)) {
                    $databases[$database_name]['SCHEMA_TABLES']++;
                    $databases[$database_name]['SCHEMA_TABLE_ROWS']
                        += $row['Rows'];
                    $databases[$database_name]['SCHEMA_DATA_LENGTH']
                        += $row['Data_length'];
                    $databases[$database_name]['SCHEMA_MAX_DATA_LENGTH']
                        += $row['Max_data_length'];
                    $databases[$database_name]['SCHEMA_INDEX_LENGTH']
                        += $row['Index_length'];

                    // for InnoDB, this does not contain the number of
                    // overhead bytes but the total free space
                    if ('InnoDB' != $row['Engine']) {
                        $databases[$database_name]['SCHEMA_DATA_FREE']
                            += $row['Data_free'];
                    }
                    $databases[$database_name]['SCHEMA_LENGTH']
                        += $row['Data_length'] + $row['Index_length'];
                }
                PMA_DBI_free_result($res);
                unset($res);
            }
        }
    }


    /**
     * apply limit and order manually now
     * (caused by older MySQL < 5 or $GLOBALS['cfg']['NaturalOrder'])
     */
    if ($apply_limit_and_order_manual) {
        $GLOBALS['callback_sort_order'] = $sort_order;
        $GLOBALS['callback_sort_by'] = $sort_by;
        usort($databases, 'PMA_usort_comparison_callback');
        unset($GLOBALS['callback_sort_order'], $GLOBALS['callback_sort_by']);

        /**
         * now apply limit
         */
        if ($limit_count) {
            $databases = array_slice($databases, $limit_offset, $limit_count);
        }
    }

    return $databases;
}

/**
 * returns detailed array with all columns for given table in database,
 * or all tables/databases
 *
 * @param string $database name of database
 * @param string $table    name of table to retrieve columns from
 * @param string $column   name of specific column
 * @param mixed  $link     mysql link resource
 *
 * @return array
 */
function PMA_DBI_get_columns_full($database = null, $table = null,
    $column = null, $link = null
) {
    $columns = array();

    if (! $GLOBALS['cfg']['Server']['DisableIS']) {
        $sql_wheres = array();
        $array_keys = array();

        // get columns information from information_schema
        if (null !== $database) {
            $sql_wheres[] = '`TABLE_SCHEMA` = \''
                . PMA_Util::sqlAddSlashes($database) . '\' ';
        } else {
            $array_keys[] = 'TABLE_SCHEMA';
        }
        if (null !== $table) {
            $sql_wheres[] = '`TABLE_NAME` = \''
                . PMA_Util::sqlAddSlashes($table) . '\' ';
        } else {
            $array_keys[] = 'TABLE_NAME';
        }
        if (null !== $column) {
            $sql_wheres[] = '`COLUMN_NAME` = \''
                . PMA_Util::sqlAddSlashes($column) . '\' ';
        } else {
            $array_keys[] = 'COLUMN_NAME';
        }

        // for PMA bc:
        // `[SCHEMA_FIELD_NAME]` AS `[SHOW_FULL_COLUMNS_FIELD_NAME]`
        if (PMA_DRIZZLE) {
            $sql = "SELECT TABLE_SCHEMA, TABLE_NAME, COLUMN_NAME,
                column_name        AS `Field`,
                (CASE
                    WHEN character_maximum_length > 0
                        THEN concat(lower(data_type), '(', character_maximum_length, ')')
                    WHEN numeric_precision > 0 OR numeric_scale > 0
                        THEN concat(lower(data_type), '(', numeric_precision, ',', numeric_scale, ')')
                    WHEN enum_values IS NOT NULL
                        THEN concat(lower(data_type), '(', enum_values, ')')
                    ELSE lower(data_type) END)
                                   AS `Type`,
                collation_name     AS `Collation`,
                (CASE is_nullable
                    WHEN 1 THEN 'YES'
                    ELSE 'NO' END) AS `Null`,
                (CASE
                    WHEN is_used_in_primary THEN 'PRI'
                    ELSE '' END)   AS `Key`,
                column_default     AS `Default`,
                (CASE
                    WHEN is_auto_increment THEN 'auto_increment'
                    WHEN column_default_update THEN 'on update ' || column_default_update
                    ELSE '' END)   AS `Extra`,
                NULL               AS `Privileges`,
                column_comment     AS `Comment`
            FROM data_dictionary.columns";
        } else {
            $sql = '
                 SELECT *,
                        `COLUMN_NAME`       AS `Field`,
                        `COLUMN_TYPE`       AS `Type`,
                        `COLLATION_NAME`    AS `Collation`,
                        `IS_NULLABLE`       AS `Null`,
                        `COLUMN_KEY`        AS `Key`,
                        `COLUMN_DEFAULT`    AS `Default`,
                        `EXTRA`             AS `Extra`,
                        `PRIVILEGES`        AS `Privileges`,
                        `COLUMN_COMMENT`    AS `Comment`
                   FROM `information_schema`.`COLUMNS`';
        }
        if (count($sql_wheres)) {
            $sql .= "\n" . ' WHERE ' . implode(' AND ', $sql_wheres);
        }

        $columns = PMA_DBI_fetch_result($sql, $array_keys, null, $link);
        unset($sql_wheres, $sql);
    } else {
        if (null === $database) {
            foreach ($GLOBALS['pma']->databases as $database) {
                $columns[$database] = PMA_DBI_get_columns_full(
                    $database, null, null, $link
                );
            }
            return $columns;
        } elseif (null === $table) {
            $tables = PMA_DBI_get_tables($database);
            foreach ($tables as $table) {
                $columns[$table] = PMA_DBI_get_columns_full(
                    $database, $table, null, $link
                );
            }
            return $columns;
        }

        $sql = 'SHOW FULL COLUMNS FROM '
            . PMA_Util::backquote($database) . '.' . PMA_Util::backquote($table);
        if (null !== $column) {
            $sql .= " LIKE '" . PMA_Util::sqlAddSlashes($column, true) . "'";
        }

        $columns = PMA_DBI_fetch_result($sql, 'Field', null, $link);
    }
    $ordinal_position = 1;
    foreach ($columns as $column_name => $each_column) {

        // MySQL forward compatibility
        // so pma could use this array as if every server is of version >5.0
        // todo : remove and check the rest of the code for usage,
        // MySQL 5.0 or higher is required for current PMA version
        $columns[$column_name]['COLUMN_NAME'] =& $columns[$column_name]['Field'];
        $columns[$column_name]['COLUMN_TYPE'] =& $columns[$column_name]['Type'];
        $columns[$column_name]['COLLATION_NAME'] =& $columns[$column_name]['Collation'];
        $columns[$column_name]['IS_NULLABLE'] =& $columns[$column_name]['Null'];
        $columns[$column_name]['COLUMN_KEY'] =& $columns[$column_name]['Key'];
        $columns[$column_name]['COLUMN_DEFAULT'] =& $columns[$column_name]['Default'];
        $columns[$column_name]['EXTRA'] =& $columns[$column_name]['Extra'];
        $columns[$column_name]['PRIVILEGES'] =& $columns[$column_name]['Privileges'];
        $columns[$column_name]['COLUMN_COMMENT'] =& $columns[$column_name]['Comment'];

        $columns[$column_name]['TABLE_CATALOG'] = null;
        $columns[$column_name]['TABLE_SCHEMA'] = $database;
        $columns[$column_name]['TABLE_NAME'] = $table;
        $columns[$column_name]['ORDINAL_POSITION'] = $ordinal_position;
        $columns[$column_name]['DATA_TYPE']
            = substr(
                $columns[$column_name]['COLUMN_TYPE'],
                0,
                strpos($columns[$column_name]['COLUMN_TYPE'], '(')
            );
        /**
         * @todo guess CHARACTER_MAXIMUM_LENGTH from COLUMN_TYPE
         */
        $columns[$column_name]['CHARACTER_MAXIMUM_LENGTH'] = null;
        /**
         * @todo guess CHARACTER_OCTET_LENGTH from CHARACTER_MAXIMUM_LENGTH
         */
        $columns[$column_name]['CHARACTER_OCTET_LENGTH'] = null;
        $columns[$column_name]['NUMERIC_PRECISION'] = null;
        $columns[$column_name]['NUMERIC_SCALE'] = null;
        $columns[$column_name]['CHARACTER_SET_NAME']
            = substr(
                $columns[$column_name]['COLLATION_NAME'],
                0,
                strpos($columns[$column_name]['COLLATION_NAME'], '_')
            );

        $ordinal_position++;
    }

    if (null !== $column) {
        reset($columns);
        $columns = current($columns);
    }

    return $columns;
}

/**
 * Returns SQL query for fetching columns for a table
 *
 * The 'Key' column is not calculated properly, use PMA_DBI_get_columns() to get
 * correct values.
 *
 * @param string  $database name of database
 * @param string  $table    name of table to retrieve columns from
 * @param string  $column   name of column, null to show all columns
 * @param boolean $full     whether to return full info or only column names
 *
 * @see PMA_DBI_get_columns()
 *
 * @return string
 */
function PMA_DBI_get_columns_sql($database, $table, $column = null, $full = false)
{
    if (PMA_DRIZZLE) {
        // `Key` column:
        // * used in primary key => PRI
        // * unique one-column => UNI
        // * indexed, one-column or first in multi-column => MUL
        // Promotion of UNI to PRI in case no promary index exists
        // is done after query is executed
        $sql = "SELECT
                column_name        AS `Field`,
                (CASE
                    WHEN character_maximum_length > 0
                        THEN concat(lower(data_type), '(', character_maximum_length, ')')
                    WHEN numeric_precision > 0 OR numeric_scale > 0
                        THEN concat(lower(data_type), '(', numeric_precision, ',', numeric_scale, ')')
                    WHEN enum_values IS NOT NULL
                        THEN concat(lower(data_type), '(', enum_values, ')')
                    ELSE lower(data_type) END)
                                   AS `Type`,
                " . ($full ? "
                collation_name     AS `Collation`," : '') . "
                (CASE is_nullable
                    WHEN 1 THEN 'YES'
                    ELSE 'NO' END) AS `Null`,
                (CASE
                    WHEN is_used_in_primary THEN 'PRI'
                    WHEN is_unique AND NOT is_multi THEN 'UNI'
                    WHEN is_indexed AND (NOT is_multi OR is_first_in_multi) THEN 'MUL'
                    ELSE '' END)   AS `Key`,
                column_default     AS `Default`,
                (CASE
                    WHEN is_auto_increment THEN 'auto_increment'
                    WHEN column_default_update <> '' THEN 'on update ' || column_default_update
                    ELSE '' END)   AS `Extra`
                " . ($full ? " ,
                NULL               AS `Privileges`,
                column_comment     AS `Comment`" : '') . "
            FROM data_dictionary.columns
            WHERE table_schema = '" . PMA_Util::sqlAddSlashes($database) . "'
                AND table_name = '" . PMA_Util::sqlAddSlashes($table) . "'
                " . (($column != null) ? "
                AND column_name = '" . PMA_Util::sqlAddSlashes($column) . "'" : '');
        // ORDER BY ordinal_position
    } else {
        $sql = 'SHOW ' . ($full ? 'FULL' : '') . ' COLUMNS
            FROM ' . PMA_Util::backquote($database) . '.' . PMA_Util::backquote($table)
            . (($column != null) ? "LIKE '" . PMA_Util::sqlAddSlashes($column, true) . "'" : '');
    }
    return $sql;
}

/**
 * Returns descriptions of columns in given table (all or given by $column)
 *
 * @param string  $database name of database
 * @param string  $table    name of table to retrieve columns from
 * @param string  $column   name of column, null to show all columns
 * @param boolean $full     whether to return full info or only column names
 * @param mixed   $link     mysql link resource
 *
 * @return false|array   array indexed by column names or,
 *                        if $column is given, flat array description
 */
function PMA_DBI_get_columns($database, $table, $column = null, $full = false,
    $link = null
) {
    $sql = PMA_DBI_get_columns_sql($database, $table, $column, $full);
    $fields = PMA_DBI_fetch_result($sql, 'Field', null, $link);
    if (! is_array($fields) || count($fields) == 0) {
        return null;
    }
    if (PMA_DRIZZLE) {
        // fix Key column, it's much simpler in PHP than in SQL
        $has_pk = false;
        $has_pk_candidates = false;
        foreach ($fields as $f) {
            if ($f['Key'] == 'PRI') {
                $has_pk = true;
                break;
            } else if ($f['Null'] == 'NO'
                && ($f['Key'] == 'MUL'
                || $f['Key'] == 'UNI')
            ) {
                $has_pk_candidates = true;
            }
        }
        if (!$has_pk && $has_pk_candidates) {
            // check whether we can promote some unique index to PRI
            $sql = "
                SELECT i.index_name, p.column_name
                FROM data_dictionary.indexes i
                    JOIN data_dictionary.index_parts p
                    USING (table_schema, table_name)
                WHERE i.table_schema = '" . PMA_Util::sqlAddSlashes($database) . "'
                    AND i.table_name = '" . PMA_Util::sqlAddSlashes($table) . "'
                    AND i.is_unique
                        AND NOT i.is_nullable";
            $fs = PMA_DBI_fetch_result($sql, 'index_name', null, $link);
            $fs = $fs ? array_shift($fs) : array();
            foreach ($fs as $f) {
                $fields[$f]['Key'] = 'PRI';
            }
        }
    }

    return ($column != null) ? array_shift($fields) : $fields;
}

/**
 * Returns all column names in given table
 *
 * @param string $database name of database
 * @param string $table    name of table to retrieve columns from
 * @param mixed  $link     mysql link resource
 *
 * @return null|array
 */
function PMA_DBI_get_column_names($database, $table, $link = null)
{
    $sql = PMA_DBI_get_columns_sql($database, $table);
    // We only need the 'Field' column which contains the table's column names
    $fields = array_keys(PMA_DBI_fetch_result($sql, 'Field', null, $link));

    if ( ! is_array($fields) || count($fields) == 0 ) {
        return null;
    }
    return $fields;
}

/**
* Returns SQL for fetching information on table indexes (SHOW INDEXES)
*
* @param string $database name of database
* @param string $table    name of the table whose indexes are to be retreived
* @param string $where    additional conditions for WHERE
*
* @return array   $indexes
*/
function PMA_DBI_get_table_indexes_sql($database, $table, $where = null)
{
    if (PMA_DRIZZLE) {
        $sql = "SELECT
                ip.table_name          AS `Table`,
                (NOT ip.is_unique)     AS Non_unique,
                ip.index_name          AS Key_name,
                ip.sequence_in_index+1 AS Seq_in_index,
                ip.column_name         AS Column_name,
                (CASE
                    WHEN i.index_type = 'BTREE' THEN 'A'
                    ELSE NULL END)     AS Collation,
                NULL                   AS Cardinality,
                compare_length         AS Sub_part,
                NULL                   AS Packed,
                ip.is_nullable         AS `Null`,
                i.index_type           AS Index_type,
                NULL                   AS Comment,
                i.index_comment        AS Index_comment
            FROM data_dictionary.index_parts ip
                LEFT JOIN data_dictionary.indexes i
                USING (table_schema, table_name, index_name)
            WHERE table_schema = '" . PMA_Util::sqlAddSlashes($database) . "'
                AND table_name = '" . PMA_Util::sqlAddSlashes($table) . "'
        ";
    } else {
        $sql = 'SHOW INDEXES FROM ' . PMA_Util::backquote($database) . '.'
            . PMA_Util::backquote($table);
    }
    if ($where) {
        $sql .= (PMA_DRIZZLE ? ' AND (' : ' WHERE (') . $where . ')';
    }
    return $sql;
}

/**
* Returns indexes of a table
*
* @param string $database name of database
* @param string $table    name of the table whose indexes are to be retrieved
* @param mixed  $link     mysql link resource
*
* @return array   $indexes
*/
function PMA_DBI_get_table_indexes($database, $table, $link = null)
{
    $sql = PMA_DBI_get_table_indexes_sql($database, $table);
    $indexes = PMA_DBI_fetch_result($sql, null, null, $link);

    if (! is_array($indexes) || count($indexes) < 1) {
        return array();
    }
    return $indexes;
}

/**
 * returns value of given mysql server variable
 *
 * @param string $var  mysql server variable name
 * @param int    $type PMA_DBI_GETVAR_SESSION|PMA_DBI_GETVAR_GLOBAL
 * @param mixed  $link mysql link resource|object
 *
 * @return mixed   value for mysql server variable
 */
function PMA_DBI_get_variable($var, $type = PMA_DBI_GETVAR_SESSION, $link = null)
{
    if ($link === null) {
        if (isset($GLOBALS['userlink'])) {
            $link = $GLOBALS['userlink'];
        } else {
            return false;
        }
    }

    switch ($type) {
    case PMA_DBI_GETVAR_SESSION:
        $modifier = ' SESSION';
        break;
    case PMA_DBI_GETVAR_GLOBAL:
        $modifier = ' GLOBAL';
        break;
    default:
        $modifier = '';
    }
    return PMA_DBI_fetch_value(
        'SHOW' . $modifier . ' VARIABLES LIKE \'' . $var . '\';', 0, 1, $link
    );
}

/**
 * Function called just after a connection to the MySQL database server has
 * been established. It sets the connection collation, and determins the
 * version of MySQL which is running.
 *
 * @param mixed   $link           mysql link resource|object
 * @param boolean $is_controluser whether link is for control user
 *
 * @return void
 */
function PMA_DBI_postConnect($link, $is_controluser = false)
{
    if (! defined('PMA_MYSQL_INT_VERSION')) {
        if (PMA_Util::cacheExists('PMA_MYSQL_INT_VERSION', true)) {
            define(
                'PMA_MYSQL_INT_VERSION',
                PMA_Util::cacheGet('PMA_MYSQL_INT_VERSION', true)
            );
            define(
                'PMA_MYSQL_MAJOR_VERSION',
                PMA_Util::cacheGet('PMA_MYSQL_MAJOR_VERSION', true)
            );
            define(
                'PMA_MYSQL_STR_VERSION',
                PMA_Util::cacheGet('PMA_MYSQL_STR_VERSION', true)
            );
            define(
                'PMA_MYSQL_VERSION_COMMENT',
                PMA_Util::cacheGet('PMA_MYSQL_VERSION_COMMENT', true)
            );
        } else {
            $version = PMA_DBI_fetch_single_row(
                'SELECT @@version, @@version_comment',
                'ASSOC',
                $link
            );

            if ($version) {
                $match = explode('.', $version['@@version']);
                define('PMA_MYSQL_MAJOR_VERSION', (int)$match[0]);
                define(
                    'PMA_MYSQL_INT_VERSION',
                    (int) sprintf(
                        '%d%02d%02d', $match[0], $match[1], intval($match[2])
                    )
                );
                define('PMA_MYSQL_STR_VERSION', $version['@@version']);
                define('PMA_MYSQL_VERSION_COMMENT', $version['@@version_comment']);
            } else {
                define('PMA_MYSQL_INT_VERSION', 50015);
                define('PMA_MYSQL_MAJOR_VERSION', 5);
                define('PMA_MYSQL_STR_VERSION', '5.00.15');
                define('PMA_MYSQL_VERSION_COMMENT', '');
            }
            PMA_Util::cacheSet(
                'PMA_MYSQL_INT_VERSION',
                PMA_MYSQL_INT_VERSION,
                true
            );
            PMA_Util::cacheSet(
                'PMA_MYSQL_MAJOR_VERSION',
                PMA_MYSQL_MAJOR_VERSION,
                true
            );
            PMA_Util::cacheSet(
                'PMA_MYSQL_STR_VERSION',
                PMA_MYSQL_STR_VERSION,
                true
            );
            PMA_Util::cacheSet(
                'PMA_MYSQL_VERSION_COMMENT',
                PMA_MYSQL_VERSION_COMMENT,
                true
            );
        }
        // detect Drizzle by version number:
        // <year>.<month>.<build number>(.<patch rev)
        define('PMA_DRIZZLE', PMA_MYSQL_MAJOR_VERSION >= 2009);
    }

    // Skip charsets for Drizzle
    if (!PMA_DRIZZLE) {
        if (! empty($GLOBALS['collation_connection'])) {
            PMA_DBI_query("SET CHARACTER SET 'utf8';", $link, PMA_DBI_QUERY_STORE);
            $set_collation_con_query = "SET collation_connection = '"
                . PMA_Util::sqlAddSlashes($GLOBALS['collation_connection']) . "';";
            PMA_DBI_query(
                $set_collation_con_query,
                $link,
                PMA_DBI_QUERY_STORE
            );
        } else {
            PMA_DBI_query(
                "SET NAMES 'utf8' COLLATE 'utf8_general_ci';",
                $link,
                PMA_DBI_QUERY_STORE
            );
        }
    }

    // Cache plugin list for Drizzle
    if (PMA_DRIZZLE && !PMA_Util::cacheExists('drizzle_engines', true)) {
        $sql = "SELECT p.plugin_name, m.module_library
            FROM data_dictionary.plugins p
                JOIN data_dictionary.modules m USING (module_name)
            WHERE p.plugin_type = 'StorageEngine'
                AND p.plugin_name NOT IN ('FunctionEngine', 'schema')
                AND p.is_active = 'YES'";
        $engines = PMA_DBI_fetch_result($sql, 'plugin_name', null, $link);
        PMA_Util::cacheSet('drizzle_engines', $engines, true);
    }
}

/**
 * returns a single value from the given result or query,
 * if the query or the result has more than one row or field
 * the first field of the first row is returned
 *
 * <code>
 * $sql = 'SELECT `name` FROM `user` WHERE `id` = 123';
 * $user_name = PMA_DBI_fetch_value($sql);
 * // produces
 * // $user_name = 'John Doe'
 * </code>
 *
 * @param string|mysql_result $result     query or mysql result
 * @param integer             $row_number row to fetch the value from,
 *                                        starting at 0, with 0 beeing default
 * @param integer|string      $field      field to fetch the value from,
 *                                        starting at 0, with 0 beeing default
 * @param resource            $link       mysql link
 *
 * @return mixed value of first field in first row from result
 *               or false if not found
 */
function PMA_DBI_fetch_value($result, $row_number = 0, $field = 0, $link = null)
{
    $value = false;

    if (is_string($result)) {
        $result = PMA_DBI_try_query($result, $link, PMA_DBI_QUERY_STORE, false);
    }

    // return false if result is empty or false
    // or requested row is larger than rows in result
    if (PMA_DBI_num_rows($result) < ($row_number + 1)) {
        return $value;
    }

    // if $field is an integer use non associative mysql fetch function
    if (is_int($field)) {
        $fetch_function = 'PMA_DBI_fetch_row';
    } else {
        $fetch_function = 'PMA_DBI_fetch_assoc';
    }

    // get requested row
    for ($i = 0; $i <= $row_number; $i++) {
        $row = $fetch_function($result);
    }
    PMA_DBI_free_result($result);

    // return requested field
    if (isset($row[$field])) {
        $value = $row[$field];
    }
    unset($row);

    return $value;
}

/**
 * returns only the first row from the result
 *
 * <code>
 * $sql = 'SELECT * FROM `user` WHERE `id` = 123';
 * $user = PMA_DBI_fetch_single_row($sql);
 * // produces
 * // $user = array('id' => 123, 'name' => 'John Doe')
 * </code>
 *
 * @param string|mysql_result $result query or mysql result
 * @param string              $type   NUM|ASSOC|BOTH
 *                                    returned array should either numeric
 *                                    associativ or booth
 * @param resource            $link   mysql link
 *
 * @return array|boolean first row from result
 *                       or false if result is empty
 */
function PMA_DBI_fetch_single_row($result, $type = 'ASSOC', $link = null)
{
    if (is_string($result)) {
        $result = PMA_DBI_try_query($result, $link, PMA_DBI_QUERY_STORE, false);
    }

    // return null if result is empty or false
    if (! PMA_DBI_num_rows($result)) {
        return false;
    }

    switch ($type) {
    case 'NUM' :
        $fetch_function = 'PMA_DBI_fetch_row';
        break;
    case 'ASSOC' :
        $fetch_function = 'PMA_DBI_fetch_assoc';
        break;
    case 'BOTH' :
    default :
        $fetch_function = 'PMA_DBI_fetch_array';
        break;
    }

    $row = $fetch_function($result);
    PMA_DBI_free_result($result);
    return $row;
}

/**
 * returns all rows in the resultset in one array
 *
 * <code>
 * $sql = 'SELECT * FROM `user`';
 * $users = PMA_DBI_fetch_result($sql);
 * // produces
 * // $users[] = array('id' => 123, 'name' => 'John Doe')
 *
 * $sql = 'SELECT `id`, `name` FROM `user`';
 * $users = PMA_DBI_fetch_result($sql, 'id');
 * // produces
 * // $users['123'] = array('id' => 123, 'name' => 'John Doe')
 *
 * $sql = 'SELECT `id`, `name` FROM `user`';
 * $users = PMA_DBI_fetch_result($sql, 0);
 * // produces
 * // $users['123'] = array(0 => 123, 1 => 'John Doe')
 *
 * $sql = 'SELECT `id`, `name` FROM `user`';
 * $users = PMA_DBI_fetch_result($sql, 'id', 'name');
 * // or
 * $users = PMA_DBI_fetch_result($sql, 0, 1);
 * // produces
 * // $users['123'] = 'John Doe'
 *
 * $sql = 'SELECT `name` FROM `user`';
 * $users = PMA_DBI_fetch_result($sql);
 * // produces
 * // $users[] = 'John Doe'
 *
 * $sql = 'SELECT `group`, `name` FROM `user`'
 * $users = PMA_DBI_fetch_result($sql, array('group', null), 'name');
 * // produces
 * // $users['admin'][] = 'John Doe'
 *
 * $sql = 'SELECT `group`, `name` FROM `user`'
 * $users = PMA_DBI_fetch_result($sql, array('group', 'name'), 'id');
 * // produces
 * // $users['admin']['John Doe'] = '123'
 * </code>
 *
 * @param string|mysql_result $result  query or mysql result
 * @param string|integer      $key     field-name or offset
 *                                     used as key for array
 * @param string|integer      $value   value-name or offset
 *                                     used as value for array
 * @param resource            $link    mysql link
 * @param mixed               $options query options
 *
 * @return array resultrows or values indexed by $key
 */
function PMA_DBI_fetch_result($result, $key = null, $value = null,
    $link = null, $options = 0
) {
    $resultrows = array();

    if (is_string($result)) {
        $result = PMA_DBI_try_query($result, $link, $options, false);
    }

    // return empty array if result is empty or false
    if (! $result) {
        return $resultrows;
    }

    $fetch_function = 'PMA_DBI_fetch_assoc';

    // no nested array if only one field is in result
    if (null === $key && 1 === PMA_DBI_num_fields($result)) {
        $value = 0;
        $fetch_function = 'PMA_DBI_fetch_row';
    }

    // if $key is an integer use non associative mysql fetch function
    if (is_int($key)) {
        $fetch_function = 'PMA_DBI_fetch_row';
    }

    if (null === $key && null === $value) {
        while ($row = $fetch_function($result)) {
            $resultrows[] = $row;
        }
    } elseif (null === $key) {
        while ($row = $fetch_function($result)) {
            $resultrows[] = $row[$value];
        }
    } elseif (null === $value) {
        if (is_array($key)) {
            while ($row = $fetch_function($result)) {
                $result_target =& $resultrows;
                foreach ($key as $key_index) {
                    if (null === $key_index) {
                        $result_target =& $result_target[];
                        continue;
                    }

                    if (! isset($result_target[$row[$key_index]])) {
                        $result_target[$row[$key_index]] = array();
                    }
                    $result_target =& $result_target[$row[$key_index]];
                }
                $result_target = $row;
            }
        } else {
            while ($row = $fetch_function($result)) {
                $resultrows[$row[$key]] = $row;
            }
        }
    } else {
        if (is_array($key)) {
            while ($row = $fetch_function($result)) {
                $result_target =& $resultrows;
                foreach ($key as $key_index) {
                    if (null === $key_index) {
                        $result_target =& $result_target[];
                        continue;
                    }

                    if (! isset($result_target[$row[$key_index]])) {
                        $result_target[$row[$key_index]] = array();
                    }
                    $result_target =& $result_target[$row[$key_index]];
                }
                $result_target = $row[$value];
            }
        } else {
            while ($row = $fetch_function($result)) {
                $resultrows[$row[$key]] = $row[$value];
            }
        }
    }

    PMA_DBI_free_result($result);
    return $resultrows;
}

/**
 * Get supported SQL compatibility modes
 *
 * @return array supported SQL compatibility modes
 */
function PMA_DBI_getCompatibilities()
{
    // Drizzle doesn't support compatibility modes
    if (PMA_DRIZZLE) {
        return array();
    }

    $compats = array('NONE');
    $compats[] = 'ANSI';
    $compats[] = 'DB2';
    $compats[] = 'MAXDB';
    $compats[] = 'MYSQL323';
    $compats[] = 'MYSQL40';
    $compats[] = 'MSSQL';
    $compats[] = 'ORACLE';
    // removed; in MySQL 5.0.33, this produces exports that
    // can't be read by POSTGRESQL (see our bug #1596328)
    //$compats[] = 'POSTGRESQL';
    $compats[] = 'TRADITIONAL';

    return $compats;
}

/**
 * returns warnings for last query
 *
 * @param resource $link mysql link resource
 *
 * @return array warnings
 */
function PMA_DBI_get_warnings($link = null)
{
    if (empty($link)) {
        if (isset($GLOBALS['userlink'])) {
            $link = $GLOBALS['userlink'];
        } else {
            return array();
        }
    }

    return PMA_DBI_fetch_result('SHOW WARNINGS', null, null, $link);
}

/**
 * returns true (int > 0) if current user is superuser
 * otherwise 0
 *
 * @return bool Whether use is a superuser
 */
function PMA_isSuperuser()
{
    if (PMA_Util::cacheExists('is_superuser', true)) {
        return PMA_Util::cacheGet('is_superuser', true);
    }

    // when connection failed we don't have a $userlink
    if (isset($GLOBALS['userlink'])) {
        if (PMA_DRIZZLE) {
            // Drizzle has no authorization by default, so when no plugin is
            // enabled everyone is a superuser
            // Known authorization libraries: regex_policy, simple_user_policy
            // Plugins limit object visibility (dbs, tables, processes), we can
            // safely assume we always deal with superuser
            $result = true;
        } else {
            // check access to mysql.user table
            $result = (bool) PMA_DBI_try_query(
                'SELECT COUNT(*) FROM mysql.user',
                $GLOBALS['userlink'],
                PMA_DBI_QUERY_STORE
            );
        }
<<<<<<< HEAD
        PMA_Util::cacheSet('is_superuser', $r, true);
=======
        $common_functions->cacheSet('is_superuser', $result, true);
>>>>>>> 9273cf96
    } else {
        PMA_Util::cacheSet('is_superuser', false, true);
    }

    return PMA_Util::cacheGet('is_superuser', true);
}

/**
 * returns an array of PROCEDURE or FUNCTION names for a db
 *
 * @param string   $db    db name
 * @param string   $which PROCEDURE | FUNCTION
 * @param resource $link  mysql link
 *
 * @return array the procedure names or function names
 */
function PMA_DBI_get_procedures_or_functions($db, $which, $link = null)
{
    if (PMA_DRIZZLE) {
        // Drizzle doesn't support functions and procedures
        return array();
    }
    $shows = PMA_DBI_fetch_result('SHOW ' . $which . ' STATUS;', null, null, $link);
    $result = array();
    foreach ($shows as $one_show) {
        if ($one_show['Db'] == $db && $one_show['Type'] == $which) {
            $result[] = $one_show['Name'];
        }
    }
    return($result);
}

/**
 * returns the definition of a specific PROCEDURE, FUNCTION, EVENT or VIEW
 *
 * @param string   $db    db name
 * @param string   $which PROCEDURE | FUNCTION | EVENT | VIEW
 * @param string   $name  the procedure|function|event|view name
 * @param resource $link  mysql link
 *
 * @return string the definition
 */
function PMA_DBI_get_definition($db, $which, $name, $link = null)
{
    $returned_field = array(
        'PROCEDURE' => 'Create Procedure',
        'FUNCTION'  => 'Create Function',
        'EVENT'     => 'Create Event',
        'VIEW'      => 'Create View'
    );
    $query = 'SHOW CREATE ' . $which . ' '
        . PMA_Util::backquote($db) . '.'
        . PMA_Util::backquote($name);
    return(PMA_DBI_fetch_value($query, 0, $returned_field[$which]));
}

/**
 * returns details about the TRIGGERs for a specific table or database
 *
 * @param string $db        db name
 * @param string $table     table name
 * @param string $delimiter the delimiter to use (may be empty)
 *
 * @return array information about triggers (may be empty)
 */
function PMA_DBI_get_triggers($db, $table = '', $delimiter = '//')
{
    if (PMA_DRIZZLE) {
        // Drizzle doesn't support triggers
        return array();
    }

    $result = array();
    if (! $GLOBALS['cfg']['Server']['DisableIS']) {
        // Note: in http://dev.mysql.com/doc/refman/5.0/en/faqs-triggers.html
        // their example uses WHERE TRIGGER_SCHEMA='dbname' so let's use this
        // instead of WHERE EVENT_OBJECT_SCHEMA='dbname'
        $query = 'SELECT TRIGGER_SCHEMA, TRIGGER_NAME, EVENT_MANIPULATION'
            . ', EVENT_OBJECT_TABLE, ACTION_TIMING, ACTION_STATEMENT'
            . ', EVENT_OBJECT_SCHEMA, EVENT_OBJECT_TABLE, DEFINER'
            . ' FROM information_schema.TRIGGERS'
            . ' WHERE TRIGGER_SCHEMA= \'' . PMA_Util::sqlAddSlashes($db) . '\'';

        if (! empty($table)) {
            $query .= " AND EVENT_OBJECT_TABLE = '"
                . PMA_Util::sqlAddSlashes($table) . "';";
        }
    } else {
        $query = "SHOW TRIGGERS FROM " . PMA_Util::backquote($db);
        if (! empty($table)) {
            $query .= " LIKE '" . PMA_Util::sqlAddSlashes($table, true) . "';";
        }
    }

    if ($triggers = PMA_DBI_fetch_result($query)) {
        foreach ($triggers as $trigger) {
            if ($GLOBALS['cfg']['Server']['DisableIS']) {
                $trigger['TRIGGER_NAME'] = $trigger['Trigger'];
                $trigger['ACTION_TIMING'] = $trigger['Timing'];
                $trigger['EVENT_MANIPULATION'] = $trigger['Event'];
                $trigger['EVENT_OBJECT_TABLE'] = $trigger['Table'];
                $trigger['ACTION_STATEMENT'] = $trigger['Statement'];
                $trigger['DEFINER'] = $trigger['Definer'];
            }
            $one_result = array();
            $one_result['name'] = $trigger['TRIGGER_NAME'];
            $one_result['table'] = $trigger['EVENT_OBJECT_TABLE'];
            $one_result['action_timing'] = $trigger['ACTION_TIMING'];
            $one_result['event_manipulation'] = $trigger['EVENT_MANIPULATION'];
            $one_result['definition'] = $trigger['ACTION_STATEMENT'];
            $one_result['definer'] = $trigger['DEFINER'];

            // do not prepend the schema name; this way, importing the
            // definition into another schema will work
            $one_result['full_trigger_name'] = PMA_Util::backquote(
                $trigger['TRIGGER_NAME']
            );
            $one_result['drop'] = 'DROP TRIGGER IF EXISTS '
                . $one_result['full_trigger_name'];
            $one_result['create'] = 'CREATE TRIGGER '
                . $one_result['full_trigger_name'] . ' '
                . $trigger['ACTION_TIMING']. ' '
                . $trigger['EVENT_MANIPULATION']
                . ' ON ' . PMA_Util::backquote($trigger['EVENT_OBJECT_TABLE'])
                . "\n" . ' FOR EACH ROW '
                . $trigger['ACTION_STATEMENT'] . "\n" . $delimiter . "\n";

            $result[] = $one_result;
        }
    }

    // Sort results by name
    $name = array();
    foreach ($result as $key => $value) {
        $name[] = $value['name'];
    }
    array_multisort($name, SORT_ASC, $result);

    return($result);
}

/**
 * Formats database error message in a friendly way.
 * This is needed because some errors messages cannot
 * be obtained by mysql_error().
 *
 * @param int    $error_number  Error code
 * @param string $error_message Error message as returned by server
 *
 * @return string HML text with error details
 */
function PMA_DBI_formatError($error_number, $error_message)
{
    if (! empty($error_message)) {
        $error_message = PMA_DBI_convert_message($error_message);
    }

    $error_message = htmlspecialchars($error_message);

    $error = '#' . ((string) $error_number);

    if ($error_number == 2002) {
        $error .= ' - ' . $error_message;
        $error .= '<br />';
        $error .= __('The server is not responding (or the local server\'s socket is not correctly configured).');
    } elseif ($error_number == 2003) {
        $error .= ' - ' . $error_message;
        $error .= '<br />' . __('The server is not responding.');
    } elseif ($error_number == 1005) {
        if (strpos($error_message, 'errno: 13') !== false) {
            $error .= ' - ' . $error_message;
            $error .= '<br />'
                . __('Please check privileges of directory containing database.');
        } else {
            /* InnoDB contraints, see
             * http://dev.mysql.com/doc/refman/5.0/en/innodb-foreign-key-constraints.html
             */
            $error .= ' - ' . $error_message .
                ' (<a href="server_engines.php' .
                PMA_generate_common_url(
                    array('engine' => 'InnoDB', 'page' => 'Status')
                ) . '">' . __('Details...') . '</a>)';
        }
    } else {
        $error .= ' - ' . $error_message;
    }

    return $error;
}

/**
 * Checks whether given schema is a system schema: information_schema
 * (MySQL and Drizzle) or data_dictionary (Drizzle)
 *
 * @param string $schema_name           Name of schema (database) to test
 * @param bool   $test_for_mysql_schema Whether 'mysql' schema should
 *                                      be treated the same as IS and DD
 *
 * @return bool
 */
function PMA_is_system_schema($schema_name, $test_for_mysql_schema = false)
{
    return strtolower($schema_name) == 'information_schema'
            || (!PMA_DRIZZLE && strtolower($schema_name) == 'performance_schema')
            || (PMA_DRIZZLE && strtolower($schema_name) == 'data_dictionary')
            || ($test_for_mysql_schema && !PMA_DRIZZLE && $schema_name == 'mysql');
}

?><|MERGE_RESOLUTION|>--- conflicted
+++ resolved
@@ -54,15 +54,7 @@
     /**
      * check for requested extension
      */
-<<<<<<< HEAD
-    PMA_warnMissingExtension(
-        $GLOBALS['cfg']['Server']['extension'],
-        false,
-        PMA_Util::showDocu('faqmysql')
-    );
-=======
     if (! PMA_DBI_checkDbExtension($GLOBALS['cfg']['Server']['extension'])) {
->>>>>>> 9273cf96
 
         // if it fails try alternative extension ...
         // and display an error ...
@@ -73,13 +65,8 @@
          */
         PMA_warnMissingExtension(
             $GLOBALS['cfg']['Server']['extension'],
-<<<<<<< HEAD
-            true,
+            false,
             PMA_Util::showDocu('faqmysql')
-=======
-            false,
-            PMA_CommonFunctions::getInstance()->showDocu('faqmysql')
->>>>>>> 9273cf96
         );
 
         if ($GLOBALS['cfg']['Server']['extension'] === 'mysql') {
@@ -93,7 +80,7 @@
             PMA_warnMissingExtension(
                 $GLOBALS['cfg']['Server']['extension'],
                 true,
-                PMA_CommonFunctions::getInstance()->showDocu('faqmysql')
+                PMA_Util::showDocu('faqmysql')
             );
         }
 
@@ -1860,11 +1847,7 @@
                 PMA_DBI_QUERY_STORE
             );
         }
-<<<<<<< HEAD
-        PMA_Util::cacheSet('is_superuser', $r, true);
-=======
-        $common_functions->cacheSet('is_superuser', $result, true);
->>>>>>> 9273cf96
+        PMA_Util::cacheSet('is_superuser', $result, true);
     } else {
         PMA_Util::cacheSet('is_superuser', false, true);
     }
