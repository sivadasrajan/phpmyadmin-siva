--- conflicted
+++ resolved
@@ -868,20 +868,14 @@
         }
 
         // Copy the data unless this is a VIEW
-<<<<<<< HEAD
         if (($what == 'data' || $what == 'dataonly')
             && ! PMA_Table::isView($target_db, $target_table)
         ) {
-            $sql_insert_data = 'INSERT INTO ' . $target . ' SELECT * FROM ' . $source;
-=======
-        if (($what == 'data' || $what == 'dataonly') && ! PMA_Table::_isView($target_db,$target_table)) {
             $sql_set_mode = "SET SQL_MODE='NO_AUTO_VALUE_ON_ZERO'";
             PMA_DBI_query($sql_set_mode);
             $GLOBALS['sql_query'] .= "\n\n" . $sql_set_mode . ';';
 
-            $sql_insert_data =
-                'INSERT INTO ' . $target . ' SELECT * FROM ' . $source;
->>>>>>> 8697ec3d
+            $sql_insert_data = 'INSERT INTO ' . $target . ' SELECT * FROM ' . $source;
             PMA_DBI_query($sql_insert_data);
             $GLOBALS['sql_query']      .= "\n\n" . $sql_insert_data . ';';
         }
