<?php
/* vim: set expandtab sw=4 ts=4 sts=4: */
/**
 * session handling
 *
 * @todo    add failover or warn if sessions are not configured properly
 * @todo    add an option to use mm-module for session handler
 *
 * @package PhpMyAdmin
 * @see     http://www.php.net/session
 */
if (! defined('PHPMYADMIN')) {
    exit;
}

require PHPSECLIB_INC_DIR . '/Crypt/Random.php';

// verify if PHP supports session, die if it does not

if (!@function_exists('session_name')) {
    PMA_warnMissingExtension('session', true);
} elseif (ini_get('session.auto_start') !== '' && session_name() != 'phpMyAdmin') {
    // Do not delete the existing session, it might be used by other
    // applications; instead just close it.
    session_write_close();
}

// disable starting of sessions before all settings are done
// does not work, besides how it is written in php manual
//ini_set('session.auto_start', '0');

// session cookie settings
session_set_cookie_params(
    0, $GLOBALS['PMA_Config']->getCookiePath(),
    '', $GLOBALS['PMA_Config']->isHttps(), true
);

// cookies are safer (use @ini_set() in case this function is disabled)
@ini_set('session.use_cookies', 'true');

// optionally set session_save_path
$path = $GLOBALS['PMA_Config']->get('SessionSavePath');
if (!empty($path)) {
    session_save_path($path);
}

// but not all user allow cookies
@ini_set('session.use_only_cookies', 'false');
// do not force transparent session ids, see bug #3398788
//@ini_set('session.use_trans_sid', 'true');
@ini_set(
    'url_rewriter.tags',
    'a=href,frame=src,input=src,form=fakeentry,fieldset='
);
//ini_set('arg_separator.output', '&amp;');

// delete session/cookies when browser is closed
@ini_set('session.cookie_lifetime', '0');

// warn but don't work with bug
@ini_set('session.bug_compat_42', 'false');
@ini_set('session.bug_compat_warn', 'true');

// use more secure session ids
@ini_set('session.hash_function', '1');

// some pages (e.g. stylesheet) may be cached on clients, but not in shared
// proxy servers
session_cache_limiter('private');

// start the session
// on some servers (for example, sourceforge.net), we get a permission error
// on the session data directory, so I add some "@"

// See bug #1538132. This would block normal behavior on a cluster
//ini_set('session.save_handler', 'files');

$session_name = 'phpMyAdmin';
@session_name($session_name);

if (! isset($_COOKIE[$session_name])) {
    // on first start of session we check for errors
    // f.e. session dir cannot be accessed - session file not created
    $orig_error_count = $GLOBALS['error_handler']->countErrors();
    $session_result = session_start();
    if ($session_result !== true
        || $orig_error_count != $GLOBALS['error_handler']->countErrors()
    ) {
        setcookie($session_name, '', 1);
        /*
         * Session initialization is done before selecting language, so we
         * can not use translations here.
         */
        PMA_fatalError(
            'Error during session start; please check your PHP and/or '
            . 'webserver log file and configure your PHP '
            . 'installation properly. Also ensure that cookies are enabled '
            . 'in your browser.'
        );
    }
    unset($orig_error_count, $session_result);
} else {
    session_start();
}

/**
 * Disable setting of session cookies for further session_start() calls.
 */
@ini_set('session.use_cookies', 'true');

/**
 * Token which is used for authenticating access queries.
 * (we use "space PMA_token space" to prevent overwriting)
 */
if (! isset($_SESSION[' PMA_token '])) {
    $_SESSION[' PMA_token '] = bin2hex(phpseclib\Crypt\Random::string(16));
}

<<<<<<< HEAD
require_once 'libraries/session.lib.php';
=======
/**
 * tries to secure session from hijacking and fixation
 * should be called before login and after successful login
 * (only required if sensitive information stored in session)
 *
 * @return void
 */
function PMA_secureSession()
{
    // prevent session fixation and XSS
    // (better to use session_status() if available)
    if ((PMA_PHP_INT_VERSION >= 50400 && session_status() === PHP_SESSION_ACTIVE)
        || (PMA_PHP_INT_VERSION < 50400 && session_id() !== '')
    ) {
        session_regenerate_id(true);
    }
    $_SESSION[' PMA_token '] = bin2hex(phpseclib\Crypt\Random::string(16));
}
>>>>>>> 1d6efada
<|MERGE_RESOLUTION|>--- conflicted
+++ resolved
@@ -116,25 +116,4 @@
     $_SESSION[' PMA_token '] = bin2hex(phpseclib\Crypt\Random::string(16));
 }
 
-<<<<<<< HEAD
-require_once 'libraries/session.lib.php';
-=======
-/**
- * tries to secure session from hijacking and fixation
- * should be called before login and after successful login
- * (only required if sensitive information stored in session)
- *
- * @return void
- */
-function PMA_secureSession()
-{
-    // prevent session fixation and XSS
-    // (better to use session_status() if available)
-    if ((PMA_PHP_INT_VERSION >= 50400 && session_status() === PHP_SESSION_ACTIVE)
-        || (PMA_PHP_INT_VERSION < 50400 && session_id() !== '')
-    ) {
-        session_regenerate_id(true);
-    }
-    $_SESSION[' PMA_token '] = bin2hex(phpseclib\Crypt\Random::string(16));
-}
->>>>>>> 1d6efada
+require_once 'libraries/session.lib.php';