--- conflicted
+++ resolved
@@ -142,12 +142,8 @@
             $_SESSION['debug']['queries'][$hash] = array();
             if ($result == false) {
                 $_SESSION['debug']['queries'][$hash]['error']
-<<<<<<< HEAD
-                    = '<b style="color:red">' . $this->getError($link) . '</b>';
-=======
                     = '<b style="color:red">'
-                        . htmlspecialchars(mysqli_error($link)) . '</b>';
->>>>>>> 7b8962de
+                    . htmlspecialchars($this->getError($link)) . '</b>';
             }
             $_SESSION['debug']['queries'][$hash]['count'] = 1;
             $_SESSION['debug']['queries'][$hash]['query'] = htmlspecialchars($query);
