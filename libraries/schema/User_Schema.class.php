--- conflicted
+++ resolved
@@ -193,17 +193,11 @@
     {
         global $db,$table,$cfgRelation;
         $page_query = 'SELECT * FROM '
-<<<<<<< HEAD
             . $this->getCommonFunctions()->backquote($GLOBALS['cfgRelation']['db']) . '.'
             . $this->getCommonFunctions()->backquote($cfgRelation['pdf_pages'])
             . ' WHERE db_name = \'' . $this->getCommonFunctions()->sqlAddSlashes($db) . '\'';
-        $page_rs    = PMA_query_as_controluser($page_query, false, PMA_DBI_QUERY_STORE);
-=======
-            . PMA_backquote($GLOBALS['cfgRelation']['db']) . '.'
-            . PMA_backquote($cfgRelation['pdf_pages'])
-            . ' WHERE db_name = \'' . PMA_sqlAddSlashes($db) . '\'';
         $page_rs    = PMA_queryAsControlUser($page_query, false, PMA_DBI_QUERY_STORE);
->>>>>>> f2057c47
+        
         if ($page_rs && PMA_DBI_num_rows($page_rs) > 0) {
             ?>
             <form method="get" action="schema_edit.php" name="frm_select_page">
@@ -285,19 +279,11 @@
             <h2><?php echo __('Select Tables'); ?></h2>
             <?php
             $page_query = 'SELECT * FROM '
-<<<<<<< HEAD
                 . $this->getCommonFunctions()->backquote($GLOBALS['cfgRelation']['db'])
                 . '.' . $this->getCommonFunctions()->backquote($cfgRelation['table_coords'])
                 . ' WHERE db_name = \'' . $this->getCommonFunctions()->sqlAddSlashes($db) . '\''
                 . ' AND pdf_page_number = \'' . $this->getCommonFunctions()->sqlAddSlashes($this->chosenPage) . '\'';
-            $page_rs    = PMA_query_as_controluser($page_query, false);
-=======
-                . PMA_backquote($GLOBALS['cfgRelation']['db'])
-                . '.' . PMA_backquote($cfgRelation['table_coords'])
-                . ' WHERE db_name = \'' . PMA_sqlAddSlashes($db) . '\''
-                . ' AND pdf_page_number = \'' . PMA_sqlAddSlashes($this->chosenPage) . '\'';
             $page_rs    = PMA_queryAsControlUser($page_query, false);
->>>>>>> f2057c47
             $array_sh_page = array();
             while ($temp_sh_page = @PMA_DBI_fetch_assoc($page_rs)) {
                    $array_sh_page[] = $temp_sh_page;
@@ -677,19 +663,11 @@
      */
     public function deleteCoordinates($db, $cfgRelation, $choosePage)
     {
-<<<<<<< HEAD
         $query = 'DELETE FROM ' . $this->getCommonFunctions()->backquote($GLOBALS['cfgRelation']['db']) . '.'
             . $this->getCommonFunctions()->backquote($cfgRelation['table_coords'])
             . ' WHERE db_name = \'' . $this->getCommonFunctions()->sqlAddSlashes($db) . '\''
             . ' AND   pdf_page_number = \'' . $this->getCommonFunctions()->sqlAddSlashes($choosePage) . '\'';
-        PMA_query_as_controluser($query, false);
-=======
-        $query = 'DELETE FROM ' . PMA_backquote($GLOBALS['cfgRelation']['db']) . '.'
-            . PMA_backquote($cfgRelation['table_coords'])
-            . ' WHERE db_name = \'' . PMA_sqlAddSlashes($db) . '\''
-            . ' AND   pdf_page_number = \'' . PMA_sqlAddSlashes($choosePage) . '\'';
         PMA_queryAsControlUser($query, false);
->>>>>>> f2057c47
     }
 
     /**
@@ -704,19 +682,11 @@
      */
     public function deletePages($db, $cfgRelation, $choosePage)
     {
-<<<<<<< HEAD
         $query = 'DELETE FROM ' . $this->getCommonFunctions()->backquote($GLOBALS['cfgRelation']['db']) . '.'
             . $this->getCommonFunctions()->backquote($cfgRelation['pdf_pages'])
             . ' WHERE db_name = \'' . $this->getCommonFunctions()->sqlAddSlashes($db) . '\''
             . ' AND   page_nr = \'' . $this->getCommonFunctions()->sqlAddSlashes($choosePage) . '\'';
-        PMA_query_as_controluser($query, false);
-=======
-        $query = 'DELETE FROM ' . PMA_backquote($GLOBALS['cfgRelation']['db']) . '.'
-            . PMA_backquote($cfgRelation['pdf_pages'])
-            . ' WHERE db_name = \'' . PMA_sqlAddSlashes($db) . '\''
-            . ' AND   page_nr = \'' . PMA_sqlAddSlashes($choosePage) . '\'';
         PMA_queryAsControlUser($query, false);
->>>>>>> f2057c47
     }
 
     /**
@@ -911,21 +881,12 @@
             }
             if (isset($arrvalue['name']) && $arrvalue['name'] != '--') {
                 $test_query = 'SELECT * FROM '
-<<<<<<< HEAD
                     . $this->getCommonFunctions()->backquote($GLOBALS['cfgRelation']['db']) . '.'
                     . $this->getCommonFunctions()->backquote($cfgRelation['table_coords'])
                     . ' WHERE db_name = \'' .  $this->getCommonFunctions()->sqlAddSlashes($db) . '\''
                     . ' AND   table_name = \'' . $this->getCommonFunctions()->sqlAddSlashes($arrvalue['name']) . '\''
                     . ' AND   pdf_page_number = \'' . $this->getCommonFunctions()->sqlAddSlashes($this->chosenPage) . '\'';
-                $test_rs = PMA_query_as_controluser($test_query, false, PMA_DBI_QUERY_STORE);
-=======
-                    . PMA_backquote($GLOBALS['cfgRelation']['db']) . '.'
-                    . PMA_backquote($cfgRelation['table_coords'])
-                    . ' WHERE db_name = \'' .  PMA_sqlAddSlashes($db) . '\''
-                    . ' AND   table_name = \'' . PMA_sqlAddSlashes($arrvalue['name']) . '\''
-                    . ' AND   pdf_page_number = \'' . PMA_sqlAddSlashes($this->chosenPage) . '\'';
                 $test_rs = PMA_queryAsControlUser($test_query, false, PMA_DBI_QUERY_STORE);
->>>>>>> f2057c47
                 //echo $test_query;
                 if ($test_rs && PMA_DBI_num_rows($test_rs) > 0) {
                     if (isset($arrvalue['delete']) && $arrvalue['delete'] == 'y') {
