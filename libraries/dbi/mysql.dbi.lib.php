<?php
/* vim: set expandtab sw=4 ts=4 sts=4: */
/**
 * Interface to the classic MySQL extension
 *
 * @package PhpMyAdmin-DBI-MySQL
 */
if (! defined('PHPMYADMIN')) {
    exit;
}

require_once './libraries/logging.lib.php';

/**
 * MySQL client API
 */
if (! defined('PMA_MYSQL_CLIENT_API')) {
    $client_api = explode('.', mysql_get_client_info());
    define('PMA_MYSQL_CLIENT_API', (int)sprintf('%d%02d%02d', $client_api[0], $client_api[1], intval($client_api[2])));
    unset($client_api);
}

/**
 * Helper function for connecting to the database server
 *
 * @param   string  $server
 * @param   string  $user
 * @param   string  $password
 * @param   int     $client_flags
 * @param   bool    $persistent
 * @return  mixed   false on error or a mysql connection resource on success
 */
function PMA_DBI_real_connect($server, $user, $password, $client_flags, $persistent = false)
{
    global $cfg;

    if (empty($client_flags)) {
        if ($cfg['PersistentConnections'] || $persistent) {
            $link = @mysql_pconnect($server, $user, $password);
        } else {
            $link = @mysql_connect($server, $user, $password);
        }
    } else {
        if ($cfg['PersistentConnections'] || $persistent) {
            $link = @mysql_pconnect($server, $user, $password, $client_flags);
        } else {
            $link = @mysql_connect($server, $user, $password, false, $client_flags);
        }
    }

    return $link;
}

/**
 * connects to the database server
 *
 * @param   string  $user           mysql user name
 * @param   string  $password       mysql user password
 * @param   bool    $is_controluser
 * @param   array   $server host/port/socket/persistent
 * @param   bool    $auxiliary_connection (when true, don't go back to login if connection fails)
 * @return  mixed   false on error or a mysqli object on success
 */
function PMA_DBI_connect($user, $password, $is_controluser = false, $server = null, $auxiliary_connection = false)
{
    global $cfg;

    if ($server) {
        $server_port = (empty($server['port']))
            ? ''
            : ':' . (int)$server['port'];
        $server_socket = (empty($server['socket']))
            ? ''
            : ':' . $server['socket'];
    } else {
        $server_port   = (empty($cfg['Server']['port']))
            ? ''
            : ':' . (int)$cfg['Server']['port'];
        $server_socket = (empty($cfg['Server']['socket']))
            ? ''
            : ':' . $cfg['Server']['socket'];
    }

    $client_flags = 0;

    // always use CLIENT_LOCAL_FILES as defined in mysql_com.h
    // for the case where the client library was not compiled
    // with --enable-local-infile
    $client_flags |= 128;

    /* Optionally compress connection */
    if (defined('MYSQL_CLIENT_COMPRESS') && $cfg['Server']['compress']) {
        $client_flags |= MYSQL_CLIENT_COMPRESS;
    }

    /* Optionally enable SSL */
    if (defined('MYSQL_CLIENT_SSL') && $cfg['Server']['ssl']) {
        $client_flags |= MYSQL_CLIENT_SSL;
    }

    if (!$server) {
        $link = PMA_DBI_real_connect($cfg['Server']['host'] . $server_port . $server_socket, $user, $password, empty($client_flags) ? null : $client_flags);

      // Retry with empty password if we're allowed to
        if (empty($link) && $cfg['Server']['nopassword'] && !$is_controluser) {
            $link = PMA_DBI_real_connect($cfg['Server']['host'] . $server_port . $server_socket, $user, '', empty($client_flags) ? null : $client_flags);
        }
    } else {
        if (!isset($server['host'])) {
            $link = PMA_DBI_real_connect($server_socket, $user, $password, null);
        } else {
            $link = PMA_DBI_real_connect($server['host'] . $server_port . $server_socket, $user, $password, null);
        }
    }
    if (empty($link)) {
        if ($is_controluser) {
            trigger_error(__('Connection for controluser as defined in your configuration failed.'), E_USER_WARNING);
            return false;
        }
        // we could be calling PMA_DBI_connect() to connect to another
        // server, for example in the Synchronize feature, so do not
        // go back to main login if it fails
        if (! $auxiliary_connection) {
            PMA_log_user($user, 'mysql-denied');
            PMA_auth_fails();
        } else {
            return false;
        }
    } // end if
    if (! $server) {
        PMA_DBI_postConnect($link, $is_controluser);
    }
    return $link;
}

/**
 * selects given database
 *
 * @param string    $dbname  name of db to select
 * @param resource  $link    mysql link resource
 * @return bool
 */
function PMA_DBI_select_db($dbname, $link = null)
{
    if (empty($link)) {
        if (isset($GLOBALS['userlink'])) {
            $link = $GLOBALS['userlink'];
        } else {
            return false;
        }
    }
    return mysql_select_db($dbname, $link);
}

/**
 * runs a query and returns the result
 *
 * @param string    $query    query to run
 * @param resource  $link     mysql link resource
 * @param int       $options
 * @return mixed
 */
function PMA_DBI_real_query($query, $link, $options)
{
    if ($options == ($options | PMA_DBI_QUERY_STORE)) {
        return mysql_query($query, $link);
    } elseif ($options == ($options | PMA_DBI_QUERY_UNBUFFERED)) {
        return mysql_unbuffered_query($query, $link);
    } else {
<<<<<<< HEAD
        return mysql_query($query, $link);
=======
        $r = mysql_query($query, $link);
    }

    if ($cache_affected_rows) {
       $GLOBALS['cached_affected_rows'] = PMA_DBI_affected_rows($link, $get_from_cache = false);
    }

    if ($GLOBALS['cfg']['DBG']['sql']) {
        $time = microtime(true) - $time;

        $hash = md5($query);

        if (isset($_SESSION['debug']['queries'][$hash])) {
            $_SESSION['debug']['queries'][$hash]['count']++;
        } else {
            $_SESSION['debug']['queries'][$hash] = array();
            $_SESSION['debug']['queries'][$hash]['count'] = 1;
            $_SESSION['debug']['queries'][$hash]['query'] = $query;
            $_SESSION['debug']['queries'][$hash]['time'] = $time;
        }

        $trace = array();
        foreach (debug_backtrace() as $trace_step) {
            $trace[] = PMA_Error::relPath($trace_step['file']) . '#'
                . $trace_step['line'] . ': '
                . (isset($trace_step['class']) ? $trace_step['class'] : '')
                //. (isset($trace_step['object']) ? get_class($trace_step['object']) : '')
                . (isset($trace_step['type']) ? $trace_step['type'] : '')
                . (isset($trace_step['function']) ? $trace_step['function'] : '')
                . '('
                . (isset($trace_step['params']) ? implode(', ', $trace_step['params']) : '')
                . ')'
                ;
        }
        $_SESSION['debug']['queries'][$hash]['trace'][] = $trace;
    }
    if ($r != FALSE && PMA_Tracker::isActive() == TRUE ) {
        PMA_Tracker::handleQuery($query);
>>>>>>> 458e015e
    }
}

/**
 * returns array of rows with associative and numeric keys from $result
 *
 * @param   resource  $result
 * @return  array
 */
function PMA_DBI_fetch_array($result)
{
    return mysql_fetch_array($result, MYSQL_BOTH);
}

/**
 * returns array of rows with associative keys from $result
 *
 * @param   resource  $result
 * @return  array
 */
function PMA_DBI_fetch_assoc($result)
{
    return mysql_fetch_array($result, MYSQL_ASSOC);
}

/**
 * returns array of rows with numeric keys from $result
 *
 * @param   resource  $result
 * @return  array
 */
function PMA_DBI_fetch_row($result)
{
    return mysql_fetch_array($result, MYSQL_NUM);
}

/**
 * Adjusts the result pointer to an arbitrary row in the result
 *
 * @param   $result
 * @param   $offset
 * @return  bool true on success, false on failure
 */
function PMA_DBI_data_seek($result, $offset)
{
    return mysql_data_seek($result, $offset);
}

/**
 * Frees memory associated with the result
 *
 * @param  resource  $result
 */
function PMA_DBI_free_result($result)
{
    if (is_resource($result) && get_resource_type($result) === 'mysql result') {
        mysql_free_result($result);
    }
}

/**
 * Check if there are any more query results from a multi query
 *
 * @return  bool         false
 */
function PMA_DBI_more_results()
{
    // N.B.: PHP's 'mysql' extension does not support
    // multi_queries so this function will always
    // return false. Use the 'mysqli' extension, if
    // you need support for multi_queries.
    return false;
}

/**
 * Prepare next result from multi_query
 *
 * @return  boo         false
 */
function PMA_DBI_next_result()
{
    // N.B.: PHP's 'mysql' extension does not support
    // multi_queries so this function will always
    // return false. Use the 'mysqli' extension, if
    // you need support for multi_queries.
    return false;
}

/**
 * Returns a string representing the type of connection used
 *
 * @param   resource  $link  mysql link
 * @return  string          type of connection used
 */
function PMA_DBI_get_host_info($link = null)
{
    if (null === $link) {
        if (isset($GLOBALS['userlink'])) {
            $link = $GLOBALS['userlink'];
        } else {
            return false;
        }
    }
    return mysql_get_host_info($link);
}

/**
 * Returns the version of the MySQL protocol used
 *
 * @param   resource  $link  mysql link
 * @return  int         version of the MySQL protocol used
 */
function PMA_DBI_get_proto_info($link = null)
{
    if (null === $link) {
        if (isset($GLOBALS['userlink'])) {
            $link = $GLOBALS['userlink'];
        } else {
            return false;
        }
    }
    return mysql_get_proto_info($link);
}

/**
 * returns a string that represents the client library version
 *
 * @return  string          MySQL client library version
 */
function PMA_DBI_get_client_info()
{
    return mysql_get_client_info();
}

/**
 * returns last error message or false if no errors occured
 *
 * @param   resource  $link  mysql link
 * @return  string|bool  $error or false
 */
function PMA_DBI_getError($link = null)
{
    $GLOBALS['errno'] = 0;

    /* Treat false same as null because of controllink */
    if ($link === false) {
        $link = null;
    }

    if (null === $link && isset($GLOBALS['userlink'])) {
        $link =& $GLOBALS['userlink'];

// Do not stop now. On the initial connection, we don't have a $link,
// we don't have a $GLOBALS['userlink'], but we can catch the error code
//    } else {
//            return false;
    }

    if (null !== $link && false !== $link) {
        $error_number = mysql_errno($link);
        $error_message = mysql_error($link);
    } else {
        $error_number = mysql_errno();
        $error_message = mysql_error();
    }
    if (0 == $error_number) {
        return false;
    }

    // keep the error number for further check after the call to PMA_DBI_getError()
    $GLOBALS['errno'] = $error_number;

    return PMA_DBI_formatError($error_number, $error_message);
}

/**
 * returns the number of rows returned by last query
 *
 * @param   resource  $result
 * @return  string|int
 */
function PMA_DBI_num_rows($result)
{
    if (!is_bool($result)) {
        return mysql_num_rows($result);
    } else {
        return 0;
    }
}

/**
 * returns last inserted auto_increment id for given $link or $GLOBALS['userlink']
 *
 * @param   resource  $link  the mysql object
 * @return  string|int
 */
function PMA_DBI_insert_id($link = null)
{
    if (empty($link)) {
        if (isset($GLOBALS['userlink'])) {
            $link = $GLOBALS['userlink'];
        } else {
            return false;
        }
    }
    // If the primary key is BIGINT we get an incorrect result
    // (sometimes negative, sometimes positive)
    // and in the present function we don't know if the PK is BIGINT
    // so better play safe and use LAST_INSERT_ID()
    //
    return PMA_DBI_fetch_value('SELECT LAST_INSERT_ID();', 0, 0, $link);
}

/**
 * returns the number of rows affected by last query
 *
<<<<<<< HEAD
 * @param   resource  $link            the mysql object
 * @param   bool      $get_from_cache
 * @return  string|int
=======
 * @uses    $GLOBALS['userlink']
 * @uses    mysql_affected_rows()
 * @param   object mysql   $link   the mysql object
 * @param   boolean        $get_from_cache
 * @return  string integer
>>>>>>> 458e015e
 */
function PMA_DBI_affected_rows($link = null, $get_from_cache = true)
{
    if (empty($link)) {
        if (isset($GLOBALS['userlink'])) {
            $link = $GLOBALS['userlink'];
        } else {
            return false;
        }
    }

    if ($get_from_cache) {
        return $GLOBALS['cached_affected_rows'];
    } else {
        return mysql_affected_rows($link);
    }
}

/**
<<<<<<< HEAD
 * returns metainfo for fields in $result
 *
 * @todo add missing keys like in mysqli_query (orgname, orgtable, flags, decimals)
 * @param   resource  $result
 * @return  array  meta info for fields in $result
=======
 * @todo add missing keys like in from mysqli_query (decimals)
>>>>>>> 458e015e
 */
function PMA_DBI_get_fields_meta($result)
{
    $fields       = array();
    $num_fields   = mysql_num_fields($result);
    for ($i = 0; $i < $num_fields; $i++) {
        $field = mysql_fetch_field($result, $i);
        $field->flags = mysql_field_flags($result, $i);
        $field->orgtable = mysql_field_table($result, $i);
        $field->orgname = mysql_field_name($result, $i);
        $fields[] = $field;
    }
    return $fields;
}

/**
 * return number of fields in given $result
 *
 * @param   resource  $result
 * @return  int  field count
 */
function PMA_DBI_num_fields($result)
{
    return mysql_num_fields($result);
}

/**
 * returns the length of the given field $i in $result
 *
 * @param   resource  $result
 * @param   int       $i       field
 * @return  int  length of field
 */
function PMA_DBI_field_len($result, $i)
{
    return mysql_field_len($result, $i);
}

/**
 * returns name of $i. field in $result
 *
 * @param   resource  $result
 * @param   int       $i       field
 * @return  string  name of $i. field in $result
 */
function PMA_DBI_field_name($result, $i)
{
    return mysql_field_name($result, $i);
}

/**
 * returns concatenated string of human readable field flags
 *
 * @param   resource  $result
 * @param   int       $i       field
 * @return  string  field flags
 */
function PMA_DBI_field_flags($result, $i)
{
    return mysql_field_flags($result, $i);
}

?><|MERGE_RESOLUTION|>--- conflicted
+++ resolved
@@ -167,48 +167,7 @@
     } elseif ($options == ($options | PMA_DBI_QUERY_UNBUFFERED)) {
         return mysql_unbuffered_query($query, $link);
     } else {
-<<<<<<< HEAD
         return mysql_query($query, $link);
-=======
-        $r = mysql_query($query, $link);
-    }
-
-    if ($cache_affected_rows) {
-       $GLOBALS['cached_affected_rows'] = PMA_DBI_affected_rows($link, $get_from_cache = false);
-    }
-
-    if ($GLOBALS['cfg']['DBG']['sql']) {
-        $time = microtime(true) - $time;
-
-        $hash = md5($query);
-
-        if (isset($_SESSION['debug']['queries'][$hash])) {
-            $_SESSION['debug']['queries'][$hash]['count']++;
-        } else {
-            $_SESSION['debug']['queries'][$hash] = array();
-            $_SESSION['debug']['queries'][$hash]['count'] = 1;
-            $_SESSION['debug']['queries'][$hash]['query'] = $query;
-            $_SESSION['debug']['queries'][$hash]['time'] = $time;
-        }
-
-        $trace = array();
-        foreach (debug_backtrace() as $trace_step) {
-            $trace[] = PMA_Error::relPath($trace_step['file']) . '#'
-                . $trace_step['line'] . ': '
-                . (isset($trace_step['class']) ? $trace_step['class'] : '')
-                //. (isset($trace_step['object']) ? get_class($trace_step['object']) : '')
-                . (isset($trace_step['type']) ? $trace_step['type'] : '')
-                . (isset($trace_step['function']) ? $trace_step['function'] : '')
-                . '('
-                . (isset($trace_step['params']) ? implode(', ', $trace_step['params']) : '')
-                . ')'
-                ;
-        }
-        $_SESSION['debug']['queries'][$hash]['trace'][] = $trace;
-    }
-    if ($r != FALSE && PMA_Tracker::isActive() == TRUE ) {
-        PMA_Tracker::handleQuery($query);
->>>>>>> 458e015e
     }
 }
 
@@ -425,17 +384,9 @@
 /**
  * returns the number of rows affected by last query
  *
-<<<<<<< HEAD
  * @param   resource  $link            the mysql object
  * @param   bool      $get_from_cache
  * @return  string|int
-=======
- * @uses    $GLOBALS['userlink']
- * @uses    mysql_affected_rows()
- * @param   object mysql   $link   the mysql object
- * @param   boolean        $get_from_cache
- * @return  string integer
->>>>>>> 458e015e
  */
 function PMA_DBI_affected_rows($link = null, $get_from_cache = true)
 {
@@ -455,15 +406,11 @@
 }
 
 /**
-<<<<<<< HEAD
  * returns metainfo for fields in $result
  *
- * @todo add missing keys like in mysqli_query (orgname, orgtable, flags, decimals)
+ * @todo add missing keys like in mysqli_query (decimals)
  * @param   resource  $result
  * @return  array  meta info for fields in $result
-=======
- * @todo add missing keys like in from mysqli_query (decimals)
->>>>>>> 458e015e
  */
 function PMA_DBI_get_fields_meta($result)
 {
