<?php
/* vim: set expandtab sw=4 ts=4 sts=4: */

/**
 * functions for displaying processes list
 *
 * @usedby  server_status_processes.php
 *
 * @package PhpMyAdmin
 */
use PMA\libraries\Message;
use PMA\libraries\ServerStatusData;

if (! defined('PHPMYADMIN')) {
    exit;
}

/**
 * Prints html for auto refreshing processes list
 *
 * @return string
 */
function PMA_getHtmlForProcessListAutoRefresh()
{
    $notice = Message::notice(
        __(
            'Note: Enabling the auto refresh here might cause '
            . 'heavy traffic between the web server and the MySQL server.'
        )
    )->getDisplay();
    $retval  = $notice . '<div class="tabLinks">';
    $retval .= '<label>' . __('Refresh rate') . ': ';
    $retval .= ServerStatusData::getHtmlForRefreshList(
        'refreshRate',
        5,
        Array(2, 3, 4, 5, 10, 20, 40, 60, 120, 300, 600, 1200)
    );
    $retval .= '</label>';
    $retval .= '<a id="toggleRefresh" href="#">';
    $retval .= PMA\libraries\Util::getImage('play.png') . __('Start auto refresh');
    $retval .= '</a>';
    $retval .= '</div>';
    return $retval;
}

/**
 * Prints Server Process list
 *
 * @return string
 */
function PMA_getHtmlForServerProcesslist()
{
    $url_params = array();

    $show_full_sql = ! empty($_REQUEST['full']);
    if ($show_full_sql) {
        $url_params['full'] = 1;
        $full_text_link = 'server_status_processes.php' . PMA_URL_getCommon(
            array(), 'html', '?'
        );
    } else {
        $full_text_link = 'server_status_processes.php' . PMA_URL_getCommon(
            array('full' => 1)
        );
    }

    // This array contains display name and real column name of each
    // sortable column in the table
    $sortable_columns = array(
        array(
            'column_name' => __('ID'),
            'order_by_field' => 'Id'
        ),
        array(
            'column_name' => __('User'),
            'order_by_field' => 'User'
        ),
        array(
            'column_name' => __('Host'),
            'order_by_field' => 'Host'
        ),
        array(
            'column_name' => __('Database'),
            'order_by_field' => 'db'
        ),
        array(
            'column_name' => __('Command'),
            'order_by_field' => 'Command'
        ),
        array(
            'column_name' => __('Time'),
            'order_by_field' => 'Time'
        ),
        array(
            'column_name' => __('Status'),
            'order_by_field' => 'State'
        ),
        array(
            'column_name' => __('Progress'),
            'order_by_field' => 'Progress'
        ),
        array(
            'column_name' => __('SQL query'),
            'order_by_field' => 'Info'
        )
    );
    $sortableColCount = count($sortable_columns);

<<<<<<< HEAD
    if (PMA_DRIZZLE) {
        $left_str = 'left(p.info, '
            . (int)$GLOBALS['cfg']['MaxCharactersInDisplayedSQL'] . ')';
        $sql_query = "SELECT
                p.id       AS Id,
                p.username AS User,
                p.host     AS Host,
                p.db       AS db,
                p.command  AS Command,
                p.time     AS Time,
                p.state    AS State,"
                . ($show_full_sql ? 's.query' : $left_str )
                . " AS Info FROM data_dictionary.PROCESSLIST p "
                . ($show_full_sql
                ? 'LEFT JOIN data_dictionary.SESSIONS s ON s.session_id = p.id'
                : '');
        if (! empty($_REQUEST['showExecuting'])) {
            $sql_query .= ' WHERE p.state = "executing" ';
        }
        if (! empty($_REQUEST['order_by_field'])
            && ! empty($_REQUEST['sort_order'])
        ) {
            $sql_query .= ' ORDER BY p.' . $_REQUEST['order_by_field'] . ' '
                 . $_REQUEST['sort_order'];
        }
    } else {
        $sql_query = $show_full_sql
            ? 'SHOW FULL PROCESSLIST'
            : 'SHOW PROCESSLIST';
        if ((! empty($_REQUEST['order_by_field'])
            && ! empty($_REQUEST['sort_order']))
            || (! empty($_REQUEST['showExecuting']))
        ) {
            $sql_query = 'SELECT * FROM `INFORMATION_SCHEMA`.`PROCESSLIST` ';
        }
        if (! empty($_REQUEST['showExecuting'])) {
            $sql_query .= ' WHERE state = "executing" ';
        }
        if (!empty($_REQUEST['order_by_field']) && !empty($_REQUEST['sort_order'])) {
            $sql_query .= ' ORDER BY '
                . PMA\libraries\Util::backquote($_REQUEST['order_by_field'])
                . ' ' . $_REQUEST['sort_order'];
        }
=======
    $sql_query = $show_full_sql
        ? 'SHOW FULL PROCESSLIST'
        : 'SHOW PROCESSLIST';
    if ((! empty($_REQUEST['order_by_field'])
        && ! empty($_REQUEST['sort_order']))
        || (! empty($_REQUEST['showExecuting']))
    ) {
        $sql_query = 'SELECT * FROM `INFORMATION_SCHEMA`.`PROCESSLIST` ';
    }
    if (! empty($_REQUEST['showExecuting'])) {
        $sql_query .= ' WHERE state = "executing" ';
    }
    if (!empty($_REQUEST['order_by_field']) && !empty($_REQUEST['sort_order'])) {
        $sql_query .= ' ORDER BY '
            . PMA_Util::backquote($_REQUEST['order_by_field'])
            . ' ' . $_REQUEST['sort_order'];
>>>>>>> 6a163eaa
    }

    $result = $GLOBALS['dbi']->query($sql_query);

    $retval = '<table id="tableprocesslist" '
        . 'class="data clearfloat noclick sortable">';
    $retval .= '<thead>';
    $retval .= '<tr>';
    $retval .= '<th>' . __('Processes') . '</th>';
    foreach ($sortable_columns as $column) {

        $is_sorted = ! empty($_REQUEST['order_by_field'])
            && ! empty($_REQUEST['sort_order'])
            && ($_REQUEST['order_by_field'] == $column['order_by_field']);

        $column['sort_order'] = 'ASC';
        if ($is_sorted && $_REQUEST['sort_order'] === 'ASC') {
            $column['sort_order'] = 'DESC';
        }

        $retval .= '<th>';
        $columnUrl = PMA_URL_getCommon($column);
        $retval .= '<a href="server_status_processes.php' . $columnUrl . '" ';
        if ($is_sorted) {
            $retval .= 'onmouseout="$(\'.soimg\').toggle()" '
                . 'onmouseover="$(\'.soimg\').toggle()"';
        }
        $retval .= '>';

        $retval .= $column['column_name'];

        if ($is_sorted) {
            $asc_display_style = 'inline';
            $desc_display_style = 'none';
            if ($_REQUEST['sort_order'] === 'DESC') {
                $desc_display_style = 'inline';
                $asc_display_style = 'none';
            }
            $retval .= '<img class="icon ic_s_desc soimg" alt="'
                . __('Descending') . '" title="" src="themes/dot.gif" '
                . 'style="display: ' . $desc_display_style . '" />';
            $retval .= '<img class="icon ic_s_asc soimg hide" alt="'
                . __('Ascending') . '" title="" src="themes/dot.gif" '
                . 'style="display: ' . $asc_display_style . '" />';
        }

        $retval .= '</a>';

        if (0 === --$sortableColCount) {
            $retval .= '<a href="' . $full_text_link . '">';
            if ($show_full_sql) {
                $retval .= PMA\libraries\Util::getImage(
                    's_partialtext.png',
                    __('Truncate Shown Queries')
                );
            } else {
                $retval .= PMA\libraries\Util::getImage(
                    's_fulltext.png',
                    __('Show Full Queries')
                );
            }
            $retval .= '</a>';
        }
        $retval .= '</th>';
    }

    $retval .= '</tr>';
    $retval .= '</thead>';
    $retval .= '<tbody>';

    $odd_row = true;
    while ($process = $GLOBALS['dbi']->fetchAssoc($result)) {
        $retval .= PMA_getHtmlForServerProcessItem(
            $process,
            $odd_row,
            $show_full_sql
        );
        $odd_row = ! $odd_row;
    }
    $retval .= '</tbody>';
    $retval .= '</table>';

    return $retval;
}

/**
 * Returns the html for the list filter
 *
 * @return string
 */
function PMA_getHtmlForProcessListFilter()
{
    $showExecuting = '';
    if (! empty($_REQUEST['showExecuting'])) {
        $showExecuting = ' checked="checked"';
    }

    $url_params = array(
        'ajax_request' => true
    );

    $retval  = '';
    $retval .= '<fieldset id="tableFilter">';
    $retval .= '<legend>' . __('Filters') . '</legend>';
    $retval .= '<form action="server_status_processes.php'
        . PMA_URL_getCommon($url_params) . '">';
    $retval .= '<input type="submit" value="' . __('Refresh') . '" />';
    $retval .= '<div class="formelement">';
    $retval .= '<input' . $showExecuting . ' type="checkbox" name="showExecuting"'
        . ' id="showExecuting" class="autosubmit"/>';
    $retval .= '<label for="showExecuting">';
    $retval .= __('Show only active');
    $retval .= '</label>';
    $retval .= '</div>';
    $retval .= '</form>';
    $retval .= '</fieldset>';

    return $retval;
}

/**
 * Prints Every Item of Server Process
 *
 * @param Array $process       data of Every Item of Server Process
 * @param bool  $odd_row       display odd row or not
 * @param bool  $show_full_sql show full sql or not
 *
 * @return string
 */
function PMA_getHtmlForServerProcessItem($process, $odd_row, $show_full_sql)
{
    // Array keys need to modify due to the way it has used
    // to display column values
    if ((! empty($_REQUEST['order_by_field']) && ! empty($_REQUEST['sort_order']))
        || (! empty($_REQUEST['showExecuting']))
    ) {
        foreach (array_keys($process) as $key) {
            $new_key = ucfirst(/*overload*/mb_strtolower($key));
            if ($new_key !== $key) {
                $process[$new_key] = $process[$key];
                unset($process[$key]);
            }
        }
    }

    $url_params = array(
        'kill' => $process['Id'],
        'ajax_request' => true
    );
    $kill_process = 'server_status_processes.php' . PMA_URL_getCommon($url_params);

    $retval  = '<tr class="' . ($odd_row ? 'odd' : 'even') . '">';
    $retval .= '<td><a class="ajax kill_process" href="' . $kill_process . '">'
        . __('Kill') . '</a></td>';
    $retval .= '<td class="value">' . $process['Id'] . '</td>';
    $retval .= '<td>' . htmlspecialchars($process['User']) . '</td>';
    $retval .= '<td>' . htmlspecialchars($process['Host']) . '</td>';
    $retval .= '<td>' . ((! isset($process['db'])
            || !/*overload*/mb_strlen($process['db']))
            ? '<i>' . __('None') . '</i>'
            : htmlspecialchars($process['db'])) . '</td>';
    $retval .= '<td>' . htmlspecialchars($process['Command']) . '</td>';
    $retval .= '<td class="value">' . $process['Time'] . '</td>';
    $processStatusStr = empty($process['State']) ? '---' : $process['State'];
    $retval .= '<td>' . $processStatusStr . '</td>';
    $processProgress = empty($process['Progress']) ? '---' : $process['Progress'];
    $retval .= '<td>' . $processProgress . '</td>';
    $retval .= '<td>';

    if (empty($process['Info'])) {
        $retval .= '---';
    } else {
        $retval .= PMA\libraries\Util::formatSql($process['Info'], ! $show_full_sql);
    }
    $retval .= '</td>';
    $retval .= '</tr>';

    return $retval;
}
<|MERGE_RESOLUTION|>--- conflicted
+++ resolved
@@ -106,51 +106,6 @@
     );
     $sortableColCount = count($sortable_columns);
 
-<<<<<<< HEAD
-    if (PMA_DRIZZLE) {
-        $left_str = 'left(p.info, '
-            . (int)$GLOBALS['cfg']['MaxCharactersInDisplayedSQL'] . ')';
-        $sql_query = "SELECT
-                p.id       AS Id,
-                p.username AS User,
-                p.host     AS Host,
-                p.db       AS db,
-                p.command  AS Command,
-                p.time     AS Time,
-                p.state    AS State,"
-                . ($show_full_sql ? 's.query' : $left_str )
-                . " AS Info FROM data_dictionary.PROCESSLIST p "
-                . ($show_full_sql
-                ? 'LEFT JOIN data_dictionary.SESSIONS s ON s.session_id = p.id'
-                : '');
-        if (! empty($_REQUEST['showExecuting'])) {
-            $sql_query .= ' WHERE p.state = "executing" ';
-        }
-        if (! empty($_REQUEST['order_by_field'])
-            && ! empty($_REQUEST['sort_order'])
-        ) {
-            $sql_query .= ' ORDER BY p.' . $_REQUEST['order_by_field'] . ' '
-                 . $_REQUEST['sort_order'];
-        }
-    } else {
-        $sql_query = $show_full_sql
-            ? 'SHOW FULL PROCESSLIST'
-            : 'SHOW PROCESSLIST';
-        if ((! empty($_REQUEST['order_by_field'])
-            && ! empty($_REQUEST['sort_order']))
-            || (! empty($_REQUEST['showExecuting']))
-        ) {
-            $sql_query = 'SELECT * FROM `INFORMATION_SCHEMA`.`PROCESSLIST` ';
-        }
-        if (! empty($_REQUEST['showExecuting'])) {
-            $sql_query .= ' WHERE state = "executing" ';
-        }
-        if (!empty($_REQUEST['order_by_field']) && !empty($_REQUEST['sort_order'])) {
-            $sql_query .= ' ORDER BY '
-                . PMA\libraries\Util::backquote($_REQUEST['order_by_field'])
-                . ' ' . $_REQUEST['sort_order'];
-        }
-=======
     $sql_query = $show_full_sql
         ? 'SHOW FULL PROCESSLIST'
         : 'SHOW PROCESSLIST';
@@ -165,9 +120,8 @@
     }
     if (!empty($_REQUEST['order_by_field']) && !empty($_REQUEST['sort_order'])) {
         $sql_query .= ' ORDER BY '
-            . PMA_Util::backquote($_REQUEST['order_by_field'])
+            . Util::backquote($_REQUEST['order_by_field'])
             . ' ' . $_REQUEST['sort_order'];
->>>>>>> 6a163eaa
     }
 
     $result = $GLOBALS['dbi']->query($sql_query);
