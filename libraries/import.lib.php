<?php
/* vim: set expandtab sw=4 ts=4 sts=4: */
/**
 * Library that provides common import functions that are used by import plugins
 *
 * @package phpMyAdmin
 */
if (! defined('PHPMYADMIN')) {
    exit;
}

/**
 * We need to know something about user
 */
require_once './libraries/check_user_privileges.lib.php';

/**
 * We do this check, DROP DATABASE does not need to be confirmed elsewhere
 */
define('PMA_CHK_DROP', 1);

/**
 *  Check whether timeout is getting close
 *
 *  @return boolean true if timeout is close
 *  @access public
 */
function PMA_checkTimeout()
{
    global $timestamp, $maximum_time, $timeout_passed;
    if ($maximum_time == 0) {
        return false;
    } elseif ($timeout_passed) {
        return true;
    /* 5 in next row might be too much */
    } elseif ((time() - $timestamp) > ($maximum_time - 5)) {
        $timeout_passed = true;
        return true;
    } else {
        return false;
    }
}

/**
 *  Detects what compression filse uses
 *
 *  @param string  $filepath  filename to check
 *  @return string MIME type of compression, none for none
 *  @access public
 */
function PMA_detectCompression($filepath)
{
    $file = @fopen($filepath, 'rb');
    if (!$file) {
        return false;
    }
    $test = fread($file, 4);
    $len = strlen($test);
    fclose($file);
    if ($len >= 2 && $test[0] == chr(31) && $test[1] == chr(139)) {
        return 'application/gzip';
    }
    if ($len >= 3 && substr($test, 0, 3) == 'BZh') {
        return 'application/bzip2';
    }
    if ($len >= 4 && $test == "PK\003\004") {
        return 'application/zip';
    }
    return 'none';
}

/**
 * Runs query inside import buffer. This is needed to allow displaying
 * of last SELECT, SHOW or HANDLER results and similar nice stuff.
 *
 * @param string  $sql          query to run
 * @param string  $full         query to display, this might be commented
 * @param bool    $controluser  whether to use control user for queries
 * @access public
 */
function PMA_importRunQuery($sql = '', $full = '', $controluser = false)
{
    global $import_run_buffer, $go_sql, $complete_query, $display_query,
        $sql_query, $my_die, $error, $reload,
        $last_query_with_results,
        $skip_queries, $executed_queries, $max_sql_len, $read_multiply,
        $cfg, $sql_query_disabled, $db, $run_query, $is_superuser;
    $read_multiply = 1;
    if (isset($import_run_buffer)) {
        // Should we skip something?
        if ($skip_queries > 0) {
            $skip_queries--;
        } else {
            if (!empty($import_run_buffer['sql']) && trim($import_run_buffer['sql']) != '') {
                $max_sql_len = max($max_sql_len, strlen($import_run_buffer['sql']));
                if (!$sql_query_disabled) {
                    $sql_query .= $import_run_buffer['full'];
                }
                if (!$cfg['AllowUserDropDatabase']
                 && !$is_superuser
                 && preg_match('@^[[:space:]]*DROP[[:space:]]+(IF EXISTS[[:space:]]+)?DATABASE @i', $import_run_buffer['sql'])) {
                    $GLOBALS['message'] = PMA_Message::error(__('"DROP DATABASE" statements are disabled.'));
                    $error = true;
                } else {
                    $executed_queries++;
                    if ($run_query && $GLOBALS['finished'] && empty($sql) && !$error && (
                            (!empty($import_run_buffer['sql']) && preg_match('/^[\s]*(SELECT|SHOW|HANDLER)/i', $import_run_buffer['sql'])) ||
                            ($executed_queries == 1)
                            )) {
                        $go_sql = true;
                        if (!$sql_query_disabled) {
                            $complete_query = $sql_query;
                            $display_query = $sql_query;
                        } else {
                            $complete_query = '';
                            $display_query = '';
                        }
                        $sql_query = $import_run_buffer['sql'];
                        // If a 'USE <db>' SQL-clause was found, set our current $db to the new one
                        list($db, $reload) = PMA_lookForUse($import_run_buffer['sql'], $db, $reload);
                    } elseif ($run_query) {
                        if ($controluser) {
                            $result = PMA_query_as_controluser($import_run_buffer['sql']);
                        } else {
                            $result = PMA_DBI_try_query($import_run_buffer['sql']);
                        }
                        $msg = '# ';
                        if ($result === false) { // execution failed
                            if (! isset($my_die)) {
                                $my_die = array();
                            }
                            $my_die[] = array('sql' => $import_run_buffer['full'], 'error' => PMA_DBI_getError());

                            if ($cfg['VerboseMultiSubmit']) {
                                $msg .= __('Error');
                            }

                            if (!$cfg['IgnoreMultiSubmitErrors']) {
                                $error = true;
                                return;
                            }
                        } elseif ($cfg['VerboseMultiSubmit']) {
                            $a_num_rows = (int)@PMA_DBI_num_rows($result);
                            $a_aff_rows = (int)@PMA_DBI_affected_rows();
                            if ($a_num_rows > 0) {
                                $msg .= __('Rows'). ': ' . $a_num_rows;
                                $last_query_with_results = $import_run_buffer['sql'];
                            } elseif ($a_aff_rows > 0) {
                                $message = PMA_Message::affected_rows($a_aff_rows);
                                $msg .= $message->getMessage();
                            } else {
                                $msg .= __('MySQL returned an empty result set (i.e. zero rows).');
                            }
                        }
                        if (!$sql_query_disabled) {
                            $sql_query .= $msg . "\n";
                        }

                        // If a 'USE <db>' SQL-clause was found and the query succeeded, set our current $db to the new one
                        if ($result != false) {
                            list($db, $reload) = PMA_lookForUse($import_run_buffer['sql'], $db, $reload);
                        }

                        if ($result != false && preg_match('@^[\s]*(DROP|CREATE)[\s]+(IF EXISTS[[:space:]]+)?(TABLE|DATABASE)[[:space:]]+(.+)@im', $import_run_buffer['sql'])) {
                            $reload = true;
                        }
                    } // end run query
                } // end if not DROP DATABASE
            } // end non empty query
            elseif (!empty($import_run_buffer['full'])) {
                if ($go_sql) {
                    $complete_query .= $import_run_buffer['full'];
                    $display_query .= $import_run_buffer['full'];
                } else {
                    if (!$sql_query_disabled) {
                        $sql_query .= $import_run_buffer['full'];
                    }
                }
            }
            // check length of query unless we decided to pass it to sql.php
            // (if $run_query is false, we are just displaying so show
            // the complete query in the textarea)
            if (! $go_sql && $run_query) {
                if ($cfg['VerboseMultiSubmit'] && ! empty($sql_query)) {
                    if (strlen($sql_query) > 50000 || $executed_queries > 50 || $max_sql_len > 1000) {
                        $sql_query = '';
                        $sql_query_disabled = true;
                    }
                } else {
                    if (strlen($sql_query) > 10000 || $executed_queries > 10 || $max_sql_len > 500) {
                        $sql_query = '';
                        $sql_query_disabled = true;
                    }
                }
            }
        } // end do query (no skip)
    } // end buffer exists

    // Do we have something to push into buffer?
    if (!empty($sql) || !empty($full)) {
        $import_run_buffer = array('sql' => $sql, 'full' => $full);
    } else {
        unset($GLOBALS['import_run_buffer']);
    }
}

/**
 * Looks for the presence of USE to possibly change current db
 *
 * @param string  $buffer  buffer to examine
 * @param string  $db      current db
 * @param bool    $reload  reload
 * @return array (current or new db, whether to reload)
 * @access public
 */
function PMA_lookForUse($buffer, $db, $reload)
{
    if (preg_match('@^[\s]*USE[[:space:]]+([\S]+)@i', $buffer, $match)) {
        $db = trim($match[1]);
        $db = trim($db, ';'); // for example, USE abc;
        $reload = true;
    }
    return(array($db, $reload));
}


/**
 * Returns next part of imported file/buffer
 *
 * @param int  $size  size of buffer to read (this is maximal size function will return)
 * @return string part of file/buffer
 * @access public
 */
function PMA_importGetNextChunk($size = 32768)
{
    global $compression, $import_handle, $charset_conversion, $charset_of_file,
        $read_multiply;

    // Add some progression while reading large amount of data
    if ($read_multiply <= 8) {
        $size *= $read_multiply;
    } else {
        $size *= 8;
    }
    $read_multiply++;

    // We can not read too much
    if ($size > $GLOBALS['read_limit']) {
        $size = $GLOBALS['read_limit'];
    }

    if (PMA_checkTimeout()) {
        return false;
    }
    if ($GLOBALS['finished']) {
        return true;
    }

    if ($GLOBALS['import_file'] == 'none') {
        // Well this is not yet supported and tested, but should return content of textarea
        if (strlen($GLOBALS['import_text']) < $size) {
            $GLOBALS['finished'] = true;
            return $GLOBALS['import_text'];
        } else {
            $r = substr($GLOBALS['import_text'], 0, $size);
            $GLOBALS['offset'] += $size;
            $GLOBALS['import_text'] = substr($GLOBALS['import_text'], $size);
            return $r;
        }
    }

    switch ($compression) {
        case 'application/bzip2':
            $result = bzread($import_handle, $size);
            $GLOBALS['finished'] = feof($import_handle);
            break;
        case 'application/gzip':
            $result = gzread($import_handle, $size);
            $GLOBALS['finished'] = feof($import_handle);
            break;
        case 'application/zip':
            $result = substr($GLOBALS['import_text'], 0, $size);
            $GLOBALS['import_text'] = substr($GLOBALS['import_text'], $size);
            $GLOBALS['finished'] = empty($GLOBALS['import_text']);
            break;
        case 'none':
            $result = fread($import_handle, $size);
            $GLOBALS['finished'] = feof($import_handle);
            break;
    }
    $GLOBALS['offset'] += $size;

    if ($charset_conversion) {
        return PMA_convert_string($charset_of_file, 'utf-8', $result);
    } else {
        /**
         * Skip possible byte order marks (I do not think we need more
         * charsets, but feel free to add more, you can use wikipedia for
         * reference: <http://en.wikipedia.org/wiki/Byte_Order_Mark>)
         *
         * @todo BOM could be used for charset autodetection
         */
        if ($GLOBALS['offset'] == $size) {
            // UTF-8
            if (strncmp($result, "\xEF\xBB\xBF", 3) == 0) {
                $result = substr($result, 3);
            // UTF-16 BE, LE
            } elseif (strncmp($result, "\xFE\xFF", 2) == 0 || strncmp($result, "\xFF\xFE", 2) == 0) {
                $result = substr($result, 2);
            }
        }
        return $result;
    }
}

/**
 * Returns the "Excel" column name (i.e. 1 = "A", 26 = "Z", 27 = "AA", etc.)
 *
 * This functions uses recursion to build the Excel column name.
 *
 * The column number (1-26) is converted to the responding ASCII character (A-Z) and returned.
 *
 * If the column number is bigger than 26 (= num of letters in alfabet),
 * an extra character needs to be added. To find this extra character, the number is divided by 26
 * and this value is passed to another instance of the same function (hence recursion).
 * In that new instance the number is evaluated again, and if it is still bigger than 26, it is divided again
 * and passed to another instance of the same function. This continues until the number is smaller than 26.
 * Then the last called function returns the corresponding ASCII character to the function that called it.
 * Each time a called function ends an extra character is added to the column name.
 * When the first function is reached, the last character is addded and the complete column name is returned.
 *
 * @access  public
 *
 * @param int $num
 * @return  string The column's "Excel" name
 */
function PMA_getColumnAlphaName($num)
{
    $A = 65; // ASCII value for capital "A"
    $col_name = "";

    if ($num > 26) {
        $div = (int)($num / 26);
        $remain = (int)($num % 26);

        // subtract 1 of divided value in case the modulus is 0,
        // this is necessary because A-Z has no 'zero'
        if ($remain == 0) {
            $div--;
        }

        // recursive function call
        $col_name = PMA_getColumnAlphaName($div);
        // use modulus as new column number
        $num = $remain;
    }

    if ($num == 0) {
        // use 'Z' if column number is 0,
        // this is necessary because A-Z has no 'zero'
        $col_name .= chr(($A + 26) - 1);
    } else {
        // convert column number to ASCII character
        $col_name .= chr(($A + $num) - 1);
    }

    return $col_name;
}

/**
 * Returns the column number based on the Excel name.
 * So "A" = 1, "Z" = 26, "AA" = 27, etc.
 *
 * Basicly this is a base26 (A-Z) to base10 (0-9) conversion.
 * It iterates through all characters in the column name and
 * calculates the corresponding value, based on character value
 * (A = 1, ..., Z = 26) and position in the string.
 *
 * @access  public
 *
 * @param string $name (i.e. "A", or "BC", etc.)
 * @return  int The column number
 */
function PMA_getColumnNumberFromName($name) {
    if (!empty($name)) {
        $name = strtoupper($name);
        $num_chars = strlen($name);
        $column_number = 0;
        for ($i = 0; $i < $num_chars; ++$i) {
        // read string from back to front
        $char_pos = ($num_chars - 1) - $i;

        // convert capital character to ASCII value
        // and subtract 64 to get corresponding decimal value
        // ASCII value of "A" is 65, "B" is 66, etc.
        // Decimal equivalent of "A" is 1, "B" is 2, etc.
        $number = (ord($name[$char_pos]) - 64);

        // base26 to base10 conversion : multiply each number
        // with corresponding value of the position, in this case
        // $i=0 : 1; $i=1 : 26; $i=2 : 676; ...
        $column_number += $number * pow(26,$i);
        }
        return $column_number;
    } else {
        return 0;
    }
}

/**
 * Constants definitions
 */

/* MySQL type defs */
define("NONE",      0);
define("VARCHAR",   1);
define("INT",       2);
define("DECIMAL",   3);
define("BIGINT",    4);
define("GEOMETRY",  5);

/* Decimal size defs */
define("M",         0);
define("D",         1);
define("FULL",      2);

/* Table array defs */
define("TBL_NAME",  0);
define("COL_NAMES", 1);
define("ROWS",      2);

/* Analysis array defs */
define("TYPES",        0);
define("SIZES",        1);
define("FORMATTEDSQL", 2);

/**
 * Obtains the precision (total # of digits) from a size of type decimal
 *
 * @access  public
 *
 * @param string $last_cumulative_size
 * @return  int Precision of the given decimal size notation
 */
function PMA_getM($last_cumulative_size) {
    return (int)substr($last_cumulative_size, 0, strpos($last_cumulative_size, ","));
}

/**
 * Obtains the scale (# of digits to the right of the decimal point) from a size of type decimal
 *
 * @access  public
 *
 * @param string $last_cumulative_size
 * @return  int Scale of the given decimal size notation
 */
function PMA_getD($last_cumulative_size) {
    return (int)substr($last_cumulative_size, (strpos($last_cumulative_size, ",") + 1), (strlen($last_cumulative_size) - strpos($last_cumulative_size, ",")));
}

/**
 * Obtains the decimal size of a given cell
 *
 * @access  public
 *
 * @param string &$cell
 * @return  array Contains the precision, scale, and full size representation of the given decimal cell
 */
function PMA_getDecimalSize(&$cell) {
    $curr_size = strlen((string)$cell);
    $decPos = strpos($cell, ".");
    $decPrecision = ($curr_size - 1) - $decPos;

    $m = $curr_size - 1;
    $d = $decPrecision;

    return array($m, $d, ($m . "," . $d));
}

/**
 * Obtains the size of the given cell
 *
 * @todo    Handle the error cases more elegantly
 *
 * @access  public
 *
 * @param string $last_cumulative_size    Last cumulative column size
 * @param int    $last_cumulative_type    Last cumulative column type  (NONE or VARCHAR or DECIMAL or INT or BIGINT)
 * @param int    $curr_type               Type of the current cell     (NONE or VARCHAR or DECIMAL or INT or BIGINT)
 * @param string &$cell                   The current cell
 * @return  string                          Size of the given cell in the type-appropriate format
 */
function PMA_detectSize($last_cumulative_size, $last_cumulative_type, $curr_type, &$cell) {
    $curr_size = strlen((string)$cell);

    /**
     * If the cell is NULL, don't treat it as a varchar
     */
    if (! strcmp('NULL', $cell)) {
        return $last_cumulative_size;
    }
    /**
     * What to do if the current cell is of type VARCHAR
     */
    elseif ($curr_type == VARCHAR) {
        /**
         * The last cumulative type was VARCHAR
         */
        if ($last_cumulative_type == VARCHAR) {
            if ($curr_size >= $last_cumulative_size) {
                return $curr_size;
            } else {
                return $last_cumulative_size;
            }
        }
        /**
         * The last cumulative type was DECIMAL
         */
        elseif ($last_cumulative_type == DECIMAL) {
            $oldM = PMA_getM($last_cumulative_size);

            if ($curr_size >= $oldM) {
                return $curr_size;
            } else {
                return $oldM;
            }
        }
        /**
         * The last cumulative type was BIGINT or INT
         */
        elseif ($last_cumulative_type == BIGINT || $last_cumulative_type == INT) {
            if ($curr_size >= $last_cumulative_size) {
                return $curr_size;
            } else {
                return $last_cumulative_size;
            }
        }
        /**
         * This is the first row to be analyzed
         */
        elseif (! isset($last_cumulative_type) || $last_cumulative_type == NONE) {
            return $curr_size;
        }
        /**
         * An error has DEFINITELY occurred
         */
        else {
            /**
             * TODO: Handle this MUCH more elegantly
             */

            return -1;
        }
    }
    /**
     * What to do if the current cell is of type DECIMAL
     */
    elseif ($curr_type == DECIMAL) {
        /**
         * The last cumulative type was VARCHAR
         */
        if ($last_cumulative_type == VARCHAR) {
            /* Convert $last_cumulative_size from varchar to decimal format */
            $size = PMA_getDecimalSize($cell);

            if ($size[M] >= $last_cumulative_size) {
                return $size[M];
            } else {
                return $last_cumulative_size;
            }
        }
        /**
         * The last cumulative type was DECIMAL
         */
        elseif ($last_cumulative_type == DECIMAL) {
            $size = PMA_getDecimalSize($cell);

            $oldM = PMA_getM($last_cumulative_size);
            $oldD = PMA_getD($last_cumulative_size);

            /* New val if M or D is greater than current largest */
            if ($size[M] > $oldM || $size[D] > $oldD) {
                /* Take the largest of both types */
                return (string)((($size[M] > $oldM) ? $size[M] : $oldM) . "," . (($size[D] > $oldD) ? $size[D] : $oldD));
            } else {
                return $last_cumulative_size;
            }
        }
        /**
         * The last cumulative type was BIGINT or INT
         */
        elseif ($last_cumulative_type == BIGINT || $last_cumulative_type == INT) {
            /* Convert $last_cumulative_size from int to decimal format */
            $size = PMA_getDecimalSize($cell);

            if ($size[M] >= $last_cumulative_size) {
                return $size[FULL];
            } else {
                return ($last_cumulative_size.",".$size[D]);
            }
        }
        /**
         * This is the first row to be analyzed
         */
        elseif (! isset($last_cumulative_type) || $last_cumulative_type == NONE) {
            /* First row of the column */
            $size = PMA_getDecimalSize($cell);

            return $size[FULL];
        }
        /**
         * An error has DEFINITELY occurred
         */
        else {
            /**
             * TODO: Handle this MUCH more elegantly
             */

            return -1;
        }
    }
    /**
     * What to do if the current cell is of type BIGINT or INT
     */
    elseif ($curr_type == BIGINT || $curr_type == INT) {
        /**
         * The last cumulative type was VARCHAR
         */
        if ($last_cumulative_type == VARCHAR) {
            if ($curr_size >= $last_cumulative_size) {
                return $curr_size;
            } else {
                return $last_cumulative_size;
            }
        }
        /**
         * The last cumulative type was DECIMAL
         */
        elseif ($last_cumulative_type == DECIMAL) {
            $oldM = PMA_getM($last_cumulative_size);
            $oldD = PMA_getD($last_cumulative_size);
            $oldInt = $oldM - $oldD;
            $newInt = strlen((string)$cell);

            /* See which has the larger integer length */
            if ($oldInt >= $newInt) {
                /* Use old decimal size */
                return $last_cumulative_size;
            } else {
                /* Use $newInt + $oldD as new M */
                return (($newInt + $oldD) . "," . $oldD);
            }
        }
        /**
         * The last cumulative type was BIGINT or INT
         */
        elseif ($last_cumulative_type == BIGINT || $last_cumulative_type == INT) {
            if ($curr_size >= $last_cumulative_size) {
                return $curr_size;
            } else {
                return $last_cumulative_size;
            }
        }
        /**
         * This is the first row to be analyzed
         */
        elseif (! isset($last_cumulative_type) || $last_cumulative_type == NONE) {
            return $curr_size;
        }
        /**
         * An error has DEFINITELY occurred
         */
        else {
            /**
             * TODO: Handle this MUCH more elegantly
             */

            return -1;
        }
    }
    /**
     * An error has DEFINITELY occurred
     */
    else {
        /**
         * TODO: Handle this MUCH more elegantly
         */

        return -1;
    }
}

/**
 * Determines what MySQL type a cell is
 *
 * @access  public
 *
 * @param int    $last_cumulative_type  Last cumulative column type  (VARCHAR or INT or BIGINT or DECIMAL or NONE)
 * @param string &$cell                 String representation of the cell for which a best-fit type is to be determined
 * @return  int                           The MySQL type representation (VARCHAR or INT or BIGINT or DECIMAL or NONE)
 */
function PMA_detectType($last_cumulative_type, &$cell) {
    /**
     * If numeric, determine if decimal, int or bigint
     * Else, we call it varchar for simplicity
     */

    if (! strcmp('NULL', $cell)) {
        if ($last_cumulative_type === null || $last_cumulative_type == NONE) {
            return NONE;
        } else {
            return $last_cumulative_type;
        }
    } elseif (is_numeric($cell)) {
        if ($cell == (string)(float)$cell && strpos($cell, ".") !== false && substr_count($cell, ".") == 1) {
            return DECIMAL;
        } else {
        if (abs($cell) > 2147483647) {
            return BIGINT;
        } else {
            return INT;
        }
        }
    } else {
        return VARCHAR;
    }
}

/**
 * Determines if the column types are int, decimal, or string
 *
 * @link http://wiki.phpmyadmin.net/pma/Import
 *
 * @todo    Handle the error case more elegantly
 *
 * @access  public
 *
 * @param &$table  array(string $table_name, array $col_names, array $rows)
 * @return  array    array(array $types, array $sizes)
 */
function PMA_analyzeTable(&$table) {
    /* Get number of rows in table */
    $numRows = count($table[ROWS]);
    /* Get number of columns */
    $numCols = count($table[COL_NAMES]);
    /* Current type for each column */
    $types = array();
    $sizes = array();

    /* Initialize $sizes to all 0's */
    for ($i = 0; $i < $numCols; ++$i) {
        $sizes[$i] = 0;
    }

    /* Initialize $types to NONE */
    for ($i = 0; $i < $numCols; ++$i) {
        $types[$i] = NONE;
    }

    /* Temp vars */
    $curr_type = NONE;
    $curr_size = 0;

    /* If the passed array is not of the correct form, do not process it */
    if (is_array($table) && ! is_array($table[TBL_NAME]) && is_array($table[COL_NAMES]) && is_array($table[ROWS])) {
        /* Analyze each column */
        for ($i = 0; $i < $numCols; ++$i) {
            /* Analyze the column in each row */
            for ($j = 0; $j < $numRows; ++$j) {
                /* Determine type of the current cell */
                $curr_type = PMA_detectType($types[$i], $table[ROWS][$j][$i]);
                /* Determine size of the current cell */
                $sizes[$i] = PMA_detectSize($sizes[$i], $types[$i], $curr_type, $table[ROWS][$j][$i]);

                /**
                 * If a type for this column has already been declared,
                 * only alter it if it was a number and a varchar was found
                 */
                if ($curr_type != NONE) {
                    if ($curr_type == VARCHAR) {
                        $types[$i] = VARCHAR;
                    } else if ($curr_type == DECIMAL) {
                        if ($types[$i] != VARCHAR) {
                            $types[$i] = DECIMAL;
                        }
                    } else if ($curr_type == BIGINT) {
                        if ($types[$i] != VARCHAR && $types[$i] != DECIMAL) {
                            $types[$i] = BIGINT;
                        }
                    } else if ($curr_type == INT) {
                        if ($types[$i] != VARCHAR && $types[$i] != DECIMAL && $types[$i] != BIGINT) {
                            $types[$i] = INT;
                        }
                    }
                }
            }
        }

        /* Check to ensure that all types are valid */
        $len = count($types);
        for ($n = 0; $n < $len; ++$n) {
            if (! strcmp(NONE, $types[$n])) {
                $types[$n] = VARCHAR;
                $sizes[$n] = '10';
            }
        }

        return array($types, $sizes);
    }
    else
    {
        /**
         * TODO: Handle this better
         */

        return false;
    }
}

/* Needed to quell the beast that is PMA_Message */
$import_notice = null;

/**
 * Builds and executes SQL statements to create the database and tables
 * as necessary, as well as insert all the data.
 *
 * @link http://wiki.phpmyadmin.net/pma/Import
 *
 * @access  public
 *
 * @param string  $db_name          Name of the database
 * @param array   &$tables          Array of tables for the specified database
 * @param array   &$analyses        Analyses of the tables
 * @param array   &$additional_sql  Additional SQL statements to be executed
 * @param array   $options          Associative array of options
 * @return  void
 */
function PMA_buildSQL($db_name, &$tables, &$analyses = null, &$additional_sql = null, $options = null) {
    /* Take care of the options */
    if (isset($options['db_collation'])&& ! is_null($options['db_collation'])) {
        $collation = $options['db_collation'];
    } else {
        $collation = "utf8_general_ci";
    }

    if (isset($options['db_charset']) && ! is_null($options['db_charset'])) {
        $charset = $options['db_charset'];
    } else {
        $charset = "utf8";
    }

    if (isset($options['create_db'])) {
        $create_db = $options['create_db'];
    } else {
        $create_db = true;
    }

    /* Create SQL code to handle the database */
    $sql = array();

    if ($create_db) {
        $sql[] = "CREATE DATABASE IF NOT EXISTS " . PMA_backquote($db_name) . " DEFAULT CHARACTER SET " . $charset . " COLLATE " . $collation;
    }

    /**
     * The calling plug-in should include this statement, if necessary, in the $additional_sql parameter
     *
     * $sql[] = "USE " . PMA_backquote($db_name);
     */

    /* Execute the SQL statements create above */
    $sql_len = count($sql);
    for ($i = 0; $i < $sql_len; ++$i) {
        PMA_importRunQuery($sql[$i], $sql[$i]);
    }

    /* No longer needed */
    unset($sql);

    /* Run the $additional_sql statements supplied by the caller plug-in */
    if ($additional_sql != null) {
        /* Clean the SQL first */
        $additional_sql_len = count($additional_sql);

        /**
         * Only match tables for now, because CREATE IF NOT EXISTS
         * syntax is lacking or nonexisting for views, triggers,
         * functions, and procedures.
         *
         * See: http://bugs.mysql.com/bug.php?id=15287
         *
         * To the best of my knowledge this is still an issue.
         *
         * $pattern = 'CREATE (TABLE|VIEW|TRIGGER|FUNCTION|PROCEDURE)';
         */
        $pattern = '/CREATE .*(TABLE)/';
        $replacement = 'CREATE \\1 IF NOT EXISTS';

        /* Change CREATE statements to CREATE IF NOT EXISTS to support inserting into existing structures */
        for ($i = 0; $i < $additional_sql_len; ++$i) {
            $additional_sql[$i] = preg_replace($pattern, $replacement, $additional_sql[$i]);
            /* Execute the resulting statements */
            PMA_importRunQuery($additional_sql[$i], $additional_sql[$i]);
        }
    }

    if ($analyses != null) {
        $type_array = array(NONE => "NULL", VARCHAR => "varchar", INT => "int", DECIMAL => "decimal", BIGINT => "bigint", GEOMETRY => 'geometry');

        /* TODO: Do more checking here to make sure they really are matched */
        if (count($tables) != count($analyses)) {
            exit();
        }

        /* Create SQL code to create the tables */
        $tempSQLStr = "";
        $num_tables = count($tables);
        for ($i = 0; $i < $num_tables; ++$i) {
            $num_cols = count($tables[$i][COL_NAMES]);
            $tempSQLStr = "CREATE TABLE IF NOT EXISTS " . PMA_backquote($db_name) . '.' . PMA_backquote($tables[$i][TBL_NAME]) . " (";
            for ($j = 0; $j < $num_cols; ++$j) {
                $size = $analyses[$i][SIZES][$j];
                if ((int)$size == 0) {
                    $size = 10;
                }

                $tempSQLStr .= PMA_backquote($tables[$i][COL_NAMES][$j]) . " " . $type_array[$analyses[$i][TYPES][$j]];
                if ($analyses[$i][TYPES][$j] != GEOMETRY) {
                    $tempSQLStr .= "(" . $size . ")";
                }

                if ($j != (count($tables[$i][COL_NAMES]) - 1)) {
                    $tempSQLStr .= ", ";
                }
            }
            $tempSQLStr .= ") DEFAULT CHARACTER SET " . $charset . " COLLATE " . $collation . ";";

            /**
             * Each SQL statement is executed immediately
             * after it is formed so that we don't have
             * to store them in a (possibly large) buffer
             */
            PMA_importRunQuery($tempSQLStr, $tempSQLStr);
        }
    }

    /**
     * Create the SQL statements to insert all the data
     *
     * Only one insert query is formed for each table
     */
    $tempSQLStr = "";
    $col_count = 0;
    $num_tables = count($tables);
    for ($i = 0; $i < $num_tables; ++$i) {
        $num_cols = count($tables[$i][COL_NAMES]);
        $num_rows = count($tables[$i][ROWS]);

        $tempSQLStr = "INSERT INTO " . PMA_backquote($db_name) . '.' . PMA_backquote($tables[$i][TBL_NAME]) . " (";

        for ($m = 0; $m < $num_cols; ++$m) {
            $tempSQLStr .= PMA_backquote($tables[$i][COL_NAMES][$m]);

            if ($m != ($num_cols - 1)) {
                $tempSQLStr .= ", ";
            }
        }

        $tempSQLStr .= ") VALUES ";

        for ($j = 0; $j < $num_rows; ++$j) {
            $tempSQLStr .= "(";

            for ($k = 0; $k < $num_cols; ++$k) {
<<<<<<< HEAD
                // If fully formatted SQL, no need to enclose with aphostrophes, add shalshes etc.
                if ($analyses != null
                    && isset($analyses[$i][FORMATTEDSQL][$col_count])
                    && $analyses[$i][FORMATTEDSQL][$col_count] == true
                ) {
                    $tempSQLStr .= (string) $tables[$i][ROWS][$j][$k];
=======
                if ($analyses != null) {
                    $is_varchar = ($analyses[$i][TYPES][$col_count] === VARCHAR);
>>>>>>> c3863f03
                } else {
                    if ($analyses != null) {
                        $is_varchar = ($analyses[$i][TYPES][$col_count] === VARCHAR);
                    } else {
                        $is_varchar = !is_numeric($tables[$i][ROWS][$j][$k]);
                    }

                    /* Don't put quotes around NULL fields */
                    if (! strcmp($tables[$i][ROWS][$j][$k], 'NULL')) {
                        $is_varchar = false;
                    }

<<<<<<< HEAD
                    $tempSQLStr .= (($is_varchar) ? "'" : "");
                    $tempSQLStr .= PMA_sqlAddSlashes((string)$tables[$i][ROWS][$j][$k]);
                    $tempSQLStr .= (($is_varchar) ? "'" : "");
                }
=======
                $tempSQLStr .= (($is_varchar) ? "'" : "");
                $tempSQLStr .= PMA_sqlAddSlashes((string)$tables[$i][ROWS][$j][$k]);
                $tempSQLStr .= (($is_varchar) ? "'" : "");
>>>>>>> c3863f03

                if ($k != ($num_cols - 1)) {
                    $tempSQLStr .= ", ";
                }

                if ($col_count == ($num_cols - 1)) {
                    $col_count = 0;
                } else {
                    $col_count++;
                }

                /* Delete the cell after we are done with it */
                unset($tables[$i][ROWS][$j][$k]);
            }

            $tempSQLStr .= ")";

            if ($j != ($num_rows - 1)) {
                $tempSQLStr .= ",\n ";
            }

            $col_count = 0;
            /* Delete the row after we are done with it */
            unset($tables[$i][ROWS][$j]);
        }

        $tempSQLStr .= ";";

        /**
         * Each SQL statement is executed immediately
         * after it is formed so that we don't have
         * to store them in a (possibly large) buffer
         */
        PMA_importRunQuery($tempSQLStr, $tempSQLStr);
    }

    /* No longer needed */
    unset($tempSQLStr);

    /**
     * A work in progress
     */

    /* Add the viewable structures from $additional_sql to $tables so they are also displayed */

    $view_pattern = '@VIEW `[^`]+`\.`([^`]+)@';
    $table_pattern = '@CREATE TABLE IF NOT EXISTS `([^`]+)`@';
    /* Check a third pattern to make sure its not a "USE `db_name`;" statement */

    $regs = array();

    $inTables = false;

    $additional_sql_len = count($additional_sql);
    for ($i = 0; $i < $additional_sql_len; ++$i) {
        preg_match($view_pattern, $additional_sql[$i], $regs);

        if (count($regs) == 0) {
            preg_match($table_pattern, $additional_sql[$i], $regs);
        }

        if (count($regs)) {
            for ($n = 0; $n < $num_tables; ++$n) {
                if (!strcmp($regs[1], $tables[$n][TBL_NAME])) {
                    $inTables = true;
                    break;
                }
            }

            if (!$inTables) {
                $tables[] = array(TBL_NAME => $regs[1]);
            }
        }

        /* Reset the array */
        $regs = array();
        $inTables = false;
    }

    $params = array('db' => (string)$db_name);
    $db_url = 'db_structure.php' . PMA_generate_common_url($params);
    $db_ops_url = 'db_operations.php' . PMA_generate_common_url($params);

    $message = '<br /><br />';
    $message .= '<strong>' . __('The following structures have either been created or altered. Here you can:') . '</strong><br />';
    $message .= '<ul><li>' . __("View a structure's contents by clicking on its name") . '</li>';
    $message .= '<li>' . htmlspecialchars(__('Change any of its settings by clicking the corresponding "Options" link')) . '</li>';
    $message .= '<li>' . htmlspecialchars(__('Edit structure by following the "Structure" link')) . '</li>';
    $message .= sprintf('<br /><li><a href="%s" title="%s">%s</a> (<a href="%s" title="%s">' . __('Options') . '</a>)</li>',
                        $db_url,
                        __('Go to database') . ': ' . htmlspecialchars(PMA_backquote($db_name)),
                        htmlspecialchars($db_name),
                        $db_ops_url,
                        __('Edit') . ' ' . htmlspecialchars(PMA_backquote($db_name)) . ' ' . __('settings'));

    $message .= '<ul>';

    unset($params);

    $num_tables = count($tables);
    for ($i = 0; $i < $num_tables; ++$i)
    {
        $params = array('db' => (string)$db_name, 'table' => (string)$tables[$i][TBL_NAME]);
        $tbl_url = 'sql.php' . PMA_generate_common_url($params);
        $tbl_struct_url = 'tbl_structure.php' . PMA_generate_common_url($params);
        $tbl_ops_url = 'tbl_operations.php' . PMA_generate_common_url($params);

        unset($params);

        if (! PMA_isView($db_name, $tables[$i][TBL_NAME])) {
            $message .= sprintf('<li><a href="%s" title="%s">%s</a> (<a href="%s" title="%s">' . __('Structure') . '</a>) (<a href="%s" title="%s">' . __('Options') . '</a>)</li>',
                                $tbl_url,
                                __('Go to table') . ': ' . htmlspecialchars(PMA_backquote($tables[$i][TBL_NAME])),
                                htmlspecialchars($tables[$i][TBL_NAME]),
                                $tbl_struct_url,
                                htmlspecialchars(PMA_backquote($tables[$i][TBL_NAME])) . ' ' . __('structure'),
                                $tbl_ops_url,
                                __('Edit') . ' ' . htmlspecialchars(PMA_backquote($tables[$i][TBL_NAME])) . ' ' . __('settings'));
        } else {
            $message .= sprintf('<li><a href="%s" title="%s">%s</a></li>',
                                $tbl_url,
                                __('Go to view') . ': ' . htmlspecialchars(PMA_backquote($tables[$i][TBL_NAME])),
                                htmlspecialchars($tables[$i][TBL_NAME]));
        }
    }

    $message .= '</ul></ul>';

    global $import_notice;
    $import_notice = $message;

    unset($tables);
}

?><|MERGE_RESOLUTION|>--- conflicted
+++ resolved
@@ -972,17 +972,12 @@
             $tempSQLStr .= "(";
 
             for ($k = 0; $k < $num_cols; ++$k) {
-<<<<<<< HEAD
                 // If fully formatted SQL, no need to enclose with aphostrophes, add shalshes etc.
                 if ($analyses != null
                     && isset($analyses[$i][FORMATTEDSQL][$col_count])
                     && $analyses[$i][FORMATTEDSQL][$col_count] == true
                 ) {
                     $tempSQLStr .= (string) $tables[$i][ROWS][$j][$k];
-=======
-                if ($analyses != null) {
-                    $is_varchar = ($analyses[$i][TYPES][$col_count] === VARCHAR);
->>>>>>> c3863f03
                 } else {
                     if ($analyses != null) {
                         $is_varchar = ($analyses[$i][TYPES][$col_count] === VARCHAR);
@@ -995,16 +990,10 @@
                         $is_varchar = false;
                     }
 
-<<<<<<< HEAD
                     $tempSQLStr .= (($is_varchar) ? "'" : "");
                     $tempSQLStr .= PMA_sqlAddSlashes((string)$tables[$i][ROWS][$j][$k]);
                     $tempSQLStr .= (($is_varchar) ? "'" : "");
                 }
-=======
-                $tempSQLStr .= (($is_varchar) ? "'" : "");
-                $tempSQLStr .= PMA_sqlAddSlashes((string)$tables[$i][ROWS][$j][$k]);
-                $tempSQLStr .= (($is_varchar) ? "'" : "");
->>>>>>> c3863f03
 
                 if ($k != ($num_cols - 1)) {
                     $tempSQLStr .= ", ";
