--- conflicted
+++ resolved
@@ -88,20 +88,15 @@
             'Bie&#0322;aruskaja',
             'be[-_]lat|be@latin|belarusian latin',
             '',
-<<<<<<< HEAD
-        ],
-        'bg' => [
-=======
-        ),
-        'ber' => array(
+        ],
+        'ber' => [
             'ber',
             'Berber',
             'Tamaziɣt',
             'ber|berber',
             '',
-        ),
-        'bg' => array(
->>>>>>> f1c3ea03
+        ],
+        'bg' => [
             'bg',
             'Bulgarian',
             '&#1041;&#1098;&#1083;&#1075;&#1072;&#1088;&#1089;&#1082;&#1080;',
