<?php
/* vim: set expandtab sw=4 ts=4 sts=4: */
/**
 * Hold the PhpMyAdmin\LanguageManager class
 *
 * @package PhpMyAdmin
 */
declare(strict_types=1);

namespace PhpMyAdmin;

use PhpMyAdmin\Core;
use PhpMyAdmin\Language;
use PhpMyAdmin\Template;
use PhpMyAdmin\Url;
use PhpMyAdmin\Util;

/**
 * Language selection manager
 *
 * @package PhpMyAdmin
 */
class LanguageManager
{
    /**
     * @var array Definition data for languages
     *
     * Each member contains:
     * - Language code
     * - English language name
     * - Native language name
     * - Match regular expression
     * - MySQL locale
     */
    private static $_language_data = [
        'af' => [
            'af',
            'Afrikaans',
            '',
            'af|afrikaans',
            '',
<<<<<<< HEAD
        ],
        'ar' => [
=======
        ),
        'am' => array(
            'am',
            'Amharic',
            'አማርኛ',
            'am|amharic',
            '',
        ),
        'ar' => array(
>>>>>>> e309499a
            'ar',
            'Arabic',
            '&#1575;&#1604;&#1593;&#1585;&#1576;&#1610;&#1577;',
            'ar|arabic',
            'ar_AE',
        ],
        'az' => [
            'az',
            'Azerbaijani',
            'Az&#601;rbaycanca',
            'az|azerbaijani',
            '',
        ],
        'bn' => [
            'bn',
            'Bangla',
            'বাংলা',
            'bn|bangla',
            '',
        ],
        'be' => [
            'be',
            'Belarusian',
            '&#1041;&#1077;&#1083;&#1072;&#1088;&#1091;&#1089;&#1082;&#1072;&#1103;',
            'be|belarusian',
            'be_BY',
        ],
        'be@latin' => [
            'be@latin',
            'Belarusian (latin)',
            'Bie&#0322;aruskaja',
            'be[-_]lat|be@latin|belarusian latin',
            '',
        ],
        'bg' => [
            'bg',
            'Bulgarian',
            '&#1041;&#1098;&#1083;&#1075;&#1072;&#1088;&#1089;&#1082;&#1080;',
            'bg|bulgarian',
            'bg_BG',
        ],
        'bs' => [
            'bs',
            'Bosnian',
            'Bosanski',
            'bs|bosnian',
            '',
        ],
        'br' => [
            'br',
            'Breton',
            'Brezhoneg',
            'br|breton',
            '',
        ],
        'brx' => [
            'brx',
            'Bodo',
            'बड़ो',
            'brx|bodo',
            '',
        ],
        'ca' => [
            'ca',
            'Catalan',
            'Catal&agrave;',
            'ca|catalan',
            'ca_ES',
        ],
        'ckb' => [
            'ckb',
            'Sorani',
            'سۆرانی',
            'ckb|sorani',
            '',
        ],
        'cs' => [
            'cs',
            'Czech',
            'Čeština',
            'cs|czech',
            'cs_CZ',
        ],
        'cy' => [
            'cy',
            'Welsh',
            'Cymraeg',
            'cy|welsh',
            '',
        ],
        'da' => [
            'da',
            'Danish',
            'Dansk',
            'da|danish',
            'da_DK',
        ],
        'de' => [
            'de',
            'German',
            'Deutsch',
            'de|german',
            'de_DE',
        ],
        'el' => [
            'el',
            'Greek',
            '&Epsilon;&lambda;&lambda;&eta;&nu;&iota;&kappa;&#940;',
            'el|greek',
            '',
        ],
        'en' => [
            'en',
            'English',
            '',
            'en|english',
            'en_US',
        ],
        'en_gb' => [
            'en_GB',
            'English (United Kingdom)',
            '',
            'en[_-]gb|english (United Kingdom)',
            'en_GB',
        ],
        'eo' => [
            'eo',
            'Esperanto',
            'Esperanto',
            'eo|esperanto',
            '',
        ],
        'es' => [
            'es',
            'Spanish',
            'Espa&ntilde;ol',
            'es|spanish',
            'es_ES',
        ],
        'et' => [
            'et',
            'Estonian',
            'Eesti',
            'et|estonian',
            'et_EE',
        ],
        'eu' => [
            'eu',
            'Basque',
            'Euskara',
            'eu|basque',
            'eu_ES',
        ],
        'fa' => [
            'fa',
            'Persian',
            '&#1601;&#1575;&#1585;&#1587;&#1740;',
            'fa|persian',
            '',
        ],
        'fi' => [
            'fi',
            'Finnish',
            'Suomi',
            'fi|finnish',
            'fi_FI',
        ],
        'fil' => [
            'fil',
            'Filipino',
            'Pilipino',
            'fil|filipino',
            '',
        ],
        'fr' => [
            'fr',
            'French',
            'Fran&ccedil;ais',
            'fr|french',
            'fr_FR',
        ],
        'fy' => [
            'fy',
            'Frisian',
            'Frysk',
            'fy|frisian',
            '',
        ],
        'gl' => [
            'gl',
            'Galician',
            'Galego',
            'gl|galician',
            'gl_ES',
        ],
        'gu' => [
            'gu',
            'Gujarati',
            'ગુજરાતી',
            'gu|gujarati',
            'gu_IN',
        ],
        'he' => [
            'he',
            'Hebrew',
            '&#1506;&#1489;&#1512;&#1497;&#1514;',
            'he|hebrew',
            'he_IL',
        ],
        'hi' => [
            'hi',
            'Hindi',
            '&#2361;&#2367;&#2344;&#2381;&#2342;&#2368;',
            'hi|hindi',
            'hi_IN',
        ],
        'hr' => [
            'hr',
            'Croatian',
            'Hrvatski',
            'hr|croatian',
            'hr_HR',
        ],
        'hu' => [
            'hu',
            'Hungarian',
            'Magyar',
            'hu|hungarian',
            'hu_HU',
        ],
        'hy' => [
            'hy',
            'Armenian',
            'Հայերէն',
            'hy|armenian',
            '',
        ],
        'ia' => [
            'ia',
            'Interlingua',
            '',
            'ia|interlingua',
            '',
        ],
        'id' => [
            'id',
            'Indonesian',
            'Bahasa Indonesia',
            'id|indonesian',
            'id_ID',
        ],
        'ig' => [
            'ig',
            'Igbo',
            'Asụsụ Igbo',
            'ig|igbo',
            '',
        ],
        'it' => [
            'it',
            'Italian',
            'Italiano',
            'it|italian',
            'it_IT',
        ],
        'ja' => [
            'ja',
            'Japanese',
            '&#26085;&#26412;&#35486;',
            'ja|japanese',
            'ja_JP',
        ],
        'ko' => [
            'ko',
            'Korean',
            '&#54620;&#44397;&#50612;',
            'ko|korean',
            'ko_KR',
        ],
        'ka' => [
            'ka',
            'Georgian',
            '&#4325;&#4304;&#4320;&#4311;&#4323;&#4314;&#4312;',
            'ka|georgian',
            '',
        ],
        'kab' => [
            'kab',
            'Kabylian',
            'Taqbaylit',
            'kab|kabylian',
            '',
        ],
        'kk' => [
            'kk',
            'Kazakh',
            'Қазақ',
            'kk|kazakh',
            '',
        ],
        'km' => [
            'km',
            'Khmer',
            'ខ្មែរ',
            'km|khmer',
            '',
        ],
        'kn' => [
            'kn',
            'Kannada',
            'ಕನ್ನಡ',
            'kn|kannada',
            '',
        ],
        'ksh' => [
            'ksh',
            'Colognian',
            'Kölsch',
            'ksh|colognian',
            '',
        ],
        'ku' => [
            'ku',
            'Kurdish',
            'کوردی',
            'ku|kurdish',
            '',
        ],
        'ky' => [
            'ky',
            'Kyrgyz',
            'Кыргызча',
            'ky|kyrgyz',
            '',
        ],
        'li' => [
            'li',
            'Limburgish',
            'Lèmbörgs',
            'li|limburgish',
            '',
        ],
        'lt' => [
            'lt',
            'Lithuanian',
            'Lietuvi&#371;',
            'lt|lithuanian',
            'lt_LT',
        ],
        'lv' => [
            'lv',
            'Latvian',
            'Latvie&scaron;u',
            'lv|latvian',
            'lv_LV',
        ],
        'mk' => [
            'mk',
            'Macedonian',
            'Macedonian',
            'mk|macedonian',
            'mk_MK',
        ],
        'ml' => [
            'ml',
            'Malayalam',
            'Malayalam',
            'ml|malayalam',
            '',
        ],
        'mn' => [
            'mn',
            'Mongolian',
            '&#1052;&#1086;&#1085;&#1075;&#1086;&#1083;',
            'mn|mongolian',
            'mn_MN',
        ],
        'ms' => [
            'ms',
            'Malay',
            'Bahasa Melayu',
            'ms|malay',
            'ms_MY',
        ],
        'my' => [
            'my',
            'Burmese',
            'မြန်မာ',
            'my|burmese',
            '',
        ],
        'ne' => [
            'ne',
            'Nepali',
            'नेपाली',
            'ne|nepali',
            '',
        ],
        'nb' => [
            'nb',
            'Norwegian',
            'Norsk',
            'nb|norwegian',
            'nb_NO',
        ],
        'nn' => [
            'nn',
            'Norwegian Nynorsk',
            'Nynorsk',
            'nn|nynorsk',
            'nn_NO',
        ],
        'nl' => [
            'nl',
            'Dutch',
            'Nederlands',
            'nl|dutch',
            'nl_NL',
        ],
        'pa' => [
            'pa',
            'Punjabi',
            'ਪੰਜਾਬੀ',
            'pa|punjabi',
            '',
        ],
        'pl' => [
            'pl',
            'Polish',
            'Polski',
            'pl|polish',
            'pl_PL',
        ],
        'pt' => [
            'pt',
            'Portuguese',
            'Portugu&ecirc;s',
            'pt|portuguese',
            'pt_PT',
        ],
        'pt_br' => [
            'pt_BR',
            'Portuguese (Brazil)',
            'Portugu&ecirc;s (Brasil)',
            'pt[-_]br|portuguese (brazil)',
            'pt_BR',
        ],
        'ro' => [
            'ro',
            'Romanian',
            'Rom&acirc;n&#259;',
            'ro|romanian',
            'ro_RO',
        ],
        'ru' => [
            'ru',
            'Russian',
            '&#1056;&#1091;&#1089;&#1089;&#1082;&#1080;&#1081;',
            'ru|russian',
            'ru_RU',
        ],
        'si' => [
            'si',
            'Sinhala',
            '&#3523;&#3538;&#3458;&#3524;&#3517;',
            'si|sinhala',
            '',
        ],
        'sk' => [
            'sk',
            'Slovak',
            'Sloven&#269;ina',
            'sk|slovak',
            'sk_SK',
        ],
        'sl' => [
            'sl',
            'Slovenian',
            'Sloven&scaron;&#269;ina',
            'sl|slovenian',
            'sl_SI',
        ],
        'sq' => [
            'sq',
            'Albanian',
            'Shqip',
            'sq|albanian',
            'sq_AL',
        ],
        'sr@latin' => [
            'sr@latin',
            'Serbian (latin)',
            'Srpski',
            'sr[-_]lat|sr@latin|serbian latin',
            'sr_YU',
        ],
        'sr' => [
            'sr',
            'Serbian',
            '&#1057;&#1088;&#1087;&#1089;&#1082;&#1080;',
            'sr|serbian',
            'sr_YU',
        ],
        'sv' => [
            'sv',
            'Swedish',
            'Svenska',
            'sv|swedish',
            'sv_SE',
        ],
        'ta' => [
            'ta',
            'Tamil',
            'தமிழ்',
            'ta|tamil',
            'ta_IN',
        ],
        'te' => [
            'te',
            'Telugu',
            'తెలుగు',
            'te|telugu',
            'te_IN',
        ],
        'th' => [
            'th',
            'Thai',
            '&#3616;&#3634;&#3625;&#3634;&#3652;&#3607;&#3618;',
            'th|thai',
            'th_TH',
        ],
        'tk' => [
            'tk',
            'Turkmen',
            'Türkmençe',
            'tk|turkmen',
            '',
        ],
        'tr' => [
            'tr',
            'Turkish',
            'T&uuml;rk&ccedil;e',
            'tr|turkish',
            'tr_TR',
        ],
        'tt' => [
            'tt',
            'Tatarish',
            'Tatar&ccedil;a',
            'tt|tatarish',
            '',
        ],
        'ug' => [
            'ug',
            'Uyghur',
            'ئۇيغۇرچە',
            'ug|uyghur',
            '',
        ],
        'uk' => [
            'uk',
            'Ukrainian',
            '&#1059;&#1082;&#1088;&#1072;&#1111;&#1085;&#1089;&#1100;&#1082;&#1072;',
            'uk|ukrainian',
            'uk_UA',
        ],
        'ur' => [
            'ur',
            'Urdu',
            'اُردوُ',
            'ur|urdu',
            'ur_PK',
        ],
        'uz@latin' => [
            'uz@latin',
            'Uzbek (latin)',
            'O&lsquo;zbekcha',
            'uz[-_]lat|uz@latin|uzbek-latin',
            '',
        ],
        'uz' => [
            'uz',
            'Uzbek (cyrillic)',
            '&#1038;&#1079;&#1073;&#1077;&#1082;&#1095;&#1072;',
            'uz[-_]cyr|uz@cyrillic|uzbek-cyrillic',
            '',
        ],
        'vi' => [
            'vi',
            'Vietnamese',
            'Tiếng Việt',
            'vi|vietnamese',
            'vi_VN',
        ],
        'vls' => [
            'vls',
            'Flemish',
            'West-Vlams',
            'vls|flemish',
            '',
        ],
        'zh_tw' => [
            'zh_TW',
            'Chinese traditional',
            '&#20013;&#25991;',
            'zh[-_](tw|hk)|chinese traditional',
            'zh_TW',
        ],
        // only TW and HK use traditional Chinese while others (CN, SG, MY)
        // use simplified Chinese
        'zh_cn' => [
            'zh_CN',
            'Chinese simplified',
            '&#20013;&#25991;',
            'zh(?![-_](tw|hk))([-_][[:alpha:]]{2,3})?|chinese simplified',
            'zh_CN',
        ],
    ];

    private $_available_locales;
    private $_available_languages;
    private $_lang_failed_cfg;
    private $_lang_failed_cookie;
    private $_lang_failed_request;

    /**
     * @var LanguageManager
     */
    private static $instance;

    /**
     * Returns LanguageManager singleton
     *
     * @return LanguageManager
     */
    public static function getInstance()
    {
        if (self::$instance === null) {
            self::$instance = new LanguageManager();
        }
        return self::$instance;
    }

    /**
     * Returns list of available locales
     *
     * @return array
     */
    public function listLocaleDir()
    {
        $result = ['en'];

        /* Check for existing directory */
        if (! is_dir(LOCALE_PATH)) {
            return $result;
        }

        /* Open the directory */
        $handle = @opendir(LOCALE_PATH);
        /* This can happen if the kit is English-only */
        if ($handle === false) {
            return $result;
        }

        /* Process all files */
        while (false !== ($file = readdir($handle))) {
            $path = LOCALE_PATH
                . '/' . $file
                . '/LC_MESSAGES/phpmyadmin.mo';
            if ($file != "."
                && $file != ".."
                && @file_exists($path)
            ) {
                $result[] = $file;
            }
        }
        /* Close the handle */
        closedir($handle);

        return $result;
    }

    /**
     * Returns (cached) list of all available locales
     *
     * @return array of strings
     */
    public function availableLocales()
    {
        if (! $this->_available_locales) {
            if (! isset($GLOBALS['PMA_Config']) || empty($GLOBALS['PMA_Config']->get('FilterLanguages'))) {
                $this->_available_locales = $this->listLocaleDir();
            } else {
                $this->_available_locales = preg_grep(
                    '@' . $GLOBALS['PMA_Config']->get('FilterLanguages') . '@',
                    $this->listLocaleDir()
                );
            }
        }
        return $this->_available_locales;
    }

    /**
     * Checks whether there are some languages available
     *
     * @return boolean
     */
    public function hasChoice()
    {
        return count($this->availableLanguages()) > 1;
    }

    /**
     * Returns (cached) list of all available languages
     *
     * @return Language[] array of Language objects
     */
    public function availableLanguages()
    {
        if (! $this->_available_languages) {
            $this->_available_languages = [];

            foreach ($this->availableLocales() as $lang) {
                $lang = strtolower($lang);
                if (isset(static::$_language_data[$lang])) {
                    $data = static::$_language_data[$lang];
                    $this->_available_languages[$lang] = new Language(
                        $data[0],
                        $data[1],
                        $data[2],
                        $data[3],
                        $data[4]
                    );
                } else {
                    $this->_available_languages[$lang] = new Language(
                        $lang,
                        ucfirst($lang),
                        ucfirst($lang),
                        $lang,
                        ''
                    );
                }
            }
        }
        return $this->_available_languages;
    }

    /**
     * Returns (cached) list of all available languages sorted
     * by name
     *
     * @return Language[] array of Language objects
     */
    public function sortedLanguages()
    {
        $this->availableLanguages();
        uasort($this->_available_languages, function ($a, $b) {
            return $a->cmp($b);
        });
        return $this->_available_languages;
    }

    /**
     * Return Language object for given code
     *
     * @param string $code Language code
     *
     * @return Language|false Language object or false on failure
     */
    public function getLanguage($code)
    {
        $code = strtolower($code);
        $langs = $this->availableLanguages();
        if (isset($langs[$code])) {
            return $langs[$code];
        }
        return false;
    }

    /**
     * Return currently active Language object
     *
     * @return Language Language object
     */
    public function getCurrentLanguage()
    {
        return $this->_available_languages[strtolower($GLOBALS['lang'])];
    }

    /**
     * Activates language based on configuration, user preferences or
     * browser
     *
     * @return Language
     */
    public function selectLanguage()
    {
        // check forced language
        if (! empty($GLOBALS['PMA_Config']->get('Lang'))) {
            $lang = $this->getLanguage($GLOBALS['PMA_Config']->get('Lang'));
            if ($lang !== false) {
                return $lang;
            }
            $this->_lang_failed_cfg = true;
        }

        // Don't use REQUEST in following code as it might be confused by cookies
        // with same name. Check user requested language (POST)
        if (! empty($_POST['lang'])) {
            $lang = $this->getLanguage($_POST['lang']);
            if ($lang !== false) {
                return $lang;
            }
            $this->_lang_failed_request = true;
        }

        // check user requested language (GET)
        if (! empty($_GET['lang'])) {
            $lang = $this->getLanguage($_GET['lang']);
            if ($lang !== false) {
                return $lang;
            }
            $this->_lang_failed_request = true;
        }

        // check previous set language
        if (! empty($GLOBALS['PMA_Config']->getCookie('pma_lang'))) {
            $lang = $this->getLanguage($GLOBALS['PMA_Config']->getCookie('pma_lang'));
            if ($lang !== false) {
                return $lang;
            }
            $this->_lang_failed_cookie = true;
        }

        $langs = $this->availableLanguages();

        // try to find out user's language by checking its HTTP_ACCEPT_LANGUAGE variable;
        $accepted_languages = Core::getenv('HTTP_ACCEPT_LANGUAGE');
        if ($accepted_languages) {
            foreach (explode(',', $accepted_languages) as $header) {
                foreach ($langs as $language) {
                    if ($language->matchesAcceptLanguage($header)) {
                        return $language;
                    }
                }
            }
        }

        // try to find out user's language by checking its HTTP_USER_AGENT variable
        $user_agent = Core::getenv('HTTP_USER_AGENT');
        if (! empty($user_agent)) {
            foreach ($langs as $language) {
                if ($language->matchesUserAgent($user_agent)) {
                    return $language;
                }
            }
        }

        // Didn't catch any valid lang : we use the default settings
        if (isset($langs[$GLOBALS['PMA_Config']->get('DefaultLang')])) {
            return $langs[$GLOBALS['PMA_Config']->get('DefaultLang')];
        }

        // Fallback to English
        return $langs['en'];
    }

    /**
     * Displays warnings about invalid languages. This needs to be postponed
     * to show messages at time when language is initialized.
     *
     * @return void
     */
    public function showWarnings()
    {
        // now, that we have loaded the language strings we can send the errors
        if ($this->_lang_failed_cfg
            || $this->_lang_failed_cookie
            || $this->_lang_failed_request
        ) {
            trigger_error(
                __('Ignoring unsupported language code.'),
                E_USER_ERROR
            );
        }
    }


    /**
     * Returns HTML code for the language selector
     *
     * @param Template $template     Template instance
     * @param boolean  $use_fieldset whether to use fieldset for selection
     * @param boolean  $show_doc     whether to show documentation links
     *
     * @return string
     *
     * @access  public
     */
    public function getSelectorDisplay(Template $template, $use_fieldset = false, $show_doc = true)
    {
        $_form_params = [
            'db' => $GLOBALS['db'],
            'table' => $GLOBALS['table'],
        ];

        // For non-English, display "Language" with emphasis because it's
        // not a proper word in the current language; we show it to help
        // people recognize the dialog
        $language_title = __('Language')
            . (__('Language') != 'Language' ? ' - <em>Language</em>' : '');
        if ($show_doc) {
            $language_title .= Util::showDocu('faq', 'faq7-2');
        }

        $available_languages = $this->sortedLanguages();

        return $template->render('select_lang', [
            'language_title' => $language_title,
            'use_fieldset' => $use_fieldset,
            'available_languages' => $available_languages,
            '_form_params' => $_form_params,
        ]);
    }
}<|MERGE_RESOLUTION|>--- conflicted
+++ resolved
@@ -39,20 +39,15 @@
             '',
             'af|afrikaans',
             '',
-<<<<<<< HEAD
-        ],
-        'ar' => [
-=======
-        ),
-        'am' => array(
+        ],
+        'am' => [
             'am',
             'Amharic',
             'አማርኛ',
             'am|amharic',
             '',
-        ),
-        'ar' => array(
->>>>>>> e309499a
+        ],
+        'ar' => [
             'ar',
             'Arabic',
             '&#1575;&#1604;&#1593;&#1585;&#1576;&#1610;&#1577;',
