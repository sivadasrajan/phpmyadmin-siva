<?php
/* vim: set expandtab sw=4 ts=4 sts=4: */
/**
 * Holds class PhpMyAdmin\ErrorHandler
 *
 * @package PhpMyAdmin
 */
declare(strict_types=1);

namespace PhpMyAdmin;

use PhpMyAdmin\Error;
use PhpMyAdmin\Response;
use PhpMyAdmin\Url;

/**
 * handling errors
 *
 * @package PhpMyAdmin
 */
class ErrorHandler
{
    /**
     * holds errors to be displayed or reported later ...
     *
     * @var Error[]
     */
    protected $errors = [];

    /**
     * Hide location of errors
     */
    protected $hide_location = false;

    /**
     * Initial error reporting state
     */
    protected $error_reporting = 0;

    /**
     * Constructor - set PHP error handler
     *
     */
    public function __construct()
    {
        /**
         * Do not set ourselves as error handler in case of testsuite.
         *
         * This behavior is not tested there and breaks other tests as they
         * rely on PHPUnit doing it's own error handling which we break here.
         */
        if (! defined('TESTSUITE')) {
            set_error_handler([$this, 'handleError']);
        }
        if (function_exists('error_reporting')) {
            $this->error_reporting = error_reporting();
        }
    }

    /**
     * Destructor
     *
     * stores errors in session
     *
     */
    public function __destruct()
    {
        if (isset($_SESSION)) {
            if (! isset($_SESSION['errors'])) {
                $_SESSION['errors'] = [];
            }

            // remember only not displayed errors
            foreach ($this->errors as $key => $error) {
                /**
                 * We don't want to store all errors here as it would
                 * explode user session.
                 */
                if (count($_SESSION['errors']) >= 10) {
                    $error = new Error(
                        0,
                        __('Too many error messages, some are not displayed.'),
                        __FILE__,
                        __LINE__
                    );
                    $_SESSION['errors'][$error->getHash()] = $error;
                    break;
                } elseif (($error instanceof Error)
                    && ! $error->isDisplayed()
                ) {
                    $_SESSION['errors'][$key] = $error;
                }
            }
        }
    }

    /**
     * Toggles location hiding
     *
     * @param boolean $hide Whether to hide
     *
     * @return void
     */
    public function setHideLocation(bool $hide): void
    {
        $this->hide_location = $hide;
    }

    /**
     * returns array with all errors
     *
     * @param bool $check Whether to check for session errors
     *
     * @return Error[]
     */
    public function getErrors(bool $check = true): array
    {
        if ($check) {
            $this->checkSavedErrors();
        }
        return $this->errors;
    }

    /**
     * returns the errors occurred in the current run only.
     * Does not include the errors saved in the SESSION
     *
     * @return Error[]
     */
    public function getCurrentErrors(): array
    {
        return $this->errors;
    }

    /**
     * Pops recent errors from the storage
     *
     * @param int $count Old error count
     *
     * @return Error[]
     */
    public function sliceErrors(int $count): array
    {
        $errors = $this->getErrors(false);
        $this->errors = array_splice($errors, 0, $count);
        return array_splice($errors, $count);
    }

    /**
     * Error handler - called when errors are triggered/occurred
     *
     * This calls the addError() function, escaping the error string
     * Ignores the errors wherever Error Control Operator (@) is used.
     *
     * @param integer $errno   error number
     * @param string  $errstr  error string
     * @param string  $errfile error file
     * @param integer $errline error line
     *
     * @return void
     */
<<<<<<< HEAD
    public function handleError(
        int $errno,
        string $errstr,
        string $errfile,
        int $errline
    ): void {
        /**
         * Check if Error Control Operator (@) was used, but still show
         * user errors even in this case.
         */
        if (error_reporting() == 0 &&
            $this->error_reporting != 0 &&
            ($errno & (E_USER_WARNING | E_USER_ERROR | E_USER_NOTICE)) == 0
        ) {
            return;
=======
    public function handleError($errno, $errstr, $errfile, $errline)
    {
        if (function_exists('error_reporting')) {
            /**
            * Check if Error Control Operator (@) was used, but still show
            * user errors even in this case.
            */
            if (error_reporting() == 0 &&
                $this->error_reporting != 0 &&
                ($errno & (E_USER_WARNING | E_USER_ERROR | E_USER_NOTICE)) == 0
            ) {
                return;
            }
        } else {
            if (($errno & (E_USER_WARNING | E_USER_ERROR | E_USER_NOTICE)) == 0) {
                return;
            }
>>>>>>> c1e8674f
        }

        $this->addError($errstr, $errno, $errfile, $errline, true);
    }

    /**
     * Add an error; can also be called directly (with or without escaping)
     *
     * The following error types cannot be handled with a user defined function:
     * E_ERROR, E_PARSE, E_CORE_ERROR, E_CORE_WARNING, E_COMPILE_ERROR,
     * E_COMPILE_WARNING,
     * and most of E_STRICT raised in the file where set_error_handler() is called.
     *
     * Do not use the context parameter as we want to avoid storing the
     * complete $GLOBALS inside $_SESSION['errors']
     *
     * @param string  $errstr  error string
     * @param integer $errno   error number
     * @param string  $errfile error file
     * @param integer $errline error line
     * @param boolean $escape  whether to escape the error string
     *
     * @return void
     */
    public function addError(
        string $errstr,
        int $errno,
        string $errfile,
        int $errline,
        bool $escape = true
    ): void {
        if ($escape) {
            $errstr = htmlspecialchars($errstr);
        }
        // create error object
        $error = new Error(
            $errno,
            $errstr,
            $errfile,
            $errline
        );
        $error->setHideLocation($this->hide_location);

        // do not repeat errors
        $this->errors[$error->getHash()] = $error;

        switch ($error->getNumber()) {
            case E_STRICT:
            case E_DEPRECATED:
            case E_NOTICE:
            case E_WARNING:
            case E_CORE_WARNING:
            case E_COMPILE_WARNING:
            case E_RECOVERABLE_ERROR:
                /* Avoid rendering BB code in PHP errors */
                $error->setBBCode(false);
                break;
            case E_USER_NOTICE:
            case E_USER_WARNING:
            case E_USER_ERROR:
                // just collect the error
                // display is called from outside
                break;
            case E_ERROR:
            case E_PARSE:
            case E_CORE_ERROR:
            case E_COMPILE_ERROR:
            default:
                // FATAL error, display it and exit
                $this->dispFatalError($error);
                exit;
        }
    }

    /**
     * trigger a custom error
     *
     * @param string  $errorInfo   error message
     * @param integer $errorNumber error number
     *
     * @return void
     */
    public function triggerError(string $errorInfo, ?int $errorNumber = null): void
    {
        // we could also extract file and line from backtrace
        // and call handleError() directly
        trigger_error($errorInfo, $errorNumber);
    }

    /**
     * display fatal error and exit
     *
     * @param Error $error the error
     *
     * @return void
     */
    protected function dispFatalError(Error $error): void
    {
        if (! headers_sent()) {
            $this->dispPageStart($error);
        }
        $error->display();
        $this->dispPageEnd();
        exit;
    }

    /**
     * Displays user errors not displayed
     *
     * @return void
     */
    public function dispUserErrors(): void
    {
        echo $this->getDispUserErrors();
    }

    /**
     * Renders user errors not displayed
     *
     * @return string
     */
    public function getDispUserErrors(): string
    {
        $retval = '';
        foreach ($this->getErrors() as $error) {
            if ($error->isUserError() && ! $error->isDisplayed()) {
                $retval .= $error->getDisplay();
            }
        }
        return $retval;
    }

    /**
     * display HTML header
     *
     * @param Error $error the error
     *
     * @return void
     */
    protected function dispPageStart(?Error $error = null): void
    {
        Response::getInstance()->disable();
        echo '<html><head><title>';
        if ($error) {
            echo $error->getTitle();
        } else {
            echo 'phpMyAdmin error reporting page';
        }
        echo '</title></head>';
    }

    /**
     * display HTML footer
     *
     * @return void
     */
    protected function dispPageEnd(): void
    {
        echo '</body></html>';
    }

    /**
     * renders errors not displayed
     *
     * @return string
     */
    public function getDispErrors(): string
    {
        $retval = '';
        // display errors if SendErrorReports is set to 'ask'.
        if ($GLOBALS['cfg']['SendErrorReports'] != 'never') {
            foreach ($this->getErrors() as $error) {
                if (! $error->isDisplayed()) {
                    $retval .= $error->getDisplay();
                }
            }
        } else {
            $retval .= $this->getDispUserErrors();
        }
        // if preference is not 'never' and
        // there are 'actual' errors to be reported
        if ($GLOBALS['cfg']['SendErrorReports'] != 'never'
            &&  $this->countErrors() !=  $this->countUserErrors()
        ) {
            // add report button.
            $retval .= '<form method="post" action="error_report.php"'
                    . ' id="pma_report_errors_form"';
            if ($GLOBALS['cfg']['SendErrorReports'] == 'always') {
                // in case of 'always', generate 'invisible' form.
                $retval .= ' class="hide"';
            }
            $retval .=  '>';
            $retval .= Url::getHiddenFields([
                'exception_type' => 'php',
                'send_error_report' => '1',
                'server' => $GLOBALS['server'],
            ]);
            $retval .= '<input type="submit" value="'
                    . __('Report')
                    . '" id="pma_report_errors" class="btn btn-primary floatright">'
                    . '<input type="checkbox" name="always_send"'
                    . ' id="always_send_checkbox" value="true">'
                    . '<label for="always_send_checkbox">'
                    . __('Automatically send report next time')
                    . '</label>';

            if ($GLOBALS['cfg']['SendErrorReports'] == 'ask') {
                // add ignore buttons
                $retval .= '<input type="submit" value="'
                        . __('Ignore')
                        . '" id="pma_ignore_errors_bottom" class="btn btn-secondary floatright">';
            }
            $retval .= '<input type="submit" value="'
                    . __('Ignore All')
                    . '" id="pma_ignore_all_errors_bottom" class="btn btn-secondary floatright">';
            $retval .= '</form>';
        }
        return $retval;
    }

    /**
     * displays errors not displayed
     *
     * @return void
     */
    public function dispErrors(): void
    {
        echo $this->getDispErrors();
    }

    /**
     * look in session for saved errors
     *
     * @return void
     */
    protected function checkSavedErrors(): void
    {
        if (isset($_SESSION['errors'])) {
            // restore saved errors
            foreach ($_SESSION['errors'] as $hash => $error) {
                if ($error instanceof Error && ! isset($this->errors[$hash])) {
                    $this->errors[$hash] = $error;
                }
            }

            // delete stored errors
            $_SESSION['errors'] = [];
            unset($_SESSION['errors']);
        }
    }

    /**
     * return count of errors
     *
     * @param bool $check Whether to check for session errors
     *
     * @return integer number of errors occurred
     */
    public function countErrors(bool $check = true): int
    {
        return count($this->getErrors($check));
    }

    /**
     * return count of user errors
     *
     * @return integer number of user errors occurred
     */
    public function countUserErrors(): int
    {
        $count = 0;
        if ($this->countErrors()) {
            foreach ($this->getErrors() as $error) {
                if ($error->isUserError()) {
                    $count++;
                }
            }
        }

        return $count;
    }

    /**
     * whether use errors occurred or not
     *
     * @return boolean
     */
    public function hasUserErrors(): bool
    {
        return (bool) $this->countUserErrors();
    }

    /**
     * whether errors occurred or not
     *
     * @return boolean
     */
    public function hasErrors(): bool
    {
        return (bool) $this->countErrors();
    }

    /**
     * number of errors to be displayed
     *
     * @return integer number of errors to be displayed
     */
    public function countDisplayErrors(): int
    {
        if ($GLOBALS['cfg']['SendErrorReports'] != 'never') {
            return $this->countErrors();
        }

        return $this->countUserErrors();
    }

    /**
     * whether there are errors to display or not
     *
     * @return boolean
     */
    public function hasDisplayErrors(): bool
    {
        return (bool) $this->countDisplayErrors();
    }

    /**
     * Deletes previously stored errors in SESSION.
     * Saves current errors in session as previous errors.
     * Required to save current errors in case  'ask'
     *
     * @return void
     */
    public function savePreviousErrors(): void
    {
        unset($_SESSION['prev_errors']);
        $_SESSION['prev_errors'] = $GLOBALS['error_handler']->getCurrentErrors();
    }

    /**
     * Function to check if there are any errors to be prompted.
     * Needed because user warnings raised are
     *      also collected by global error handler.
     * This distinguishes between the actual errors
     *      and user errors raised to warn user.
     *
     * @return boolean true if there are errors to be "prompted", false otherwise
     */
    public function hasErrorsForPrompt(): bool
    {
        return (
            $GLOBALS['cfg']['SendErrorReports'] != 'never'
            && $this->countErrors() !=  $this->countUserErrors()
        );
    }

    /**
     * Function to report all the collected php errors.
     * Must be called at the end of each script
     *      by the $GLOBALS['error_handler'] only.
     *
     * @return void
     */
    public function reportErrors(): void
    {
        // if there're no actual errors,
        if (! $this->hasErrors()
            || $this->countErrors() ==  $this->countUserErrors()
        ) {
            // then simply return.
            return;
        }
        // Delete all the prev_errors in session & store new prev_errors in session
        $this->savePreviousErrors();
        $response = Response::getInstance();
        $jsCode = '';
        if ($GLOBALS['cfg']['SendErrorReports'] == 'always') {
            if ($response->isAjax()) {
                // set flag for automatic report submission.
                $response->addJSON('sendErrorAlways', '1');
            } else {
                // send the error reports asynchronously & without asking user
                $jsCode .= '$("#pma_report_errors_form").submit();'
                        . 'Functions.ajaxShowMessage(
                            Messages.phpErrorsBeingSubmitted, false
                        );';
                // js code to appropriate focusing,
                $jsCode .= '$("html, body").animate({
                                scrollTop:$(document).height()
                            }, "slow");';
            }
        } elseif ($GLOBALS['cfg']['SendErrorReports'] == 'ask') {
            //ask user whether to submit errors or not.
            if (! $response->isAjax()) {
                // js code to show appropriate msgs, event binding & focusing.
                $jsCode = 'Functions.ajaxShowMessage(Messages.phpErrorsFound);'
                        . '$("#pma_ignore_errors_popup").on("click", function() {
                            Functions.ignorePhpErrors()
                        });'
                        . '$("#pma_ignore_all_errors_popup").on("click",
                            function() {
                                Functions.ignorePhpErrors(false)
                            });'
                        . '$("#pma_ignore_errors_bottom").on("click", function(e) {
                            e.preventDefault();
                            Functions.ignorePhpErrors()
                        });'
                        . '$("#pma_ignore_all_errors_bottom").on("click",
                            function(e) {
                                e.preventDefault();
                                Functions.ignorePhpErrors(false)
                            });'
                        . '$("html, body").animate({
                            scrollTop:$(document).height()
                        }, "slow");';
            }
        }
        // The errors are already sent from the response.
        // Just focus on errors division upon load event.
        $response->getFooter()->getScripts()->addCode($jsCode);
    }
}<|MERGE_RESOLUTION|>--- conflicted
+++ resolved
@@ -159,25 +159,12 @@
      *
      * @return void
      */
-<<<<<<< HEAD
     public function handleError(
         int $errno,
         string $errstr,
         string $errfile,
         int $errline
     ): void {
-        /**
-         * Check if Error Control Operator (@) was used, but still show
-         * user errors even in this case.
-         */
-        if (error_reporting() == 0 &&
-            $this->error_reporting != 0 &&
-            ($errno & (E_USER_WARNING | E_USER_ERROR | E_USER_NOTICE)) == 0
-        ) {
-            return;
-=======
-    public function handleError($errno, $errstr, $errfile, $errline)
-    {
         if (function_exists('error_reporting')) {
             /**
             * Check if Error Control Operator (@) was used, but still show
@@ -193,7 +180,6 @@
             if (($errno & (E_USER_WARNING | E_USER_ERROR | E_USER_NOTICE)) == 0) {
                 return;
             }
->>>>>>> c1e8674f
         }
 
         $this->addError($errstr, $errno, $errfile, $errline, true);
