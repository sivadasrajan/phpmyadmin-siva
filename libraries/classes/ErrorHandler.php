--- conflicted
+++ resolved
@@ -227,7 +227,6 @@
         $this->errors[$error->getHash()] = $error;
 
         switch ($error->getNumber()) {
-<<<<<<< HEAD
             case E_STRICT:
             case E_DEPRECATED:
             case E_NOTICE:
@@ -241,6 +240,7 @@
             case E_USER_NOTICE:
             case E_USER_WARNING:
             case E_USER_ERROR:
+            case E_USER_DEPRECATED:
                 // just collect the error
                 // display is called from outside
                 break;
@@ -252,33 +252,6 @@
                 // FATAL error, display it and exit
                 $this->dispFatalError($error);
                 exit;
-=======
-        case E_STRICT:
-        case E_DEPRECATED:
-        case E_NOTICE:
-        case E_WARNING:
-        case E_CORE_WARNING:
-        case E_COMPILE_WARNING:
-        case E_RECOVERABLE_ERROR:
-            /* Avoid rendering BB code in PHP errors */
-            $error->setBBCode(false);
-            break;
-        case E_USER_NOTICE:
-        case E_USER_WARNING:
-        case E_USER_ERROR:
-        case E_USER_DEPRECATED:
-            // just collect the error
-            // display is called from outside
-            break;
-        case E_ERROR:
-        case E_PARSE:
-        case E_CORE_ERROR:
-        case E_COMPILE_ERROR:
-        default:
-            // FATAL error, display it and exit
-            $this->dispFatalError($error);
-            exit;
->>>>>>> 10c9709f
         }
     }
 
