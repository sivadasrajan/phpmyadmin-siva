--- conflicted
+++ resolved
@@ -636,14 +636,11 @@
         $tabs['settings']['text']   = __('Settings');
         $tabs['settings']['active'] = in_array(
             basename($GLOBALS['PMA_PHP_SELF']),
-<<<<<<< HEAD
             [
                 'prefs_forms.php',
                 'prefs_manage.php',
+                'prefs_twofactor.php',
             ]
-=======
-            array('prefs_forms.php', 'prefs_manage.php', 'prefs_twofactor.php')
->>>>>>> 20227b05
         );
 
         if (! empty($binary_logs)) {
