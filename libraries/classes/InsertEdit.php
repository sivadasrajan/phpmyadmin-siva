<?php
/* vim: set expandtab sw=4 ts=4 sts=4: */
/**
 * set of functions with the insert/edit features in pma
 *
 * @package PhpMyAdmin
 */
declare(strict_types=1);

namespace PhpMyAdmin;

use PhpMyAdmin\Plugins\TransformationsPlugin;
<<<<<<< HEAD
=======
use PhpMyAdmin\Relation;
use PhpMyAdmin\Response;
use PhpMyAdmin\Sanitize;
use PhpMyAdmin\Template;
use PhpMyAdmin\Transformations;
use PhpMyAdmin\Url;
use PhpMyAdmin\Util;
use PhpMyAdmin\Core;
>>>>>>> 19df63b0

/**
 * PhpMyAdmin\InsertEdit class
 *
 * @package PhpMyAdmin
 */
class InsertEdit
{
    /**
     * DatabaseInterface instance
     *
     * @var DatabaseInterface
     */
    private $dbi;

    /**
     * @var Relation
     */
    private $relation;

    /**
     * @var Transformations
     */
    private $transformations;

    /**
     * @var FileListing
     */
    private $fileListing;

    /**
     * @var Template
     */
    public $template;

    /**
     * Constructor
     *
     * @param DatabaseInterface $dbi DatabaseInterface instance
     */
    public function __construct(DatabaseInterface $dbi)
    {
        $this->dbi = $dbi;
        $this->relation = new Relation($GLOBALS['dbi']);
        $this->transformations = new Transformations();
        $this->fileListing = new FileListing();
        $this->template = new Template();
    }

    /**
     * Retrieve form parameters for insert/edit form
     *
     * @param string     $db                 name of the database
     * @param string     $table              name of the table
     * @param array|null $where_clauses      where clauses
     * @param array      $where_clause_array array of where clauses
     * @param string     $err_url            error url
     *
     * @return array array of insert/edit form parameters
     */
    public function getFormParametersForInsertForm(
        $db,
        $table,
        ?array $where_clauses,
        array $where_clause_array,
        $err_url
    ) {
        $_form_params = [
            'db'        => $db,
            'table'     => $table,
            'goto'      => $GLOBALS['goto'],
            'err_url'   => $err_url,
            'sql_query' => $_POST['sql_query'],
        ];
        if (isset($where_clauses)) {
            foreach ($where_clause_array as $key_id => $where_clause) {
                $_form_params['where_clause[' . $key_id . ']'] = trim($where_clause);
            }
        }
        if (isset($_POST['clause_is_unique'])) {
            $_form_params['clause_is_unique'] = $_POST['clause_is_unique'];
        }
        return $_form_params;
    }

    /**
     * Creates array of where clauses
     *
     * @param array|string|null $where_clause where clause
     *
     * @return array whereClauseArray array of where clauses
     */
    private function getWhereClauseArray($where_clause)
    {
        if (! isset($where_clause)) {
            return [];
        }

        if (is_array($where_clause)) {
            return $where_clause;
        }

        return [0 => $where_clause];
    }

    /**
     * Analysing where clauses array
     *
     * @param array  $where_clause_array array of where clauses
     * @param string $table              name of the table
     * @param string $db                 name of the database
     *
     * @return array $where_clauses, $result, $rows, $found_unique_key
     */
    private function analyzeWhereClauses(
        array $where_clause_array,
        $table,
        $db
    ) {
        $rows               = [];
        $result             = [];
        $where_clauses      = [];
        $found_unique_key   = false;
        foreach ($where_clause_array as $key_id => $where_clause) {
            $local_query     = 'SELECT * FROM '
                . Util::backquote($db) . '.'
                . Util::backquote($table)
                . ' WHERE ' . $where_clause . ';';
            $result[$key_id] = $this->dbi->query(
                $local_query,
                DatabaseInterface::CONNECT_USER,
                DatabaseInterface::QUERY_STORE
            );
            $rows[$key_id] = $this->dbi->fetchAssoc($result[$key_id]);

            $where_clauses[$key_id] = str_replace('\\', '\\\\', $where_clause);
            $has_unique_condition = $this->showEmptyResultMessageOrSetUniqueCondition(
                $rows,
                $key_id,
                $where_clause_array,
                $local_query,
                $result
            );
            if ($has_unique_condition) {
                $found_unique_key = true;
            }
        }
        return [
            $where_clauses,
            $result,
            $rows,
            $found_unique_key,
        ];
    }

    /**
     * Show message for empty result or set the unique_condition
     *
     * @param array  $rows               MySQL returned rows
     * @param string $key_id             ID in current key
     * @param array  $where_clause_array array of where clauses
     * @param string $local_query        query performed
     * @param array  $result             MySQL result handle
     *
     * @return boolean
     */
    private function showEmptyResultMessageOrSetUniqueCondition(
        array $rows,
        $key_id,
        array $where_clause_array,
        $local_query,
        array $result
    ) {
        $has_unique_condition = false;

        // No row returned
        if (! $rows[$key_id]) {
            unset($rows[$key_id], $where_clause_array[$key_id]);
            Response::getInstance()->addHTML(
                Util::getMessage(
                    __('MySQL returned an empty result set (i.e. zero rows).'),
                    $local_query
                )
            );
            /**
             * @todo not sure what should be done at this point, but we must not
             * exit if we want the message to be displayed
             */
        } else {// end if (no row returned)
            $meta = $this->dbi->getFieldsMeta($result[$key_id]);

            list($unique_condition, $tmp_clause_is_unique)
                = Util::getUniqueCondition(
                    $result[$key_id], // handle
                    count($meta), // fields_cnt
                    $meta, // fields_meta
                    $rows[$key_id], // row
                    true, // force_unique
                    false, // restrict_to_table
                    null // analyzed_sql_results
                );

            if (! empty($unique_condition)) {
                $has_unique_condition = true;
            }
            unset($unique_condition, $tmp_clause_is_unique);
        }
        return $has_unique_condition;
    }

    /**
     * No primary key given, just load first row
     *
     * @param string $table name of the table
     * @param string $db    name of the database
     *
     * @return array containing $result and $rows arrays
     */
    private function loadFirstRow($table, $db)
    {
        $result = $this->dbi->query(
            'SELECT * FROM ' . Util::backquote($db)
            . '.' . Util::backquote($table) . ' LIMIT 1;',
            DatabaseInterface::CONNECT_USER,
            DatabaseInterface::QUERY_STORE
        );
        $rows = array_fill(0, $GLOBALS['cfg']['InsertRows'], false);
        return [
            $result,
            $rows,
        ];
    }

    /**
     * Add some url parameters
     *
     * @param array $url_params         containing $db and $table as url parameters
     * @param array $where_clause_array where clauses array
     *
     * @return array Add some url parameters to $url_params array and return it
     */
    public function urlParamsInEditMode(
        array $url_params,
        array $where_clause_array
    ): array {
        foreach ($where_clause_array as $where_clause) {
            $url_params['where_clause'] = trim($where_clause);
        }
        if (! empty($_POST['sql_query'])) {
            $url_params['sql_query'] = $_POST['sql_query'];
        }
        return $url_params;
    }

    /**
     * Show type information or function selectors in Insert/Edit
     *
     * @param string  $which      function|type
     * @param array   $url_params containing url parameters
     * @param boolean $is_show    whether to show the element in $which
     *
     * @return string an HTML snippet
     */
    public function showTypeOrFunction($which, array $url_params, $is_show)
    {
        $params = [];

        switch ($which) {
            case 'function':
                $params['ShowFunctionFields'] = ($is_show ? 0 : 1);
                $params['ShowFieldTypesInDataEditView']
                = $GLOBALS['cfg']['ShowFieldTypesInDataEditView'];
                break;
            case 'type':
                $params['ShowFieldTypesInDataEditView'] = ($is_show ? 0 : 1);
                $params['ShowFunctionFields']
                = $GLOBALS['cfg']['ShowFunctionFields'];
                break;
        }

        $params['goto'] = 'sql.php';
        $this_url_params = array_merge($url_params, $params);

        if (! $is_show) {
            return ' : <a href="tbl_change.php" data-post="'
                . Url::getCommon($this_url_params, '') . '">'
                . $this->showTypeOrFunctionLabel($which)
                . '</a>';
        }
        return '<th><a href="tbl_change.php" data-post="'
            . Url::getCommon($this_url_params, '')
            . '" title="' . __('Hide') . '">'
            . $this->showTypeOrFunctionLabel($which)
            . '</a></th>';
    }

    /**
     * Show type information or function selectors labels in Insert/Edit
     *
     * @param string $which function|type
     *
     * @return string|null an HTML snippet
     */
    private function showTypeOrFunctionLabel($which)
    {
        switch ($which) {
            case 'function':
                return __('Function');
            case 'type':
                return __('Type');
        }

        return null;
    }

     /**
      * Analyze the table column array
      *
      * @param array   $column         description of column in given table
      * @param array   $comments_map   comments for every column that has a comment
      * @param boolean $timestamp_seen whether a timestamp has been seen
      *
      * @return array                   description of column in given table
      */
    private function analyzeTableColumnsArray(
        array $column,
        array $comments_map,
        $timestamp_seen
    ) {
        $column['Field_html']    = htmlspecialchars($column['Field']);
        $column['Field_md5']     = md5($column['Field']);
        // True_Type contains only the type (stops at first bracket)
        $column['True_Type']     = preg_replace('@\(.*@s', '', $column['Type']);
        $column['len'] = preg_match('@float|double@', $column['Type']) ? 100 : -1;
        $column['Field_title']   = $this->getColumnTitle($column, $comments_map);
        $column['is_binary']     = $this->isColumn(
            $column,
            [
                'binary',
                'varbinary',
            ]
        );
        $column['is_blob']       = $this->isColumn(
            $column,
            [
                'blob',
                'tinyblob',
                'mediumblob',
                'longblob',
            ]
        );
        $column['is_char']       = $this->isColumn(
            $column,
            [
                'char',
                'varchar',
            ]
        );

        list($column['pma_type'], $column['wrap'], $column['first_timestamp'])
            = $this->getEnumSetAndTimestampColumns($column, $timestamp_seen);

        return $column;
    }

     /**
      * Retrieve the column title
      *
      * @param array $column       description of column in given table
      * @param array $comments_map comments for every column that has a comment
      *
      * @return string              column title
      */
    private function getColumnTitle(array $column, array $comments_map)
    {
        if (isset($comments_map[$column['Field']])) {
            return '<span style="border-bottom: 1px dashed black;" title="'
                . htmlspecialchars($comments_map[$column['Field']]) . '">'
                . $column['Field_html'] . '</span>';
        }

        return $column['Field_html'];
    }

     /**
      * check whether the column is of a certain type
      * the goal is to ensure that types such as "enum('one','two','binary',..)"
      * or "enum('one','two','varbinary',..)" are not categorized as binary
      *
      * @param array $column description of column in given table
      * @param array $types  the types to verify
      *
      * @return boolean whether the column's type if one of the $types
      */
    public function isColumn(array $column, array $types)
    {
        foreach ($types as $one_type) {
            if (mb_stripos($column['Type'], $one_type) === 0) {
                return true;
            }
        }
        return false;
    }

    /**
     * Retrieve set, enum, timestamp table columns
     *
     * @param array   $column         description of column in given table
     * @param boolean $timestamp_seen whether a timestamp has been seen
     *
     * @return array $column['pma_type'], $column['wrap'], $column['first_timestamp']
     */
    private function getEnumSetAndTimestampColumns(array $column, $timestamp_seen)
    {
        $column['first_timestamp'] = false;
        switch ($column['True_Type']) {
            case 'set':
                $column['pma_type'] = 'set';
                $column['wrap']  = '';
                break;
            case 'enum':
                $column['pma_type'] = 'enum';
                $column['wrap']  = '';
                break;
            case 'timestamp':
                if (! $timestamp_seen) {   // can only occur once per table
                    $column['first_timestamp'] = true;
                }
                $column['pma_type'] = $column['Type'];
                $column['wrap']  = ' nowrap';
                break;

            default:
                $column['pma_type'] = $column['Type'];
                $column['wrap']  = ' nowrap';
                break;
        }
        return [
            $column['pma_type'],
            $column['wrap'],
            $column['first_timestamp'],
        ];
    }

    /**
     * The function column
     * We don't want binary data to be destroyed
     * Note: from the MySQL manual: "BINARY doesn't affect how the column is
     *       stored or retrieved" so it does not mean that the contents is binary
     *
     * @param array   $column                description of column in given table
     * @param boolean $is_upload             upload or no
     * @param string  $column_name_appendix  the name attribute
     * @param string  $onChangeClause        onchange clause for fields
     * @param array   $no_support_types      list of datatypes that are not (yet)
     *                                       handled by PMA
     * @param integer $tabindex_for_function +3000
     * @param integer $tabindex              tab index
     * @param integer $idindex               id index
     * @param boolean $insert_mode           insert mode or edit mode
     * @param boolean $readOnly              is column read only or not
     * @param array   $foreignData           foreign key data
     *
     * @return string                           an html snippet
     */
    private function getFunctionColumn(
        array $column,
        $is_upload,
        $column_name_appendix,
        $onChangeClause,
        array $no_support_types,
        $tabindex_for_function,
        $tabindex,
        $idindex,
        $insert_mode,
        $readOnly,
        array $foreignData
    ) {
        $html_output = '';
        if (($GLOBALS['cfg']['ProtectBinary'] === 'blob'
            && $column['is_blob'] && ! $is_upload)
            || ($GLOBALS['cfg']['ProtectBinary'] === 'all'
            && $column['is_binary'])
            || ($GLOBALS['cfg']['ProtectBinary'] === 'noblob'
            && $column['is_binary'])
        ) {
            $html_output .= '<td class="center">' . __('Binary') . '</td>' . "\n";
        } elseif ($readOnly
            || mb_strstr($column['True_Type'], 'enum')
            || mb_strstr($column['True_Type'], 'set')
            || in_array($column['pma_type'], $no_support_types)
        ) {
            $html_output .= '<td class="center">--</td>' . "\n";
        } else {
            $html_output .= '<td>' . "\n";

            $html_output .= '<select name="funcs' . $column_name_appendix . '"'
                . ' ' . $onChangeClause
                . ' tabindex="' . ($tabindex + $tabindex_for_function) . '"'
                . ' id="field_' . $idindex . '_1">';
            $html_output .= Util::getFunctionsForField(
                $column,
                $insert_mode,
                $foreignData
            ) . "\n";

            $html_output .= '</select>' . "\n";
            $html_output .= '</td>' . "\n";
        }
        return $html_output;
    }

    /**
     * The null column
     *
     * @param array   $column               description of column in given table
     * @param string  $column_name_appendix the name attribute
     * @param boolean $real_null_value      is column value null or not null
     * @param integer $tabindex             tab index
     * @param integer $tabindex_for_null    +6000
     * @param integer $idindex              id index
     * @param string  $vkey                 [multi_edit]['row_id']
     * @param array   $foreigners           keys into foreign fields
     * @param array   $foreignData          data about the foreign keys
     * @param boolean $readOnly             is column read only or not
     *
     * @return string                       an html snippet
     */
    private function getNullColumn(
        array $column,
        $column_name_appendix,
        $real_null_value,
        $tabindex,
        $tabindex_for_null,
        $idindex,
        $vkey,
        array $foreigners,
        array $foreignData,
        $readOnly
    ) {
        if ($column['Null'] != 'YES' || $readOnly) {
            return "<td></td>\n";
        }
        $html_output = '';
        $html_output .= '<td>' . "\n";
        $html_output .= '<input type="hidden" name="fields_null_prev'
            . $column_name_appendix . '"';
        if ($real_null_value && ! $column['first_timestamp']) {
            $html_output .= ' value="on"';
        }
        $html_output .= '>' . "\n";

        $html_output .= '<input type="checkbox" class="checkbox_null" tabindex="'
            . ($tabindex + $tabindex_for_null) . '"'
            . ' name="fields_null' . $column_name_appendix . '"';
        if ($real_null_value) {
            $html_output .= ' checked="checked"';
        }
        $html_output .= ' id="field_' . $idindex . '_2">';

        // nullify_code is needed by the js nullify() function
        $nullify_code = $this->getNullifyCodeForNullColumn(
            $column,
            $foreigners,
            $foreignData
        );
        // to be able to generate calls to nullify() in jQuery
        $html_output .= '<input type="hidden" class="nullify_code" name="nullify_code'
            . $column_name_appendix . '" value="' . $nullify_code . '">';
        $html_output .= '<input type="hidden" class="hashed_field" name="hashed_field'
            . $column_name_appendix . '" value="' . $column['Field_md5'] . '">';
        $html_output .= '<input type="hidden" class="multi_edit" name="multi_edit'
            . $column_name_appendix . '" value="' . Sanitize::escapeJsString($vkey) . '">';
        $html_output .= '</td>' . "\n";

        return $html_output;
    }

    /**
     * Retrieve the nullify code for the null column
     *
     * @param array $column      description of column in given table
     * @param array $foreigners  keys into foreign fields
     * @param array $foreignData data about the foreign keys
     *
     * @return string
     */
    private function getNullifyCodeForNullColumn(
        array $column,
        array $foreigners,
        array $foreignData
    ): string {
        $foreigner = $this->relation->searchColumnInForeigners($foreigners, $column['Field']);
        if (mb_strstr($column['True_Type'], 'enum')) {
            if (mb_strlen((string) $column['Type']) > 20) {
                $nullify_code = '1';
            } else {
                $nullify_code = '2';
            }
        } elseif (mb_strstr($column['True_Type'], 'set')) {
            $nullify_code = '3';
        } elseif (! empty($foreigners)
            && ! empty($foreigner)
            && $foreignData['foreign_link'] == false
        ) {
            // foreign key in a drop-down
            $nullify_code = '4';
        } elseif (! empty($foreigners)
            && ! empty($foreigner)
            && $foreignData['foreign_link'] == true
        ) {
            // foreign key with a browsing icon
            $nullify_code = '6';
        } else {
            $nullify_code = '5';
        }
        return $nullify_code;
    }

    /**
     * Get the HTML elements for value column in insert form
     * (here, "column" is used in the sense of HTML column in HTML table)
     *
     * @param array   $column                description of column in given table
     * @param string  $backup_field          hidden input field
     * @param string  $column_name_appendix  the name attribute
     * @param string  $onChangeClause        onchange clause for fields
     * @param integer $tabindex              tab index
     * @param integer $tabindex_for_value    offset for the values tabindex
     * @param integer $idindex               id index
     * @param string  $data                  description of the column field
     * @param string  $special_chars         special characters
     * @param array   $foreignData           data about the foreign keys
     * @param array   $paramTableDbArray     array containing $table and $db
     * @param integer $rownumber             the row number
     * @param array   $titles                An HTML IMG tag for a particular icon from
     *                                       a theme, which may be an actual file or
     *                                       an icon from a sprite
     * @param string  $text_dir              text direction
     * @param string  $special_chars_encoded replaced char if the string starts
     *                                       with a \r\n pair (0x0d0a) add an extra \n
     * @param string  $vkey                  [multi_edit]['row_id']
     * @param boolean $is_upload             is upload or not
     * @param integer $biggest_max_file_size 0 integer
     * @param string  $default_char_editing  default char editing mode which is stored
     *                                       in the config.inc.php script
     * @param array   $no_support_types      list of datatypes that are not (yet)
     *                                       handled by PMA
     * @param array   $gis_data_types        list of GIS data types
     * @param array   $extracted_columnspec  associative array containing type,
     *                                       spec_in_brackets and possibly
     *                                       enum_set_values (another array)
     * @param boolean $readOnly              is column read only or not
     *
     * @return string an html snippet
     */
    private function getValueColumn(
        array $column,
        $backup_field,
        $column_name_appendix,
        $onChangeClause,
        $tabindex,
        $tabindex_for_value,
        $idindex,
        $data,
        $special_chars,
        array $foreignData,
        array $paramTableDbArray,
        $rownumber,
        array $titles,
        $text_dir,
        $special_chars_encoded,
        $vkey,
        $is_upload,
        $biggest_max_file_size,
        $default_char_editing,
        array $no_support_types,
        array $gis_data_types,
        array $extracted_columnspec,
        $readOnly
    ) {
        // HTML5 data-* attribute data-type
        $data_type = $this->dbi->types->getTypeClass($column['True_Type']);
        $html_output = '';

        if ($foreignData['foreign_link'] == true) {
            $html_output .= $this->getForeignLink(
                $column,
                $backup_field,
                $column_name_appendix,
                $onChangeClause,
                $tabindex,
                $tabindex_for_value,
                $idindex,
                $data,
                $paramTableDbArray,
                $rownumber,
                $titles,
                $readOnly
            );
        } elseif (is_array($foreignData['disp_row'])) {
            $html_output .= $this->dispRowForeignData(
                $column,
                $backup_field,
                $column_name_appendix,
                $onChangeClause,
                $tabindex,
                $tabindex_for_value,
                $idindex,
                $data,
                $foreignData,
                $readOnly
            );
        } elseif ($GLOBALS['cfg']['LongtextDoubleTextarea']
            && mb_strstr($column['pma_type'], 'longtext')
        ) {
            $html_output .= $this->getTextarea(
                $column,
                $backup_field,
                $column_name_appendix,
                $onChangeClause,
                $tabindex,
                $tabindex_for_value,
                $idindex,
                $text_dir,
                $special_chars_encoded,
                $data_type,
                $readOnly
            );
        } elseif (mb_strstr($column['pma_type'], 'text')) {
            $html_output .= $this->getTextarea(
                $column,
                $backup_field,
                $column_name_appendix,
                $onChangeClause,
                $tabindex,
                $tabindex_for_value,
                $idindex,
                $text_dir,
                $special_chars_encoded,
                $data_type,
                $readOnly
            );
            $html_output .= "\n";
            if (mb_strlen($special_chars) > 32000) {
                $html_output .= "</td>\n";
                $html_output .= '<td>' . __(
                    'Because of its length,<br> this column might not be editable.'
                );
            }
        } elseif ($column['pma_type'] == 'enum') {
            $html_output .= $this->getPmaTypeEnum(
                $column,
                $backup_field,
                $column_name_appendix,
                $extracted_columnspec,
                $onChangeClause,
                $tabindex,
                $tabindex_for_value,
                $idindex,
                $data,
                $readOnly
            );
        } elseif ($column['pma_type'] == 'set') {
            $html_output .= $this->getPmaTypeSet(
                $column,
                $extracted_columnspec,
                $backup_field,
                $column_name_appendix,
                $onChangeClause,
                $tabindex,
                $tabindex_for_value,
                $idindex,
                $data,
                $readOnly
            );
        } elseif ($column['is_binary'] || $column['is_blob']) {
            $html_output .= $this->getBinaryAndBlobColumn(
                $column,
                $data,
                $special_chars,
                $biggest_max_file_size,
                $backup_field,
                $column_name_appendix,
                $onChangeClause,
                $tabindex,
                $tabindex_for_value,
                $idindex,
                $text_dir,
                $special_chars_encoded,
                $vkey,
                $is_upload,
                $readOnly
            );
        } elseif (! in_array($column['pma_type'], $no_support_types)) {
            $html_output .= $this->getValueColumnForOtherDatatypes(
                $column,
                $default_char_editing,
                $backup_field,
                $column_name_appendix,
                $onChangeClause,
                $tabindex,
                $special_chars,
                $tabindex_for_value,
                $idindex,
                $text_dir,
                $special_chars_encoded,
                $data,
                $extracted_columnspec,
                $readOnly
            );
        }

        if (in_array($column['pma_type'], $gis_data_types)) {
            $html_output .= $this->getHtmlForGisDataTypes();
        }

        return $html_output;
    }

    /**
     * Get HTML for foreign link in insert form
     *
     * @param array   $column               description of column in given table
     * @param string  $backup_field         hidden input field
     * @param string  $column_name_appendix the name attribute
     * @param string  $onChangeClause       onchange clause for fields
     * @param integer $tabindex             tab index
     * @param integer $tabindex_for_value   offset for the values tabindex
     * @param integer $idindex              id index
     * @param string  $data                 data to edit
     * @param array   $paramTableDbArray    array containing $table and $db
     * @param integer $rownumber            the row number
     * @param array   $titles               An HTML IMG tag for a particular icon from
     *                                      a theme, which may be an actual file or
     *                                      an icon from a sprite
     * @param boolean $readOnly             is column read only or not
     *
     * @return string                       an html snippet
     */
    private function getForeignLink(
        array $column,
        $backup_field,
        $column_name_appendix,
        $onChangeClause,
        $tabindex,
        $tabindex_for_value,
        $idindex,
        $data,
        array $paramTableDbArray,
        $rownumber,
        array $titles,
        $readOnly
    ) {
        list($table, $db) = $paramTableDbArray;
        $html_output = '';
        $html_output .= $backup_field . "\n";

        $html_output .= '<input type="hidden" name="fields_type'
            . $column_name_appendix . '" value="foreign">';

        $html_output .= '<input type="text" name="fields' . $column_name_appendix . '" '
            . 'class="textfield" '
            . $onChangeClause . ' '
            . ($readOnly ? 'readonly="readonly" ' : '')
            . 'tabindex="' . ($tabindex + $tabindex_for_value) . '" '
            . 'id="field_' . $idindex . '_3" '
            . 'value="' . htmlspecialchars($data) . '">';

        $html_output .= '<a class="ajax browse_foreign" href="browse_foreigners.php" data-post="'
            . Url::getCommon(
                [
                    'db' => $db,
                    'table' => $table,
                    'field' => $column['Field'],
                    'rownumber' => $rownumber,
                    'data'      => $data,
                ],
                ''
            ) . '">'
            . str_replace("'", "\'", $titles['Browse']) . '</a>';
        return $html_output;
    }

    /**
     * Get HTML to display foreign data
     *
     * @param array   $column               description of column in given table
     * @param string  $backup_field         hidden input field
     * @param string  $column_name_appendix the name attribute
     * @param string  $onChangeClause       onchange clause for fields
     * @param integer $tabindex             tab index
     * @param integer $tabindex_for_value   offset for the values tabindex
     * @param integer $idindex              id index
     * @param string  $data                 data to edit
     * @param array   $foreignData          data about the foreign keys
     * @param boolean $readOnly             is display read only or not
     *
     * @return string                       an html snippet
     */
    private function dispRowForeignData(
        $column,
        $backup_field,
        $column_name_appendix,
        $onChangeClause,
        $tabindex,
        $tabindex_for_value,
        $idindex,
        $data,
        array $foreignData,
        $readOnly
    ) {
        $html_output = '';
        $html_output .= $backup_field . "\n";
        $html_output .= '<input type="hidden"'
            . ' name="fields_type' . $column_name_appendix . '"';
        if ($column['is_binary']) {
            $html_output .= ' value="hex">';
        } else {
            $html_output .= ' value="foreign">';
        }

        $html_output .= '<select name="fields' . $column_name_appendix . '"'
            . ' ' . $onChangeClause
            . ' class="textfield"'
            . ($readOnly ? ' disabled' : '')
            . ' tabindex="' . ($tabindex + $tabindex_for_value) . '"'
            . ' id="field_' . $idindex . '_3">';
        $html_output .= $this->relation->foreignDropdown(
            $foreignData['disp_row'],
            $foreignData['foreign_field'],
            $foreignData['foreign_display'],
            $data,
            $GLOBALS['cfg']['ForeignKeyMaxLimit']
        );
        $html_output .= '</select>';

        //Add hidden input, as disabled <select> input does not included in POST.
        if ($readOnly) {
            $html_output .= '<input name="fields' . $column_name_appendix . '"'
                . ' type="hidden" value="' . htmlspecialchars($data) . '">';
        }

        return $html_output;
    }

    /**
     * Get HTML textarea for insert form
     *
     * @param array   $column                column information
     * @param string  $backup_field          hidden input field
     * @param string  $column_name_appendix  the name attribute
     * @param string  $onChangeClause        onchange clause for fields
     * @param integer $tabindex              tab index
     * @param integer $tabindex_for_value    offset for the values tabindex
     * @param integer $idindex               id index
     * @param string  $text_dir              text direction
     * @param string  $special_chars_encoded replaced char if the string starts
     *                                       with a \r\n pair (0x0d0a) add an extra \n
     * @param string  $data_type             the html5 data-* attribute type
     * @param boolean $readOnly              is column read only or not
     *
     * @return string                       an html snippet
     */
    private function getTextarea(
        array $column,
        $backup_field,
        $column_name_appendix,
        $onChangeClause,
        $tabindex,
        $tabindex_for_value,
        $idindex,
        $text_dir,
        $special_chars_encoded,
        $data_type,
        $readOnly
    ) {
        $the_class = '';
        $textAreaRows = $GLOBALS['cfg']['TextareaRows'];
        $textareaCols = $GLOBALS['cfg']['TextareaCols'];

        if ($column['is_char']) {
            /**
             * @todo clarify the meaning of the "textfield" class and explain
             *       why character columns have the "char" class instead
             */
            $the_class = 'char charField';
            $textAreaRows = max($GLOBALS['cfg']['CharTextareaRows'], 7);
            $textareaCols = $GLOBALS['cfg']['CharTextareaCols'];
            $extracted_columnspec = Util::extractColumnSpec(
                $column['Type']
            );
            $maxlength = $extracted_columnspec['spec_in_brackets'];
        } elseif ($GLOBALS['cfg']['LongtextDoubleTextarea']
            && mb_strstr($column['pma_type'], 'longtext')
        ) {
            $textAreaRows = $GLOBALS['cfg']['TextareaRows'] * 2;
            $textareaCols = $GLOBALS['cfg']['TextareaCols'] * 2;
        }
        $html_output = $backup_field . "\n"
            . '<textarea name="fields' . $column_name_appendix . '"'
            . ' class="' . $the_class . '"'
            . ($readOnly ? ' readonly="readonly"' : '')
            . (isset($maxlength) ? ' data-maxlength="' . $maxlength . '"' : '')
            . ' rows="' . $textAreaRows . '"'
            . ' cols="' . $textareaCols . '"'
            . ' dir="' . $text_dir . '"'
            . ' id="field_' . $idindex . '_3"'
            . (! empty($onChangeClause) ? ' ' . $onChangeClause : '')
            . ' tabindex="' . ($tabindex + $tabindex_for_value) . '"'
            . ' data-type="' . $data_type . '">'
            . $special_chars_encoded
            . '</textarea>';

        return $html_output;
    }

    /**
     * Get HTML for enum type
     *
     * @param array   $column               description of column in given table
     * @param string  $backup_field         hidden input field
     * @param string  $column_name_appendix the name attribute
     * @param array   $extracted_columnspec associative array containing type,
     *                                      spec_in_brackets and possibly
     *                                      enum_set_values (another array)
     * @param string  $onChangeClause       onchange clause for fields
     * @param integer $tabindex             tab index
     * @param integer $tabindex_for_value   offset for the values tabindex
     * @param integer $idindex              id index
     * @param mixed   $data                 data to edit
     * @param boolean $readOnly             is column read only or not
     *
     * @return string an html snippet
     */
    private function getPmaTypeEnum(
        array $column,
        $backup_field,
        $column_name_appendix,
        array $extracted_columnspec,
        $onChangeClause,
        $tabindex,
        $tabindex_for_value,
        $idindex,
        $data,
        $readOnly
    ) {
        $html_output = '';
        if (! isset($column['values'])) {
            $column['values'] = $this->getColumnEnumValues(
                $column,
                $extracted_columnspec
            );
        }
        $column_enum_values = $column['values'];
        $html_output .= '<input type="hidden" name="fields_type'
            . $column_name_appendix . '" value="enum">';
        $html_output .= "\n" . '            ' . $backup_field . "\n";
        if (mb_strlen($column['Type']) > 20) {
            $html_output .= $this->getDropDownDependingOnLength(
                $column,
                $column_name_appendix,
                $onChangeClause,
                $tabindex,
                $tabindex_for_value,
                $idindex,
                $data,
                $column_enum_values,
                $readOnly
            );
        } else {
            $html_output .= $this->getRadioButtonDependingOnLength(
                $column_name_appendix,
                $onChangeClause,
                $tabindex,
                $column,
                $tabindex_for_value,
                $idindex,
                $data,
                $column_enum_values,
                $readOnly
            );
        }
        return $html_output;
    }

    /**
     * Get column values
     *
     * @param array $column               description of column in given table
     * @param array $extracted_columnspec associative array containing type,
     *                                    spec_in_brackets and possibly enum_set_values
     *                                    (another array)
     *
     * @return array column values as an associative array
     */
    private function getColumnEnumValues(array $column, array $extracted_columnspec)
    {
        $column['values'] = [];
        foreach ($extracted_columnspec['enum_set_values'] as $val) {
            $column['values'][] = [
                'plain' => $val,
                'html'  => htmlspecialchars($val),
            ];
        }
        return $column['values'];
    }

    /**
     * Get HTML drop down for more than 20 string length
     *
     * @param array   $column               description of column in given table
     * @param string  $column_name_appendix the name attribute
     * @param string  $onChangeClause       onchange clause for fields
     * @param integer $tabindex             tab index
     * @param integer $tabindex_for_value   offset for the values tabindex
     * @param integer $idindex              id index
     * @param string  $data                 data to edit
     * @param array   $column_enum_values   $column['values']
     * @param boolean $readOnly             is column read only or not
     *
     * @return string                       an html snippet
     */
    private function getDropDownDependingOnLength(
        array $column,
        $column_name_appendix,
        $onChangeClause,
        $tabindex,
        $tabindex_for_value,
        $idindex,
        $data,
        array $column_enum_values,
        $readOnly
    ) {
        $html_output = '<select name="fields' . $column_name_appendix . '"'
            . ' ' . $onChangeClause
            . ' class="textfield"'
            . ' tabindex="' . ($tabindex + $tabindex_for_value) . '"'
            . ($readOnly ? ' disabled' : '')
            . ' id="field_' . $idindex . '_3">';
        $html_output .= '<option value="">&nbsp;</option>' . "\n";

        $selected_html = '';
        foreach ($column_enum_values as $enum_value) {
            $html_output .= '<option value="' . $enum_value['html'] . '"';
            if ($data == $enum_value['plain']
                || ($data == ''
                && (! isset($_POST['where_clause']) || $column['Null'] != 'YES')
                && isset($column['Default'])
                && $enum_value['plain'] == $column['Default'])
            ) {
                $html_output .= ' selected="selected"';
                $selected_html = $enum_value['html'];
            }
            $html_output .= '>' . $enum_value['html'] . '</option>' . "\n";
        }
        $html_output .= '</select>';

        //Add hidden input, as disabled <select> input does not included in POST.
        if ($readOnly) {
            $html_output .= '<input name="fields' . $column_name_appendix . '"'
                . ' type="hidden" value="' . $selected_html . '">';
        }
        return $html_output;
    }

    /**
     * Get HTML radio button for less than 20 string length
     *
     * @param string  $column_name_appendix the name attribute
     * @param string  $onChangeClause       onchange clause for fields
     * @param integer $tabindex             tab index
     * @param array   $column               description of column in given table
     * @param integer $tabindex_for_value   offset for the values tabindex
     * @param integer $idindex              id index
     * @param string  $data                 data to edit
     * @param array   $column_enum_values   $column['values']
     * @param boolean $readOnly             is column read only or not
     *
     * @return string                       an html snippet
     */
    private function getRadioButtonDependingOnLength(
        $column_name_appendix,
        $onChangeClause,
        $tabindex,
        array $column,
        $tabindex_for_value,
        $idindex,
        $data,
        array $column_enum_values,
        $readOnly
    ) {
        $j = 0;
        $html_output = '';
        foreach ($column_enum_values as $enum_value) {
            $html_output .= '            '
                . '<input type="radio" name="fields' . $column_name_appendix . '"'
                . ' class="textfield"'
                . ' value="' . $enum_value['html'] . '"'
                . ' id="field_' . $idindex . '_3_' . $j . '"'
                . ' ' . $onChangeClause;
            if ($data == $enum_value['plain']
                || ($data == ''
                && (! isset($_POST['where_clause']) || $column['Null'] != 'YES')
                && isset($column['Default'])
                && $enum_value['plain'] == $column['Default'])
            ) {
                $html_output .= ' checked="checked"';
            } elseif ($readOnly) {
                $html_output .= ' disabled';
            }
            $html_output .= ' tabindex="' . ($tabindex + $tabindex_for_value) . '">';
            $html_output .= '<label for="field_' . $idindex . '_3_' . $j . '">'
                . $enum_value['html'] . '</label>' . "\n";
            $j++;
        }
        return $html_output;
    }

    /**
     * Get the HTML for 'set' pma type
     *
     * @param array   $column               description of column in given table
     * @param array   $extracted_columnspec associative array containing type,
     *                                      spec_in_brackets and possibly
     *                                      enum_set_values (another array)
     * @param string  $backup_field         hidden input field
     * @param string  $column_name_appendix the name attribute
     * @param string  $onChangeClause       onchange clause for fields
     * @param integer $tabindex             tab index
     * @param integer $tabindex_for_value   offset for the values tabindex
     * @param integer $idindex              id index
     * @param string  $data                 description of the column field
     * @param boolean $readOnly             is column read only or not
     *
     * @return string                       an html snippet
     */
    private function getPmaTypeSet(
        array $column,
        array $extracted_columnspec,
        $backup_field,
        $column_name_appendix,
        $onChangeClause,
        $tabindex,
        $tabindex_for_value,
        $idindex,
        $data,
        $readOnly
    ) {
        list($column_set_values, $select_size) = $this->getColumnSetValueAndSelectSize(
            $column,
            $extracted_columnspec
        );
        $vset = array_flip(explode(',', $data));
        $html_output = $backup_field . "\n";
        $html_output .= '<input type="hidden" name="fields_type'
            . $column_name_appendix . '" value="set">';
        $html_output .= '<select name="fields' . $column_name_appendix . '[]"'
            . ' class="textfield"'
            . ($readOnly ? ' disabled' : '')
            . ' size="' . $select_size . '"'
            . ' multiple="multiple"'
            . ' ' . $onChangeClause
            . ' tabindex="' . ($tabindex + $tabindex_for_value) . '"'
            . ' id="field_' . $idindex . '_3">';

        $selected_html = '';
        foreach ($column_set_values as $column_set_value) {
            $html_output .= '<option value="' . $column_set_value['html'] . '"';
            if (isset($vset[$column_set_value['plain']])) {
                $html_output .= ' selected="selected"';
                $selected_html = $column_set_value['html'];
            }
            $html_output .= '>' . $column_set_value['html'] . '</option>' . "\n";
        }
        $html_output .= '</select>';

        //Add hidden input, as disabled <select> input does not included in POST.
        if ($readOnly) {
            $html_output .= '<input name="fields' . $column_name_appendix . '[]"'
                . ' type="hidden" value="' . $selected_html . '">';
        }
        return $html_output;
    }

    /**
     * Retrieve column 'set' value and select size
     *
     * @param array $column               description of column in given table
     * @param array $extracted_columnspec associative array containing type,
     *                                    spec_in_brackets and possibly enum_set_values
     *                                    (another array)
     *
     * @return array $column['values'], $column['select_size']
     */
    private function getColumnSetValueAndSelectSize(
        array $column,
        array $extracted_columnspec
    ) {
        if (! isset($column['values'])) {
            $column['values'] = [];
            foreach ($extracted_columnspec['enum_set_values'] as $val) {
                $column['values'][] = [
                    'plain' => $val,
                    'html'  => htmlspecialchars($val),
                ];
            }
            $column['select_size'] = min(4, count($column['values']));
        }
        return [
            $column['values'],
            $column['select_size'],
        ];
    }

    /**
     * Get HTML for binary and blob column
     *
     * @param array       $column                description of column in given table
     * @param string|null $data                  data to edit
     * @param string      $special_chars         special characters
     * @param integer     $biggest_max_file_size biggest max file size for uploading
     * @param string      $backup_field          hidden input field
     * @param string      $column_name_appendix  the name attribute
     * @param string      $onChangeClause        onchange clause for fields
     * @param integer     $tabindex              tab index
     * @param integer     $tabindex_for_value    offset for the values tabindex
     * @param integer     $idindex               id index
     * @param string      $text_dir              text direction
     * @param string      $special_chars_encoded replaced char if the string starts
     *                                           with a \r\n pair (0x0d0a) add an
     *                                           extra \n
     * @param string      $vkey                  [multi_edit]['row_id']
     * @param boolean     $is_upload             is upload or not
     * @param boolean     $readOnly              is column read only or not
     *
     * @return string                           an html snippet
     */
    private function getBinaryAndBlobColumn(
        array $column,
        ?string $data,
        $special_chars,
        $biggest_max_file_size,
        $backup_field,
        $column_name_appendix,
        $onChangeClause,
        $tabindex,
        $tabindex_for_value,
        $idindex,
        $text_dir,
        $special_chars_encoded,
        $vkey,
        $is_upload,
        $readOnly
    ) {
        $html_output = '';
        // Add field type : Protected or Hexadecimal
        $fields_type_html = '<input type="hidden" name="fields_type'
            . $column_name_appendix . '" value="%s">';
        // Default value : hex
        $fields_type_val = 'hex';
        if (($GLOBALS['cfg']['ProtectBinary'] === 'blob' && $column['is_blob'])
            || ($GLOBALS['cfg']['ProtectBinary'] === 'all')
            || ($GLOBALS['cfg']['ProtectBinary'] === 'noblob' && ! $column['is_blob'])
        ) {
            $html_output .= __('Binary - do not edit');
            if (isset($data)) {
                $data_size = Util::formatByteDown(
                    mb_strlen(stripslashes($data)),
                    3,
                    1
                );
                $html_output .= ' (' . $data_size[0] . ' ' . $data_size[1] . ')';
                unset($data_size);
            }
            $fields_type_val = 'protected';
            $html_output .= '<input type="hidden" name="fields'
                . $column_name_appendix . '" value="">';
        } elseif ($column['is_blob']
            || ($column['len'] > $GLOBALS['cfg']['LimitChars'])
        ) {
            $html_output .= "\n" . $this->getTextarea(
                $column,
                $backup_field,
                $column_name_appendix,
                $onChangeClause,
                $tabindex,
                $tabindex_for_value,
                $idindex,
                $text_dir,
                $special_chars_encoded,
                'HEX',
                $readOnly
            );
        } else {
            // field size should be at least 4 and max $GLOBALS['cfg']['LimitChars']
            $fieldsize = min(max($column['len'], 4), $GLOBALS['cfg']['LimitChars']);
            $html_output .= "\n" . $backup_field . "\n" . $this->getHtmlInput(
                $column,
                $column_name_appendix,
                $special_chars,
                $fieldsize,
                $onChangeClause,
                $tabindex,
                $tabindex_for_value,
                $idindex,
                'HEX',
                $readOnly
            );
        }
        $html_output .= sprintf($fields_type_html, $fields_type_val);

        if ($is_upload && $column['is_blob'] && ! $readOnly) {
            // We don't want to prevent users from using
            // browser's default drag-drop feature on some page(s),
            // so we add noDragDrop class to the input
            $html_output .= '<br>'
                . '<input type="file"'
                . ' name="fields_upload' . $vkey . '[' . $column['Field_md5'] . ']"'
                . ' class="textfield noDragDrop" id="field_' . $idindex . '_3" size="10"'
                . ' ' . $onChangeClause . '>&nbsp;';
            list($html_out,) = $this->getMaxUploadSize(
                $column,
                $biggest_max_file_size
            );
            $html_output .= $html_out;
        }

        if (! empty($GLOBALS['cfg']['UploadDir']) && ! $readOnly) {
            $html_output .= $this->getSelectOptionForUpload($vkey, $column);
        }

        return $html_output;
    }

    /**
     * Get HTML input type
     *
     * @param array   $column               description of column in given table
     * @param string  $column_name_appendix the name attribute
     * @param string  $special_chars        special characters
     * @param integer $fieldsize            html field size
     * @param string  $onChangeClause       onchange clause for fields
     * @param integer $tabindex             tab index
     * @param integer $tabindex_for_value   offset for the values tabindex
     * @param integer $idindex              id index
     * @param string  $data_type            the html5 data-* attribute type
     * @param boolean $readOnly             is column read only or not
     *
     * @return string                       an html snippet
     */
    private function getHtmlInput(
        array $column,
        $column_name_appendix,
        $special_chars,
        $fieldsize,
        $onChangeClause,
        $tabindex,
        $tabindex_for_value,
        $idindex,
        $data_type,
        $readOnly
    ) {
        $input_type = 'text';
        // do not use the 'date' or 'time' types here; they have no effect on some
        // browsers and create side effects (see bug #4218)

        $the_class = 'textfield';
        // verify True_Type which does not contain the parentheses and length
        if (! $readOnly) {
            if ($column['True_Type'] === 'date') {
                $the_class .= ' datefield';
            } elseif ($column['True_Type'] === 'time') {
                $the_class .= ' timefield';
            } elseif ($column['True_Type'] === 'datetime'
                || $column['True_Type'] === 'timestamp'
            ) {
                $the_class .= ' datetimefield';
            }
        }
        $input_min_max = false;
        if (in_array($column['True_Type'], $this->dbi->types->getIntegerTypes())) {
            $extracted_columnspec = Util::extractColumnSpec(
                $column['Type']
            );
            $is_unsigned = $extracted_columnspec['unsigned'];
            $min_max_values = $this->dbi->types->getIntegerRange(
                $column['True_Type'],
                ! $is_unsigned
            );
            $input_min_max = 'min="' . $min_max_values[0] . '" '
                . 'max="' . $min_max_values[1] . '"';
            $data_type = 'INT';
        }
        return '<input type="' . $input_type . '"'
            . ' name="fields' . $column_name_appendix . '"'
            . ' value="' . $special_chars . '" size="' . $fieldsize . '"'
            . (isset($column['is_char']) && $column['is_char']
            ? ' data-maxlength="' . $fieldsize . '"'
            : '')
            . ($readOnly ? ' readonly="readonly"' : '')
            . ($input_min_max !== false ? ' ' . $input_min_max : '')
            . ' data-type="' . $data_type . '"'
            . ($input_type === 'time' ? ' step="1"' : '')
            . ' class="' . $the_class . '" ' . $onChangeClause
            . ' tabindex="' . ($tabindex + $tabindex_for_value) . '"'
            . ' id="field_' . $idindex . '_3">';
    }

    /**
     * Get HTML select option for upload
     *
     * @param string $vkey   [multi_edit]['row_id']
     * @param array  $column description of column in given table
     *
     * @return string|null an html snippet
     */
    private function getSelectOptionForUpload($vkey, array $column)
    {
        $files = $this->fileListing->getFileSelectOptions(
            Util::userDir($GLOBALS['cfg']['UploadDir'])
        );

        if ($files === false) {
            return '<span style="color:red">' . __('Error') . '</span><br>' . "\n"
                . __('The directory you set for upload work cannot be reached.') . "\n";
        } elseif (! empty($files)) {
            return "<br>\n"
                . '<i>' . __('Or') . '</i> '
                . __('web server upload directory:') . '<br>' . "\n"
                . '<select size="1" name="fields_uploadlocal'
                . $vkey . '[' . $column['Field_md5'] . ']">' . "\n"
                . '<option value="" selected="selected"></option>' . "\n"
                . $files
                . '</select>' . "\n";
        }

        return null;
    }

    /**
     * Retrieve the maximum upload file size
     *
     * @param array   $column                description of column in given table
     * @param integer $biggest_max_file_size biggest max file size for uploading
     *
     * @return array an html snippet and $biggest_max_file_size
     */
    private function getMaxUploadSize(array $column, $biggest_max_file_size)
    {
        // find maximum upload size, based on field type
        /**
         * @todo with functions this is not so easy, as you can basically
         * process any data with function like MD5
         */
        global $max_upload_size;
        $max_field_sizes = [
            'tinyblob'   =>        '256',
            'blob'       =>      '65536',
            'mediumblob' =>   '16777216',
            'longblob'   => '4294967296',// yeah, really
        ];

        $this_field_max_size = $max_upload_size; // from PHP max
        if ($this_field_max_size > $max_field_sizes[$column['pma_type']]) {
            $this_field_max_size = $max_field_sizes[$column['pma_type']];
        }
        $html_output
            = Util::getFormattedMaximumUploadSize(
                $this_field_max_size
            ) . "\n";
        // do not generate here the MAX_FILE_SIZE, because we should
        // put only one in the form to accommodate the biggest field
        if ($this_field_max_size > $biggest_max_file_size) {
            $biggest_max_file_size = $this_field_max_size;
        }
        return [
            $html_output,
            $biggest_max_file_size,
        ];
    }

    /**
     * Get HTML for the Value column of other datatypes
     * (here, "column" is used in the sense of HTML column in HTML table)
     *
     * @param array   $column                description of column in given table
     * @param string  $default_char_editing  default char editing mode which is stored
     *                                       in the config.inc.php script
     * @param string  $backup_field          hidden input field
     * @param string  $column_name_appendix  the name attribute
     * @param string  $onChangeClause        onchange clause for fields
     * @param integer $tabindex              tab index
     * @param string  $special_chars         special characters
     * @param integer $tabindex_for_value    offset for the values tabindex
     * @param integer $idindex               id index
     * @param string  $text_dir              text direction
     * @param string  $special_chars_encoded replaced char if the string starts
     *                                       with a \r\n pair (0x0d0a) add an extra \n
     * @param string  $data                  data to edit
     * @param array   $extracted_columnspec  associative array containing type,
     *                                       spec_in_brackets and possibly
     *                                       enum_set_values (another array)
     * @param boolean $readOnly              is column read only or not
     *
     * @return string an html snippet
     */
    private function getValueColumnForOtherDatatypes(
        array $column,
        $default_char_editing,
        $backup_field,
        $column_name_appendix,
        $onChangeClause,
        $tabindex,
        $special_chars,
        $tabindex_for_value,
        $idindex,
        $text_dir,
        $special_chars_encoded,
        $data,
        array $extracted_columnspec,
        $readOnly
    ) {
        // HTML5 data-* attribute data-type
        $data_type = $this->dbi->types->getTypeClass($column['True_Type']);
        $fieldsize = $this->getColumnSize($column, $extracted_columnspec);
        $html_output = $backup_field . "\n";
        if ($column['is_char']
            && ($GLOBALS['cfg']['CharEditing'] == 'textarea'
            || mb_strpos($data, "\n") !== false)
        ) {
            $html_output .= "\n";
            $GLOBALS['cfg']['CharEditing'] = $default_char_editing;
            $html_output .= $this->getTextarea(
                $column,
                $backup_field,
                $column_name_appendix,
                $onChangeClause,
                $tabindex,
                $tabindex_for_value,
                $idindex,
                $text_dir,
                $special_chars_encoded,
                $data_type,
                $readOnly
            );
        } else {
            $html_output .= $this->getHtmlInput(
                $column,
                $column_name_appendix,
                $special_chars,
                $fieldsize,
                $onChangeClause,
                $tabindex,
                $tabindex_for_value,
                $idindex,
                $data_type,
                $readOnly
            );

            if (preg_match('/(VIRTUAL|PERSISTENT|GENERATED)/', $column['Extra']) && strpos($column['Extra'], 'DEFAULT_GENERATED') === false) {
                $html_output .= '<input type="hidden" name="virtual'
                    . $column_name_appendix . '" value="1">';
            }
            if ($column['Extra'] == 'auto_increment') {
                $html_output .= '<input type="hidden" name="auto_increment'
                    . $column_name_appendix . '" value="1">';
            }
            if (substr($column['pma_type'], 0, 9) == 'timestamp') {
                $html_output .= '<input type="hidden" name="fields_type'
                    . $column_name_appendix . '" value="timestamp">';
            }
            if (substr($column['pma_type'], 0, 8) == 'datetime') {
                $html_output .= '<input type="hidden" name="fields_type'
                    . $column_name_appendix . '" value="datetime">';
            }
            if ($column['True_Type'] == 'bit') {
                $html_output .= '<input type="hidden" name="fields_type'
                    . $column_name_appendix . '" value="bit">';
            }
        }
        return $html_output;
    }

    /**
     * Get the field size
     *
     * @param array $column               description of column in given table
     * @param array $extracted_columnspec associative array containing type,
     *                                    spec_in_brackets and possibly enum_set_values
     *                                    (another array)
     *
     * @return integer      field size
     */
    private function getColumnSize(array $column, array $extracted_columnspec)
    {
        if ($column['is_char']) {
            $fieldsize = $extracted_columnspec['spec_in_brackets'];
            if ($fieldsize > $GLOBALS['cfg']['MaxSizeForInputField']) {
                /**
                 * This case happens for CHAR or VARCHAR columns which have
                 * a size larger than the maximum size for input field.
                 */
                $GLOBALS['cfg']['CharEditing'] = 'textarea';
            }
        } else {
            /**
             * This case happens for example for INT or DATE columns;
             * in these situations, the value returned in $column['len']
             * seems appropriate.
             */
            $fieldsize = $column['len'];
        }
        return min(
            max($fieldsize, $GLOBALS['cfg']['MinSizeForInputField']),
            $GLOBALS['cfg']['MaxSizeForInputField']
        );
    }

    /**
     * Get HTML for gis data types
     *
     * @return string an html snippet
     */
    private function getHtmlForGisDataTypes()
    {
        $edit_str = Util::getIcon('b_edit', __('Edit/Insert'));
        return '<span class="open_gis_editor">'
            . Util::linkOrButton(
                '#',
                $edit_str,
                [],
                '_blank'
            )
            . '</span>';
    }

    /**
     * get html for continue insertion form
     *
     * @param string $table              name of the table
     * @param string $db                 name of the database
     * @param array  $where_clause_array array of where clauses
     * @param string $err_url            error url
     *
     * @return string                   an html snippet
     */
    public function getContinueInsertionForm(
        $table,
        $db,
        array $where_clause_array,
        $err_url
    ) {
        return $this->template->render('table/insert/continue_insertion_form', [
            'db' => $db,
            'table' => $table,
            'where_clause_array' => $where_clause_array,
            'err_url' => $err_url,
            'goto' => $GLOBALS['goto'],
            'sql_query' => isset($_POST['sql_query']) ? $_POST['sql_query'] : null,
            'has_where_clause' => isset($_POST['where_clause']),
            'insert_rows_default' => $GLOBALS['cfg']['InsertRows'],
        ]);
    }

    /**
     * Get action panel
     *
     * @param array|null $where_clause       where clause
     * @param string     $after_insert       insert mode, e.g. new_insert, same_insert
     * @param integer    $tabindex           tab index
     * @param integer    $tabindex_for_value offset for the values tabindex
     * @param boolean    $found_unique_key   boolean variable for unique key
     *
     * @return string an html snippet
     */
    public function getActionsPanel(
        $where_clause,
        $after_insert,
        $tabindex,
        $tabindex_for_value,
        $found_unique_key
    ) {
        $html_output = '<fieldset id="actions_panel">'
            . '<table cellpadding="5" cellspacing="0" class="tdblock width100">'
            . '<tr>'
            . '<td class="nowrap vmiddle">'
            . $this->getSubmitTypeDropDown($where_clause, $tabindex, $tabindex_for_value)
            . "\n";

        $html_output .= '</td>'
            . '<td class="vmiddle">'
            . '&nbsp;&nbsp;&nbsp;<strong>'
            . __('and then') . '</strong>&nbsp;&nbsp;&nbsp;'
            . '</td>'
            . '<td class="nowrap vmiddle">'
            . $this->getAfterInsertDropDown(
                $where_clause,
                $after_insert,
                $found_unique_key
            )
            . '</td>'
            . '</tr>';
        $html_output .= '<tr>'
            . $this->getSubmitAndResetButtonForActionsPanel($tabindex, $tabindex_for_value)
            . '</tr>'
            . '</table>'
            . '</fieldset>';
        return $html_output;
    }

    /**
     * Get a HTML drop down for submit types
     *
     * @param array|null $where_clause       where clause
     * @param integer    $tabindex           tab index
     * @param integer    $tabindex_for_value offset for the values tabindex
     *
     * @return string                       an html snippet
     */
    private function getSubmitTypeDropDown(
        $where_clause,
        $tabindex,
        $tabindex_for_value
    ) {
        $html_output = '<select name="submit_type" class="control_at_footer" tabindex="'
            . ($tabindex + $tabindex_for_value + 1) . '">';
        if (isset($where_clause)) {
            $html_output .= '<option value="save">' . __('Save') . '</option>';
        }
        $html_output .= '<option value="insert">'
            . __('Insert as new row')
            . '</option>'
            . '<option value="insertignore">'
            . __('Insert as new row and ignore errors')
            . '</option>'
            . '<option value="showinsert">'
            . __('Show insert query')
            . '</option>'
            . '</select>';
        return $html_output;
    }

    /**
     * Get HTML drop down for after insert
     *
     * @param array|null $where_clause     where clause
     * @param string     $after_insert     insert mode, e.g. new_insert, same_insert
     * @param boolean    $found_unique_key boolean variable for unique key
     *
     * @return string                   an html snippet
     */
    private function getAfterInsertDropDown($where_clause, $after_insert, $found_unique_key)
    {
        $html_output = '<select name="after_insert" class="control_at_footer">'
            . '<option value="back" '
            . ($after_insert == 'back' ? 'selected="selected"' : '') . '>'
            . __('Go back to previous page') . '</option>'
            . '<option value="new_insert" '
            . ($after_insert == 'new_insert' ? 'selected="selected"' : '') . '>'
            . __('Insert another new row') . '</option>';

        if (isset($where_clause)) {
            $html_output .= '<option value="same_insert" '
                . ($after_insert == 'same_insert' ? 'selected="selected"' : '') . '>'
                . __('Go back to this page') . '</option>';

            // If we have just numeric primary key, we can also edit next
            // in 2.8.2, we were looking for `field_name` = numeric_value
            //if (preg_match('@^[\s]*`[^`]*` = [0-9]+@', $where_clause)) {
            // in 2.9.0, we are looking for `table_name`.`field_name` = numeric_value
            $is_numeric = false;
            if (! is_array($where_clause)) {
                $where_clause = [$where_clause];
            }
            for ($i = 0, $nb = count($where_clause); $i < $nb; $i++) {
                // preg_match() returns 1 if there is a match
                $is_numeric = (preg_match(
                    '@^[\s]*`[^`]*`[\.]`[^`]*` = [0-9]+@',
                    $where_clause[$i]
                ) == 1);
                if ($is_numeric === true) {
                    break;
                }
            }
            if ($found_unique_key && $is_numeric) {
                $html_output .= '<option value="edit_next" '
                    . ($after_insert == 'edit_next' ? 'selected="selected"' : '') . '>'
                    . __('Edit next row') . '</option>';
            }
        }
        $html_output .= '</select>';
        return $html_output;
    }

    /**
     * get Submit button and Reset button for action panel
     *
     * @param integer $tabindex           tab index
     * @param integer $tabindex_for_value offset for the values tabindex
     *
     * @return string an html snippet
     */
    private function getSubmitAndResetButtonForActionsPanel($tabindex, $tabindex_for_value)
    {
        return '<td>'
        . Util::showHint(
            __(
                'Use TAB key to move from value to value,'
                . ' or CTRL+arrows to move anywhere.'
            )
        )
        . '</td>'
        . '<td colspan="3" class="right vmiddle">'
        . '<input type="button" class="btn btn-secondary preview_sql" value="' . __('Preview SQL') . '"'
        . ' tabindex="' . ($tabindex + $tabindex_for_value + 6) . '">'
        . '<input type="reset" class="btn btn-secondary control_at_footer" value="' . __('Reset') . '"'
        . ' tabindex="' . ($tabindex + $tabindex_for_value + 7) . '">'
        . '<input type="submit" class="btn btn-primary control_at_footer" value="' . __('Go') . '"'
        . ' tabindex="' . ($tabindex + $tabindex_for_value + 8) . '" id="buttonYes">'
        . '</td>';
    }

    /**
     * Get table head and table foot for insert row table
     *
     * @param array $url_params url parameters
     *
     * @return string           an html snippet
     */
    private function getHeadAndFootOfInsertRowTable(array $url_params)
    {
        $html_output = '<div class="responsivetable">'
            . '<table class="insertRowTable topmargin">'
            . '<thead>'
            . '<tr>'
            . '<th>' . __('Column') . '</th>';

        if ($GLOBALS['cfg']['ShowFieldTypesInDataEditView']) {
            $html_output .= $this->showTypeOrFunction('type', $url_params, true);
        }
        if ($GLOBALS['cfg']['ShowFunctionFields']) {
            $html_output .= $this->showTypeOrFunction('function', $url_params, true);
        }

        $html_output .= '<th>' . __('Null') . '</th>'
            . '<th class="fillPage">' . __('Value') . '</th>'
            . '</tr>'
            . '</thead>'
            . ' <tfoot>'
            . '<tr>'
            . '<th colspan="5" class="tblFooters right">'
            . '<input class="btn btn-primary" type="submit" value="' . __('Go') . '">'
            . '</th>'
            . '</tr>'
            . '</tfoot>';
        return $html_output;
    }

    /**
     * Prepares the field value and retrieve special chars, backup field and data array
     *
     * @param array   $current_row          a row of the table
     * @param array   $column               description of column in given table
     * @param array   $extracted_columnspec associative array containing type,
     *                                      spec_in_brackets and possibly
     *                                      enum_set_values (another array)
     * @param boolean $real_null_value      whether column value null or not null
     * @param array   $gis_data_types       list of GIS data types
     * @param string  $column_name_appendix string to append to column name in input
     * @param bool    $as_is                use the data as is, used in repopulating
     *
     * @return array $real_null_value, $data, $special_chars, $backup_field,
     *               $special_chars_encoded
     */
    private function getSpecialCharsAndBackupFieldForExistingRow(
        array $current_row,
        array $column,
        array $extracted_columnspec,
        $real_null_value,
        array $gis_data_types,
        $column_name_appendix,
        $as_is
    ) {
        $special_chars_encoded = '';
        $data = null;
        // (we are editing)
        if (! isset($current_row[$column['Field']])) {
            $real_null_value = true;
            $current_row[$column['Field']] = '';
            $special_chars = '';
            $data = $current_row[$column['Field']];
        } elseif ($column['True_Type'] == 'bit') {
            $special_chars = $as_is
                ? $current_row[$column['Field']]
                : Util::printableBitValue(
                    (int) $current_row[$column['Field']],
                    (int) $extracted_columnspec['spec_in_brackets']
                );
        } elseif ((substr($column['True_Type'], 0, 9) == 'timestamp'
            || $column['True_Type'] == 'datetime'
            || $column['True_Type'] == 'time')
            && (mb_strpos($current_row[$column['Field']], ".") !== false)
        ) {
            $current_row[$column['Field']] = $as_is
                ? $current_row[$column['Field']]
                : Util::addMicroseconds(
                    $current_row[$column['Field']]
                );
            $special_chars = htmlspecialchars($current_row[$column['Field']]);
        } elseif (in_array($column['True_Type'], $gis_data_types)) {
            // Convert gis data to Well Know Text format
            $current_row[$column['Field']] = $as_is
                ? $current_row[$column['Field']]
                : Util::asWKT(
                    $current_row[$column['Field']],
                    true
                );
            $special_chars = htmlspecialchars($current_row[$column['Field']]);
        } else {
            // special binary "characters"
            if ($column['is_binary']
                || ($column['is_blob'] && $GLOBALS['cfg']['ProtectBinary'] !== 'all')
            ) {
                $current_row[$column['Field']] = $as_is
                    ? $current_row[$column['Field']]
                    : bin2hex(
                        $current_row[$column['Field']]
                    );
            } // end if
            $special_chars = htmlspecialchars($current_row[$column['Field']]);

            //We need to duplicate the first \n or otherwise we will lose
            //the first newline entered in a VARCHAR or TEXT column
            $special_chars_encoded
                = Util::duplicateFirstNewline($special_chars);

            $data = $current_row[$column['Field']];
        } // end if... else...

        //when copying row, it is useful to empty auto-increment column
        // to prevent duplicate key error
        if (isset($_POST['default_action'])
            && $_POST['default_action'] === 'insert'
        ) {
            if ($column['Key'] === 'PRI'
                && mb_strpos($column['Extra'], 'auto_increment') !== false
            ) {
                $data = $special_chars_encoded = $special_chars = null;
            }
        }
        // If a timestamp field value is not included in an update
        // statement MySQL auto-update it to the current timestamp;
        // however, things have changed since MySQL 4.1, so
        // it's better to set a fields_prev in this situation
        $backup_field = '<input type="hidden" name="fields_prev'
            . $column_name_appendix . '" value="'
            . htmlspecialchars($current_row[$column['Field']]) . '">';

        return [
            $real_null_value,
            $special_chars_encoded,
            $special_chars,
            $data,
            $backup_field,
        ];
    }

    /**
     * display default values
     *
     * @param array   $column          description of column in given table
     * @param boolean $real_null_value whether column value null or not null
     *
     * @return array $real_null_value, $data, $special_chars,
     *               $backup_field, $special_chars_encoded
     */
    private function getSpecialCharsAndBackupFieldForInsertingMode(
        array $column,
        $real_null_value
    ) {
        if (! isset($column['Default'])) {
            $column['Default']    = '';
            $real_null_value          = true;
            $data                     = '';
        } else {
            $data                     = $column['Default'];
        }

        $trueType = $column['True_Type'];

        if ($trueType == 'bit') {
            $special_chars = Util::convertBitDefaultValue(
                $column['Default']
            );
        } elseif (substr($trueType, 0, 9) == 'timestamp'
            || $trueType == 'datetime'
            || $trueType == 'time'
        ) {
            $special_chars = Util::addMicroseconds($column['Default']);
        } elseif ($trueType == 'binary' || $trueType == 'varbinary') {
            $special_chars = bin2hex($column['Default']);
        } elseif ('text' === substr($trueType, -4)) {
            $textDefault = substr($column['Default'], 1, -1);
            $special_chars = stripcslashes($textDefault !== false ? $textDefault : $column['Default']);
        } else {
            $special_chars = htmlspecialchars($column['Default']);
        }
        $backup_field = '';
        $special_chars_encoded = Util::duplicateFirstNewline(
            $special_chars
        );
        return [
            $real_null_value,
            $data,
            $special_chars,
            $backup_field,
            $special_chars_encoded,
        ];
    }

    /**
     * Prepares the update/insert of a row
     *
     * @return array $loop_array, $using_key, $is_insert, $is_insertignore
     */
    public function getParamsForUpdateOrInsert()
    {
        if (isset($_POST['where_clause'])) {
            // we were editing something => use the WHERE clause
            $loop_array = is_array($_POST['where_clause'])
                ? $_POST['where_clause']
                : [$_POST['where_clause']];
            $using_key  = true;
            $is_insert  = isset($_POST['submit_type'])
                          && ($_POST['submit_type'] == 'insert'
                          || $_POST['submit_type'] == 'showinsert'
                          || $_POST['submit_type'] == 'insertignore');
        } else {
            // new row => use indexes
            $loop_array = [];
            if (! empty($_POST['fields'])) {
                foreach ($_POST['fields']['multi_edit'] as $key => $dummy) {
                    $loop_array[] = $key;
                }
            }
            $using_key  = false;
            $is_insert  = true;
        }
        $is_insertignore  = isset($_POST['submit_type'])
            && $_POST['submit_type'] == 'insertignore';
        return [
            $loop_array,
            $using_key,
            $is_insert,
            $is_insertignore,
        ];
    }

    /**
     * Check wether insert row mode and if so include tbl_changen script and set
     * global variables.
     *
     * @return void
     */
    public function isInsertRow()
    {
        if (isset($_POST['insert_rows'])
            && is_numeric($_POST['insert_rows'])
            && $_POST['insert_rows'] != $GLOBALS['cfg']['InsertRows']
        ) {
            $GLOBALS['cfg']['InsertRows'] = $_POST['insert_rows'];
            $response = Response::getInstance();
            $header = $response->getHeader();
            $scripts = $header->getScripts();
            $scripts->addFile('vendor/jquery/additional-methods.js');
            $scripts->addFile('table/change.js');
            if (! defined('TESTSUITE')) {
                include ROOT_PATH . 'tbl_change.php';
                exit;
            }
        }
    }

    /**
     * set $_SESSION for edit_next
     *
     * @param string $one_where_clause one where clause from where clauses array
     *
     * @return void
     */
    public function setSessionForEditNext($one_where_clause)
    {
        $local_query = 'SELECT * FROM ' . Util::backquote($GLOBALS['db'])
            . '.' . Util::backquote($GLOBALS['table']) . ' WHERE '
            . str_replace('` =', '` >', $one_where_clause) . ' LIMIT 1;';

        $res = $this->dbi->query($local_query);
        $row = $this->dbi->fetchRow($res);
        $meta = $this->dbi->getFieldsMeta($res);
        // must find a unique condition based on unique key,
        // not a combination of all fields
        list($unique_condition, $clause_is_unique)
            = Util::getUniqueCondition(
                $res, // handle
                count($meta), // fields_cnt
                $meta, // fields_meta
                $row, // row
                true, // force_unique
                false, // restrict_to_table
                null // analyzed_sql_results
            );
        if (! empty($unique_condition)) {
            $_SESSION['edit_next'] = $unique_condition;
        }
        unset($unique_condition, $clause_is_unique);
    }

    /**
     * set $goto_include variable for different cases and retrieve like,
     * if $GLOBALS['goto'] empty, if $goto_include previously not defined
     * and new_insert, same_insert, edit_next
     *
     * @param string $goto_include store some script for include, otherwise it is
     *                             boolean false
     *
     * @return string
     */
    public function getGotoInclude($goto_include)
    {
        $valid_options = [
            'new_insert',
            'same_insert',
            'edit_next',
        ];
        if (isset($_POST['after_insert'])
            && in_array($_POST['after_insert'], $valid_options)
        ) {
            $goto_include = 'tbl_change.php';
        } elseif (! empty($GLOBALS['goto'])) {
            if (! preg_match('@^[a-z_]+\.php$@', $GLOBALS['goto'])) {
                // this should NOT happen
                //$GLOBALS['goto'] = false;
                $goto_include = false;
            } else {
                $goto_include = $GLOBALS['goto'];
            }
            if ($GLOBALS['goto'] == 'db_sql.php' && strlen($GLOBALS['table']) > 0) {
                $GLOBALS['table'] = '';
            }
        }
        if (! $goto_include) {
            if (strlen($GLOBALS['table']) === 0) {
                $goto_include = 'db_sql.php';
            } else {
                $goto_include = 'tbl_sql.php';
            }
        }
        return $goto_include;
    }

    /**
     * Defines the url to return in case of failure of the query
     *
     * @param array $url_params url parameters
     *
     * @return string           error url for query failure
     */
    public function getErrorUrl(array $url_params)
    {
        if (isset($_POST['err_url'])) {
            return $_POST['err_url'];
        }

        return 'tbl_change.php' . Url::getCommon($url_params);
    }

    /**
     * Builds the sql query
     *
     * @param boolean $is_insertignore $_POST['submit_type'] == 'insertignore'
     * @param array   $query_fields    column names array
     * @param array   $value_sets      array of query values
     *
     * @return array of query
     */
    public function buildSqlQuery($is_insertignore, array $query_fields, array $value_sets)
    {
        if ($is_insertignore) {
            $insert_command = 'INSERT IGNORE ';
        } else {
            $insert_command = 'INSERT ';
        }
        $query = [
            $insert_command . 'INTO '
            . Util::backquote($GLOBALS['table'])
            . ' (' . implode(', ', $query_fields) . ') VALUES ('
            . implode('), (', $value_sets) . ')',
        ];
        return $query;
    }

    /**
     * Executes the sql query and get the result, then move back to the calling page
     *
     * @param array $url_params url parameters array
     * @param array $query      built query from buildSqlQuery()
     *
     * @return array $url_params, $total_affected_rows, $last_messages
     *               $warning_messages, $error_messages, $return_to_sql_query
     */
    public function executeSqlQuery(array $url_params, array $query)
    {
        $return_to_sql_query = '';
        if (! empty($GLOBALS['sql_query'])) {
            $url_params['sql_query'] = $GLOBALS['sql_query'];
            $return_to_sql_query = $GLOBALS['sql_query'];
        }
        $GLOBALS['sql_query'] = implode('; ', $query) . ';';
        // to ensure that the query is displayed in case of
        // "insert as new row" and then "insert another new row"
        $GLOBALS['display_query'] = $GLOBALS['sql_query'];

        $total_affected_rows = 0;
        $last_messages = [];
        $warning_messages = [];
        $error_messages = [];

        foreach ($query as $single_query) {
            if ($_POST['submit_type'] == 'showinsert') {
                $last_messages[] = Message::notice(__('Showing SQL query'));
                continue;
            }
            if ($GLOBALS['cfg']['IgnoreMultiSubmitErrors']) {
                $result = $this->dbi->tryQuery($single_query);
            } else {
                $result = $this->dbi->query($single_query);
            }
            if (! $result) {
                $error_messages[] = $this->dbi->getError();
            } else {
                // The next line contains a real assignment, it's not a typo
                if ($tmp = @$this->dbi->affectedRows()) {
                    $total_affected_rows += $tmp;
                }
                unset($tmp);

                $insert_id = $this->dbi->insertId();
                if ($insert_id != 0) {
                    // insert_id is id of FIRST record inserted in one insert, so if we
                    // inserted multiple rows, we had to increment this

                    if ($total_affected_rows > 0) {
                        $insert_id += $total_affected_rows - 1;
                    }
                    $last_message = Message::notice(__('Inserted row id: %1$d'));
                    $last_message->addParam($insert_id);
                    $last_messages[] = $last_message;
                }
                $this->dbi->freeResult($result);
            }
            $warning_messages = $this->getWarningMessages();
        }
        return [
            $url_params,
            $total_affected_rows,
            $last_messages,
            $warning_messages,
            $error_messages,
            $return_to_sql_query,
        ];
    }

    /**
     * get the warning messages array
     *
     * @return array
     */
    private function getWarningMessages()
    {
        $warning_essages = [];
        foreach ($this->dbi->getWarnings() as $warning) {
            $warning_essages[] = Message::sanitize(
                $warning['Level'] . ': #' . $warning['Code'] . ' ' . $warning['Message']
            );
        }
        return $warning_essages;
    }

    /**
     * Column to display from the foreign table?
     *
     * @param string $where_comparison string that contain relation field value
     * @param array  $map              all Relations to foreign tables for a given
     *                                 table or optionally a given column in a table
     * @param string $relation_field   relation field
     *
     * @return string display value from the foreign table
     */
    public function getDisplayValueForForeignTableColumn(
        $where_comparison,
        array $map,
        $relation_field
    ) {
        $foreigner = $this->relation->searchColumnInForeigners($map, $relation_field);
        $display_field = $this->relation->getDisplayField(
            $foreigner['foreign_db'],
            $foreigner['foreign_table']
        );
        // Field to display from the foreign table?
        if (is_string($display_field) && strlen($display_field) > 0) {
            $dispsql = 'SELECT ' . Util::backquote($display_field)
                . ' FROM ' . Util::backquote($foreigner['foreign_db'])
                . '.' . Util::backquote($foreigner['foreign_table'])
                . ' WHERE ' . Util::backquote($foreigner['foreign_field'])
                . $where_comparison;
            $dispresult = $this->dbi->tryQuery(
                $dispsql,
                DatabaseInterface::CONNECT_USER,
                DatabaseInterface::QUERY_STORE
            );
            if ($dispresult && $this->dbi->numRows($dispresult) > 0) {
                list($dispval) = $this->dbi->fetchRow($dispresult);
            } else {
                $dispval = '';
            }
            if ($dispresult) {
                $this->dbi->freeResult($dispresult);
            }
            return $dispval;
        }
        return '';
    }

    /**
     * Display option in the cell according to user choices
     *
     * @param array  $map                  all Relations to foreign tables for a given
     *                                     table or optionally a given column in a table
     * @param string $relation_field       relation field
     * @param string $where_comparison     string that contain relation field value
     * @param string $dispval              display value from the foreign table
     * @param string $relation_field_value relation field value
     *
     * @return string HTML <a> tag
     */
    public function getLinkForRelationalDisplayField(
        array $map,
        $relation_field,
        $where_comparison,
        $dispval,
        $relation_field_value
    ) {
        $foreigner = $this->relation->searchColumnInForeigners($map, $relation_field);
        if ('K' == $_SESSION['tmpval']['relational_display']) {
            // user chose "relational key" in the display options, so
            // the title contains the display field
            $title = ! empty($dispval)
                ? ' title="' . htmlspecialchars($dispval) . '"'
                : '';
        } else {
            $title = ' title="' . htmlspecialchars($relation_field_value) . '"';
        }
        $sqlQuery = 'SELECT * FROM '
            . Util::backquote($foreigner['foreign_db'])
            . '.' . Util::backquote($foreigner['foreign_table'])
            . ' WHERE ' . Util::backquote($foreigner['foreign_field'])
            . $where_comparison;
        $_url_params = [
            'db'    => $foreigner['foreign_db'],
            'table' => $foreigner['foreign_table'],
            'pos'   => '0',
            'sql_signature' => Core::signSqlQuery($sqlQuery),
            'sql_query' => $sqlQuery,
        ];
        $output = '<a href="sql.php'
            . Url::getCommon($_url_params) . '"' . $title . '>';

        if ('D' == $_SESSION['tmpval']['relational_display']) {
            // user chose "relational display field" in the
            // display options, so show display field in the cell
            $output .= ! empty($dispval) ? htmlspecialchars($dispval) : '';
        } else {
            // otherwise display data in the cell
            $output .= htmlspecialchars($relation_field_value);
        }
        $output .= '</a>';
        return $output;
    }

    /**
     * Transform edited values
     *
     * @param string $db             db name
     * @param string $table          table name
     * @param array  $transformation mimetypes for all columns of a table
     *                               [field_name][field_key]
     * @param array  $edited_values  transform columns list and new values
     * @param string $file           file containing the transformation plugin
     * @param string $column_name    column name
     * @param array  $extra_data     extra data array
     * @param string $type           the type of transformation
     *
     * @return array
     */
    public function transformEditedValues(
        $db,
        $table,
        array $transformation,
        array &$edited_values,
        $file,
        $column_name,
        array $extra_data,
        $type
    ) {
        $include_file = 'libraries/classes/Plugins/Transformations/' . $file;
        if (is_file($include_file)) {
            $_url_params = [
                'db'            => $db,
                'table'         => $table,
                'where_clause_sign' => Core::signSqlQuery($_POST['where_clause']),
                'where_clause'  => $_POST['where_clause'],
                'transform_key' => $column_name,
            ];
            $transform_options = $this->transformations->getOptions(
                isset($transformation[$type . '_options'])
                ? $transformation[$type . '_options']
                : ''
            );
            $transform_options['wrapper_link'] = Url::getCommon($_url_params);
            $class_name = $this->transformations->getClassName($include_file);
            if (class_exists($class_name)) {
                /** @var TransformationsPlugin $transformation_plugin */
                $transformation_plugin = new $class_name();

                foreach ($edited_values as $cell_index => $curr_cell_edited_values) {
                    if (isset($curr_cell_edited_values[$column_name])) {
                        $edited_values[$cell_index][$column_name]
                            = $extra_data['transformations'][$cell_index]
                                = $transformation_plugin->applyTransformation(
                                    $curr_cell_edited_values[$column_name],
                                    $transform_options
                                );
                    }
                }   // end of loop for each transformation cell
            }
        }
        return $extra_data;
    }

    /**
     * Get current value in multi edit mode
     *
     * @param array  $multi_edit_funcs        multiple edit functions array
     * @param array  $multi_edit_salt         multiple edit array with encryption salt
     * @param array  $gis_from_text_functions array that contains gis from text functions
     * @param string $current_value           current value in the column
     * @param array  $gis_from_wkb_functions  initially $val is $multi_edit_columns[$key]
     * @param array  $func_optional_param     array('RAND','UNIX_TIMESTAMP')
     * @param array  $func_no_param           array of set of string
     * @param string $key                     an md5 of the column name
     *
     * @return string
     */
    public function getCurrentValueAsAnArrayForMultipleEdit(
        $multi_edit_funcs,
        $multi_edit_salt,
        $gis_from_text_functions,
        $current_value,
        $gis_from_wkb_functions,
        $func_optional_param,
        $func_no_param,
        $key
    ) {
        if (empty($multi_edit_funcs[$key])) {
            return $current_value;
        } elseif ('UUID' === $multi_edit_funcs[$key]) {
            /* This way user will know what UUID new row has */
            $uuid = $this->dbi->fetchValue('SELECT UUID()');
            return "'" . $uuid . "'";
        } elseif ((in_array($multi_edit_funcs[$key], $gis_from_text_functions)
            && substr($current_value, 0, 3) == "'''")
            || in_array($multi_edit_funcs[$key], $gis_from_wkb_functions)
        ) {
            // Remove enclosing apostrophes
            $current_value = mb_substr($current_value, 1, -1);
            // Remove escaping apostrophes
            $current_value = str_replace("''", "'", $current_value);
            // Remove backslash-escaped apostrophes
            $current_value = str_replace("\'", "'", $current_value);

            return $multi_edit_funcs[$key] . '(' . $current_value . ')';
        } elseif (! in_array($multi_edit_funcs[$key], $func_no_param)
            || ($current_value != "''"
            && in_array($multi_edit_funcs[$key], $func_optional_param))
        ) {
            if ((isset($multi_edit_salt[$key])
                && ($multi_edit_funcs[$key] == "AES_ENCRYPT"
                || $multi_edit_funcs[$key] == "AES_DECRYPT"))
                || (! empty($multi_edit_salt[$key])
                && ($multi_edit_funcs[$key] == "DES_ENCRYPT"
                || $multi_edit_funcs[$key] == "DES_DECRYPT"
                || $multi_edit_funcs[$key] == "ENCRYPT"))
            ) {
                return $multi_edit_funcs[$key] . '(' . $current_value . ",'"
                    . $this->dbi->escapeString($multi_edit_salt[$key]) . "')";
            }

            return $multi_edit_funcs[$key] . '(' . $current_value . ')';
        }

        return $multi_edit_funcs[$key] . '()';
    }

    /**
     * Get query values array and query fields array for insert and update in multi edit
     *
     * @param array   $multi_edit_columns_name      multiple edit columns name array
     * @param array   $multi_edit_columns_null      multiple edit columns null array
     * @param string  $current_value                current value in the column in loop
     * @param array   $multi_edit_columns_prev      multiple edit previous columns array
     * @param array   $multi_edit_funcs             multiple edit functions array
     * @param boolean $is_insert                    boolean value whether insert or not
     * @param array   $query_values                 SET part of the sql query
     * @param array   $query_fields                 array of query fields
     * @param string  $current_value_as_an_array    current value in the column
     *                                              as an array
     * @param array   $value_sets                   array of valu sets
     * @param string  $key                          an md5 of the column name
     * @param array   $multi_edit_columns_null_prev array of multiple edit columns
     *                                              null previous
     *
     * @return array ($query_values, $query_fields)
     */
    public function getQueryValuesForInsertAndUpdateInMultipleEdit(
        $multi_edit_columns_name,
        $multi_edit_columns_null,
        $current_value,
        $multi_edit_columns_prev,
        $multi_edit_funcs,
        $is_insert,
        $query_values,
        $query_fields,
        $current_value_as_an_array,
        $value_sets,
        $key,
        $multi_edit_columns_null_prev
    ) {
        //  i n s e r t
        if ($is_insert) {
            // no need to add column into the valuelist
            if (strlen($current_value_as_an_array) > 0) {
                $query_values[] = $current_value_as_an_array;
                // first inserted row so prepare the list of fields
                if (empty($value_sets)) {
                    $query_fields[] = Util::backquote(
                        $multi_edit_columns_name[$key]
                    );
                }
            }
        } elseif (! empty($multi_edit_columns_null_prev[$key])
            && ! isset($multi_edit_columns_null[$key])
        ) {
            //  u p d a t e

            // field had the null checkbox before the update
            // field no longer has the null checkbox
            $query_values[]
                = Util::backquote($multi_edit_columns_name[$key])
                . ' = ' . $current_value_as_an_array;
        } elseif (! (empty($multi_edit_funcs[$key])
            && isset($multi_edit_columns_prev[$key])
            && (("'" . $this->dbi->escapeString($multi_edit_columns_prev[$key]) . "'" === $current_value)
            || ('0x' . $multi_edit_columns_prev[$key] === $current_value)))
            && ! empty($current_value)
        ) {
            // avoid setting a field to NULL when it's already NULL
            // (field had the null checkbox before the update
            //  field still has the null checkbox)
            if (empty($multi_edit_columns_null_prev[$key])
                || empty($multi_edit_columns_null[$key])
            ) {
                 $query_values[]
                     = Util::backquote($multi_edit_columns_name[$key])
                    . ' = ' . $current_value_as_an_array;
            }
        }
        return [
            $query_values,
            $query_fields,
        ];
    }

    /**
     * Get the current column value in the form for different data types
     *
     * @param string|false $possibly_uploaded_val        uploaded file content
     * @param string       $key                          an md5 of the column name
     * @param array|null   $multi_edit_columns_type      array of multi edit column types
     * @param string       $current_value                current column value in the form
     * @param array|null   $multi_edit_auto_increment    multi edit auto increment
     * @param integer      $rownumber                    index of where clause array
     * @param array        $multi_edit_columns_name      multi edit column names array
     * @param array        $multi_edit_columns_null      multi edit columns null array
     * @param array        $multi_edit_columns_null_prev multi edit columns previous null
     * @param boolean      $is_insert                    whether insert or not
     * @param boolean      $using_key                    whether editing or new row
     * @param string       $where_clause                 where clause
     * @param string       $table                        table name
     * @param array        $multi_edit_funcs             multiple edit functions array
     *
     * @return string  current column value in the form
     */
    public function getCurrentValueForDifferentTypes(
        $possibly_uploaded_val,
        $key,
        ?array $multi_edit_columns_type,
        $current_value,
        ?array $multi_edit_auto_increment,
        $rownumber,
        $multi_edit_columns_name,
        $multi_edit_columns_null,
        $multi_edit_columns_null_prev,
        $is_insert,
        $using_key,
        $where_clause,
        $table,
        $multi_edit_funcs
    ) {
        // Fetch the current values of a row to use in case we have a protected field
        if ($is_insert
            && $using_key && isset($multi_edit_columns_type)
            && is_array($multi_edit_columns_type) && ! empty($where_clause)
        ) {
            $protected_row = $this->dbi->fetchSingleRow(
                'SELECT * FROM ' . Util::backquote($table)
                . ' WHERE ' . $where_clause . ';'
            );
        }

        if (false !== $possibly_uploaded_val) {
            $current_value = $possibly_uploaded_val;
        } elseif (! empty($multi_edit_funcs[$key])) {
            $current_value = "'" . $this->dbi->escapeString($current_value)
                . "'";
        } else {
            // c o l u m n    v a l u e    i n    t h e    f o r m
            if (isset($multi_edit_columns_type[$key])) {
                $type = $multi_edit_columns_type[$key];
            } else {
                $type = '';
            }

            if ($type != 'protected' && $type != 'set' && strlen($current_value) === 0) {
                // best way to avoid problems in strict mode
                // (works also in non-strict mode)
                if (isset($multi_edit_auto_increment)
                    && isset($multi_edit_auto_increment[$key])
                ) {
                    $current_value = 'NULL';
                } else {
                    $current_value = "''";
                }
            } elseif ($type == 'set') {
                if (! empty($_POST['fields']['multi_edit'][$rownumber][$key])) {
                    $current_value = implode(
                        ',',
                        $_POST['fields']['multi_edit'][$rownumber][$key]
                    );
                    $current_value = "'"
                        . $this->dbi->escapeString($current_value) . "'";
                } else {
                     $current_value = "''";
                }
            } elseif ($type == 'protected') {
                // here we are in protected mode (asked in the config)
                // so tbl_change has put this special value in the
                // columns array, so we do not change the column value
                // but we can still handle column upload

                // when in UPDATE mode, do not alter field's contents. When in INSERT
                // mode, insert empty field because no values were submitted.
                // If protected blobs where set, insert original fields content.
                if (! empty($protected_row[$multi_edit_columns_name[$key]])) {
                    $current_value = '0x'
                        . bin2hex($protected_row[$multi_edit_columns_name[$key]]);
                } else {
                    $current_value = '';
                }
            } elseif ($type === 'hex') {
                if (substr($current_value, 0, 2) != '0x') {
                    $current_value = '0x' . $current_value;
                }
            } elseif ($type == 'bit') {
                $current_value = preg_replace('/[^01]/', '0', $current_value);
                $current_value = "b'" . $this->dbi->escapeString($current_value)
                    . "'";
            } elseif (! ($type == 'datetime' || $type == 'timestamp')
                || ($current_value != 'CURRENT_TIMESTAMP'
                    && $current_value != 'current_timestamp()')
            ) {
                $current_value = "'" . $this->dbi->escapeString($current_value)
                    . "'";
            }

            // Was the Null checkbox checked for this field?
            // (if there is a value, we ignore the Null checkbox: this could
            // be possible if Javascript is disabled in the browser)
            if (! empty($multi_edit_columns_null[$key])
                && ($current_value == "''" || $current_value == '')
            ) {
                $current_value = 'NULL';
            }

            // The Null checkbox was unchecked for this field
            if (empty($current_value)
                && ! empty($multi_edit_columns_null_prev[$key])
                && ! isset($multi_edit_columns_null[$key])
            ) {
                $current_value = "''";
            }
        }  // end else (column value in the form)
        return $current_value;
    }

    /**
     * Check whether inline edited value can be truncated or not,
     * and add additional parameters for extra_data array  if needed
     *
     * @param string $db          Database name
     * @param string $table       Table name
     * @param string $column_name Column name
     * @param array  $extra_data  Extra data for ajax response
     *
     * @return void
     */
    public function verifyWhetherValueCanBeTruncatedAndAppendExtraData(
        $db,
        $table,
        $column_name,
        array &$extra_data
    ) {
        $extra_data['isNeedToRecheck'] = false;

        $sql_for_real_value = 'SELECT ' . Util::backquote($table) . '.'
            . Util::backquote($column_name)
            . ' FROM ' . Util::backquote($db) . '.'
            . Util::backquote($table)
            . ' WHERE ' . $_POST['where_clause'][0];

        $result = $this->dbi->tryQuery($sql_for_real_value);
        $fields_meta = $this->dbi->getFieldsMeta($result);
        $meta = $fields_meta[0];
        if ($row = $this->dbi->fetchRow($result)) {
            $new_value = $row[0];
            if ((substr($meta->type, 0, 9) == 'timestamp')
                || ($meta->type == 'datetime')
                || ($meta->type == 'time')
            ) {
                $new_value = Util::addMicroseconds($new_value);
            } elseif (mb_strpos($meta->flags, 'binary') !== false) {
                $new_value = '0x' . bin2hex($new_value);
            }
            $extra_data['isNeedToRecheck'] = true;
            $extra_data['truncatableFieldValue'] = $new_value;
        }
        $this->dbi->freeResult($result);
    }

    /**
     * Function to get the columns of a table
     *
     * @param string $db    current db
     * @param string $table current table
     *
     * @return array
     */
    public function getTableColumns($db, $table)
    {
        $this->dbi->selectDb($db);
        return array_values($this->dbi->getColumns($db, $table, null, true));
    }

    /**
     * Function to determine Insert/Edit rows
     *
     * @param string $where_clause where clause
     * @param string $db           current database
     * @param string $table        current table
     *
     * @return mixed
     */
    public function determineInsertOrEdit($where_clause, $db, $table)
    {
        if (isset($_POST['where_clause'])) {
            $where_clause = $_POST['where_clause'];
        }
        if (isset($_SESSION['edit_next'])) {
            $where_clause = $_SESSION['edit_next'];
            unset($_SESSION['edit_next']);
            $after_insert = 'edit_next';
        }
        if (isset($_POST['ShowFunctionFields'])) {
            $GLOBALS['cfg']['ShowFunctionFields'] = $_POST['ShowFunctionFields'];
        }
        if (isset($_POST['ShowFieldTypesInDataEditView'])) {
            $GLOBALS['cfg']['ShowFieldTypesInDataEditView']
                = $_POST['ShowFieldTypesInDataEditView'];
        }
        if (isset($_POST['after_insert'])) {
            $after_insert = $_POST['after_insert'];
        }

        if (isset($where_clause)) {
            // we are editing
            $insert_mode = false;
            $where_clause_array = $this->getWhereClauseArray($where_clause);
            list($where_clauses, $result, $rows, $found_unique_key)
                = $this->analyzeWhereClauses(
                    $where_clause_array,
                    $table,
                    $db
                );
        } else {
            // we are inserting
            $insert_mode = true;
            $where_clause = null;
            list($result, $rows) = $this->loadFirstRow($table, $db);
            $where_clauses = null;
            $where_clause_array = [];
            $found_unique_key = false;
        }

        // Copying a row - fetched data will be inserted as a new row,
        // therefore the where clause is needless.
        if (isset($_POST['default_action'])
            && $_POST['default_action'] === 'insert'
        ) {
            $where_clause = $where_clauses = null;
        }

        return [
            $insert_mode,
            $where_clause,
            $where_clause_array,
            $where_clauses,
            $result,
            $rows,
            $found_unique_key,
            isset($after_insert) ? $after_insert : null,
        ];
    }

    /**
     * Function to get comments for the table columns
     *
     * @param string $db    current database
     * @param string $table current table
     *
     * @return array comments for columns
     */
    public function getCommentsMap($db, $table)
    {
        $comments_map = [];

        if ($GLOBALS['cfg']['ShowPropertyComments']) {
            $comments_map = $this->relation->getComments($db, $table);
        }

        return $comments_map;
    }

    /**
     * Function to get URL parameters
     *
     * @param string $db    current database
     * @param string $table current table
     *
     * @return array url parameters
     */
    public function getUrlParameters($db, $table)
    {
        /**
         * @todo check if we could replace by "db_|tbl_" - please clarify!?
         */
        $url_params = [
            'db' => $db,
            'sql_query' => $_POST['sql_query'],
        ];

        if (0 === strpos($GLOBALS['goto'], "tbl_")) {
            $url_params['table'] = $table;
        }

        return $url_params;
    }

    /**
     * Function to get html for the gis editor div
     *
     * @return string
     */
    public function getHtmlForGisEditor()
    {
        return '<div id="gis_editor"></div>'
            . '<div id="popup_background"></div>'
            . '<br>';
    }

    /**
     * Function to get html for the ignore option in insert mode
     *
     * @param int  $row_id  row id
     * @param bool $checked ignore option is checked or not
     *
     * @return string
     */
    public function getHtmlForIgnoreOption($row_id, $checked = true)
    {
        return '<input type="checkbox"'
                . ($checked ? ' checked="checked"' : '')
                . ' name="insert_ignore_' . $row_id . '"'
                . ' id="insert_ignore_' . $row_id . '">'
                . '<label for="insert_ignore_' . $row_id . '">'
                . __('Ignore')
                . '</label><br>' . "\n";
    }

    /**
     * Function to get html for the function option
     *
     * @param array  $column               column
     * @param string $column_name_appendix column name appendix
     *
     * @return String
     */
    private function getHtmlForFunctionOption(array $column, $column_name_appendix)
    {
        return '<tr class="noclick">'
            . '<td '
            . 'class="center">'
            . $column['Field_title']
            . '<input type="hidden" name="fields_name' . $column_name_appendix
            . '" value="' . $column['Field_html'] . '">'
            . '</td>';
    }

    /**
     * Function to get html for the column type
     *
     * @param array $column column
     *
     * @return string
     */
    private function getHtmlForInsertEditColumnType(array $column)
    {
        return '<td class="center' . $column['wrap'] . '">'
            . '<span class="column_type" dir="ltr">' . $column['pma_type'] . '</span>'
            . '</td>';
    }

    /**
     * Function to get html for the insert edit form header
     *
     * @param bool $has_blob_field whether has blob field
     * @param bool $is_upload      whether is upload
     *
     * @return string
     */
    public function getHtmlForInsertEditFormHeader($has_blob_field, $is_upload)
    {
        $html_output = '<form id="insertForm" class="lock-page ';
        if ($has_blob_field && $is_upload) {
            $html_output .= 'disableAjax';
        }
        $html_output .= '" method="post" action="tbl_replace.php" name="insertForm" ';
        if ($is_upload) {
            $html_output .= ' enctype="multipart/form-data"';
        }
        $html_output .= '>';

        return $html_output;
    }

    /**
     * Function to get html for each insert/edit column
     *
     * @param array  $table_columns         table columns
     * @param int    $column_number         column index in table_columns
     * @param array  $comments_map          comments map
     * @param bool   $timestamp_seen        whether timestamp seen
     * @param array  $current_result        current result
     * @param string $chg_evt_handler       javascript change event handler
     * @param string $jsvkey                javascript validation key
     * @param string $vkey                  validation key
     * @param bool   $insert_mode           whether insert mode
     * @param array  $current_row           current row
     * @param int    $o_rows                row offset
     * @param int    $tabindex              tab index
     * @param int    $columns_cnt           columns count
     * @param bool   $is_upload             whether upload
     * @param int    $tabindex_for_function tab index offset for function
     * @param array  $foreigners            foreigners
     * @param int    $tabindex_for_null     tab index offset for null
     * @param int    $tabindex_for_value    tab index offset for value
     * @param string $table                 table
     * @param string $db                    database
     * @param int    $row_id                row id
     * @param array  $titles                titles
     * @param int    $biggest_max_file_size biggest max file size
     * @param string $default_char_editing  default char editing mode which is stored
     *                                      in the config.inc.php script
     * @param string $text_dir              text direction
     * @param array  $repopulate            the data to be repopulated
     * @param array  $column_mime           the mime information of column
     * @param string $where_clause          the where clause
     *
     * @return string
     */
    private function getHtmlForInsertEditFormColumn(
        array $table_columns,
        $column_number,
        array $comments_map,
        $timestamp_seen,
        $current_result,
        $chg_evt_handler,
        $jsvkey,
        $vkey,
        $insert_mode,
        array $current_row,
        &$o_rows,
        &$tabindex,
        $columns_cnt,
        $is_upload,
        $tabindex_for_function,
        array $foreigners,
        $tabindex_for_null,
        $tabindex_for_value,
        $table,
        $db,
        $row_id,
        array $titles,
        $biggest_max_file_size,
        $default_char_editing,
        $text_dir,
        array $repopulate,
        array $column_mime,
        $where_clause
    ) {
        $column = $table_columns[$column_number];
        $readOnly = false;

        if (! isset($column['processed'])) {
            $column = $this->analyzeTableColumnsArray(
                $column,
                $comments_map,
                $timestamp_seen
            );
        }
        $as_is = false;
        if (! empty($repopulate) && ! empty($current_row)) {
            $current_row[$column['Field']] = $repopulate[$column['Field_md5']];
            $as_is = true;
        }

        $extracted_columnspec
            = Util::extractColumnSpec($column['Type']);

        if (-1 === $column['len']) {
            $column['len'] = $this->dbi->fieldLen(
                $current_result,
                $column_number
            );
            // length is unknown for geometry fields,
            // make enough space to edit very simple WKTs
            if (-1 === $column['len']) {
                $column['len'] = 30;
            }
        }
        //Call validation when the form submitted...
        $onChangeClause = $chg_evt_handler
            . "=\"return verificationsAfterFieldChange('"
            . Sanitize::escapeJsString($column['Field_md5']) . "', '"
            . Sanitize::escapeJsString($jsvkey) . "','" . $column['pma_type'] . "')\"";

        // Use an MD5 as an array index to avoid having special characters
        // in the name attribute (see bug #1746964 )
        $column_name_appendix = $vkey . '[' . $column['Field_md5'] . ']';

        if ($column['Type'] === 'datetime'
            && ! isset($column['Default'])
            && $column['Default'] !== null
            && $insert_mode
        ) {
            $column['Default'] = date('Y-m-d H:i:s', time());
        }

        $html_output = $this->getHtmlForFunctionOption(
            $column,
            $column_name_appendix
        );

        if ($GLOBALS['cfg']['ShowFieldTypesInDataEditView']) {
            $html_output .= $this->getHtmlForInsertEditColumnType($column);
        } //End if

        // Get a list of GIS data types.
        $gis_data_types = Util::getGISDatatypes();

        // Prepares the field value
        $real_null_value = false;
        $special_chars_encoded = '';
        if (! empty($current_row)) {
            // (we are editing)
            list(
                $real_null_value, $special_chars_encoded, $special_chars,
                $data, $backup_field
            )
                = $this->getSpecialCharsAndBackupFieldForExistingRow(
                    $current_row,
                    $column,
                    $extracted_columnspec,
                    $real_null_value,
                    $gis_data_types,
                    $column_name_appendix,
                    $as_is
                );
        } else {
            // (we are inserting)
            // display default values
            $tmp = $column;
            if (isset($repopulate[$column['Field_md5']])) {
                $tmp['Default'] = $repopulate[$column['Field_md5']];
            }
            list($real_null_value, $data, $special_chars, $backup_field,
                $special_chars_encoded
            )
                = $this->getSpecialCharsAndBackupFieldForInsertingMode(
                    $tmp,
                    $real_null_value
                );
            unset($tmp);
        }

        $idindex = ($o_rows * $columns_cnt) + $column_number + 1;
        $tabindex = $idindex;

        // Get a list of data types that are not yet supported.
        $no_support_types = Util::unsupportedDatatypes();

        // The function column
        // -------------------
        $foreignData = $this->relation->getForeignData(
            $foreigners,
            $column['Field'],
            false,
            '',
            ''
        );
        if ($GLOBALS['cfg']['ShowFunctionFields']) {
            $html_output .= $this->getFunctionColumn(
                $column,
                $is_upload,
                $column_name_appendix,
                $onChangeClause,
                $no_support_types,
                $tabindex_for_function,
                $tabindex,
                $idindex,
                $insert_mode,
                $readOnly,
                $foreignData
            );
        }

        // The null column
        // ---------------
        $html_output .= $this->getNullColumn(
            $column,
            $column_name_appendix,
            $real_null_value,
            $tabindex,
            $tabindex_for_null,
            $idindex,
            $vkey,
            $foreigners,
            $foreignData,
            $readOnly
        );

        // The value column (depends on type)
        // ----------------
        // See bug #1667887 for the reason why we don't use the maxlength
        // HTML attribute

        //add data attributes "no of decimals" and "data type"
        $no_decimals = 0;
        $type = current(explode("(", $column['pma_type']));
        if (preg_match('/\(([^()]+)\)/', $column['pma_type'], $match)) {
            $match[0] = trim($match[0], '()');
            $no_decimals = $match[0];
        }
        $html_output .= '<td data-type="' . $type . '" data-decimals="'
            . $no_decimals . '">' . "\n";
        // Will be used by js/table/change.js to set the default value
        // for the "Continue insertion" feature
        $html_output .= '<span class="default_value hide">'
            . $special_chars . '</span>';

        // Check input transformation of column
        $transformed_html = '';
        if (! empty($column_mime['input_transformation'])) {
            $file = $column_mime['input_transformation'];
            $include_file = 'libraries/classes/Plugins/Transformations/' . $file;
            if (is_file($include_file)) {
                $class_name = $this->transformations->getClassName($include_file);
                if (class_exists($class_name)) {
                    $transformation_plugin = new $class_name();
                    $transformation_options = $this->transformations->getOptions(
                        $column_mime['input_transformation_options']
                    );
                    $_url_params = [
                        'db'            => $db,
                        'table'         => $table,
                        'transform_key' => $column['Field'],
<<<<<<< HEAD
                        'where_clause'  => $where_clause,
                    ];
=======
                        'where_clause_sign' => Core::signSqlQuery($where_clause),
                        'where_clause'  => $where_clause
                    );
>>>>>>> 19df63b0
                    $transformation_options['wrapper_link']
                        = Url::getCommon($_url_params);
                    $current_value = '';
                    if (isset($current_row[$column['Field']])) {
                        $current_value = $current_row[$column['Field']];
                    }
                    if (method_exists($transformation_plugin, 'getInputHtml')) {
                        $transformed_html = $transformation_plugin->getInputHtml(
                            $column,
                            $row_id,
                            $column_name_appendix,
                            $transformation_options,
                            $current_value,
                            $text_dir,
                            $tabindex,
                            $tabindex_for_value,
                            $idindex
                        );
                    }
                    if (method_exists($transformation_plugin, 'getScripts')) {
                        $GLOBALS['plugin_scripts'] = array_merge(
                            $GLOBALS['plugin_scripts'],
                            $transformation_plugin->getScripts()
                        );
                    }
                }
            }
        }
        if (! empty($transformed_html)) {
            $html_output .= $transformed_html;
        } else {
            $html_output .= $this->getValueColumn(
                $column,
                $backup_field,
                $column_name_appendix,
                $onChangeClause,
                $tabindex,
                $tabindex_for_value,
                $idindex,
                $data,
                $special_chars,
                $foreignData,
                [
                    $table,
                    $db,
                ],
                $row_id,
                $titles,
                $text_dir,
                $special_chars_encoded,
                $vkey,
                $is_upload,
                $biggest_max_file_size,
                $default_char_editing,
                $no_support_types,
                $gis_data_types,
                $extracted_columnspec,
                $readOnly
            );
        }
        return $html_output;
    }

    /**
     * Function to get html for each insert/edit row
     *
     * @param array  $url_params            url parameters
     * @param array  $table_columns         table columns
     * @param array  $comments_map          comments map
     * @param bool   $timestamp_seen        whether timestamp seen
     * @param array  $current_result        current result
     * @param string $chg_evt_handler       javascript change event handler
     * @param string $jsvkey                javascript validation key
     * @param string $vkey                  validation key
     * @param bool   $insert_mode           whether insert mode
     * @param array  $current_row           current row
     * @param int    $o_rows                row offset
     * @param int    $tabindex              tab index
     * @param int    $columns_cnt           columns count
     * @param bool   $is_upload             whether upload
     * @param int    $tabindex_for_function tab index offset for function
     * @param array  $foreigners            foreigners
     * @param int    $tabindex_for_null     tab index offset for null
     * @param int    $tabindex_for_value    tab index offset for value
     * @param string $table                 table
     * @param string $db                    database
     * @param int    $row_id                row id
     * @param array  $titles                titles
     * @param int    $biggest_max_file_size biggest max file size
     * @param string $text_dir              text direction
     * @param array  $repopulate            the data to be repopulated
     * @param array  $where_clause_array    the array of where clauses
     *
     * @return string
     */
    public function getHtmlForInsertEditRow(
        array $url_params,
        array $table_columns,
        array $comments_map,
        $timestamp_seen,
        $current_result,
        $chg_evt_handler,
        $jsvkey,
        $vkey,
        $insert_mode,
        array $current_row,
        &$o_rows,
        &$tabindex,
        $columns_cnt,
        $is_upload,
        $tabindex_for_function,
        array $foreigners,
        $tabindex_for_null,
        $tabindex_for_value,
        $table,
        $db,
        $row_id,
        array $titles,
        $biggest_max_file_size,
        $text_dir,
        array $repopulate,
        array $where_clause_array
    ) {
        $html_output = $this->getHeadAndFootOfInsertRowTable($url_params)
            . '<tbody>';

        //store the default value for CharEditing
        $default_char_editing = $GLOBALS['cfg']['CharEditing'];
        $mime_map = $this->transformations->getMime($db, $table);
        $where_clause = '';
        if (isset($where_clause_array[$row_id])) {
            $where_clause = $where_clause_array[$row_id];
        }
        for ($column_number = 0; $column_number < $columns_cnt; $column_number++) {
            $table_column = $table_columns[$column_number];
            $column_mime = [];
            if (isset($mime_map[$table_column['Field']])) {
                $column_mime = $mime_map[$table_column['Field']];
            }

            $virtual = [
                'VIRTUAL',
                'PERSISTENT',
                'VIRTUAL GENERATED',
                'STORED GENERATED',
            ];
            if (! in_array($table_column['Extra'], $virtual)) {
                $html_output .= $this->getHtmlForInsertEditFormColumn(
                    $table_columns,
                    $column_number,
                    $comments_map,
                    $timestamp_seen,
                    $current_result,
                    $chg_evt_handler,
                    $jsvkey,
                    $vkey,
                    $insert_mode,
                    $current_row,
                    $o_rows,
                    $tabindex,
                    $columns_cnt,
                    $is_upload,
                    $tabindex_for_function,
                    $foreigners,
                    $tabindex_for_null,
                    $tabindex_for_value,
                    $table,
                    $db,
                    $row_id,
                    $titles,
                    $biggest_max_file_size,
                    $default_char_editing,
                    $text_dir,
                    $repopulate,
                    $column_mime,
                    $where_clause
                );
            }
        } // end for
        $o_rows++;
        $html_output .= '  </tbody>'
            . '</table></div><br>'
            . '<div class="clearfloat"></div>';

        return $html_output;
    }
}<|MERGE_RESOLUTION|>--- conflicted
+++ resolved
@@ -10,17 +10,6 @@
 namespace PhpMyAdmin;
 
 use PhpMyAdmin\Plugins\TransformationsPlugin;
-<<<<<<< HEAD
-=======
-use PhpMyAdmin\Relation;
-use PhpMyAdmin\Response;
-use PhpMyAdmin\Sanitize;
-use PhpMyAdmin\Template;
-use PhpMyAdmin\Transformations;
-use PhpMyAdmin\Url;
-use PhpMyAdmin\Util;
-use PhpMyAdmin\Core;
->>>>>>> 19df63b0
 
 /**
  * PhpMyAdmin\InsertEdit class
@@ -3346,14 +3335,9 @@
                         'db'            => $db,
                         'table'         => $table,
                         'transform_key' => $column['Field'],
-<<<<<<< HEAD
-                        'where_clause'  => $where_clause,
-                    ];
-=======
                         'where_clause_sign' => Core::signSqlQuery($where_clause),
                         'where_clause'  => $where_clause
-                    );
->>>>>>> 19df63b0
+                    ];
                     $transformation_options['wrapper_link']
                         = Url::getCommon($_url_params);
                     $current_value = '';
