<?php
/* vim: set expandtab sw=4 ts=4 sts=4: */
/**
 * set of functions with the insert/edit features in pma
 *
 * @package PhpMyAdmin
 */
declare(strict_types=1);

namespace PhpMyAdmin;

use PhpMyAdmin\Plugins\TransformationsPlugin;

/**
 * PhpMyAdmin\InsertEdit class
 *
 * @package PhpMyAdmin
 */
class InsertEdit
{
    /**
     * DatabaseInterface instance
     *
     * @var DatabaseInterface
     */
    private $dbi;

    /**
     * @var Relation
     */
    private $relation;

    /**
     * @var Transformations
     */
    private $transformations;

    /**
     * @var FileListing
     */
    private $fileListing;

    /**
     * @var Template
     */
    public $template;

    /**
     * Constructor
     *
     * @param DatabaseInterface $dbi DatabaseInterface instance
     */
    public function __construct(DatabaseInterface $dbi)
    {
        $this->dbi = $dbi;
        $this->relation = new Relation($GLOBALS['dbi']);
        $this->transformations = new Transformations();
        $this->fileListing = new FileListing();
        $this->template = new Template();
    }

    /**
     * Retrieve form parameters for insert/edit form
     *
     * @param string     $db                 name of the database
     * @param string     $table              name of the table
     * @param array|null $where_clauses      where clauses
     * @param array      $where_clause_array array of where clauses
     * @param string     $err_url            error url
     *
     * @return array array of insert/edit form parameters
     */
    public function getFormParametersForInsertForm(
        $db,
        $table,
        ?array $where_clauses,
        array $where_clause_array,
        $err_url
    ) {
        $_form_params = [
            'db'        => $db,
            'table'     => $table,
            'goto'      => $GLOBALS['goto'],
            'err_url'   => $err_url,
            'sql_query' => $_POST['sql_query'],
        ];
        if (isset($where_clauses)) {
            foreach ($where_clause_array as $key_id => $where_clause) {
                $_form_params['where_clause[' . $key_id . ']'] = trim($where_clause);
            }
        }
        if (isset($_POST['clause_is_unique'])) {
            $_form_params['clause_is_unique'] = $_POST['clause_is_unique'];
        }
        return $_form_params;
    }

    /**
     * Creates array of where clauses
     *
     * @param array|string|null $where_clause where clause
     *
     * @return array whereClauseArray array of where clauses
     */
    private function getWhereClauseArray($where_clause)
    {
        if (! isset($where_clause)) {
            return [];
        }

        if (is_array($where_clause)) {
            return $where_clause;
        }

        return [0 => $where_clause];
    }

    /**
     * Analysing where clauses array
     *
     * @param array  $where_clause_array array of where clauses
     * @param string $table              name of the table
     * @param string $db                 name of the database
     *
     * @return array $where_clauses, $result, $rows, $found_unique_key
     */
    private function analyzeWhereClauses(
        array $where_clause_array,
        $table,
        $db
    ) {
        $rows               = [];
        $result             = [];
        $where_clauses      = [];
        $found_unique_key   = false;
        foreach ($where_clause_array as $key_id => $where_clause) {
            $local_query     = 'SELECT * FROM '
                . Util::backquote($db) . '.'
                . Util::backquote($table)
                . ' WHERE ' . $where_clause . ';';
            $result[$key_id] = $this->dbi->query(
                $local_query,
                DatabaseInterface::CONNECT_USER,
                DatabaseInterface::QUERY_STORE
            );
            $rows[$key_id] = $this->dbi->fetchAssoc($result[$key_id]);

            $where_clauses[$key_id] = str_replace('\\', '\\\\', $where_clause);
            $has_unique_condition = $this->showEmptyResultMessageOrSetUniqueCondition(
                $rows,
                $key_id,
                $where_clause_array,
                $local_query,
                $result
            );
            if ($has_unique_condition) {
                $found_unique_key = true;
            }
        }
        return [
            $where_clauses,
            $result,
            $rows,
            $found_unique_key,
        ];
    }

    /**
     * Show message for empty result or set the unique_condition
     *
     * @param array  $rows               MySQL returned rows
     * @param string $key_id             ID in current key
     * @param array  $where_clause_array array of where clauses
     * @param string $local_query        query performed
     * @param array  $result             MySQL result handle
     *
     * @return boolean
     */
    private function showEmptyResultMessageOrSetUniqueCondition(
        array $rows,
        $key_id,
        array $where_clause_array,
        $local_query,
        array $result
    ) {
        $has_unique_condition = false;

        // No row returned
        if (! $rows[$key_id]) {
            unset($rows[$key_id], $where_clause_array[$key_id]);
            Response::getInstance()->addHTML(
                Util::getMessage(
                    __('MySQL returned an empty result set (i.e. zero rows).'),
                    $local_query
                )
            );
            /**
             * @todo not sure what should be done at this point, but we must not
             * exit if we want the message to be displayed
             */
        } else {// end if (no row returned)
            $meta = $this->dbi->getFieldsMeta($result[$key_id]);

            list($unique_condition, $tmp_clause_is_unique)
                = Util::getUniqueCondition(
                    $result[$key_id], // handle
                    count($meta), // fields_cnt
                    $meta, // fields_meta
                    $rows[$key_id], // row
                    true, // force_unique
                    false, // restrict_to_table
                    null // analyzed_sql_results
                );

            if (! empty($unique_condition)) {
                $has_unique_condition = true;
            }
            unset($unique_condition, $tmp_clause_is_unique);
        }
        return $has_unique_condition;
    }

    /**
     * No primary key given, just load first row
     *
     * @param string $table name of the table
     * @param string $db    name of the database
     *
     * @return array containing $result and $rows arrays
     */
    private function loadFirstRow($table, $db)
    {
        $result = $this->dbi->query(
            'SELECT * FROM ' . Util::backquote($db)
            . '.' . Util::backquote($table) . ' LIMIT 1;',
            DatabaseInterface::CONNECT_USER,
            DatabaseInterface::QUERY_STORE
        );
        $rows = array_fill(0, $GLOBALS['cfg']['InsertRows'], false);
        return [
            $result,
            $rows,
        ];
    }

    /**
     * Add some url parameters
     *
     * @param array       $url_params         containing $db and $table as url parameters
     * @param array       $where_clause_array where clauses array
     * @param string|null $where_clause       where clause
     *
     * @return array Add some url parameters to $url_params array and return it
     */
    public function urlParamsInEditMode(
        array $url_params,
        array $where_clause_array,
        ?string $where_clause
    ) {
        if (isset($where_clause)) {
            foreach ($where_clause_array as $where_clause) {
                $url_params['where_clause'] = trim($where_clause);
            }
        }
        if (! empty($_POST['sql_query'])) {
            $url_params['sql_query'] = $_POST['sql_query'];
        }
        return $url_params;
    }

    /**
     * Show type information or function selectors in Insert/Edit
     *
     * @param string  $which      function|type
     * @param array   $url_params containing url parameters
     * @param boolean $is_show    whether to show the element in $which
     *
     * @return string an HTML snippet
     */
    public function showTypeOrFunction($which, array $url_params, $is_show)
    {
        $params = [];

        switch ($which) {
            case 'function':
                $params['ShowFunctionFields'] = ($is_show ? 0 : 1);
                $params['ShowFieldTypesInDataEditView']
                = $GLOBALS['cfg']['ShowFieldTypesInDataEditView'];
                break;
            case 'type':
                $params['ShowFieldTypesInDataEditView'] = ($is_show ? 0 : 1);
                $params['ShowFunctionFields']
                = $GLOBALS['cfg']['ShowFunctionFields'];
                break;
        }

        $params['goto'] = 'sql.php';
        $this_url_params = array_merge($url_params, $params);

        if (! $is_show) {
            return ' : <a href="tbl_change.php" data-post="'
                . Url::getCommon($this_url_params, '') . '">'
                . $this->showTypeOrFunctionLabel($which)
                . '</a>';
        }
        return '<th><a href="tbl_change.php" data-post="'
            . Url::getCommon($this_url_params, '')
            . '" title="' . __('Hide') . '">'
            . $this->showTypeOrFunctionLabel($which)
            . '</a></th>';
    }

    /**
     * Show type information or function selectors labels in Insert/Edit
     *
     * @param string $which function|type
     *
     * @return string|null an HTML snippet
     */
    private function showTypeOrFunctionLabel($which)
    {
        switch ($which) {
            case 'function':
                return __('Function');
            case 'type':
                return __('Type');
        }

        return null;
    }

     /**
      * Analyze the table column array
      *
      * @param array   $column         description of column in given table
      * @param array   $comments_map   comments for every column that has a comment
      * @param boolean $timestamp_seen whether a timestamp has been seen
      *
      * @return array                   description of column in given table
      */
    private function analyzeTableColumnsArray(
        array $column,
        array $comments_map,
        $timestamp_seen
    ) {
        $column['Field_html']    = htmlspecialchars($column['Field']);
        $column['Field_md5']     = md5($column['Field']);
        // True_Type contains only the type (stops at first bracket)
        $column['True_Type']     = preg_replace('@\(.*@s', '', $column['Type']);
        $column['len'] = preg_match('@float|double@', $column['Type']) ? 100 : -1;
        $column['Field_title']   = $this->getColumnTitle($column, $comments_map);
        $column['is_binary']     = $this->isColumn(
            $column,
            [
                'binary',
                'varbinary',
            ]
        );
        $column['is_blob']       = $this->isColumn(
            $column,
            [
                'blob',
                'tinyblob',
                'mediumblob',
                'longblob',
            ]
        );
        $column['is_char']       = $this->isColumn(
            $column,
            [
                'char',
                'varchar',
            ]
        );

        list($column['pma_type'], $column['wrap'], $column['first_timestamp'])
            = $this->getEnumSetAndTimestampColumns($column, $timestamp_seen);

        return $column;
    }

     /**
      * Retrieve the column title
      *
      * @param array $column       description of column in given table
      * @param array $comments_map comments for every column that has a comment
      *
      * @return string              column title
      */
    private function getColumnTitle(array $column, array $comments_map)
    {
        if (isset($comments_map[$column['Field']])) {
            return '<span style="border-bottom: 1px dashed black;" title="'
                . htmlspecialchars($comments_map[$column['Field']]) . '">'
                . $column['Field_html'] . '</span>';
        }

        return $column['Field_html'];
    }

     /**
      * check whether the column is of a certain type
      * the goal is to ensure that types such as "enum('one','two','binary',..)"
      * or "enum('one','two','varbinary',..)" are not categorized as binary
      *
      * @param array $column description of column in given table
      * @param array $types  the types to verify
      *
      * @return boolean whether the column's type if one of the $types
      */
    public function isColumn(array $column, array $types)
    {
        foreach ($types as $one_type) {
            if (mb_stripos($column['Type'], $one_type) === 0) {
                return true;
            }
        }
        return false;
    }

    /**
     * Retrieve set, enum, timestamp table columns
     *
     * @param array   $column         description of column in given table
     * @param boolean $timestamp_seen whether a timestamp has been seen
     *
     * @return array $column['pma_type'], $column['wrap'], $column['first_timestamp']
     */
    private function getEnumSetAndTimestampColumns(array $column, $timestamp_seen)
    {
        $column['first_timestamp'] = false;
        switch ($column['True_Type']) {
            case 'set':
                $column['pma_type'] = 'set';
                $column['wrap']  = '';
                break;
            case 'enum':
                $column['pma_type'] = 'enum';
                $column['wrap']  = '';
                break;
            case 'timestamp':
                if (! $timestamp_seen) {   // can only occur once per table
                    $column['first_timestamp'] = true;
                }
                $column['pma_type'] = $column['Type'];
                $column['wrap']  = ' nowrap';
                break;

            default:
                $column['pma_type'] = $column['Type'];
                $column['wrap']  = ' nowrap';
                break;
        }
        return [
            $column['pma_type'],
            $column['wrap'],
            $column['first_timestamp'],
        ];
    }

    /**
     * The function column
     * We don't want binary data to be destroyed
     * Note: from the MySQL manual: "BINARY doesn't affect how the column is
     *       stored or retrieved" so it does not mean that the contents is binary
     *
     * @param array   $column                description of column in given table
     * @param boolean $is_upload             upload or no
     * @param string  $column_name_appendix  the name attribute
     * @param string  $onChangeClause        onchange clause for fields
     * @param array   $no_support_types      list of datatypes that are not (yet)
     *                                       handled by PMA
     * @param integer $tabindex_for_function +3000
     * @param integer $tabindex              tab index
     * @param integer $idindex               id index
     * @param boolean $insert_mode           insert mode or edit mode
     * @param boolean $readOnly              is column read only or not
     * @param array   $foreignData           foreign key data
     *
     * @return string                           an html snippet
     */
    private function getFunctionColumn(
        array $column,
        $is_upload,
        $column_name_appendix,
        $onChangeClause,
        array $no_support_types,
        $tabindex_for_function,
        $tabindex,
        $idindex,
        $insert_mode,
        $readOnly,
        array $foreignData
    ) {
        $html_output = '';
        if (($GLOBALS['cfg']['ProtectBinary'] === 'blob'
            && $column['is_blob'] && ! $is_upload)
            || ($GLOBALS['cfg']['ProtectBinary'] === 'all'
            && $column['is_binary'])
            || ($GLOBALS['cfg']['ProtectBinary'] === 'noblob'
            && $column['is_binary'])
        ) {
            $html_output .= '<td class="center">' . __('Binary') . '</td>' . "\n";
        } elseif ($readOnly
            || mb_strstr($column['True_Type'], 'enum')
            || mb_strstr($column['True_Type'], 'set')
            || in_array($column['pma_type'], $no_support_types)
        ) {
            $html_output .= '<td class="center">--</td>' . "\n";
        } else {
            $html_output .= '<td>' . "\n";

            $html_output .= '<select name="funcs' . $column_name_appendix . '"'
                . ' ' . $onChangeClause
                . ' tabindex="' . ($tabindex + $tabindex_for_function) . '"'
                . ' id="field_' . $idindex . '_1">';
            $html_output .= Util::getFunctionsForField(
                $column,
                $insert_mode,
                $foreignData
            ) . "\n";

            $html_output .= '</select>' . "\n";
            $html_output .= '</td>' . "\n";
        }
        return $html_output;
    }

    /**
     * The null column
     *
     * @param array   $column               description of column in given table
     * @param string  $column_name_appendix the name attribute
     * @param boolean $real_null_value      is column value null or not null
     * @param integer $tabindex             tab index
     * @param integer $tabindex_for_null    +6000
     * @param integer $idindex              id index
     * @param string  $vkey                 [multi_edit]['row_id']
     * @param array   $foreigners           keys into foreign fields
     * @param array   $foreignData          data about the foreign keys
     * @param boolean $readOnly             is column read only or not
     *
     * @return string                       an html snippet
     */
    private function getNullColumn(
        array $column,
        $column_name_appendix,
        $real_null_value,
        $tabindex,
        $tabindex_for_null,
        $idindex,
        $vkey,
        array $foreigners,
        array $foreignData,
        $readOnly
    ) {
        if ($column['Null'] != 'YES' || $readOnly) {
            return "<td></td>\n";
        }
        $html_output = '';
        $html_output .= '<td>' . "\n";
        $html_output .= '<input type="hidden" name="fields_null_prev'
            . $column_name_appendix . '"';
        if ($real_null_value && ! $column['first_timestamp']) {
            $html_output .= ' value="on"';
        }
        $html_output .= '>' . "\n";

        $html_output .= '<input type="checkbox" class="checkbox_null" tabindex="'
            . ($tabindex + $tabindex_for_null) . '"'
            . ' name="fields_null' . $column_name_appendix . '"';
        if ($real_null_value) {
            $html_output .= ' checked="checked"';
        }
        $html_output .= ' id="field_' . $idindex . '_2">';

        // nullify_code is needed by the js nullify() function
        $nullify_code = $this->getNullifyCodeForNullColumn(
            $column,
            $foreigners,
            $foreignData
        );
        // to be able to generate calls to nullify() in jQuery
        $html_output .= '<input type="hidden" class="nullify_code" name="nullify_code'
            . $column_name_appendix . '" value="' . $nullify_code . '">';
        $html_output .= '<input type="hidden" class="hashed_field" name="hashed_field'
            . $column_name_appendix . '" value="' . $column['Field_md5'] . '">';
        $html_output .= '<input type="hidden" class="multi_edit" name="multi_edit'
            . $column_name_appendix . '" value="' . Sanitize::escapeJsString($vkey) . '">';
        $html_output .= '</td>' . "\n";

        return $html_output;
    }

    /**
     * Retrieve the nullify code for the null column
     *
     * @param array $column      description of column in given table
     * @param array $foreigners  keys into foreign fields
     * @param array $foreignData data about the foreign keys
     *
     * @return string
     */
    private function getNullifyCodeForNullColumn(
        array $column,
        array $foreigners,
        array $foreignData
    ): string {
        $foreigner = $this->relation->searchColumnInForeigners($foreigners, $column['Field']);
        if (mb_strstr($column['True_Type'], 'enum')) {
            if (mb_strlen((string) $column['Type']) > 20) {
                $nullify_code = '1';
            } else {
                $nullify_code = '2';
            }
        } elseif (mb_strstr($column['True_Type'], 'set')) {
            $nullify_code = '3';
        } elseif (! empty($foreigners)
            && ! empty($foreigner)
            && $foreignData['foreign_link'] == false
        ) {
            // foreign key in a drop-down
            $nullify_code = '4';
        } elseif (! empty($foreigners)
            && ! empty($foreigner)
            && $foreignData['foreign_link'] == true
        ) {
            // foreign key with a browsing icon
            $nullify_code = '6';
        } else {
            $nullify_code = '5';
        }
        return $nullify_code;
    }

    /**
     * Get the HTML elements for value column in insert form
     * (here, "column" is used in the sense of HTML column in HTML table)
     *
     * @param array   $column                description of column in given table
     * @param string  $backup_field          hidden input field
     * @param string  $column_name_appendix  the name attribute
     * @param string  $onChangeClause        onchange clause for fields
     * @param integer $tabindex              tab index
     * @param integer $tabindex_for_value    offset for the values tabindex
     * @param integer $idindex               id index
     * @param string  $data                  description of the column field
     * @param string  $special_chars         special characters
     * @param array   $foreignData           data about the foreign keys
     * @param array   $paramTableDbArray     array containing $table and $db
     * @param integer $rownumber             the row number
     * @param array   $titles                An HTML IMG tag for a particular icon from
     *                                       a theme, which may be an actual file or
     *                                       an icon from a sprite
     * @param string  $text_dir              text direction
     * @param string  $special_chars_encoded replaced char if the string starts
     *                                       with a \r\n pair (0x0d0a) add an extra \n
     * @param string  $vkey                  [multi_edit]['row_id']
     * @param boolean $is_upload             is upload or not
     * @param integer $biggest_max_file_size 0 integer
     * @param string  $default_char_editing  default char editing mode which is stored
     *                                       in the config.inc.php script
     * @param array   $no_support_types      list of datatypes that are not (yet)
     *                                       handled by PMA
     * @param array   $gis_data_types        list of GIS data types
     * @param array   $extracted_columnspec  associative array containing type,
     *                                       spec_in_brackets and possibly
     *                                       enum_set_values (another array)
     * @param boolean $readOnly              is column read only or not
     *
     * @return string an html snippet
     */
    private function getValueColumn(
        array $column,
        $backup_field,
        $column_name_appendix,
        $onChangeClause,
        $tabindex,
        $tabindex_for_value,
        $idindex,
        $data,
        $special_chars,
        array $foreignData,
        array $paramTableDbArray,
        $rownumber,
        array $titles,
        $text_dir,
        $special_chars_encoded,
        $vkey,
        $is_upload,
        $biggest_max_file_size,
        $default_char_editing,
        array $no_support_types,
        array $gis_data_types,
        array $extracted_columnspec,
        $readOnly
    ) {
        // HTML5 data-* attribute data-type
        $data_type = $this->dbi->types->getTypeClass($column['True_Type']);
        $html_output = '';

        if ($foreignData['foreign_link'] == true) {
            $html_output .= $this->getForeignLink(
                $column,
                $backup_field,
                $column_name_appendix,
                $onChangeClause,
                $tabindex,
                $tabindex_for_value,
                $idindex,
                $data,
                $paramTableDbArray,
                $rownumber,
                $titles,
                $readOnly
            );
        } elseif (is_array($foreignData['disp_row'])) {
            $html_output .= $this->dispRowForeignData(
                $column,
                $backup_field,
                $column_name_appendix,
                $onChangeClause,
                $tabindex,
                $tabindex_for_value,
                $idindex,
                $data,
                $foreignData,
                $readOnly
            );
        } elseif ($GLOBALS['cfg']['LongtextDoubleTextarea']
            && mb_strstr($column['pma_type'], 'longtext')
        ) {
            $html_output .= $this->getTextarea(
                $column,
                $backup_field,
                $column_name_appendix,
                $onChangeClause,
                $tabindex,
                $tabindex_for_value,
                $idindex,
                $text_dir,
                $special_chars_encoded,
                $data_type,
                $readOnly
            );
        } elseif (mb_strstr($column['pma_type'], 'text')) {
            $html_output .= $this->getTextarea(
                $column,
                $backup_field,
                $column_name_appendix,
                $onChangeClause,
                $tabindex,
                $tabindex_for_value,
                $idindex,
                $text_dir,
                $special_chars_encoded,
                $data_type,
                $readOnly
            );
            $html_output .= "\n";
            if (mb_strlen($special_chars) > 32000) {
                $html_output .= "</td>\n";
                $html_output .= '<td>' . __(
                    'Because of its length,<br> this column might not be editable.'
                );
            }
        } elseif ($column['pma_type'] == 'enum') {
            $html_output .= $this->getPmaTypeEnum(
                $column,
                $backup_field,
                $column_name_appendix,
                $extracted_columnspec,
                $onChangeClause,
                $tabindex,
                $tabindex_for_value,
                $idindex,
                $data,
                $readOnly
            );
        } elseif ($column['pma_type'] == 'set') {
            $html_output .= $this->getPmaTypeSet(
                $column,
                $extracted_columnspec,
                $backup_field,
                $column_name_appendix,
                $onChangeClause,
                $tabindex,
                $tabindex_for_value,
                $idindex,
                $data,
                $readOnly
            );
        } elseif ($column['is_binary'] || $column['is_blob']) {
            $html_output .= $this->getBinaryAndBlobColumn(
                $column,
                $data,
                $special_chars,
                $biggest_max_file_size,
                $backup_field,
                $column_name_appendix,
                $onChangeClause,
                $tabindex,
                $tabindex_for_value,
                $idindex,
                $text_dir,
                $special_chars_encoded,
                $vkey,
                $is_upload,
                $readOnly
            );
        } elseif (! in_array($column['pma_type'], $no_support_types)) {
            $html_output .= $this->getValueColumnForOtherDatatypes(
                $column,
                $default_char_editing,
                $backup_field,
                $column_name_appendix,
                $onChangeClause,
                $tabindex,
                $special_chars,
                $tabindex_for_value,
                $idindex,
                $text_dir,
                $special_chars_encoded,
                $data,
                $extracted_columnspec,
                $readOnly
            );
        }

        if (in_array($column['pma_type'], $gis_data_types)) {
            $html_output .= $this->getHtmlForGisDataTypes();
        }

        return $html_output;
    }

    /**
     * Get HTML for foreign link in insert form
     *
     * @param array   $column               description of column in given table
     * @param string  $backup_field         hidden input field
     * @param string  $column_name_appendix the name attribute
     * @param string  $onChangeClause       onchange clause for fields
     * @param integer $tabindex             tab index
     * @param integer $tabindex_for_value   offset for the values tabindex
     * @param integer $idindex              id index
     * @param string  $data                 data to edit
     * @param array   $paramTableDbArray    array containing $table and $db
     * @param integer $rownumber            the row number
     * @param array   $titles               An HTML IMG tag for a particular icon from
     *                                      a theme, which may be an actual file or
     *                                      an icon from a sprite
     * @param boolean $readOnly             is column read only or not
     *
     * @return string                       an html snippet
     */
    private function getForeignLink(
        array $column,
        $backup_field,
        $column_name_appendix,
        $onChangeClause,
        $tabindex,
        $tabindex_for_value,
        $idindex,
        $data,
        array $paramTableDbArray,
        $rownumber,
        array $titles,
        $readOnly
    ) {
        list($table, $db) = $paramTableDbArray;
        $html_output = '';
        $html_output .= $backup_field . "\n";

        $html_output .= '<input type="hidden" name="fields_type'
            . $column_name_appendix . '" value="foreign">';

        $html_output .= '<input type="text" name="fields' . $column_name_appendix . '" '
            . 'class="textfield" '
            . $onChangeClause . ' '
            . ($readOnly ? 'readonly="readonly" ' : '')
            . 'tabindex="' . ($tabindex + $tabindex_for_value) . '" '
            . 'id="field_' . $idindex . '_3" '
            . 'value="' . htmlspecialchars($data) . '">';

        $html_output .= '<a class="ajax browse_foreign" href="browse_foreigners.php" data-post="'
            . Url::getCommon(
                [
                    'db' => $db,
                    'table' => $table,
                    'field' => $column['Field'],
                    'rownumber' => $rownumber,
                    'data'      => $data,
                ],
                ''
            ) . '">'
            . str_replace("'", "\'", $titles['Browse']) . '</a>';
        return $html_output;
    }

    /**
     * Get HTML to display foreign data
     *
     * @param array   $column               description of column in given table
     * @param string  $backup_field         hidden input field
     * @param string  $column_name_appendix the name attribute
     * @param string  $onChangeClause       onchange clause for fields
     * @param integer $tabindex             tab index
     * @param integer $tabindex_for_value   offset for the values tabindex
     * @param integer $idindex              id index
     * @param string  $data                 data to edit
     * @param array   $foreignData          data about the foreign keys
     * @param boolean $readOnly             is display read only or not
     *
     * @return string                       an html snippet
     */
    private function dispRowForeignData(
        $column,
        $backup_field,
        $column_name_appendix,
        $onChangeClause,
        $tabindex,
        $tabindex_for_value,
        $idindex,
        $data,
        array $foreignData,
        $readOnly
    ) {
        $html_output = '';
        $html_output .= $backup_field . "\n";
        $html_output .= '<input type="hidden"'
            . ' name="fields_type' . $column_name_appendix . '"';
        if ($column['is_binary']) {
            $html_output .= ' value="hex">';
        } else {
            $html_output .= ' value="foreign">';
        }

        $html_output .= '<select name="fields' . $column_name_appendix . '"'
            . ' ' . $onChangeClause
            . ' class="textfield"'
            . ($readOnly ? ' disabled' : '')
            . ' tabindex="' . ($tabindex + $tabindex_for_value) . '"'
            . ' id="field_' . $idindex . '_3">';
        $html_output .= $this->relation->foreignDropdown(
            $foreignData['disp_row'],
            $foreignData['foreign_field'],
            $foreignData['foreign_display'],
            $data,
            $GLOBALS['cfg']['ForeignKeyMaxLimit']
        );
        $html_output .= '</select>';

        //Add hidden input, as disabled <select> input does not included in POST.
        if ($readOnly) {
            $html_output .= '<input name="fields' . $column_name_appendix . '"'
                . ' type="hidden" value="' . htmlspecialchars($data) . '">';
        }

        return $html_output;
    }

    /**
     * Get HTML textarea for insert form
     *
     * @param array   $column                column information
     * @param string  $backup_field          hidden input field
     * @param string  $column_name_appendix  the name attribute
     * @param string  $onChangeClause        onchange clause for fields
     * @param integer $tabindex              tab index
     * @param integer $tabindex_for_value    offset for the values tabindex
     * @param integer $idindex               id index
     * @param string  $text_dir              text direction
     * @param string  $special_chars_encoded replaced char if the string starts
     *                                       with a \r\n pair (0x0d0a) add an extra \n
     * @param string  $data_type             the html5 data-* attribute type
     * @param boolean $readOnly              is column read only or not
     *
     * @return string                       an html snippet
     */
    private function getTextarea(
        array $column,
        $backup_field,
        $column_name_appendix,
        $onChangeClause,
        $tabindex,
        $tabindex_for_value,
        $idindex,
        $text_dir,
        $special_chars_encoded,
        $data_type,
        $readOnly
    ) {
        $the_class = '';
        $textAreaRows = $GLOBALS['cfg']['TextareaRows'];
        $textareaCols = $GLOBALS['cfg']['TextareaCols'];

        if ($column['is_char']) {
            /**
             * @todo clarify the meaning of the "textfield" class and explain
             *       why character columns have the "char" class instead
             */
            $the_class = 'char charField';
            $textAreaRows = max($GLOBALS['cfg']['CharTextareaRows'], 7);
            $textareaCols = $GLOBALS['cfg']['CharTextareaCols'];
            $extracted_columnspec = Util::extractColumnSpec(
                $column['Type']
            );
            $maxlength = $extracted_columnspec['spec_in_brackets'];
        } elseif ($GLOBALS['cfg']['LongtextDoubleTextarea']
            && mb_strstr($column['pma_type'], 'longtext')
        ) {
            $textAreaRows = $GLOBALS['cfg']['TextareaRows'] * 2;
            $textareaCols = $GLOBALS['cfg']['TextareaCols'] * 2;
        }
        $html_output = $backup_field . "\n"
            . '<textarea name="fields' . $column_name_appendix . '"'
            . ' class="' . $the_class . '"'
            . ($readOnly ? ' readonly="readonly"' : '')
            . (isset($maxlength) ? ' data-maxlength="' . $maxlength . '"' : '')
            . ' rows="' . $textAreaRows . '"'
            . ' cols="' . $textareaCols . '"'
            . ' dir="' . $text_dir . '"'
            . ' id="field_' . $idindex . '_3"'
            . (! empty($onChangeClause) ? ' ' . $onChangeClause : '')
            . ' tabindex="' . ($tabindex + $tabindex_for_value) . '"'
            . ' data-type="' . $data_type . '">'
            . $special_chars_encoded
            . '</textarea>';

        return $html_output;
    }

    /**
     * Get HTML for enum type
     *
     * @param array   $column               description of column in given table
     * @param string  $backup_field         hidden input field
     * @param string  $column_name_appendix the name attribute
     * @param array   $extracted_columnspec associative array containing type,
     *                                      spec_in_brackets and possibly
     *                                      enum_set_values (another array)
     * @param string  $onChangeClause       onchange clause for fields
     * @param integer $tabindex             tab index
     * @param integer $tabindex_for_value   offset for the values tabindex
     * @param integer $idindex              id index
     * @param mixed   $data                 data to edit
     * @param boolean $readOnly             is column read only or not
     *
     * @return string an html snippet
     */
    private function getPmaTypeEnum(
        array $column,
        $backup_field,
        $column_name_appendix,
        array $extracted_columnspec,
        $onChangeClause,
        $tabindex,
        $tabindex_for_value,
        $idindex,
        $data,
        $readOnly
    ) {
        $html_output = '';
        if (! isset($column['values'])) {
            $column['values'] = $this->getColumnEnumValues(
                $column,
                $extracted_columnspec
            );
        }
        $column_enum_values = $column['values'];
        $html_output .= '<input type="hidden" name="fields_type'
            . $column_name_appendix . '" value="enum">';
        $html_output .= "\n" . '            ' . $backup_field . "\n";
        if (mb_strlen($column['Type']) > 20) {
            $html_output .= $this->getDropDownDependingOnLength(
                $column,
                $column_name_appendix,
                $onChangeClause,
                $tabindex,
                $tabindex_for_value,
                $idindex,
                $data,
                $column_enum_values,
                $readOnly
            );
        } else {
            $html_output .= $this->getRadioButtonDependingOnLength(
                $column_name_appendix,
                $onChangeClause,
                $tabindex,
                $column,
                $tabindex_for_value,
                $idindex,
                $data,
                $column_enum_values,
                $readOnly
            );
        }
        return $html_output;
    }

    /**
     * Get column values
     *
     * @param array $column               description of column in given table
     * @param array $extracted_columnspec associative array containing type,
     *                                    spec_in_brackets and possibly enum_set_values
     *                                    (another array)
     *
     * @return array column values as an associative array
     */
    private function getColumnEnumValues(array $column, array $extracted_columnspec)
    {
        $column['values'] = [];
        foreach ($extracted_columnspec['enum_set_values'] as $val) {
            $column['values'][] = [
                'plain' => $val,
                'html'  => htmlspecialchars($val),
            ];
        }
        return $column['values'];
    }

    /**
     * Get HTML drop down for more than 20 string length
     *
     * @param array   $column               description of column in given table
     * @param string  $column_name_appendix the name attribute
     * @param string  $onChangeClause       onchange clause for fields
     * @param integer $tabindex             tab index
     * @param integer $tabindex_for_value   offset for the values tabindex
     * @param integer $idindex              id index
     * @param string  $data                 data to edit
     * @param array   $column_enum_values   $column['values']
     * @param boolean $readOnly             is column read only or not
     *
     * @return string                       an html snippet
     */
    private function getDropDownDependingOnLength(
        array $column,
        $column_name_appendix,
        $onChangeClause,
        $tabindex,
        $tabindex_for_value,
        $idindex,
        $data,
        array $column_enum_values,
        $readOnly
    ) {
        $html_output = '<select name="fields' . $column_name_appendix . '"'
            . ' ' . $onChangeClause
            . ' class="textfield"'
            . ' tabindex="' . ($tabindex + $tabindex_for_value) . '"'
            . ($readOnly ? ' disabled' : '')
            . ' id="field_' . $idindex . '_3">';
        $html_output .= '<option value="">&nbsp;</option>' . "\n";

        $selected_html = '';
        foreach ($column_enum_values as $enum_value) {
            $html_output .= '<option value="' . $enum_value['html'] . '"';
            if ($data == $enum_value['plain']
                || ($data == ''
                && (! isset($_POST['where_clause']) || $column['Null'] != 'YES')
                && isset($column['Default'])
                && $enum_value['plain'] == $column['Default'])
            ) {
                $html_output .= ' selected="selected"';
                $selected_html = $enum_value['html'];
            }
            $html_output .= '>' . $enum_value['html'] . '</option>' . "\n";
        }
        $html_output .= '</select>';

        //Add hidden input, as disabled <select> input does not included in POST.
        if ($readOnly) {
            $html_output .= '<input name="fields' . $column_name_appendix . '"'
                . ' type="hidden" value="' . $selected_html . '">';
        }
        return $html_output;
    }

    /**
     * Get HTML radio button for less than 20 string length
     *
     * @param string  $column_name_appendix the name attribute
     * @param string  $onChangeClause       onchange clause for fields
     * @param integer $tabindex             tab index
     * @param array   $column               description of column in given table
     * @param integer $tabindex_for_value   offset for the values tabindex
     * @param integer $idindex              id index
     * @param string  $data                 data to edit
     * @param array   $column_enum_values   $column['values']
     * @param boolean $readOnly             is column read only or not
     *
     * @return string                       an html snippet
     */
    private function getRadioButtonDependingOnLength(
        $column_name_appendix,
        $onChangeClause,
        $tabindex,
        array $column,
        $tabindex_for_value,
        $idindex,
        $data,
        array $column_enum_values,
        $readOnly
    ) {
        $j = 0;
        $html_output = '';
        foreach ($column_enum_values as $enum_value) {
            $html_output .= '            '
                . '<input type="radio" name="fields' . $column_name_appendix . '"'
                . ' class="textfield"'
                . ' value="' . $enum_value['html'] . '"'
                . ' id="field_' . $idindex . '_3_' . $j . '"'
                . ' ' . $onChangeClause;
            if ($data == $enum_value['plain']
                || ($data == ''
                && (! isset($_POST['where_clause']) || $column['Null'] != 'YES')
                && isset($column['Default'])
                && $enum_value['plain'] == $column['Default'])
            ) {
                $html_output .= ' checked="checked"';
            } elseif ($readOnly) {
                $html_output .= ' disabled';
            }
            $html_output .= ' tabindex="' . ($tabindex + $tabindex_for_value) . '">';
            $html_output .= '<label for="field_' . $idindex . '_3_' . $j . '">'
                . $enum_value['html'] . '</label>' . "\n";
            $j++;
        }
        return $html_output;
    }

    /**
     * Get the HTML for 'set' pma type
     *
     * @param array   $column               description of column in given table
     * @param array   $extracted_columnspec associative array containing type,
     *                                      spec_in_brackets and possibly
     *                                      enum_set_values (another array)
     * @param string  $backup_field         hidden input field
     * @param string  $column_name_appendix the name attribute
     * @param string  $onChangeClause       onchange clause for fields
     * @param integer $tabindex             tab index
     * @param integer $tabindex_for_value   offset for the values tabindex
     * @param integer $idindex              id index
     * @param string  $data                 description of the column field
     * @param boolean $readOnly             is column read only or not
     *
     * @return string                       an html snippet
     */
    private function getPmaTypeSet(
        array $column,
        array $extracted_columnspec,
        $backup_field,
        $column_name_appendix,
        $onChangeClause,
        $tabindex,
        $tabindex_for_value,
        $idindex,
        $data,
        $readOnly
    ) {
        list($column_set_values, $select_size) = $this->getColumnSetValueAndSelectSize(
            $column,
            $extracted_columnspec
        );
        $vset = array_flip(explode(',', $data));
        $html_output = $backup_field . "\n";
        $html_output .= '<input type="hidden" name="fields_type'
            . $column_name_appendix . '" value="set">';
        $html_output .= '<select name="fields' . $column_name_appendix . '[]"'
            . ' class="textfield"'
            . ($readOnly ? ' disabled' : '')
            . ' size="' . $select_size . '"'
            . ' multiple="multiple"'
            . ' ' . $onChangeClause
            . ' tabindex="' . ($tabindex + $tabindex_for_value) . '"'
            . ' id="field_' . $idindex . '_3">';

        $selected_html = '';
        foreach ($column_set_values as $column_set_value) {
            $html_output .= '<option value="' . $column_set_value['html'] . '"';
            if (isset($vset[$column_set_value['plain']])) {
                $html_output .= ' selected="selected"';
                $selected_html = $column_set_value['html'];
            }
            $html_output .= '>' . $column_set_value['html'] . '</option>' . "\n";
        }
        $html_output .= '</select>';

        //Add hidden input, as disabled <select> input does not included in POST.
        if ($readOnly) {
            $html_output .= '<input name="fields' . $column_name_appendix . '[]"'
                . ' type="hidden" value="' . $selected_html . '">';
        }
        return $html_output;
    }

    /**
     * Retrieve column 'set' value and select size
     *
     * @param array $column               description of column in given table
     * @param array $extracted_columnspec associative array containing type,
     *                                    spec_in_brackets and possibly enum_set_values
     *                                    (another array)
     *
     * @return array $column['values'], $column['select_size']
     */
    private function getColumnSetValueAndSelectSize(
        array $column,
        array $extracted_columnspec
    ) {
        if (! isset($column['values'])) {
            $column['values'] = [];
            foreach ($extracted_columnspec['enum_set_values'] as $val) {
                $column['values'][] = [
                    'plain' => $val,
                    'html'  => htmlspecialchars($val),
                ];
            }
            $column['select_size'] = min(4, count($column['values']));
        }
        return [
            $column['values'],
            $column['select_size'],
        ];
    }

    /**
     * Get HTML for binary and blob column
     *
     * @param array       $column                description of column in given table
     * @param string|null $data                  data to edit
     * @param string      $special_chars         special characters
     * @param integer     $biggest_max_file_size biggest max file size for uploading
     * @param string      $backup_field          hidden input field
     * @param string      $column_name_appendix  the name attribute
     * @param string      $onChangeClause        onchange clause for fields
     * @param integer     $tabindex              tab index
     * @param integer     $tabindex_for_value    offset for the values tabindex
     * @param integer     $idindex               id index
     * @param string      $text_dir              text direction
     * @param string      $special_chars_encoded replaced char if the string starts
     *                                           with a \r\n pair (0x0d0a) add an
     *                                           extra \n
     * @param string      $vkey                  [multi_edit]['row_id']
     * @param boolean     $is_upload             is upload or not
     * @param boolean     $readOnly              is column read only or not
     *
     * @return string                           an html snippet
     */
    private function getBinaryAndBlobColumn(
        array $column,
        ?string $data,
        $special_chars,
        $biggest_max_file_size,
        $backup_field,
        $column_name_appendix,
        $onChangeClause,
        $tabindex,
        $tabindex_for_value,
        $idindex,
        $text_dir,
        $special_chars_encoded,
        $vkey,
        $is_upload,
        $readOnly
    ) {
        $html_output = '';
        // Add field type : Protected or Hexadecimal
        $fields_type_html = '<input type="hidden" name="fields_type'
            . $column_name_appendix . '" value="%s">';
        // Default value : hex
        $fields_type_val = 'hex';
        if (($GLOBALS['cfg']['ProtectBinary'] === 'blob' && $column['is_blob'])
            || ($GLOBALS['cfg']['ProtectBinary'] === 'all')
            || ($GLOBALS['cfg']['ProtectBinary'] === 'noblob' && ! $column['is_blob'])
        ) {
            $html_output .= __('Binary - do not edit');
            if (isset($data)) {
                $data_size = Util::formatByteDown(
                    mb_strlen(stripslashes($data)),
                    3,
                    1
                );
                $html_output .= ' (' . $data_size[0] . ' ' . $data_size[1] . ')';
                unset($data_size);
            }
            $fields_type_val = 'protected';
            $html_output .= '<input type="hidden" name="fields'
                . $column_name_appendix . '" value="">';
        } elseif ($column['is_blob']
            || ($column['len'] > $GLOBALS['cfg']['LimitChars'])
        ) {
            $html_output .= "\n" . $this->getTextarea(
                $column,
                $backup_field,
                $column_name_appendix,
                $onChangeClause,
                $tabindex,
                $tabindex_for_value,
                $idindex,
                $text_dir,
                $special_chars_encoded,
                'HEX',
                $readOnly
            );
        } else {
            // field size should be at least 4 and max $GLOBALS['cfg']['LimitChars']
            $fieldsize = min(max($column['len'], 4), $GLOBALS['cfg']['LimitChars']);
            $html_output .= "\n" . $backup_field . "\n" . $this->getHtmlInput(
                $column,
                $column_name_appendix,
                $special_chars,
                $fieldsize,
                $onChangeClause,
                $tabindex,
                $tabindex_for_value,
                $idindex,
                'HEX',
                $readOnly
            );
        }
        $html_output .= sprintf($fields_type_html, $fields_type_val);

        if ($is_upload && $column['is_blob'] && ! $readOnly) {
            // We don't want to prevent users from using
            // browser's default drag-drop feature on some page(s),
            // so we add noDragDrop class to the input
            $html_output .= '<br>'
                . '<input type="file"'
                . ' name="fields_upload' . $vkey . '[' . $column['Field_md5'] . ']"'
                . ' class="textfield noDragDrop" id="field_' . $idindex . '_3" size="10"'
                . ' ' . $onChangeClause . '>&nbsp;';
            list($html_out,) = $this->getMaxUploadSize(
                $column,
                $biggest_max_file_size
            );
            $html_output .= $html_out;
        }

        if (! empty($GLOBALS['cfg']['UploadDir']) && ! $readOnly) {
            $html_output .= $this->getSelectOptionForUpload($vkey, $column);
        }

        return $html_output;
    }

    /**
     * Get HTML input type
     *
     * @param array   $column               description of column in given table
     * @param string  $column_name_appendix the name attribute
     * @param string  $special_chars        special characters
     * @param integer $fieldsize            html field size
     * @param string  $onChangeClause       onchange clause for fields
     * @param integer $tabindex             tab index
     * @param integer $tabindex_for_value   offset for the values tabindex
     * @param integer $idindex              id index
     * @param string  $data_type            the html5 data-* attribute type
     * @param boolean $readOnly             is column read only or not
     *
     * @return string                       an html snippet
     */
    private function getHtmlInput(
        array $column,
        $column_name_appendix,
        $special_chars,
        $fieldsize,
        $onChangeClause,
        $tabindex,
        $tabindex_for_value,
        $idindex,
        $data_type,
        $readOnly
    ) {
        $input_type = 'text';
        // do not use the 'date' or 'time' types here; they have no effect on some
        // browsers and create side effects (see bug #4218)

        $the_class = 'textfield';
        // verify True_Type which does not contain the parentheses and length
        if (! $readOnly) {
            if ($column['True_Type'] === 'date') {
                $the_class .= ' datefield';
            } elseif ($column['True_Type'] === 'time') {
                $the_class .= ' timefield';
            } elseif ($column['True_Type'] === 'datetime'
                || $column['True_Type'] === 'timestamp'
            ) {
                $the_class .= ' datetimefield';
            }
        }
        $input_min_max = false;
        if (in_array($column['True_Type'], $this->dbi->types->getIntegerTypes())) {
            $extracted_columnspec = Util::extractColumnSpec(
                $column['Type']
            );
            $is_unsigned = $extracted_columnspec['unsigned'];
            $min_max_values = $this->dbi->types->getIntegerRange(
                $column['True_Type'],
                ! $is_unsigned
            );
            $input_min_max = 'min="' . $min_max_values[0] . '" '
                . 'max="' . $min_max_values[1] . '"';
            $data_type = 'INT';
        }
        return '<input type="' . $input_type . '"'
            . ' name="fields' . $column_name_appendix . '"'
            . ' value="' . $special_chars . '" size="' . $fieldsize . '"'
            . (isset($column['is_char']) && $column['is_char']
            ? ' data-maxlength="' . $fieldsize . '"'
            : '')
            . ($readOnly ? ' readonly="readonly"' : '')
            . ($input_min_max !== false ? ' ' . $input_min_max : '')
            . ' data-type="' . $data_type . '"'
            . ($input_type === 'time' ? ' step="1"' : '')
            . ' class="' . $the_class . '" ' . $onChangeClause
            . ' tabindex="' . ($tabindex + $tabindex_for_value) . '"'
            . ' id="field_' . $idindex . '_3">';
    }

    /**
     * Get HTML select option for upload
     *
     * @param string $vkey   [multi_edit]['row_id']
     * @param array  $column description of column in given table
     *
     * @return string|null an html snippet
     */
    private function getSelectOptionForUpload($vkey, array $column)
    {
        $files = $this->fileListing->getFileSelectOptions(
            Util::userDir($GLOBALS['cfg']['UploadDir'])
        );

        if ($files === false) {
            return '<span style="color:red">' . __('Error') . '</span><br>' . "\n"
                . __('The directory you set for upload work cannot be reached.') . "\n";
        } elseif (! empty($files)) {
            return "<br>\n"
                . '<i>' . __('Or') . '</i> '
                . __('web server upload directory:') . '<br>' . "\n"
                . '<select size="1" name="fields_uploadlocal'
                . $vkey . '[' . $column['Field_md5'] . ']">' . "\n"
                . '<option value="" selected="selected"></option>' . "\n"
                . $files
                . '</select>' . "\n";
        }

        return null;
    }

    /**
     * Retrieve the maximum upload file size
     *
     * @param array   $column                description of column in given table
     * @param integer $biggest_max_file_size biggest max file size for uploading
     *
     * @return array an html snippet and $biggest_max_file_size
     */
    private function getMaxUploadSize(array $column, $biggest_max_file_size)
    {
        // find maximum upload size, based on field type
        /**
         * @todo with functions this is not so easy, as you can basically
         * process any data with function like MD5
         */
        global $max_upload_size;
        $max_field_sizes = [
            'tinyblob'   =>        '256',
            'blob'       =>      '65536',
            'mediumblob' =>   '16777216',
            'longblob'   => '4294967296',// yeah, really
        ];

        $this_field_max_size = $max_upload_size; // from PHP max
        if ($this_field_max_size > $max_field_sizes[$column['pma_type']]) {
            $this_field_max_size = $max_field_sizes[$column['pma_type']];
        }
        $html_output
            = Util::getFormattedMaximumUploadSize(
                $this_field_max_size
            ) . "\n";
        // do not generate here the MAX_FILE_SIZE, because we should
        // put only one in the form to accommodate the biggest field
        if ($this_field_max_size > $biggest_max_file_size) {
            $biggest_max_file_size = $this_field_max_size;
        }
        return [
            $html_output,
            $biggest_max_file_size,
        ];
    }

    /**
     * Get HTML for the Value column of other datatypes
     * (here, "column" is used in the sense of HTML column in HTML table)
     *
     * @param array   $column                description of column in given table
     * @param string  $default_char_editing  default char editing mode which is stored
     *                                       in the config.inc.php script
     * @param string  $backup_field          hidden input field
     * @param string  $column_name_appendix  the name attribute
     * @param string  $onChangeClause        onchange clause for fields
     * @param integer $tabindex              tab index
     * @param string  $special_chars         special characters
     * @param integer $tabindex_for_value    offset for the values tabindex
     * @param integer $idindex               id index
     * @param string  $text_dir              text direction
     * @param string  $special_chars_encoded replaced char if the string starts
     *                                       with a \r\n pair (0x0d0a) add an extra \n
     * @param string  $data                  data to edit
     * @param array   $extracted_columnspec  associative array containing type,
     *                                       spec_in_brackets and possibly
     *                                       enum_set_values (another array)
     * @param boolean $readOnly              is column read only or not
     *
     * @return string an html snippet
     */
    private function getValueColumnForOtherDatatypes(
        array $column,
        $default_char_editing,
        $backup_field,
        $column_name_appendix,
        $onChangeClause,
        $tabindex,
        $special_chars,
        $tabindex_for_value,
        $idindex,
        $text_dir,
        $special_chars_encoded,
        $data,
        array $extracted_columnspec,
        $readOnly
    ) {
        // HTML5 data-* attribute data-type
        $data_type = $this->dbi->types->getTypeClass($column['True_Type']);
        $fieldsize = $this->getColumnSize($column, $extracted_columnspec);
        $html_output = $backup_field . "\n";
        if ($column['is_char']
            && ($GLOBALS['cfg']['CharEditing'] == 'textarea'
            || mb_strpos($data, "\n") !== false)
        ) {
            $html_output .= "\n";
            $GLOBALS['cfg']['CharEditing'] = $default_char_editing;
            $html_output .= $this->getTextarea(
                $column,
                $backup_field,
                $column_name_appendix,
                $onChangeClause,
                $tabindex,
                $tabindex_for_value,
                $idindex,
                $text_dir,
                $special_chars_encoded,
                $data_type,
                $readOnly
            );
        } else {
            $html_output .= $this->getHtmlInput(
                $column,
                $column_name_appendix,
                $special_chars,
                $fieldsize,
                $onChangeClause,
                $tabindex,
                $tabindex_for_value,
                $idindex,
                $data_type,
                $readOnly
            );

            if (preg_match('/(VIRTUAL|PERSISTENT|GENERATED)/', $column['Extra']) && $column['Extra'] !== 'DEFAULT_GENERATED') {
                $html_output .= '<input type="hidden" name="virtual'
                    . $column_name_appendix . '" value="1">';
            }
            if ($column['Extra'] == 'auto_increment') {
                $html_output .= '<input type="hidden" name="auto_increment'
                    . $column_name_appendix . '" value="1">';
            }
            if (substr($column['pma_type'], 0, 9) == 'timestamp') {
                $html_output .= '<input type="hidden" name="fields_type'
                    . $column_name_appendix . '" value="timestamp">';
            }
            if (substr($column['pma_type'], 0, 8) == 'datetime') {
                $html_output .= '<input type="hidden" name="fields_type'
                    . $column_name_appendix . '" value="datetime">';
            }
            if ($column['True_Type'] == 'bit') {
                $html_output .= '<input type="hidden" name="fields_type'
                    . $column_name_appendix . '" value="bit">';
            }
        }
        return $html_output;
    }

    /**
     * Get the field size
     *
     * @param array $column               description of column in given table
     * @param array $extracted_columnspec associative array containing type,
     *                                    spec_in_brackets and possibly enum_set_values
     *                                    (another array)
     *
     * @return integer      field size
     */
    private function getColumnSize(array $column, array $extracted_columnspec)
    {
        if ($column['is_char']) {
            $fieldsize = $extracted_columnspec['spec_in_brackets'];
            if ($fieldsize > $GLOBALS['cfg']['MaxSizeForInputField']) {
                /**
                 * This case happens for CHAR or VARCHAR columns which have
                 * a size larger than the maximum size for input field.
                 */
                $GLOBALS['cfg']['CharEditing'] = 'textarea';
            }
        } else {
            /**
             * This case happens for example for INT or DATE columns;
             * in these situations, the value returned in $column['len']
             * seems appropriate.
             */
            $fieldsize = $column['len'];
        }
        return min(
            max($fieldsize, $GLOBALS['cfg']['MinSizeForInputField']),
            $GLOBALS['cfg']['MaxSizeForInputField']
        );
    }

    /**
     * Get HTML for gis data types
     *
     * @return string an html snippet
     */
    private function getHtmlForGisDataTypes()
    {
        $edit_str = Util::getIcon('b_edit', __('Edit/Insert'));
        return '<span class="open_gis_editor">'
            . Util::linkOrButton(
                '#',
                $edit_str,
                [],
                '_blank'
            )
            . '</span>';
    }

    /**
     * get html for continue insertion form
     *
     * @param string $table              name of the table
     * @param string $db                 name of the database
     * @param array  $where_clause_array array of where clauses
     * @param string $err_url            error url
     *
     * @return string                   an html snippet
     */
    public function getContinueInsertionForm(
        $table,
        $db,
        array $where_clause_array,
        $err_url
    ) {
        return $this->template->render('table/insert/continue_insertion_form', [
            'db' => $db,
            'table' => $table,
            'where_clause_array' => $where_clause_array,
            'err_url' => $err_url,
            'goto' => $GLOBALS['goto'],
            'sql_query' => isset($_POST['sql_query']) ? $_POST['sql_query'] : null,
            'has_where_clause' => isset($_POST['where_clause']),
            'insert_rows_default' => $GLOBALS['cfg']['InsertRows'],
        ]);
    }

    /**
     * Get action panel
     *
     * @param array|null $where_clause       where clause
     * @param string     $after_insert       insert mode, e.g. new_insert, same_insert
     * @param integer    $tabindex           tab index
     * @param integer    $tabindex_for_value offset for the values tabindex
     * @param boolean    $found_unique_key   boolean variable for unique key
     *
     * @return string an html snippet
     */
    public function getActionsPanel(
        $where_clause,
        $after_insert,
        $tabindex,
        $tabindex_for_value,
        $found_unique_key
    ) {
        $html_output = '<fieldset id="actions_panel">'
            . '<table cellpadding="5" cellspacing="0" class="tdblock width100">'
            . '<tr>'
            . '<td class="nowrap vmiddle">'
            . $this->getSubmitTypeDropDown($where_clause, $tabindex, $tabindex_for_value)
            . "\n";

        $html_output .= '</td>'
            . '<td class="vmiddle">'
            . '&nbsp;&nbsp;&nbsp;<strong>'
            . __('and then') . '</strong>&nbsp;&nbsp;&nbsp;'
            . '</td>'
            . '<td class="nowrap vmiddle">'
            . $this->getAfterInsertDropDown(
                $where_clause,
                $after_insert,
                $found_unique_key
            )
            . '</td>'
            . '</tr>';
        $html_output .= '<tr>'
            . $this->getSubmitAndResetButtonForActionsPanel($tabindex, $tabindex_for_value)
            . '</tr>'
            . '</table>'
            . '</fieldset>';
        return $html_output;
    }

    /**
     * Get a HTML drop down for submit types
     *
     * @param array|null $where_clause       where clause
     * @param integer    $tabindex           tab index
     * @param integer    $tabindex_for_value offset for the values tabindex
     *
     * @return string                       an html snippet
     */
    private function getSubmitTypeDropDown(
        $where_clause,
        $tabindex,
        $tabindex_for_value
    ) {
        $html_output = '<select name="submit_type" class="control_at_footer" tabindex="'
            . ($tabindex + $tabindex_for_value + 1) . '">';
        if (isset($where_clause)) {
            $html_output .= '<option value="save">' . __('Save') . '</option>';
        }
        $html_output .= '<option value="insert">'
            . __('Insert as new row')
            . '</option>'
            . '<option value="insertignore">'
            . __('Insert as new row and ignore errors')
            . '</option>'
            . '<option value="showinsert">'
            . __('Show insert query')
            . '</option>'
            . '</select>';
        return $html_output;
    }

    /**
     * Get HTML drop down for after insert
     *
     * @param array|null $where_clause     where clause
     * @param string     $after_insert     insert mode, e.g. new_insert, same_insert
     * @param boolean    $found_unique_key boolean variable for unique key
     *
     * @return string                   an html snippet
     */
    private function getAfterInsertDropDown($where_clause, $after_insert, $found_unique_key)
    {
        $html_output = '<select name="after_insert" class="control_at_footer">'
            . '<option value="back" '
            . ($after_insert == 'back' ? 'selected="selected"' : '') . '>'
            . __('Go back to previous page') . '</option>'
            . '<option value="new_insert" '
            . ($after_insert == 'new_insert' ? 'selected="selected"' : '') . '>'
            . __('Insert another new row') . '</option>';

        if (isset($where_clause)) {
            $html_output .= '<option value="same_insert" '
                . ($after_insert == 'same_insert' ? 'selected="selected"' : '') . '>'
                . __('Go back to this page') . '</option>';

            // If we have just numeric primary key, we can also edit next
            // in 2.8.2, we were looking for `field_name` = numeric_value
            //if (preg_match('@^[\s]*`[^`]*` = [0-9]+@', $where_clause)) {
            // in 2.9.0, we are looking for `table_name`.`field_name` = numeric_value
            $is_numeric = false;
            if (! is_array($where_clause)) {
                $where_clause = [$where_clause];
            }
            for ($i = 0, $nb = count($where_clause); $i < $nb; $i++) {
                // preg_match() returns 1 if there is a match
                $is_numeric = (preg_match(
                    '@^[\s]*`[^`]*`[\.]`[^`]*` = [0-9]+@',
                    $where_clause[$i]
                ) == 1);
                if ($is_numeric === true) {
                    break;
                }
            }
            if ($found_unique_key && $is_numeric) {
                $html_output .= '<option value="edit_next" '
                    . ($after_insert == 'edit_next' ? 'selected="selected"' : '') . '>'
                    . __('Edit next row') . '</option>';
            }
        }
        $html_output .= '</select>';
        return $html_output;
    }

    /**
     * get Submit button and Reset button for action panel
     *
     * @param integer $tabindex           tab index
     * @param integer $tabindex_for_value offset for the values tabindex
     *
     * @return string an html snippet
     */
    private function getSubmitAndResetButtonForActionsPanel($tabindex, $tabindex_for_value)
    {
        return '<td>'
        . Util::showHint(
            __(
                'Use TAB key to move from value to value,'
                . ' or CTRL+arrows to move anywhere.'
            )
        )
        . '</td>'
        . '<td colspan="3" class="right vmiddle">'
        . '<input type="button" class="btn btn-secondary preview_sql" value="' . __('Preview SQL') . '"'
        . ' tabindex="' . ($tabindex + $tabindex_for_value + 6) . '">'
        . '<input type="reset" class="btn btn-secondary control_at_footer" value="' . __('Reset') . '"'
        . ' tabindex="' . ($tabindex + $tabindex_for_value + 7) . '">'
        . '<input type="submit" class="btn btn-primary control_at_footer" value="' . __('Go') . '"'
        . ' tabindex="' . ($tabindex + $tabindex_for_value + 8) . '" id="buttonYes">'
        . '</td>';
    }

    /**
     * Get table head and table foot for insert row table
     *
     * @param array $url_params url parameters
     *
     * @return string           an html snippet
     */
    private function getHeadAndFootOfInsertRowTable(array $url_params)
    {
        $html_output = '<div class="responsivetable">'
            . '<table class="insertRowTable topmargin">'
            . '<thead>'
            . '<tr>'
            . '<th>' . __('Column') . '</th>';

        if ($GLOBALS['cfg']['ShowFieldTypesInDataEditView']) {
            $html_output .= $this->showTypeOrFunction('type', $url_params, true);
        }
        if ($GLOBALS['cfg']['ShowFunctionFields']) {
            $html_output .= $this->showTypeOrFunction('function', $url_params, true);
        }

        $html_output .= '<th>' . __('Null') . '</th>'
            . '<th class="fillPage">' . __('Value') . '</th>'
            . '</tr>'
            . '</thead>'
            . ' <tfoot>'
            . '<tr>'
            . '<th colspan="5" class="tblFooters right">'
            . '<input class="btn btn-primary" type="submit" value="' . __('Go') . '">'
            . '</th>'
            . '</tr>'
            . '</tfoot>';
        return $html_output;
    }

    /**
     * Prepares the field value and retrieve special chars, backup field and data array
     *
     * @param array   $current_row          a row of the table
     * @param array   $column               description of column in given table
     * @param array   $extracted_columnspec associative array containing type,
     *                                      spec_in_brackets and possibly
     *                                      enum_set_values (another array)
     * @param boolean $real_null_value      whether column value null or not null
     * @param array   $gis_data_types       list of GIS data types
     * @param string  $column_name_appendix string to append to column name in input
     * @param bool    $as_is                use the data as is, used in repopulating
     *
     * @return array $real_null_value, $data, $special_chars, $backup_field,
     *               $special_chars_encoded
     */
    private function getSpecialCharsAndBackupFieldForExistingRow(
        array $current_row,
        array $column,
        array $extracted_columnspec,
        $real_null_value,
        array $gis_data_types,
        $column_name_appendix,
        $as_is
    ) {
        $special_chars_encoded = '';
        $data = null;
        // (we are editing)
        if (! isset($current_row[$column['Field']])) {
            $real_null_value = true;
            $current_row[$column['Field']] = '';
            $special_chars = '';
            $data = $current_row[$column['Field']];
        } elseif ($column['True_Type'] == 'bit') {
            $special_chars = $as_is
                ? $current_row[$column['Field']]
                : Util::printableBitValue(
                    (int) $current_row[$column['Field']],
                    (int) $extracted_columnspec['spec_in_brackets']
                );
        } elseif ((substr($column['True_Type'], 0, 9) == 'timestamp'
            || $column['True_Type'] == 'datetime'
            || $column['True_Type'] == 'time')
            && (mb_strpos($current_row[$column['Field']], ".") !== false)
        ) {
            $current_row[$column['Field']] = $as_is
                ? $current_row[$column['Field']]
                : Util::addMicroseconds(
                    $current_row[$column['Field']]
                );
            $special_chars = htmlspecialchars($current_row[$column['Field']]);
        } elseif (in_array($column['True_Type'], $gis_data_types)) {
            // Convert gis data to Well Know Text format
            $current_row[$column['Field']] = $as_is
                ? $current_row[$column['Field']]
                : Util::asWKT(
                    $current_row[$column['Field']],
                    true
                );
            $special_chars = htmlspecialchars($current_row[$column['Field']]);
        } else {
            // special binary "characters"
            if ($column['is_binary']
                || ($column['is_blob'] && $GLOBALS['cfg']['ProtectBinary'] !== 'all')
            ) {
                $current_row[$column['Field']] = $as_is
                    ? $current_row[$column['Field']]
                    : bin2hex(
                        $current_row[$column['Field']]
                    );
            } // end if
            $special_chars = htmlspecialchars($current_row[$column['Field']]);

            //We need to duplicate the first \n or otherwise we will lose
            //the first newline entered in a VARCHAR or TEXT column
            $special_chars_encoded
                = Util::duplicateFirstNewline($special_chars);

            $data = $current_row[$column['Field']];
        } // end if... else...

        //when copying row, it is useful to empty auto-increment column
        // to prevent duplicate key error
        if (isset($_POST['default_action'])
            && $_POST['default_action'] === 'insert'
        ) {
            if ($column['Key'] === 'PRI'
                && mb_strpos($column['Extra'], 'auto_increment') !== false
            ) {
                $data = $special_chars_encoded = $special_chars = null;
            }
        }
        // If a timestamp field value is not included in an update
        // statement MySQL auto-update it to the current timestamp;
        // however, things have changed since MySQL 4.1, so
        // it's better to set a fields_prev in this situation
        $backup_field = '<input type="hidden" name="fields_prev'
            . $column_name_appendix . '" value="'
            . htmlspecialchars($current_row[$column['Field']]) . '">';

        return [
            $real_null_value,
            $special_chars_encoded,
            $special_chars,
            $data,
            $backup_field,
        ];
    }

    /**
     * display default values
     *
     * @param array   $column          description of column in given table
     * @param boolean $real_null_value whether column value null or not null
     *
     * @return array $real_null_value, $data, $special_chars,
     *               $backup_field, $special_chars_encoded
     */
    private function getSpecialCharsAndBackupFieldForInsertingMode(
        array $column,
        $real_null_value
    ) {
        if (! isset($column['Default'])) {
            $column['Default']    = '';
            $real_null_value          = true;
            $data                     = '';
        } else {
            $data                     = $column['Default'];
        }

        $trueType = $column['True_Type'];

        if ($trueType == 'bit') {
            $special_chars = Util::convertBitDefaultValue(
                $column['Default']
            );
        } elseif (substr($trueType, 0, 9) == 'timestamp'
            || $trueType == 'datetime'
            || $trueType == 'time'
        ) {
            $special_chars = Util::addMicroseconds($column['Default']);
        } elseif ($trueType == 'binary' || $trueType == 'varbinary') {
            $special_chars = bin2hex($column['Default']);
        } elseif ('text' === substr($trueType, -4)) {
<<<<<<< HEAD
            $special_chars = stripcslashes((string) substr($column['Default'], 1, -1));
=======
            $textDefault = substr($column['Default'], 1, -1);
            $special_chars = stripcslashes($textDefault !== false ? $textDefault : $column['Default']);
>>>>>>> 9c5195d4
        } else {
            $special_chars = htmlspecialchars($column['Default']);
        }
        $backup_field = '';
        $special_chars_encoded = Util::duplicateFirstNewline(
            $special_chars
        );
        return [
            $real_null_value,
            $data,
            $special_chars,
            $backup_field,
            $special_chars_encoded,
        ];
    }

    /**
     * Prepares the update/insert of a row
     *
     * @return array $loop_array, $using_key, $is_insert, $is_insertignore
     */
    public function getParamsForUpdateOrInsert()
    {
        if (isset($_POST['where_clause'])) {
            // we were editing something => use the WHERE clause
            $loop_array = is_array($_POST['where_clause'])
                ? $_POST['where_clause']
                : [$_POST['where_clause']];
            $using_key  = true;
            $is_insert  = isset($_POST['submit_type'])
                          && ($_POST['submit_type'] == 'insert'
                          || $_POST['submit_type'] == 'showinsert'
                          || $_POST['submit_type'] == 'insertignore');
        } else {
            // new row => use indexes
            $loop_array = [];
            if (! empty($_POST['fields'])) {
                foreach ($_POST['fields']['multi_edit'] as $key => $dummy) {
                    $loop_array[] = $key;
                }
            }
            $using_key  = false;
            $is_insert  = true;
        }
        $is_insertignore  = isset($_POST['submit_type'])
            && $_POST['submit_type'] == 'insertignore';
        return [
            $loop_array,
            $using_key,
            $is_insert,
            $is_insertignore,
        ];
    }

    /**
     * Check wether insert row mode and if so include tbl_changen script and set
     * global variables.
     *
     * @return void
     */
    public function isInsertRow()
    {
        if (isset($_POST['insert_rows'])
            && is_numeric($_POST['insert_rows'])
            && $_POST['insert_rows'] != $GLOBALS['cfg']['InsertRows']
        ) {
            $GLOBALS['cfg']['InsertRows'] = $_POST['insert_rows'];
            $response = Response::getInstance();
            $header = $response->getHeader();
            $scripts = $header->getScripts();
            $scripts->addFile('vendor/jquery/additional-methods.js');
            $scripts->addFile('table/change.js');
            if (! defined('TESTSUITE')) {
                include ROOT_PATH . 'tbl_change.php';
                exit;
            }
        }
    }

    /**
     * set $_SESSION for edit_next
     *
     * @param string $one_where_clause one where clause from where clauses array
     *
     * @return void
     */
    public function setSessionForEditNext($one_where_clause)
    {
        $local_query = 'SELECT * FROM ' . Util::backquote($GLOBALS['db'])
            . '.' . Util::backquote($GLOBALS['table']) . ' WHERE '
            . str_replace('` =', '` >', $one_where_clause) . ' LIMIT 1;';

        $res = $this->dbi->query($local_query);
        $row = $this->dbi->fetchRow($res);
        $meta = $this->dbi->getFieldsMeta($res);
        // must find a unique condition based on unique key,
        // not a combination of all fields
        list($unique_condition, $clause_is_unique)
            = Util::getUniqueCondition(
                $res, // handle
                count($meta), // fields_cnt
                $meta, // fields_meta
                $row, // row
                true, // force_unique
                false, // restrict_to_table
                null // analyzed_sql_results
            );
        if (! empty($unique_condition)) {
            $_SESSION['edit_next'] = $unique_condition;
        }
        unset($unique_condition, $clause_is_unique);
    }

    /**
     * set $goto_include variable for different cases and retrieve like,
     * if $GLOBALS['goto'] empty, if $goto_include previously not defined
     * and new_insert, same_insert, edit_next
     *
     * @param string $goto_include store some script for include, otherwise it is
     *                             boolean false
     *
     * @return string
     */
    public function getGotoInclude($goto_include)
    {
        $valid_options = [
            'new_insert',
            'same_insert',
            'edit_next',
        ];
        if (isset($_POST['after_insert'])
            && in_array($_POST['after_insert'], $valid_options)
        ) {
            $goto_include = 'tbl_change.php';
        } elseif (! empty($GLOBALS['goto'])) {
            if (! preg_match('@^[a-z_]+\.php$@', $GLOBALS['goto'])) {
                // this should NOT happen
                //$GLOBALS['goto'] = false;
                $goto_include = false;
            } else {
                $goto_include = $GLOBALS['goto'];
            }
            if ($GLOBALS['goto'] == 'db_sql.php' && strlen($GLOBALS['table']) > 0) {
                $GLOBALS['table'] = '';
            }
        }
        if (! $goto_include) {
            if (strlen($GLOBALS['table']) === 0) {
                $goto_include = 'db_sql.php';
            } else {
                $goto_include = 'tbl_sql.php';
            }
        }
        return $goto_include;
    }

    /**
     * Defines the url to return in case of failure of the query
     *
     * @param array $url_params url parameters
     *
     * @return string           error url for query failure
     */
    public function getErrorUrl(array $url_params)
    {
        if (isset($_POST['err_url'])) {
            return $_POST['err_url'];
        }

        return 'tbl_change.php' . Url::getCommon($url_params);
    }

    /**
     * Builds the sql query
     *
     * @param boolean $is_insertignore $_POST['submit_type'] == 'insertignore'
     * @param array   $query_fields    column names array
     * @param array   $value_sets      array of query values
     *
     * @return array of query
     */
    public function buildSqlQuery($is_insertignore, array $query_fields, array $value_sets)
    {
        if ($is_insertignore) {
            $insert_command = 'INSERT IGNORE ';
        } else {
            $insert_command = 'INSERT ';
        }
        $query = [
            $insert_command . 'INTO '
            . Util::backquote($GLOBALS['table'])
            . ' (' . implode(', ', $query_fields) . ') VALUES ('
            . implode('), (', $value_sets) . ')',
        ];
        return $query;
    }

    /**
     * Executes the sql query and get the result, then move back to the calling page
     *
     * @param array $url_params url parameters array
     * @param array $query      built query from buildSqlQuery()
     *
     * @return array $url_params, $total_affected_rows, $last_messages
     *               $warning_messages, $error_messages, $return_to_sql_query
     */
    public function executeSqlQuery(array $url_params, array $query)
    {
        $return_to_sql_query = '';
        if (! empty($GLOBALS['sql_query'])) {
            $url_params['sql_query'] = $GLOBALS['sql_query'];
            $return_to_sql_query = $GLOBALS['sql_query'];
        }
        $GLOBALS['sql_query'] = implode('; ', $query) . ';';
        // to ensure that the query is displayed in case of
        // "insert as new row" and then "insert another new row"
        $GLOBALS['display_query'] = $GLOBALS['sql_query'];

        $total_affected_rows = 0;
        $last_messages = [];
        $warning_messages = [];
        $error_messages = [];

        foreach ($query as $single_query) {
            if ($_POST['submit_type'] == 'showinsert') {
                $last_messages[] = Message::notice(__('Showing SQL query'));
                continue;
            }
            if ($GLOBALS['cfg']['IgnoreMultiSubmitErrors']) {
                $result = $this->dbi->tryQuery($single_query);
            } else {
                $result = $this->dbi->query($single_query);
            }
            if (! $result) {
                $error_messages[] = $this->dbi->getError();
            } else {
                // The next line contains a real assignment, it's not a typo
                if ($tmp = @$this->dbi->affectedRows()) {
                    $total_affected_rows += $tmp;
                }
                unset($tmp);

                $insert_id = $this->dbi->insertId();
                if ($insert_id != 0) {
                    // insert_id is id of FIRST record inserted in one insert, so if we
                    // inserted multiple rows, we had to increment this

                    if ($total_affected_rows > 0) {
                        $insert_id += $total_affected_rows - 1;
                    }
                    $last_message = Message::notice(__('Inserted row id: %1$d'));
                    $last_message->addParam($insert_id);
                    $last_messages[] = $last_message;
                }
                $this->dbi->freeResult($result);
            }
            $warning_messages = $this->getWarningMessages();
        }
        return [
            $url_params,
            $total_affected_rows,
            $last_messages,
            $warning_messages,
            $error_messages,
            $return_to_sql_query,
        ];
    }

    /**
     * get the warning messages array
     *
     * @return array
     */
    private function getWarningMessages()
    {
        $warning_essages = [];
        foreach ($this->dbi->getWarnings() as $warning) {
            $warning_essages[] = Message::sanitize(
                $warning['Level'] . ': #' . $warning['Code'] . ' ' . $warning['Message']
            );
        }
        return $warning_essages;
    }

    /**
     * Column to display from the foreign table?
     *
     * @param string $where_comparison string that contain relation field value
     * @param array  $map              all Relations to foreign tables for a given
     *                                 table or optionally a given column in a table
     * @param string $relation_field   relation field
     *
     * @return string display value from the foreign table
     */
    public function getDisplayValueForForeignTableColumn(
        $where_comparison,
        array $map,
        $relation_field
    ) {
        $foreigner = $this->relation->searchColumnInForeigners($map, $relation_field);
        $display_field = $this->relation->getDisplayField(
            $foreigner['foreign_db'],
            $foreigner['foreign_table']
        );
        // Field to display from the foreign table?
        if ($display_field !== null && strlen($display_field) > 0) {
            $dispsql = 'SELECT ' . Util::backquote($display_field)
                . ' FROM ' . Util::backquote($foreigner['foreign_db'])
                . '.' . Util::backquote($foreigner['foreign_table'])
                . ' WHERE ' . Util::backquote($foreigner['foreign_field'])
                . $where_comparison;
            $dispresult = $this->dbi->tryQuery(
                $dispsql,
                DatabaseInterface::CONNECT_USER,
                DatabaseInterface::QUERY_STORE
            );
            if ($dispresult && $this->dbi->numRows($dispresult) > 0) {
                list($dispval) = $this->dbi->fetchRow($dispresult);
            } else {
                $dispval = '';
            }
            if ($dispresult) {
                $this->dbi->freeResult($dispresult);
            }
            return $dispval;
        }
        return '';
    }

    /**
     * Display option in the cell according to user choices
     *
     * @param array  $map                  all Relations to foreign tables for a given
     *                                     table or optionally a given column in a table
     * @param string $relation_field       relation field
     * @param string $where_comparison     string that contain relation field value
     * @param string $dispval              display value from the foreign table
     * @param string $relation_field_value relation field value
     *
     * @return string HTML <a> tag
     */
    public function getLinkForRelationalDisplayField(
        array $map,
        $relation_field,
        $where_comparison,
        $dispval,
        $relation_field_value
    ) {
        $foreigner = $this->relation->searchColumnInForeigners($map, $relation_field);
        if ('K' == $_SESSION['tmpval']['relational_display']) {
            // user chose "relational key" in the display options, so
            // the title contains the display field
            $title = ! empty($dispval)
                ? ' title="' . htmlspecialchars($dispval) . '"'
                : '';
        } else {
            $title = ' title="' . htmlspecialchars($relation_field_value) . '"';
        }
        $_url_params = [
            'db'    => $foreigner['foreign_db'],
            'table' => $foreigner['foreign_table'],
            'pos'   => '0',
            'sql_query' => 'SELECT * FROM '
                . Util::backquote($foreigner['foreign_db'])
                . '.' . Util::backquote($foreigner['foreign_table'])
                . ' WHERE ' . Util::backquote($foreigner['foreign_field'])
                . $where_comparison,
        ];
        $output = '<a href="sql.php'
            . Url::getCommon($_url_params) . '"' . $title . '>';

        if ('D' == $_SESSION['tmpval']['relational_display']) {
            // user chose "relational display field" in the
            // display options, so show display field in the cell
            $output .= ! empty($dispval) ? htmlspecialchars($dispval) : '';
        } else {
            // otherwise display data in the cell
            $output .= htmlspecialchars($relation_field_value);
        }
        $output .= '</a>';
        return $output;
    }

    /**
     * Transform edited values
     *
     * @param string $db             db name
     * @param string $table          table name
     * @param array  $transformation mimetypes for all columns of a table
     *                               [field_name][field_key]
     * @param array  $edited_values  transform columns list and new values
     * @param string $file           file containing the transformation plugin
     * @param string $column_name    column name
     * @param array  $extra_data     extra data array
     * @param string $type           the type of transformation
     *
     * @return array
     */
    public function transformEditedValues(
        $db,
        $table,
        array $transformation,
        array &$edited_values,
        $file,
        $column_name,
        array $extra_data,
        $type
    ) {
        $include_file = 'libraries/classes/Plugins/Transformations/' . $file;
        if (is_file($include_file)) {
            $_url_params = [
                'db'            => $db,
                'table'         => $table,
                'where_clause'  => $_POST['where_clause'],
                'transform_key' => $column_name,
            ];
            $transform_options = $this->transformations->getOptions(
                isset($transformation[$type . '_options'])
                ? $transformation[$type . '_options']
                : ''
            );
            $transform_options['wrapper_link'] = Url::getCommon($_url_params);
            $class_name = $this->transformations->getClassName($include_file);
            if (class_exists($class_name)) {
                /** @var TransformationsPlugin $transformation_plugin */
                $transformation_plugin = new $class_name();

                foreach ($edited_values as $cell_index => $curr_cell_edited_values) {
                    if (isset($curr_cell_edited_values[$column_name])) {
                        $edited_values[$cell_index][$column_name]
                            = $extra_data['transformations'][$cell_index]
                                = $transformation_plugin->applyTransformation(
                                    $curr_cell_edited_values[$column_name],
                                    $transform_options
                                );
                    }
                }   // end of loop for each transformation cell
            }
        }
        return $extra_data;
    }

    /**
     * Get current value in multi edit mode
     *
     * @param array  $multi_edit_funcs        multiple edit functions array
     * @param array  $multi_edit_salt         multiple edit array with encryption salt
     * @param array  $gis_from_text_functions array that contains gis from text functions
     * @param string $current_value           current value in the column
     * @param array  $gis_from_wkb_functions  initially $val is $multi_edit_columns[$key]
     * @param array  $func_optional_param     array('RAND','UNIX_TIMESTAMP')
     * @param array  $func_no_param           array of set of string
     * @param string $key                     an md5 of the column name
     *
     * @return string
     */
    public function getCurrentValueAsAnArrayForMultipleEdit(
        $multi_edit_funcs,
        $multi_edit_salt,
        $gis_from_text_functions,
        $current_value,
        $gis_from_wkb_functions,
        $func_optional_param,
        $func_no_param,
        $key
    ) {
        if (empty($multi_edit_funcs[$key])) {
            return $current_value;
        } elseif ('UUID' === $multi_edit_funcs[$key]) {
            /* This way user will know what UUID new row has */
            $uuid = $this->dbi->fetchValue('SELECT UUID()');
            return "'" . $uuid . "'";
        } elseif ((in_array($multi_edit_funcs[$key], $gis_from_text_functions)
            && substr($current_value, 0, 3) == "'''")
            || in_array($multi_edit_funcs[$key], $gis_from_wkb_functions)
        ) {
            // Remove enclosing apostrophes
            $current_value = mb_substr($current_value, 1, -1);
            // Remove escaping apostrophes
            $current_value = str_replace("''", "'", $current_value);
            return $multi_edit_funcs[$key] . '(' . $current_value . ')';
        } elseif (! in_array($multi_edit_funcs[$key], $func_no_param)
            || ($current_value != "''"
            && in_array($multi_edit_funcs[$key], $func_optional_param))
        ) {
            if ((isset($multi_edit_salt[$key])
                && ($multi_edit_funcs[$key] == "AES_ENCRYPT"
                || $multi_edit_funcs[$key] == "AES_DECRYPT"))
                || (! empty($multi_edit_salt[$key])
                && ($multi_edit_funcs[$key] == "DES_ENCRYPT"
                || $multi_edit_funcs[$key] == "DES_DECRYPT"
                || $multi_edit_funcs[$key] == "ENCRYPT"))
            ) {
                return $multi_edit_funcs[$key] . '(' . $current_value . ",'"
                    . $this->dbi->escapeString($multi_edit_salt[$key]) . "')";
            }

            return $multi_edit_funcs[$key] . '(' . $current_value . ')';
        }

        return $multi_edit_funcs[$key] . '()';
    }

    /**
     * Get query values array and query fields array for insert and update in multi edit
     *
     * @param array   $multi_edit_columns_name      multiple edit columns name array
     * @param array   $multi_edit_columns_null      multiple edit columns null array
     * @param string  $current_value                current value in the column in loop
     * @param array   $multi_edit_columns_prev      multiple edit previous columns array
     * @param array   $multi_edit_funcs             multiple edit functions array
     * @param boolean $is_insert                    boolean value whether insert or not
     * @param array   $query_values                 SET part of the sql query
     * @param array   $query_fields                 array of query fields
     * @param string  $current_value_as_an_array    current value in the column
     *                                              as an array
     * @param array   $value_sets                   array of valu sets
     * @param string  $key                          an md5 of the column name
     * @param array   $multi_edit_columns_null_prev array of multiple edit columns
     *                                              null previous
     *
     * @return array ($query_values, $query_fields)
     */
    public function getQueryValuesForInsertAndUpdateInMultipleEdit(
        $multi_edit_columns_name,
        $multi_edit_columns_null,
        $current_value,
        $multi_edit_columns_prev,
        $multi_edit_funcs,
        $is_insert,
        $query_values,
        $query_fields,
        $current_value_as_an_array,
        $value_sets,
        $key,
        $multi_edit_columns_null_prev
    ) {
        //  i n s e r t
        if ($is_insert) {
            // no need to add column into the valuelist
            if (strlen($current_value_as_an_array) > 0) {
                $query_values[] = $current_value_as_an_array;
                // first inserted row so prepare the list of fields
                if (empty($value_sets)) {
                    $query_fields[] = Util::backquote(
                        $multi_edit_columns_name[$key]
                    );
                }
            }
        } elseif (! empty($multi_edit_columns_null_prev[$key])
            && ! isset($multi_edit_columns_null[$key])
        ) {
            //  u p d a t e

            // field had the null checkbox before the update
            // field no longer has the null checkbox
            $query_values[]
                = Util::backquote($multi_edit_columns_name[$key])
                . ' = ' . $current_value_as_an_array;
        } elseif (! (empty($multi_edit_funcs[$key])
            && isset($multi_edit_columns_prev[$key])
            && (("'" . $this->dbi->escapeString($multi_edit_columns_prev[$key]) . "'" === $current_value)
            || ('0x' . $multi_edit_columns_prev[$key] === $current_value)))
            && ! empty($current_value)
        ) {
            // avoid setting a field to NULL when it's already NULL
            // (field had the null checkbox before the update
            //  field still has the null checkbox)
            if (empty($multi_edit_columns_null_prev[$key])
                || empty($multi_edit_columns_null[$key])
            ) {
                 $query_values[]
                     = Util::backquote($multi_edit_columns_name[$key])
                    . ' = ' . $current_value_as_an_array;
            }
        }
        return [
            $query_values,
            $query_fields,
        ];
    }

    /**
     * Get the current column value in the form for different data types
     *
     * @param string|false $possibly_uploaded_val        uploaded file content
     * @param string       $key                          an md5 of the column name
     * @param array|null   $multi_edit_columns_type      array of multi edit column types
     * @param string       $current_value                current column value in the form
     * @param array|null   $multi_edit_auto_increment    multi edit auto increment
     * @param integer      $rownumber                    index of where clause array
     * @param array        $multi_edit_columns_name      multi edit column names array
     * @param array        $multi_edit_columns_null      multi edit columns null array
     * @param array        $multi_edit_columns_null_prev multi edit columns previous null
     * @param boolean      $is_insert                    whether insert or not
     * @param boolean      $using_key                    whether editing or new row
     * @param string       $where_clause                 where clause
     * @param string       $table                        table name
     * @param array        $multi_edit_funcs             multiple edit functions array
     *
     * @return string  current column value in the form
     */
    public function getCurrentValueForDifferentTypes(
        $possibly_uploaded_val,
        $key,
        ?array $multi_edit_columns_type,
        $current_value,
        ?array $multi_edit_auto_increment,
        $rownumber,
        $multi_edit_columns_name,
        $multi_edit_columns_null,
        $multi_edit_columns_null_prev,
        $is_insert,
        $using_key,
        $where_clause,
        $table,
        $multi_edit_funcs
    ) {
        // Fetch the current values of a row to use in case we have a protected field
        if ($is_insert
            && $using_key && isset($multi_edit_columns_type)
            && is_array($multi_edit_columns_type) && ! empty($where_clause)
        ) {
            $protected_row = $this->dbi->fetchSingleRow(
                'SELECT * FROM ' . Util::backquote($table)
                . ' WHERE ' . $where_clause . ';'
            );
        }

        if (false !== $possibly_uploaded_val) {
            $current_value = $possibly_uploaded_val;
        } elseif (! empty($multi_edit_funcs[$key])) {
            $current_value = "'" . $this->dbi->escapeString($current_value)
                . "'";
        } else {
            // c o l u m n    v a l u e    i n    t h e    f o r m
            if (isset($multi_edit_columns_type[$key])) {
                $type = $multi_edit_columns_type[$key];
            } else {
                $type = '';
            }

            if ($type != 'protected' && $type != 'set' && strlen($current_value) === 0) {
                // best way to avoid problems in strict mode
                // (works also in non-strict mode)
                if (isset($multi_edit_auto_increment)
                    && isset($multi_edit_auto_increment[$key])
                ) {
                    $current_value = 'NULL';
                } else {
                    $current_value = "''";
                }
            } elseif ($type == 'set') {
                if (! empty($_POST['fields']['multi_edit'][$rownumber][$key])) {
                    $current_value = implode(
                        ',',
                        $_POST['fields']['multi_edit'][$rownumber][$key]
                    );
                    $current_value = "'"
                        . $this->dbi->escapeString($current_value) . "'";
                } else {
                     $current_value = "''";
                }
            } elseif ($type == 'protected') {
                // here we are in protected mode (asked in the config)
                // so tbl_change has put this special value in the
                // columns array, so we do not change the column value
                // but we can still handle column upload

                // when in UPDATE mode, do not alter field's contents. When in INSERT
                // mode, insert empty field because no values were submitted.
                // If protected blobs where set, insert original fields content.
                if (! empty($protected_row[$multi_edit_columns_name[$key]])) {
                    $current_value = '0x'
                        . bin2hex($protected_row[$multi_edit_columns_name[$key]]);
                } else {
                    $current_value = '';
                }
            } elseif ($type === 'hex') {
                if (substr($current_value, 0, 2) != '0x') {
                    $current_value = '0x' . $current_value;
                }
            } elseif ($type == 'bit') {
                $current_value = preg_replace('/[^01]/', '0', $current_value);
                $current_value = "b'" . $this->dbi->escapeString($current_value)
                    . "'";
            } elseif (! ($type == 'datetime' || $type == 'timestamp')
                || ($current_value != 'CURRENT_TIMESTAMP'
                    && $current_value != 'current_timestamp()')
            ) {
                $current_value = "'" . $this->dbi->escapeString($current_value)
                    . "'";
            }

            // Was the Null checkbox checked for this field?
            // (if there is a value, we ignore the Null checkbox: this could
            // be possible if Javascript is disabled in the browser)
            if (! empty($multi_edit_columns_null[$key])
                && ($current_value == "''" || $current_value == '')
            ) {
                $current_value = 'NULL';
            }

            // The Null checkbox was unchecked for this field
            if (empty($current_value)
                && ! empty($multi_edit_columns_null_prev[$key])
                && ! isset($multi_edit_columns_null[$key])
            ) {
                $current_value = "''";
            }
        }  // end else (column value in the form)
        return $current_value;
    }

    /**
     * Check whether inline edited value can be truncated or not,
     * and add additional parameters for extra_data array  if needed
     *
     * @param string $db          Database name
     * @param string $table       Table name
     * @param string $column_name Column name
     * @param array  $extra_data  Extra data for ajax response
     *
     * @return void
     */
    public function verifyWhetherValueCanBeTruncatedAndAppendExtraData(
        $db,
        $table,
        $column_name,
        array &$extra_data
    ) {
        $extra_data['isNeedToRecheck'] = false;

        $sql_for_real_value = 'SELECT ' . Util::backquote($table) . '.'
            . Util::backquote($column_name)
            . ' FROM ' . Util::backquote($db) . '.'
            . Util::backquote($table)
            . ' WHERE ' . $_POST['where_clause'][0];

        $result = $this->dbi->tryQuery($sql_for_real_value);
        $fields_meta = $this->dbi->getFieldsMeta($result);
        $meta = $fields_meta[0];
        if ($row = $this->dbi->fetchRow($result)) {
            $new_value = $row[0];
            if ((substr($meta->type, 0, 9) == 'timestamp')
                || ($meta->type == 'datetime')
                || ($meta->type == 'time')
            ) {
                $new_value = Util::addMicroseconds($new_value);
            } elseif (mb_strpos($meta->flags, 'binary') !== false) {
                $new_value = '0x' . bin2hex($new_value);
            }
            $extra_data['isNeedToRecheck'] = true;
            $extra_data['truncatableFieldValue'] = $new_value;
        }
        $this->dbi->freeResult($result);
    }

    /**
     * Function to get the columns of a table
     *
     * @param string $db    current db
     * @param string $table current table
     *
     * @return array
     */
    public function getTableColumns($db, $table)
    {
        $this->dbi->selectDb($db);
        return array_values($this->dbi->getColumns($db, $table, null, true));
    }

    /**
     * Function to determine Insert/Edit rows
     *
     * @param string $where_clause where clause
     * @param string $db           current database
     * @param string $table        current table
     *
     * @return mixed
     */
    public function determineInsertOrEdit($where_clause, $db, $table)
    {
        if (isset($_POST['where_clause'])) {
            $where_clause = $_POST['where_clause'];
        }
        if (isset($_SESSION['edit_next'])) {
            $where_clause = $_SESSION['edit_next'];
            unset($_SESSION['edit_next']);
            $after_insert = 'edit_next';
        }
        if (isset($_POST['ShowFunctionFields'])) {
            $GLOBALS['cfg']['ShowFunctionFields'] = $_POST['ShowFunctionFields'];
        }
        if (isset($_POST['ShowFieldTypesInDataEditView'])) {
            $GLOBALS['cfg']['ShowFieldTypesInDataEditView']
                = $_POST['ShowFieldTypesInDataEditView'];
        }
        if (isset($_POST['after_insert'])) {
            $after_insert = $_POST['after_insert'];
        }

        if (isset($where_clause)) {
            // we are editing
            $insert_mode = false;
            $where_clause_array = $this->getWhereClauseArray($where_clause);
            list($where_clauses, $result, $rows, $found_unique_key)
                = $this->analyzeWhereClauses(
                    $where_clause_array,
                    $table,
                    $db
                );
        } else {
            // we are inserting
            $insert_mode = true;
            $where_clause = null;
            list($result, $rows) = $this->loadFirstRow($table, $db);
            $where_clauses = null;
            $where_clause_array = [];
            $found_unique_key = false;
        }

        // Copying a row - fetched data will be inserted as a new row,
        // therefore the where clause is needless.
        if (isset($_POST['default_action'])
            && $_POST['default_action'] === 'insert'
        ) {
            $where_clause = $where_clauses = null;
        }

        return [
            $insert_mode,
            $where_clause,
            $where_clause_array,
            $where_clauses,
            $result,
            $rows,
            $found_unique_key,
            isset($after_insert) ? $after_insert : null,
        ];
    }

    /**
     * Function to get comments for the table columns
     *
     * @param string $db    current database
     * @param string $table current table
     *
     * @return array comments for columns
     */
    public function getCommentsMap($db, $table)
    {
        $comments_map = [];

        if ($GLOBALS['cfg']['ShowPropertyComments']) {
            $comments_map = $this->relation->getComments($db, $table);
        }

        return $comments_map;
    }

    /**
     * Function to get URL parameters
     *
     * @param string $db    current database
     * @param string $table current table
     *
     * @return array url parameters
     */
    public function getUrlParameters($db, $table)
    {
        /**
         * @todo check if we could replace by "db_|tbl_" - please clarify!?
         */
        $url_params = [
            'db' => $db,
            'sql_query' => $_POST['sql_query'],
        ];

        if (0 === strpos($GLOBALS['goto'], "tbl_")) {
            $url_params['table'] = $table;
        }

        return $url_params;
    }

    /**
     * Function to get html for the gis editor div
     *
     * @return string
     */
    public function getHtmlForGisEditor()
    {
        return '<div id="gis_editor"></div>'
            . '<div id="popup_background"></div>'
            . '<br>';
    }

    /**
     * Function to get html for the ignore option in insert mode
     *
     * @param int  $row_id  row id
     * @param bool $checked ignore option is checked or not
     *
     * @return string
     */
    public function getHtmlForIgnoreOption($row_id, $checked = true)
    {
        return '<input type="checkbox"'
                . ($checked ? ' checked="checked"' : '')
                . ' name="insert_ignore_' . $row_id . '"'
                . ' id="insert_ignore_' . $row_id . '">'
                . '<label for="insert_ignore_' . $row_id . '">'
                . __('Ignore')
                . '</label><br>' . "\n";
    }

    /**
     * Function to get html for the function option
     *
     * @param array  $column               column
     * @param string $column_name_appendix column name appendix
     *
     * @return String
     */
    private function getHtmlForFunctionOption(array $column, $column_name_appendix)
    {
        return '<tr class="noclick">'
            . '<td '
            . 'class="center">'
            . $column['Field_title']
            . '<input type="hidden" name="fields_name' . $column_name_appendix
            . '" value="' . $column['Field_html'] . '">'
            . '</td>';
    }

    /**
     * Function to get html for the column type
     *
     * @param array $column column
     *
     * @return string
     */
    private function getHtmlForInsertEditColumnType(array $column)
    {
        return '<td class="center' . $column['wrap'] . '">'
            . '<span class="column_type" dir="ltr">' . $column['pma_type'] . '</span>'
            . '</td>';
    }

    /**
     * Function to get html for the insert edit form header
     *
     * @param bool $has_blob_field whether has blob field
     * @param bool $is_upload      whether is upload
     *
     * @return string
     */
    public function getHtmlForInsertEditFormHeader($has_blob_field, $is_upload)
    {
        $html_output = '<form id="insertForm" class="lock-page ';
        if ($has_blob_field && $is_upload) {
            $html_output .= 'disableAjax';
        }
        $html_output .= '" method="post" action="tbl_replace.php" name="insertForm" ';
        if ($is_upload) {
            $html_output .= ' enctype="multipart/form-data"';
        }
        $html_output .= '>';

        return $html_output;
    }

    /**
     * Function to get html for each insert/edit column
     *
     * @param array  $table_columns         table columns
     * @param int    $column_number         column index in table_columns
     * @param array  $comments_map          comments map
     * @param bool   $timestamp_seen        whether timestamp seen
     * @param array  $current_result        current result
     * @param string $chg_evt_handler       javascript change event handler
     * @param string $jsvkey                javascript validation key
     * @param string $vkey                  validation key
     * @param bool   $insert_mode           whether insert mode
     * @param array  $current_row           current row
     * @param int    $o_rows                row offset
     * @param int    $tabindex              tab index
     * @param int    $columns_cnt           columns count
     * @param bool   $is_upload             whether upload
     * @param int    $tabindex_for_function tab index offset for function
     * @param array  $foreigners            foreigners
     * @param int    $tabindex_for_null     tab index offset for null
     * @param int    $tabindex_for_value    tab index offset for value
     * @param string $table                 table
     * @param string $db                    database
     * @param int    $row_id                row id
     * @param array  $titles                titles
     * @param int    $biggest_max_file_size biggest max file size
     * @param string $default_char_editing  default char editing mode which is stored
     *                                      in the config.inc.php script
     * @param string $text_dir              text direction
     * @param array  $repopulate            the data to be repopulated
     * @param array  $column_mime           the mime information of column
     * @param string $where_clause          the where clause
     *
     * @return string
     */
    private function getHtmlForInsertEditFormColumn(
        array $table_columns,
        $column_number,
        array $comments_map,
        $timestamp_seen,
        $current_result,
        $chg_evt_handler,
        $jsvkey,
        $vkey,
        $insert_mode,
        array $current_row,
        &$o_rows,
        &$tabindex,
        $columns_cnt,
        $is_upload,
        $tabindex_for_function,
        array $foreigners,
        $tabindex_for_null,
        $tabindex_for_value,
        $table,
        $db,
        $row_id,
        array $titles,
        $biggest_max_file_size,
        $default_char_editing,
        $text_dir,
        array $repopulate,
        array $column_mime,
        $where_clause
    ) {
        $column = $table_columns[$column_number];
        $readOnly = false;

        if (! isset($column['processed'])) {
            $column = $this->analyzeTableColumnsArray(
                $column,
                $comments_map,
                $timestamp_seen
            );
        }
        $as_is = false;
        if (! empty($repopulate) && ! empty($current_row)) {
            $current_row[$column['Field']] = $repopulate[$column['Field_md5']];
            $as_is = true;
        }

        $extracted_columnspec
            = Util::extractColumnSpec($column['Type']);

        if (-1 === $column['len']) {
            $column['len'] = $this->dbi->fieldLen(
                $current_result,
                $column_number
            );
            // length is unknown for geometry fields,
            // make enough space to edit very simple WKTs
            if (-1 === $column['len']) {
                $column['len'] = 30;
            }
        }
        //Call validation when the form submitted...
        $onChangeClause = $chg_evt_handler
            . "=\"return verificationsAfterFieldChange('"
            . Sanitize::escapeJsString($column['Field_md5']) . "', '"
            . Sanitize::escapeJsString($jsvkey) . "','" . $column['pma_type'] . "')\"";

        // Use an MD5 as an array index to avoid having special characters
        // in the name attribute (see bug #1746964 )
        $column_name_appendix = $vkey . '[' . $column['Field_md5'] . ']';

        if ($column['Type'] === 'datetime'
            && ! isset($column['Default'])
            && $column['Default'] !== null
            && $insert_mode
        ) {
            $column['Default'] = date('Y-m-d H:i:s', time());
        }

        $html_output = $this->getHtmlForFunctionOption(
            $column,
            $column_name_appendix
        );

        if ($GLOBALS['cfg']['ShowFieldTypesInDataEditView']) {
            $html_output .= $this->getHtmlForInsertEditColumnType($column);
        } //End if

        // Get a list of GIS data types.
        $gis_data_types = Util::getGISDatatypes();

        // Prepares the field value
        $real_null_value = false;
        $special_chars_encoded = '';
        if (! empty($current_row)) {
            // (we are editing)
            list(
                $real_null_value, $special_chars_encoded, $special_chars,
                $data, $backup_field
            )
                = $this->getSpecialCharsAndBackupFieldForExistingRow(
                    $current_row,
                    $column,
                    $extracted_columnspec,
                    $real_null_value,
                    $gis_data_types,
                    $column_name_appendix,
                    $as_is
                );
        } else {
            // (we are inserting)
            // display default values
            $tmp = $column;
            if (isset($repopulate[$column['Field_md5']])) {
                $tmp['Default'] = $repopulate[$column['Field_md5']];
            }
            list($real_null_value, $data, $special_chars, $backup_field,
                $special_chars_encoded
            )
                = $this->getSpecialCharsAndBackupFieldForInsertingMode(
                    $tmp,
                    $real_null_value
                );
            unset($tmp);
        }

        $idindex = ($o_rows * $columns_cnt) + $column_number + 1;
        $tabindex = $idindex;

        // Get a list of data types that are not yet supported.
        $no_support_types = Util::unsupportedDatatypes();

        // The function column
        // -------------------
        $foreignData = $this->relation->getForeignData(
            $foreigners,
            $column['Field'],
            false,
            '',
            ''
        );
        if ($GLOBALS['cfg']['ShowFunctionFields']) {
            $html_output .= $this->getFunctionColumn(
                $column,
                $is_upload,
                $column_name_appendix,
                $onChangeClause,
                $no_support_types,
                $tabindex_for_function,
                $tabindex,
                $idindex,
                $insert_mode,
                $readOnly,
                $foreignData
            );
        }

        // The null column
        // ---------------
        $html_output .= $this->getNullColumn(
            $column,
            $column_name_appendix,
            $real_null_value,
            $tabindex,
            $tabindex_for_null,
            $idindex,
            $vkey,
            $foreigners,
            $foreignData,
            $readOnly
        );

        // The value column (depends on type)
        // ----------------
        // See bug #1667887 for the reason why we don't use the maxlength
        // HTML attribute

        //add data attributes "no of decimals" and "data type"
        $no_decimals = 0;
        $type = current(explode("(", $column['pma_type']));
        if (preg_match('/\(([^()]+)\)/', $column['pma_type'], $match)) {
            $match[0] = trim($match[0], '()');
            $no_decimals = $match[0];
        }
        $html_output .= '<td data-type="' . $type . '" data-decimals="'
            . $no_decimals . '">' . "\n";
        // Will be used by js/table/change.js to set the default value
        // for the "Continue insertion" feature
        $html_output .= '<span class="default_value hide">'
            . $special_chars . '</span>';

        // Check input transformation of column
        $transformed_html = '';
        if (! empty($column_mime['input_transformation'])) {
            $file = $column_mime['input_transformation'];
            $include_file = 'libraries/classes/Plugins/Transformations/' . $file;
            if (is_file($include_file)) {
                $class_name = $this->transformations->getClassName($include_file);
                if (class_exists($class_name)) {
                    $transformation_plugin = new $class_name();
                    $transformation_options = $this->transformations->getOptions(
                        $column_mime['input_transformation_options']
                    );
                    $_url_params = [
                        'db'            => $db,
                        'table'         => $table,
                        'transform_key' => $column['Field'],
                        'where_clause'  => $where_clause,
                    ];
                    $transformation_options['wrapper_link']
                        = Url::getCommon($_url_params);
                    $current_value = '';
                    if (isset($current_row[$column['Field']])) {
                        $current_value = $current_row[$column['Field']];
                    }
                    if (method_exists($transformation_plugin, 'getInputHtml')) {
                        $transformed_html = $transformation_plugin->getInputHtml(
                            $column,
                            $row_id,
                            $column_name_appendix,
                            $transformation_options,
                            $current_value,
                            $text_dir,
                            $tabindex,
                            $tabindex_for_value,
                            $idindex
                        );
                    }
                    if (method_exists($transformation_plugin, 'getScripts')) {
                        $GLOBALS['plugin_scripts'] = array_merge(
                            $GLOBALS['plugin_scripts'],
                            $transformation_plugin->getScripts()
                        );
                    }
                }
            }
        }
        if (! empty($transformed_html)) {
            $html_output .= $transformed_html;
        } else {
            $html_output .= $this->getValueColumn(
                $column,
                $backup_field,
                $column_name_appendix,
                $onChangeClause,
                $tabindex,
                $tabindex_for_value,
                $idindex,
                $data,
                $special_chars,
                $foreignData,
                [
                    $table,
                    $db,
                ],
                $row_id,
                $titles,
                $text_dir,
                $special_chars_encoded,
                $vkey,
                $is_upload,
                $biggest_max_file_size,
                $default_char_editing,
                $no_support_types,
                $gis_data_types,
                $extracted_columnspec,
                $readOnly
            );
        }
        return $html_output;
    }

    /**
     * Function to get html for each insert/edit row
     *
     * @param array  $url_params            url parameters
     * @param array  $table_columns         table columns
     * @param array  $comments_map          comments map
     * @param bool   $timestamp_seen        whether timestamp seen
     * @param array  $current_result        current result
     * @param string $chg_evt_handler       javascript change event handler
     * @param string $jsvkey                javascript validation key
     * @param string $vkey                  validation key
     * @param bool   $insert_mode           whether insert mode
     * @param array  $current_row           current row
     * @param int    $o_rows                row offset
     * @param int    $tabindex              tab index
     * @param int    $columns_cnt           columns count
     * @param bool   $is_upload             whether upload
     * @param int    $tabindex_for_function tab index offset for function
     * @param array  $foreigners            foreigners
     * @param int    $tabindex_for_null     tab index offset for null
     * @param int    $tabindex_for_value    tab index offset for value
     * @param string $table                 table
     * @param string $db                    database
     * @param int    $row_id                row id
     * @param array  $titles                titles
     * @param int    $biggest_max_file_size biggest max file size
     * @param string $text_dir              text direction
     * @param array  $repopulate            the data to be repopulated
     * @param array  $where_clause_array    the array of where clauses
     *
     * @return string
     */
    public function getHtmlForInsertEditRow(
        array $url_params,
        array $table_columns,
        array $comments_map,
        $timestamp_seen,
        $current_result,
        $chg_evt_handler,
        $jsvkey,
        $vkey,
        $insert_mode,
        array $current_row,
        &$o_rows,
        &$tabindex,
        $columns_cnt,
        $is_upload,
        $tabindex_for_function,
        array $foreigners,
        $tabindex_for_null,
        $tabindex_for_value,
        $table,
        $db,
        $row_id,
        array $titles,
        $biggest_max_file_size,
        $text_dir,
        array $repopulate,
        array $where_clause_array
    ) {
        $html_output = $this->getHeadAndFootOfInsertRowTable($url_params)
            . '<tbody>';

        //store the default value for CharEditing
        $default_char_editing = $GLOBALS['cfg']['CharEditing'];
        $mime_map = $this->transformations->getMime($db, $table);
        $where_clause = '';
        if (isset($where_clause_array[$row_id])) {
            $where_clause = $where_clause_array[$row_id];
        }
        for ($column_number = 0; $column_number < $columns_cnt; $column_number++) {
            $table_column = $table_columns[$column_number];
            $column_mime = [];
            if (isset($mime_map[$table_column['Field']])) {
                $column_mime = $mime_map[$table_column['Field']];
            }

            $virtual = [
                'VIRTUAL',
                'PERSISTENT',
                'VIRTUAL GENERATED',
                'STORED GENERATED',
            ];
            if (! in_array($table_column['Extra'], $virtual)) {
                $html_output .= $this->getHtmlForInsertEditFormColumn(
                    $table_columns,
                    $column_number,
                    $comments_map,
                    $timestamp_seen,
                    $current_result,
                    $chg_evt_handler,
                    $jsvkey,
                    $vkey,
                    $insert_mode,
                    $current_row,
                    $o_rows,
                    $tabindex,
                    $columns_cnt,
                    $is_upload,
                    $tabindex_for_function,
                    $foreigners,
                    $tabindex_for_null,
                    $tabindex_for_value,
                    $table,
                    $db,
                    $row_id,
                    $titles,
                    $biggest_max_file_size,
                    $default_char_editing,
                    $text_dir,
                    $repopulate,
                    $column_mime,
                    $where_clause
                );
            }
        } // end for
        $o_rows++;
        $html_output .= '  </tbody>'
            . '</table></div><br>'
            . '<div class="clearfloat"></div>';

        return $html_output;
    }
}<|MERGE_RESOLUTION|>--- conflicted
+++ resolved
@@ -2117,12 +2117,8 @@
         } elseif ($trueType == 'binary' || $trueType == 'varbinary') {
             $special_chars = bin2hex($column['Default']);
         } elseif ('text' === substr($trueType, -4)) {
-<<<<<<< HEAD
-            $special_chars = stripcslashes((string) substr($column['Default'], 1, -1));
-=======
             $textDefault = substr($column['Default'], 1, -1);
             $special_chars = stripcslashes($textDefault !== false ? $textDefault : $column['Default']);
->>>>>>> 9c5195d4
         } else {
             $special_chars = htmlspecialchars($column['Default']);
         }
