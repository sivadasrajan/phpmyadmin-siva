<?php
/* vim: set expandtab sw=4 ts=4 sts=4: */
/**
 * Set of methods used to build dumps of tables as JSON
 *
 * @package    PhpMyAdmin-Export
 * @subpackage JSON
 */
declare(strict_types=1);

namespace PhpMyAdmin\Plugins\Export;

use PhpMyAdmin\DatabaseInterface;
use PhpMyAdmin\Export;
use PhpMyAdmin\Plugins\ExportPlugin;
use PhpMyAdmin\Properties\Plugins\ExportPluginProperties;
use PhpMyAdmin\Properties\Options\Groups\OptionsPropertyMainGroup;
use PhpMyAdmin\Properties\Options\Groups\OptionsPropertyRootGroup;
use PhpMyAdmin\Properties\Options\Items\BoolPropertyItem;
use PhpMyAdmin\Properties\Options\Items\HiddenPropertyItem;

/**
 * Handles the export for the JSON format
 *
 * @package    PhpMyAdmin-Export
 * @subpackage JSON
 */
class ExportJson extends ExportPlugin
{
    private $first = true;

    /**
     * Constructor
     */
    public function __construct()
    {
        parent::__construct();
        $this->setProperties();
    }

    /**
     * Encodes the data into JSON
     *
     * @param mixed $data Data to encode
     *
     * @return string
     */
    public function encode($data)
    {
        $options = 0;
        if (isset($GLOBALS['json_pretty_print'])
            && $GLOBALS['json_pretty_print']
        ) {
            $options |= JSON_PRETTY_PRINT;
        }
        if (isset($GLOBALS['json_unicode'])
            && $GLOBALS['json_unicode']
        ) {
            $options |= JSON_UNESCAPED_UNICODE;
        }
        return json_encode($data, $options);
    }

    /**
     * Sets the export JSON properties
     *
     * @return void
     */
    protected function setProperties()
    {
        $exportPluginProperties = new ExportPluginProperties();
        $exportPluginProperties->setText('JSON');
        $exportPluginProperties->setExtension('json');
        $exportPluginProperties->setMimeType('text/plain');
        $exportPluginProperties->setOptionsText(__('Options'));

        // create the root group that will be the options field for
        // $exportPluginProperties
        // this will be shown as "Format specific options"
        $exportSpecificOptions = new OptionsPropertyRootGroup(
            "Format Specific Options"
        );

        // general options main group
        $generalOptions = new OptionsPropertyMainGroup("general_opts");
        // create primary items and add them to the group
        $leaf = new HiddenPropertyItem("structure_or_data");
        $generalOptions->addProperty($leaf);

        $leaf = new BoolPropertyItem(
            'pretty_print',
            __('Output pretty-printed JSON (Use human-readable formatting)')
        );
        $generalOptions->addProperty($leaf);

        $leaf = new BoolPropertyItem(
            'unicode',
            __('Output unicode characters unescaped')
        );
        $generalOptions->addProperty($leaf);

        // add the main group to the root group
        $exportSpecificOptions->addProperty($generalOptions);

        // set the options for the export plugin property item
        $exportPluginProperties->setOptions($exportSpecificOptions);
        $this->properties = $exportPluginProperties;
    }

    /**
     * Outputs export header
     *
     * @return bool Whether it succeeded
     */
    public function exportHeader()
    {
        global $crlf;

        $meta = [
            'type' => 'header',
            'version' => PMA_VERSION,
            'comment' => 'Export to JSON plugin for PHPMyAdmin',
        ];

        return $this->export->outputHandler(
            '[' . $crlf . $this->encode($meta) . ',' . $crlf
        );
    }

    /**
     * Outputs export footer
     *
     * @return bool Whether it succeeded
     */
    public function exportFooter()
    {
        global $crlf;

        return $this->export->outputHandler(']' . $crlf);
    }

    /**
     * Outputs database header
     *
     * @param string $db       Database name
     * @param string $db_alias Aliases of db
     *
     * @return bool Whether it succeeded
     */
    public function exportDBHeader($db, $db_alias = '')
    {
        global $crlf;

        if (empty($db_alias)) {
            $db_alias = $db;
        }

        $meta = [
            'type' => 'database',
            'name' => $db_alias,
        ];

        return $this->export->outputHandler(
            $this->encode($meta) . ',' . $crlf
        );
    }

    /**
     * Outputs database footer
     *
     * @param string $db Database name
     *
     * @return bool Whether it succeeded
     */
    public function exportDBFooter($db)
    {
        return true;
    }

    /**
     * Outputs CREATE DATABASE statement
     *
     * @param string $db          Database name
     * @param string $export_type 'server', 'database', 'table'
     * @param string $db_alias    Aliases of db
     *
     * @return bool Whether it succeeded
     */
    public function exportDBCreate($db, $export_type, $db_alias = '')
    {
        return true;
    }

    /**
     * Outputs the content of a table in JSON format
     *
     * @param string $db        database name
     * @param string $table     table name
     * @param string $crlf      the end of line sequence
     * @param string $error_url the url to go back in case of error
     * @param string $sql_query SQL query for obtaining data
     * @param array  $aliases   Aliases of db/table/columns
     *
     * @return bool Whether it succeeded
     */
    public function exportData(
        $db,
        $table,
        $crlf,
        $error_url,
        $sql_query,
        array $aliases = []
    ) {
        $db_alias = $db;
        $table_alias = $table;
        $this->initAlias($aliases, $db_alias, $table_alias);

        if (! $this->first) {
            if (! $this->export->outputHandler(',')) {
                return false;
            }
        } else {
            $this->first = false;
        }

        $buffer = $this->encode(
            [
                'type' => 'table',
                'name' => $table_alias,
                'database' => $db_alias,
                'data' => "@@DATA@@"
            ]
        );
        list($header, $footer) = explode('"@@DATA@@"', $buffer);

        if (! $this->export->outputHandler($header . $crlf . '[' . $crlf)) {
            return false;
        }

        $result = $GLOBALS['dbi']->query(
            $sql_query,
            DatabaseInterface::CONNECT_USER,
            DatabaseInterface::QUERY_UNBUFFERED
        );
        $columns_cnt = $GLOBALS['dbi']->numFields($result);

        $columns = [];
        for ($i = 0; $i < $columns_cnt; $i++) {
            $col_as = $GLOBALS['dbi']->fieldName($result, $i);
            if (! empty($aliases[$db]['tables'][$table]['columns'][$col_as])) {
                $col_as = $aliases[$db]['tables'][$table]['columns'][$col_as];
            }
            $columns[$i] = stripslashes($col_as);
        }

        $record_cnt = 0;
        while ($record = $GLOBALS['dbi']->fetchRow($result)) {
            $record_cnt++;

            // Output table name as comment if this is the first record of the table
            if ($record_cnt > 1) {
                if (! $this->export->outputHandler(',' . $crlf)) {
                    return false;
                }
            }

            $data = [];

            for ($i = 0; $i < $columns_cnt; $i++) {
                $data[$columns[$i]] = $record[$i];
            }

<<<<<<< HEAD
            if (! $this->export->outputHandler($this->encode($data))) {
=======
            $encodedData = $this->encode($data);
            if (! $encodedData) {
                return false;
            }
            if (! Export::outputHandler($encodedData)) {
>>>>>>> f3589afc
                return false;
            }
        }

        if (! $this->export->outputHandler($crlf . ']' . $crlf . $footer . $crlf)) {
            return false;
        }

        $GLOBALS['dbi']->freeResult($result);

        return true;
    }
}<|MERGE_RESOLUTION|>--- conflicted
+++ resolved
@@ -270,15 +270,11 @@
                 $data[$columns[$i]] = $record[$i];
             }
 
-<<<<<<< HEAD
-            if (! $this->export->outputHandler($this->encode($data))) {
-=======
             $encodedData = $this->encode($data);
             if (! $encodedData) {
                 return false;
             }
-            if (! Export::outputHandler($encodedData)) {
->>>>>>> f3589afc
+            if (! $this->export->outputHandler($encodedData)) {
                 return false;
             }
         }
