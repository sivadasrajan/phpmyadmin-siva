--- conflicted
+++ resolved
@@ -142,16 +142,9 @@
         $retval .= '<tr>';
         $retval .= '<th>' . __('Processes') . '</th>';
         foreach ($sortable_columns as $column) {
-<<<<<<< HEAD
-            $is_sorted = ! empty($_REQUEST['order_by_field'])
-                && ! empty($_REQUEST['sort_order'])
-                && ($_REQUEST['order_by_field'] == $column['order_by_field']);
-=======
-
             $is_sorted = ! empty($_POST['order_by_field'])
                 && ! empty($_POST['sort_order'])
                 && ($_POST['order_by_field'] == $column['order_by_field']);
->>>>>>> 09c18849
 
             $column['sort_order'] = 'ASC';
             if ($is_sorted && $_POST['sort_order'] === 'ASC') {
@@ -232,15 +225,9 @@
             'full' => (isset($_POST['full']) ? $_POST['full'] : ''),
             'column_name' => (isset($_POST['column_name']) ? $_POST['column_name'] : ''),
             'order_by_field'
-<<<<<<< HEAD
-                => (isset($_REQUEST['order_by_field']) ? $_REQUEST['order_by_field'] : ''),
-            'sort_order' => (isset($_REQUEST['sort_order']) ? $_REQUEST['sort_order'] : ''),
-        ];
-=======
                 => (isset($_POST['order_by_field']) ? $_POST['order_by_field'] : ''),
             'sort_order' => (isset($_POST['sort_order']) ? $_POST['sort_order'] : ''),
-        );
->>>>>>> 09c18849
+        ];
 
         $retval  = '';
         $retval .= '<fieldset id="tableFilter">';
@@ -285,15 +272,6 @@
             }
         }
 
-<<<<<<< HEAD
-        $url_params = [
-            'kill' => $process['Id'],
-            'ajax_request' => true
-        ];
-        $kill_process = 'server_status_processes.php' . Url::getCommon($url_params);
-
-=======
->>>>>>> 09c18849
         $retval  = '<tr>';
         $retval .= '<td><a class="ajax kill_process" href="server_status_processes.php"'
             . ' data-post="' . Url::getCommon(['kill' => $process['Id']], '') . '">'
