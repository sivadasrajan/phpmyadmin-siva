<?php
/**
 * Interface to the MySQL Improved extension (MySQLi)
 */

declare(strict_types=1);

namespace PhpMyAdmin\Dbal;

use mysqli;
use mysqli_stmt;
use PhpMyAdmin\DatabaseInterface;
use PhpMyAdmin\Query\Utilities;

use function __;
use function defined;
use function mysqli_connect_errno;
use function mysqli_connect_error;
use function mysqli_get_client_info;
use function mysqli_init;
use function mysqli_report;
use function stripos;
use function trigger_error;

use const E_USER_WARNING;
use const MYSQLI_CLIENT_COMPRESS;
use const MYSQLI_CLIENT_SSL;
use const MYSQLI_CLIENT_SSL_DONT_VERIFY_SERVER_CERT;
use const MYSQLI_OPT_LOCAL_INFILE;
use const MYSQLI_OPT_SSL_VERIFY_SERVER_CERT;
use const MYSQLI_REPORT_OFF;
use const MYSQLI_STORE_RESULT;
use const MYSQLI_USE_RESULT;
<<<<<<< HEAD
=======
use const MYSQLI_ZEROFILL_FLAG;
use function define;
use function defined;
use function implode;
use function is_array;
use function is_bool;
use function mysqli_init;
use function stripos;
use function trigger_error;
use function mysqli_get_client_info;
use function sprintf;
use const E_USER_ERROR;
>>>>>>> 7dde0d01

/**
 * Interface to the MySQL Improved extension (MySQLi)
 */
class DbiMysqli implements DbiExtension
{
    /**
     * connects to the database server
     *
     * @param string $user     mysql user name
     * @param string $password mysql user password
     * @param array  $server   host/port/socket/persistent
     *
     * @return mysqli|bool false on error or a mysqli object on success
     */
    public function connect($user, $password, array $server)
    {
        if ($server) {
            $server['host'] = empty($server['host'])
                ? 'localhost'
                : $server['host'];
        }

        mysqli_report(MYSQLI_REPORT_OFF);

        $mysqli = mysqli_init();

        if ($mysqli === false) {
            return false;
        }

        $client_flags = 0;

        /* Optionally compress connection */
        if ($server['compress'] && defined('MYSQLI_CLIENT_COMPRESS')) {
            $client_flags |= MYSQLI_CLIENT_COMPRESS;
        }

        /* Optionally enable SSL */
        if ($server['ssl']) {
            $client_flags |= MYSQLI_CLIENT_SSL;
            if (
                ! empty($server['ssl_key']) ||
                ! empty($server['ssl_cert']) ||
                ! empty($server['ssl_ca']) ||
                ! empty($server['ssl_ca_path']) ||
                ! empty($server['ssl_ciphers'])
            ) {
                $mysqli->ssl_set(
                    $server['ssl_key'] ?? '',
                    $server['ssl_cert'] ?? '',
                    $server['ssl_ca'] ?? '',
                    $server['ssl_ca_path'] ?? '',
                    $server['ssl_ciphers'] ?? ''
                );
            }

            /*
             * disables SSL certificate validation on mysqlnd for MySQL 5.6 or later
             * @link https://bugs.php.net/bug.php?id=68344
             * @link https://github.com/phpmyadmin/phpmyadmin/pull/11838
             */
            if (! $server['ssl_verify']) {
                $mysqli->options(MYSQLI_OPT_SSL_VERIFY_SERVER_CERT, (int) $server['ssl_verify']);
                $client_flags |= MYSQLI_CLIENT_SSL_DONT_VERIFY_SERVER_CERT;
            }
        }

        if ($GLOBALS['cfg']['PersistentConnections']) {
            $host = 'p:' . $server['host'];
        } else {
            $host = $server['host'];
        }

        if ($server['hide_connection_errors']) {
            $return_value = @$mysqli->real_connect(
                $host,
                $user,
                $password,
                '',
                $server['port'],
                (string) $server['socket'],
                $client_flags
            );
        } else {
            $return_value = $mysqli->real_connect(
                $host,
                $user,
                $password,
                '',
                $server['port'],
                (string) $server['socket'],
                $client_flags
            );
        }

        if ($return_value === false) {
            /*
             * Switch to SSL if server asked us to do so, unfortunately
             * there are more ways MySQL server can tell this:
             *
             * - MySQL 8.0 and newer should return error 3159
             * - #2001 - SSL Connection is required. Please specify SSL options and retry.
             * - #9002 - SSL connection is required. Please specify SSL options and retry.
             */
            // phpcs:disable Squiz.NamingConventions.ValidVariableName.MemberNotCamelCaps
            $error_number = $mysqli->connect_errno;
            $error_message = $mysqli->connect_error;
            // phpcs:enable
            if (
                ! $server['ssl']
                && ($error_number == 3159
                    || (($error_number == 2001 || $error_number == 9002)
                        && stripos($error_message, 'SSL Connection is required') !== false))
            ) {
                trigger_error(
                    __('SSL connection enforced by server, automatically enabling it.'),
                    E_USER_WARNING
                );
                $server['ssl'] = true;

                return self::connect($user, $password, $server);
            }

            if ($error_number === 1045 && $server['hide_connection_errors']) {
                trigger_error(
                    sprintf(
                        __(
                            'Error 1045: Access denied for user. Additional error information'
                            . ' may be available, but is being hidden by the %s configuration directive.'
                        ),
                        '[code][doc@cfg_Servers_hide_connection_errors]'
                        . '$cfg[\'Servers\'][$i][\'hide_connection_errors\'][/doc][/code]'
                    ),
                    E_USER_ERROR
                );
            }

            return false;
        }

        $mysqli->options(MYSQLI_OPT_LOCAL_INFILE, (int) defined('PMA_ENABLE_LDI'));

        return $mysqli;
    }

    /**
     * selects given database
     *
     * @param string|DatabaseName $databaseName database name to select
     * @param mysqli              $link         the mysqli object
     */
    public function selectDb($databaseName, $link): bool
    {
        return $link->select_db((string) $databaseName);
    }

    /**
     * runs a query and returns the result
     *
     * @param string $query   query to execute
     * @param mysqli $link    mysqli object
     * @param int    $options query options
     *
     * @return MysqliResult|false
     */
    public function realQuery(string $query, $link, int $options)
    {
        $method = MYSQLI_STORE_RESULT;
        if ($options == ($options | DatabaseInterface::QUERY_UNBUFFERED)) {
            $method = MYSQLI_USE_RESULT;
        }

        $result = $link->query($query, $method);
        if ($result === false) {
            return false;
        }

        return new MysqliResult($result);
    }

    /**
     * Run the multi query and output the results
     *
     * @param mysqli $link  mysqli object
     * @param string $query multi query statement to execute
     */
    public function realMultiQuery($link, $query): bool
    {
        return $link->multi_query($query);
    }

    /**
     * Check if there are any more query results from a multi query
     *
     * @param mysqli $link the mysqli object
     */
    public function moreResults($link): bool
    {
        return $link->more_results();
    }

    /**
     * Prepare next result from multi_query
     *
     * @param mysqli $link the mysqli object
     */
    public function nextResult($link): bool
    {
        return $link->next_result();
    }

    /**
     * Store the result returned from multi query
     *
     * @param mysqli $link the mysqli object
     *
     * @return MysqliResult|false false when empty results / result set when not empty
     */
    public function storeResult($link)
    {
        $result = $link->store_result();

        return $result === false ? false : new MysqliResult($result);
    }

    /**
     * Returns a string representing the type of connection used
     *
     * @param mysqli $link mysql link
     *
     * @return string type of connection used
     */
    public function getHostInfo($link)
    {
        // phpcs:ignore Squiz.NamingConventions.ValidVariableName.MemberNotCamelCaps
        return $link->host_info;
    }

    /**
     * Returns the version of the MySQL protocol used
     *
     * @param mysqli $link mysql link
     *
     * @return string version of the MySQL protocol used
     */
    public function getProtoInfo($link)
    {
        // phpcs:ignore Squiz.NamingConventions.ValidVariableName.MemberNotCamelCaps
        return $link->protocol_version;
    }

    /**
     * returns a string that represents the client library version
     *
     * @return string MySQL client library version
     */
    public function getClientInfo()
    {
        return mysqli_get_client_info();
    }

    /**
     * Returns last error message or an empty string if no errors occurred.
     *
     * @param mysqli|false|null $link mysql link
     */
    public function getError($link): string
    {
        $GLOBALS['errno'] = 0;

        if ($link !== null && $link !== false) {
            $error_number = $link->errno;
            $error_message = $link->error;
        } else {
            $error_number = mysqli_connect_errno();
            $error_message = (string) mysqli_connect_error();
        }

        if ($error_number === 0 || $error_message === '') {
            return '';
        }

        // keep the error number for further check after
        // the call to getError()
        $GLOBALS['errno'] = $error_number;

        return Utilities::formatError($error_number, $error_message);
    }

    /**
     * returns the number of rows affected by last query
     *
     * @param mysqli $link the mysqli object
     *
     * @return int|string
     * @psalm-return int|numeric-string
     */
    public function affectedRows($link)
    {
        // phpcs:ignore Squiz.NamingConventions.ValidVariableName.MemberNotCamelCaps
        return $link->affected_rows;
    }

    /**
     * returns properly escaped string for use in MySQL queries
     *
     * @param mysqli $link   database link
     * @param string $string string to be escaped
     *
     * @return string a MySQL escaped string
     */
    public function escapeString($link, $string)
    {
        return $link->real_escape_string($string);
    }

    /**
     * Prepare an SQL statement for execution.
     *
     * @param mysqli $link  database link
     * @param string $query The query, as a string.
     *
     * @return mysqli_stmt|false A statement object or false.
     */
    public function prepare($link, string $query)
    {
        return $link->prepare($query);
    }
}<|MERGE_RESOLUTION|>--- conflicted
+++ resolved
@@ -19,9 +19,11 @@
 use function mysqli_get_client_info;
 use function mysqli_init;
 use function mysqli_report;
+use function sprintf;
 use function stripos;
 use function trigger_error;
 
+use const E_USER_ERROR;
 use const E_USER_WARNING;
 use const MYSQLI_CLIENT_COMPRESS;
 use const MYSQLI_CLIENT_SSL;
@@ -31,21 +33,6 @@
 use const MYSQLI_REPORT_OFF;
 use const MYSQLI_STORE_RESULT;
 use const MYSQLI_USE_RESULT;
-<<<<<<< HEAD
-=======
-use const MYSQLI_ZEROFILL_FLAG;
-use function define;
-use function defined;
-use function implode;
-use function is_array;
-use function is_bool;
-use function mysqli_init;
-use function stripos;
-use function trigger_error;
-use function mysqli_get_client_info;
-use function sprintf;
-use const E_USER_ERROR;
->>>>>>> 7dde0d01
 
 /**
  * Interface to the MySQL Improved extension (MySQLi)
