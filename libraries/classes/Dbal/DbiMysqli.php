<?php
/**
 * Interface to the MySQL Improved extension (MySQLi)
 */

declare(strict_types=1);

namespace PhpMyAdmin\Dbal;

use mysqli;
use mysqli_result;
use mysqli_stmt;
use PhpMyAdmin\DatabaseInterface;
use PhpMyAdmin\FieldMetadata;
use PhpMyAdmin\Query\Utilities;
use stdClass;

use function __;
use function defined;
use function is_array;
use function is_bool;
use function mysqli_connect_errno;
use function mysqli_connect_error;
use function mysqli_get_client_info;
use function mysqli_init;
use function mysqli_report;
use function stripos;
use function trigger_error;

use const E_USER_WARNING;
use const MYSQLI_ASSOC;
use const MYSQLI_BOTH;
use const MYSQLI_CLIENT_COMPRESS;
use const MYSQLI_CLIENT_SSL;
use const MYSQLI_CLIENT_SSL_DONT_VERIFY_SERVER_CERT;
use const MYSQLI_NUM;
use const MYSQLI_OPT_LOCAL_INFILE;
use const MYSQLI_OPT_SSL_VERIFY_SERVER_CERT;
use const MYSQLI_REPORT_OFF;
use const MYSQLI_STORE_RESULT;
use const MYSQLI_USE_RESULT;
<<<<<<< HEAD
use const PHP_VERSION_ID;
=======
use const MYSQLI_ZEROFILL_FLAG;
use function define;
use function defined;
use function implode;
use function is_array;
use function is_bool;
use function mysqli_init;
use function stripos;
use function trigger_error;
use function mysqli_get_client_info;
>>>>>>> 7bcccf7b

/**
 * Interface to the MySQL Improved extension (MySQLi)
 */
class DbiMysqli implements DbiExtension
{
    /**
     * connects to the database server
     *
     * @param string $user     mysql user name
     * @param string $password mysql user password
     * @param array  $server   host/port/socket/persistent
     *
     * @return mysqli|bool false on error or a mysqli object on success
     */
    public function connect($user, $password, array $server)
    {
        if ($server) {
            $server['host'] = empty($server['host'])
                ? 'localhost'
                : $server['host'];
        }

        mysqli_report(MYSQLI_REPORT_OFF);

        $mysqli = mysqli_init();

        if ($mysqli === false) {
            return false;
        }

        $client_flags = 0;

        /* Optionally compress connection */
        if ($server['compress'] && defined('MYSQLI_CLIENT_COMPRESS')) {
            $client_flags |= MYSQLI_CLIENT_COMPRESS;
        }

        /* Optionally enable SSL */
        if ($server['ssl']) {
            $client_flags |= MYSQLI_CLIENT_SSL;
            if (
                ! empty($server['ssl_key']) ||
                ! empty($server['ssl_cert']) ||
                ! empty($server['ssl_ca']) ||
                ! empty($server['ssl_ca_path']) ||
                ! empty($server['ssl_ciphers'])
            ) {
                $mysqli->ssl_set(
                    $server['ssl_key'] ?? '',
                    $server['ssl_cert'] ?? '',
                    $server['ssl_ca'] ?? '',
                    $server['ssl_ca_path'] ?? '',
                    $server['ssl_ciphers'] ?? ''
                );
            }

            /*
             * disables SSL certificate validation on mysqlnd for MySQL 5.6 or later
             * @link https://bugs.php.net/bug.php?id=68344
             * @link https://github.com/phpmyadmin/phpmyadmin/pull/11838
             */
            if (! $server['ssl_verify']) {
                $mysqli->options(MYSQLI_OPT_SSL_VERIFY_SERVER_CERT, (int) $server['ssl_verify']);
                $client_flags |= MYSQLI_CLIENT_SSL_DONT_VERIFY_SERVER_CERT;
            }
        }

        if ($GLOBALS['cfg']['PersistentConnections']) {
            $host = 'p:' . $server['host'];
        } else {
            $host = $server['host'];
        }

        $return_value = $mysqli->real_connect(
            $host,
            $user,
            $password,
            '',
            $server['port'],
            (string) $server['socket'],
            $client_flags
        );

        if ($return_value === false) {
            /*
             * Switch to SSL if server asked us to do so, unfortunately
             * there are more ways MySQL server can tell this:
             *
             * - MySQL 8.0 and newer should return error 3159
             * - #2001 - SSL Connection is required. Please specify SSL options and retry.
             * - #9002 - SSL connection is required. Please specify SSL options and retry.
             */
            // phpcs:disable Squiz.NamingConventions.ValidVariableName.MemberNotCamelCaps
            $error_number = $mysqli->connect_errno;
            $error_message = $mysqli->connect_error;
            // phpcs:enable
            if (
                ! $server['ssl']
                && ($error_number == 3159
                    || (($error_number == 2001 || $error_number == 9002)
                        && stripos($error_message, 'SSL Connection is required') !== false))
            ) {
                trigger_error(
                    __('SSL connection enforced by server, automatically enabling it.'),
                    E_USER_WARNING
                );
                $server['ssl'] = true;

                return self::connect($user, $password, $server);
            }

            return false;
        }

        $mysqli->options(MYSQLI_OPT_LOCAL_INFILE, (int) defined('PMA_ENABLE_LDI'));

        return $mysqli;
    }

    /**
     * selects given database
     *
     * @param string|DatabaseName $databaseName database name to select
     * @param mysqli              $link         the mysqli object
     */
    public function selectDb($databaseName, $link): bool
    {
        return $link->select_db((string) $databaseName);
    }

    /**
     * runs a query and returns the result
     *
     * @param string $query   query to execute
     * @param mysqli $link    mysqli object
     * @param int    $options query options
     *
     * @return mysqli_result|bool
     */
    public function realQuery($query, $link, $options)
    {
        if ($options == ($options | DatabaseInterface::QUERY_STORE)) {
            $method = MYSQLI_STORE_RESULT;
        } elseif ($options == ($options | DatabaseInterface::QUERY_UNBUFFERED)) {
            $method = MYSQLI_USE_RESULT;
        } else {
            $method = 0;
        }

        return $link->query($query, $method);
    }

    /**
     * Run the multi query and output the results
     *
     * @param mysqli $link  mysqli object
     * @param string $query multi query statement to execute
     */
    public function realMultiQuery($link, $query): bool
    {
        return $link->multi_query($query);
    }

    /**
     * returns array of rows with associative and numeric keys from $result
     *
     * @param mysqli_result $result result set identifier
     */
    public function fetchArray($result): ?array
    {
        if (! $result instanceof mysqli_result) {
            return null;
        }

        return $result->fetch_array(MYSQLI_BOTH);
    }

    /**
     * returns array of rows with associative keys from $result
     *
     * @param mysqli_result $result result set identifier
     */
    public function fetchAssoc($result): ?array
    {
        if (! $result instanceof mysqli_result) {
            return null;
        }

        return $result->fetch_array(MYSQLI_ASSOC);
    }

    /**
     * returns array of rows with numeric keys from $result
     *
     * @param mysqli_result $result result set identifier
     */
    public function fetchRow($result): ?array
    {
        if (! $result instanceof mysqli_result) {
            return null;
        }

        return $result->fetch_array(MYSQLI_NUM);
    }

    /**
     * Adjusts the result pointer to an arbitrary row in the result
     *
     * @param mysqli_result $result database result
     * @param int           $offset offset to seek
     */
    public function dataSeek($result, $offset): bool
    {
        return $result->data_seek($offset);
    }

    /**
     * Frees memory associated with the result
     *
     * @param mysqli_result $result database result
     */
    public function freeResult($result): void
    {
        if (! ($result instanceof mysqli_result)) {
            return;
        }

        $result->close();
    }

    /**
     * Check if there are any more query results from a multi query
     *
     * @param mysqli $link the mysqli object
     */
    public function moreResults($link): bool
    {
        return $link->more_results();
    }

    /**
     * Prepare next result from multi_query
     *
     * @param mysqli $link the mysqli object
     */
    public function nextResult($link): bool
    {
        return $link->next_result();
    }

    /**
     * Store the result returned from multi query
     *
     * @param mysqli $link the mysqli object
     *
     * @return mysqli_result|bool false when empty results / result set when not empty
     */
    public function storeResult($link)
    {
        return $link->store_result();
    }

    /**
     * Returns a string representing the type of connection used
     *
     * @param mysqli $link mysql link
     *
     * @return string type of connection used
     */
    public function getHostInfo($link)
    {
        // phpcs:ignore Squiz.NamingConventions.ValidVariableName.MemberNotCamelCaps
        return $link->host_info;
    }

    /**
     * Returns the version of the MySQL protocol used
     *
     * @param mysqli $link mysql link
     *
     * @return string version of the MySQL protocol used
     */
    public function getProtoInfo($link)
    {
        // phpcs:ignore Squiz.NamingConventions.ValidVariableName.MemberNotCamelCaps
        return $link->protocol_version;
    }

    /**
     * returns a string that represents the client library version
     *
<<<<<<< HEAD
     * @param mysqli $link mysql link
     *
     * @return string MySQL client library version
     */
    public function getClientInfo($link)
    {
        // See: https://github.com/phpmyadmin/phpmyadmin/issues/16911
        if (PHP_VERSION_ID < 80100) {
            return $link->get_client_info();
        }

=======
     * @return string MySQL client library version
     */
    public function getClientInfo()
    {
>>>>>>> 7bcccf7b
        return mysqli_get_client_info();
    }

    /**
     * returns last error message or false if no errors occurred
     *
     * @param mysqli|false|null $link mysql link
     *
     * @return string|bool error or false
     */
    public function getError($link)
    {
        $GLOBALS['errno'] = 0;

        if ($link !== null && $link !== false) {
            $error_number = $link->errno;
            $error_message = $link->error;
        } else {
            $error_number = mysqli_connect_errno();
            $error_message = (string) mysqli_connect_error();
        }

        if ($error_number === 0 || $error_message === '') {
            return false;
        }

        // keep the error number for further check after
        // the call to getError()
        $GLOBALS['errno'] = $error_number;

        return Utilities::formatError($error_number, $error_message);
    }

    /**
     * returns the number of rows returned by last query
     *
     * @param mysqli_result|bool $result result set identifier
     *
     * @return string|int
     * @psalm-return int|numeric-string
     */
    public function numRows($result)
    {
        // see the note for tryQuery();
        if (is_bool($result)) {
            return 0;
        }

        // phpcs:ignore Squiz.NamingConventions.ValidVariableName.MemberNotCamelCaps
        return $result->num_rows;
    }

    /**
     * returns the number of rows affected by last query
     *
     * @param mysqli $link the mysqli object
     *
     * @return int|string
     * @psalm-return int|numeric-string
     */
    public function affectedRows($link)
    {
        // phpcs:ignore Squiz.NamingConventions.ValidVariableName.MemberNotCamelCaps
        return $link->affected_rows;
    }

    /**
     * returns meta info for fields in $result
     *
     * @param mysqli_result $result result set identifier
     *
     * @return FieldMetadata[]|null meta info for fields in $result
     */
    public function getFieldsMeta($result): ?array
    {
        if (! $result instanceof mysqli_result) {
            return null;
        }

        $fields = $result->fetch_fields();
        if (! is_array($fields)) {
            return null;
        }

        foreach ($fields as $k => $field) {
            $fields[$k] = new FieldMetadata($field->type, $field->flags, $field);
        }

        return $fields;
    }

    /**
     * return number of fields in given $result
     *
     * @param mysqli_result $result result set identifier
     *
     * @return int field count
     */
    public function numFields($result)
    {
        // phpcs:ignore Squiz.NamingConventions.ValidVariableName.MemberNotCamelCaps
        return $result->field_count;
    }

    /**
     * returns the length of the given field $i in $result
     *
     * @param mysqli_result $result result set identifier
     * @param int           $i      field
     *
     * @return int|bool length of field
     */
    public function fieldLen($result, $i)
    {
        if ($i >= $this->numFields($result)) {
            return false;
        }

        /** @var stdClass|false $fieldDefinition */
        $fieldDefinition = $result->fetch_field_direct($i);
        if ($fieldDefinition !== false) {
            return $fieldDefinition->length;
        }

        return false;
    }

    /**
     * returns name of $i. field in $result
     *
     * @param mysqli_result $result result set identifier
     * @param int           $i      field
     *
     * @return string name of $i. field in $result
     */
    public function fieldName($result, $i)
    {
        if ($i >= $this->numFields($result)) {
            return '';
        }

        /** @var stdClass|false $fieldDefinition */
        $fieldDefinition = $result->fetch_field_direct($i);
        if ($fieldDefinition !== false) {
            return $fieldDefinition->name;
        }

        return '';
    }

    /**
     * returns properly escaped string for use in MySQL queries
     *
     * @param mysqli $link   database link
     * @param string $string string to be escaped
     *
     * @return string a MySQL escaped string
     */
    public function escapeString($link, $string)
    {
        return $link->real_escape_string($string);
    }

    /**
     * Prepare an SQL statement for execution.
     *
     * @param mysqli $link  database link
     * @param string $query The query, as a string.
     *
     * @return mysqli_stmt|false A statement object or false.
     */
    public function prepare($link, string $query)
    {
        return $link->prepare($query);
    }
}<|MERGE_RESOLUTION|>--- conflicted
+++ resolved
@@ -39,20 +39,6 @@
 use const MYSQLI_REPORT_OFF;
 use const MYSQLI_STORE_RESULT;
 use const MYSQLI_USE_RESULT;
-<<<<<<< HEAD
-use const PHP_VERSION_ID;
-=======
-use const MYSQLI_ZEROFILL_FLAG;
-use function define;
-use function defined;
-use function implode;
-use function is_array;
-use function is_bool;
-use function mysqli_init;
-use function stripos;
-use function trigger_error;
-use function mysqli_get_client_info;
->>>>>>> 7bcccf7b
 
 /**
  * Interface to the MySQL Improved extension (MySQLi)
@@ -345,24 +331,10 @@
     /**
      * returns a string that represents the client library version
      *
-<<<<<<< HEAD
-     * @param mysqli $link mysql link
-     *
      * @return string MySQL client library version
      */
-    public function getClientInfo($link)
-    {
-        // See: https://github.com/phpmyadmin/phpmyadmin/issues/16911
-        if (PHP_VERSION_ID < 80100) {
-            return $link->get_client_info();
-        }
-
-=======
-     * @return string MySQL client library version
-     */
     public function getClientInfo()
     {
->>>>>>> 7bcccf7b
         return mysqli_get_client_info();
     }
 
