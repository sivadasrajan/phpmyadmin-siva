<?php
/**
 * Saved searches managing
 */

declare(strict_types=1);

namespace PhpMyAdmin;

use function count;
use function intval;
use function is_string;
use function json_decode;
use function json_encode;
use function max;
use function min;

/**
 * Saved searches managing
 */
class SavedSearches
{
    /**
     * Global configuration
     *
     * @var array
     */
    private $_config = null;

    /**
     * Id
     *
     * @var int|null
     */
    private $_id = null;

    /**
     * Username
     *
     * @var string
     */
    private $_username = null;

    /**
     * DB name
     *
     * @var string
     */
    private $_dbname = null;

    /**
     * Saved search name
     *
     * @var string
     */
    private $_searchName = null;

    /**
     * Criterias
     *
     * @var array
     */
    private $_criterias = null;

    /** @var Relation */
    private $relation;

    /**
     * @param array    $config   Global configuration
     * @param Relation $relation Relation instance
     */
    public function __construct(array $config, Relation $relation)
    {
        $this->setConfig($config);
        $this->relation = $relation;
    }

    /**
     * Setter of id
     *
     * @param int|null $searchId Id of search
     *
     * @return static
     */
    public function setId($searchId)
    {
        $searchId = (int) $searchId;
        if (empty($searchId)) {
            $searchId = null;
        }

        $this->_id = $searchId;

        return $this;
    }

    /**
     * Getter of id
     *
     * @return int|null
     */
    public function getId()
    {
        return $this->_id;
    }

    /**
     * Setter of searchName
     *
     * @param string $searchName Saved search name
     *
     * @return static
     */
    public function setSearchName($searchName)
    {
        $this->_searchName = $searchName;

        return $this;
    }

    /**
     * Getter of searchName
     *
     * @return string
     */
    public function getSearchName()
    {
        return $this->_searchName;
    }

    /**
     * Setter of config
     *
     * @param array $config Global configuration
     *
     * @return static
     */
    public function setConfig(array $config)
    {
        $this->_config = $config;

        return $this;
    }

    /**
     * Getter of config
     *
     * @return array
     */
    public function getConfig()
    {
        return $this->_config;
    }

    /**
     * Setter for criterias
     *
     * @param array|string $criterias Criterias of saved searches
     * @param bool         $json      Criterias are in JSON format
     *
     * @return static
     */
    public function setCriterias($criterias, $json = false)
    {
        if ($json === true && is_string($criterias)) {
            $this->_criterias = json_decode($criterias, true);

            return $this;
        }

        $aListFieldsToGet = [
            'criteriaColumn',
            'criteriaSort',
            'criteriaShow',
            'criteria',
            'criteriaAndOrRow',
            'criteriaAndOrColumn',
            'rows',
            'TableList',
        ];

        $data = [];

        $data['criteriaColumnCount'] = count($criterias['criteriaColumn']);

        foreach ($aListFieldsToGet as $field) {
            if (! isset($criterias[$field])) {
                continue;
            }

            $data[$field] = $criterias[$field];
        }

        /* Limit amount of rows */
        if (! isset($data['rows'])) {
            $data['rows'] = 0;
        } else {
            $data['rows'] = min(
                max(0, intval($data['rows'])),
                100
            );
        }

        for ($i = 0; $i <= $data['rows']; $i++) {
            $data['Or' . $i] = $criterias['Or' . $i];
        }

        $this->_criterias = $data;

        return $this;
    }

    /**
     * Getter for criterias
     *
     * @return array
     */
    public function getCriterias()
    {
        return $this->_criterias;
    }

    /**
     * Setter for username
     *
     * @param string $username Username
     *
     * @return static
     */
    public function setUsername($username)
    {
        $this->_username = $username;

        return $this;
    }

    /**
     * Getter for username
     *
     * @return string
     */
    public function getUsername()
    {
        return $this->_username;
    }

    /**
     * Setter for DB name
     *
     * @param string $dbname DB name
     *
     * @return static
     */
    public function setDbname($dbname)
    {
        $this->_dbname = $dbname;

        return $this;
    }

    /**
     * Getter for DB name
     *
     * @return string
     */
    public function getDbname()
    {
        return $this->_dbname;
    }

    /**
     * Save the search
     *
     * @return bool
     */
    public function save()
    {
        if ($this->getSearchName() == null) {
            $message = Message::error(
                __('Please provide a name for this bookmarked search.')
            );
            $response = Response::getInstance();
            $response->setRequestStatus($message->isSuccess());
            $response->addJSON('fieldWithError', 'searchName');
            $response->addJSON('message', $message);
            exit;
        }

        if ($this->getUsername() == null
            || $this->getDbname() == null
            || $this->getSearchName() == null
            || $this->getCriterias() == null
        ) {
            $message = Message::error(
                __('Missing information to save the bookmarked search.')
            );
            $response = Response::getInstance();
            $response->setRequestStatus($message->isSuccess());
            $response->addJSON('message', $message);
            exit;
        }

        $savedSearchesTbl
            = Util::backquote($this->_config['cfgRelation']['db']) . '.'
            . Util::backquote($this->_config['cfgRelation']['savedsearches']);

        //If it's an insert.
        if ($this->getId() === null) {
            $wheres = [
                "search_name = '" . $GLOBALS['dbi']->escapeString($this->getSearchName())
                . "'",
            ];
            $existingSearches = $this->getList($wheres);

            if (! empty($existingSearches)) {
                $message = Message::error(
                    __('An entry with this name already exists.')
                );
                $response = Response::getInstance();
                $response->setRequestStatus($message->isSuccess());
                $response->addJSON('fieldWithError', 'searchName');
                $response->addJSON('message', $message);
                exit;
            }

            $sqlQuery = 'INSERT INTO ' . $savedSearchesTbl
                . '(`username`, `db_name`, `search_name`, `search_data`)'
                . ' VALUES ('
                . "'" . $GLOBALS['dbi']->escapeString($this->getUsername()) . "',"
                . "'" . $GLOBALS['dbi']->escapeString($this->getDbname()) . "',"
                . "'" . $GLOBALS['dbi']->escapeString($this->getSearchName()) . "',"
                . "'" . $GLOBALS['dbi']->escapeString(json_encode($this->getCriterias()))
                . "')";

            $result = (bool) $this->relation->queryAsControlUser($sqlQuery);
            if (! $result) {
                return false;
            }

            $this->setId($GLOBALS['dbi']->insertId());

            return true;
        }

        //Else, it's an update.
        $wheres = [
            'id != ' . $this->getId(),
            "search_name = '" . $GLOBALS['dbi']->escapeString($this->getSearchName()) . "'",
        ];
        $existingSearches = $this->getList($wheres);

        if (! empty($existingSearches)) {
            $message = Message::error(
                __('An entry with this name already exists.')
            );
            $response = Response::getInstance();
            $response->setRequestStatus($message->isSuccess());
            $response->addJSON('fieldWithError', 'searchName');
            $response->addJSON('message', $message);
            exit;
        }

        $sqlQuery = 'UPDATE ' . $savedSearchesTbl
            . "SET `search_name` = '"
            . $GLOBALS['dbi']->escapeString($this->getSearchName()) . "', "
            . "`search_data` = '"
            . $GLOBALS['dbi']->escapeString(json_encode($this->getCriterias())) . "' "
            . 'WHERE id = ' . $this->getId();

        return (bool) $this->relation->queryAsControlUser($sqlQuery);
    }

    /**
     * Delete the search
     *
     * @return bool
     */
    public function delete()
    {
        if ($this->getId() == null) {
            $message = Message::error(
                __('Missing information to delete the search.')
            );
            $response = Response::getInstance();
            $response->setRequestStatus($message->isSuccess());
            $response->addJSON('fieldWithError', 'searchId');
            $response->addJSON('message', $message);
            exit;
        }

        $savedSearchesTbl
            = Util::backquote($this->_config['cfgRelation']['db']) . '.'
            . Util::backquote($this->_config['cfgRelation']['savedsearches']);

<<<<<<< HEAD
        $sqlQuery = 'DELETE FROM ' . $savedSearchesTbl
            . "WHERE id = '" . $GLOBALS['dbi']->escapeString($this->getId()) . "'";
=======
        $sqlQuery = "DELETE FROM " . $savedSearchesTbl
            . "WHERE id = '" . $GLOBALS['dbi']->escapeString((string) $this->getId()) . "'";
>>>>>>> 59b71dc2

        return (bool) $this->relation->queryAsControlUser($sqlQuery);
    }

    /**
     * Load the current search from an id.
     *
     * @return bool Success
     */
    public function load()
    {
        if ($this->getId() == null) {
            $message = Message::error(
                __('Missing information to load the search.')
            );
            $response = Response::getInstance();
            $response->setRequestStatus($message->isSuccess());
            $response->addJSON('fieldWithError', 'searchId');
            $response->addJSON('message', $message);
            exit;
        }

        $savedSearchesTbl = Util::backquote($this->_config['cfgRelation']['db'])
            . '.'
            . Util::backquote($this->_config['cfgRelation']['savedsearches']);
<<<<<<< HEAD
        $sqlQuery = 'SELECT id, search_name, search_data '
            . 'FROM ' . $savedSearchesTbl . ' '
            . "WHERE id = '" . $GLOBALS['dbi']->escapeString($this->getId()) . "' ";
=======
        $sqlQuery = "SELECT id, search_name, search_data "
            . "FROM " . $savedSearchesTbl . " "
            . "WHERE id = '" . $GLOBALS['dbi']->escapeString((string) $this->getId()) . "' ";
>>>>>>> 59b71dc2

        $resList = $this->relation->queryAsControlUser($sqlQuery);
        $oneResult = $GLOBALS['dbi']->fetchArray($resList);

        if ($oneResult === false) {
            $message = Message::error(__('Error while loading the search.'));
            $response = Response::getInstance();
            $response->setRequestStatus($message->isSuccess());
            $response->addJSON('fieldWithError', 'searchId');
            $response->addJSON('message', $message);
            exit;
        }

        $this->setSearchName($oneResult['search_name'])
            ->setCriterias($oneResult['search_data'], true);

        return true;
    }

    /**
     * Get the list of saved searches of a user on a DB
     *
     * @param string[] $wheres List of filters
     *
     * @return array List of saved searches or empty array on failure
     */
    public function getList(array $wheres = [])
    {
        if ($this->getUsername() == null
            || $this->getDbname() == null
        ) {
            return [];
        }

        $savedSearchesTbl = Util::backquote($this->_config['cfgRelation']['db'])
            . '.'
            . Util::backquote($this->_config['cfgRelation']['savedsearches']);
        $sqlQuery = 'SELECT id, search_name '
            . 'FROM ' . $savedSearchesTbl . ' '
            . 'WHERE '
            . "username = '" . $GLOBALS['dbi']->escapeString($this->getUsername()) . "' "
            . "AND db_name = '" . $GLOBALS['dbi']->escapeString($this->getDbname()) . "' ";

        foreach ($wheres as $where) {
            $sqlQuery .= 'AND ' . $where . ' ';
        }

        $sqlQuery .= 'order by search_name ASC ';

        $resList = $this->relation->queryAsControlUser($sqlQuery);

        $list = [];
        while ($oneResult = $GLOBALS['dbi']->fetchArray($resList)) {
            $list[$oneResult['id']] = $oneResult['search_name'];
        }

        return $list;
    }
}<|MERGE_RESOLUTION|>--- conflicted
+++ resolved
@@ -392,13 +392,8 @@
             = Util::backquote($this->_config['cfgRelation']['db']) . '.'
             . Util::backquote($this->_config['cfgRelation']['savedsearches']);
 
-<<<<<<< HEAD
         $sqlQuery = 'DELETE FROM ' . $savedSearchesTbl
-            . "WHERE id = '" . $GLOBALS['dbi']->escapeString($this->getId()) . "'";
-=======
-        $sqlQuery = "DELETE FROM " . $savedSearchesTbl
             . "WHERE id = '" . $GLOBALS['dbi']->escapeString((string) $this->getId()) . "'";
->>>>>>> 59b71dc2
 
         return (bool) $this->relation->queryAsControlUser($sqlQuery);
     }
@@ -424,15 +419,9 @@
         $savedSearchesTbl = Util::backquote($this->_config['cfgRelation']['db'])
             . '.'
             . Util::backquote($this->_config['cfgRelation']['savedsearches']);
-<<<<<<< HEAD
         $sqlQuery = 'SELECT id, search_name, search_data '
             . 'FROM ' . $savedSearchesTbl . ' '
-            . "WHERE id = '" . $GLOBALS['dbi']->escapeString($this->getId()) . "' ";
-=======
-        $sqlQuery = "SELECT id, search_name, search_data "
-            . "FROM " . $savedSearchesTbl . " "
             . "WHERE id = '" . $GLOBALS['dbi']->escapeString((string) $this->getId()) . "' ";
->>>>>>> 59b71dc2
 
         $resList = $this->relation->queryAsControlUser($sqlQuery);
         $oneResult = $GLOBALS['dbi']->fetchArray($resList);
