<?php

declare(strict_types=1);

namespace PhpMyAdmin;

use FastRoute\DataGenerator\GroupCountBased as DataGeneratorGroupCountBased;
use FastRoute\Dispatcher;
use FastRoute\Dispatcher\GroupCountBased as DispatcherGroupCountBased;
use FastRoute\RouteCollector;
use FastRoute\RouteParser\Std as RouteParserStd;
use PhpMyAdmin\Http\ServerRequest;
use Psr\Container\ContainerInterface;
use RuntimeException;

use function __;
use function file_exists;
use function file_put_contents;
use function htmlspecialchars;
use function is_array;
use function is_readable;
<<<<<<< HEAD
=======
use function is_string;
>>>>>>> d1b99c4a
use function is_writable;
use function rawurldecode;
use function sprintf;
use function trigger_error;
use function var_export;

use const CACHE_DIR;
use const E_USER_WARNING;

/**
 * Class used to warm up the routing cache and manage routing.
 */
class Routing
{
    public const ROUTES_CACHE_FILE = CACHE_DIR . 'routes.cache.php';

    public static function getDispatcher(): Dispatcher
    {
        $routes = require ROOT_PATH . 'libraries/routes.php';

        return self::routesCachedDispatcher($routes);
    }

    public static function skipCache(): bool
    {
        global $cfg;

        return ($cfg['environment'] ?? '') === 'development';
    }

    public static function canWriteCache(): bool
    {
        $cacheFileExists = file_exists(self::ROUTES_CACHE_FILE);
        $canWriteFile = is_writable(self::ROUTES_CACHE_FILE);
        if ($cacheFileExists && $canWriteFile) {
            return true;
        }

        // Write without read does not work, chmod 200 for example
        if (! $cacheFileExists && is_writable(CACHE_DIR) && is_readable(CACHE_DIR)) {
            return true;
        }

        return $canWriteFile;
    }

    private static function routesCachedDispatcher(callable $routeDefinitionCallback): Dispatcher
    {
        $skipCache = self::skipCache();

        // If skip cache is enabled, do not try to read the file
        // If no cache skipping then read it and use it
        if (! $skipCache && file_exists(self::ROUTES_CACHE_FILE)) {
            /** @psalm-suppress MissingFile, UnresolvableInclude */
            $dispatchData = require self::ROUTES_CACHE_FILE;
            if (! is_array($dispatchData)) {
                throw new RuntimeException('Invalid cache file "' . self::ROUTES_CACHE_FILE . '"');
            }

            return new DispatcherGroupCountBased($dispatchData);
        }

        $routeCollector = new RouteCollector(
            new RouteParserStd(),
            new DataGeneratorGroupCountBased()
        );
        $routeDefinitionCallback($routeCollector);

        $dispatchData = $routeCollector->getData();
        $canWriteCache = self::canWriteCache();

        // If skip cache is enabled, do not try to write it
        // If no skip cache then try to write if write is possible
        if (! $skipCache && $canWriteCache) {
            $writeWorks = self::writeCache(
                '<?php return ' . var_export($dispatchData, true) . ';'
            );
            if (! $writeWorks) {
                trigger_error(
                    sprintf(
                        __(
                            'The routing cache could not be written, '
                            . 'you need to adjust permissions on the folder/file "%s"'
                        ),
                        self::ROUTES_CACHE_FILE
                    ),
                    E_USER_WARNING
                );
            }
        }

        return new DispatcherGroupCountBased($dispatchData);
    }

    public static function writeCache(string $cacheContents): bool
    {
        return @file_put_contents(self::ROUTES_CACHE_FILE, $cacheContents) !== false;
    }

    /**
     * @psalm-return non-empty-string
     */
    public static function getCurrentRoute(): string
    {
        /** @var mixed $route */
        $route = $_GET['route'] ?? $_POST['route'] ?? '/';
        if (! is_string($route) || $route === '') {
            $route = '/';
        }

        /**
         * See FAQ 1.34.
         *
         * @see https://docs.phpmyadmin.net/en/latest/faq.html#faq1-34
         */
        if (($route === '/' || $route === '') && isset($_GET['db']) && $_GET['db'] !== '') {
            $route = '/database/structure';
            if (isset($_GET['table']) && $_GET['table'] !== '') {
                $route = '/sql';
            }
        }

        return $route;
    }

    /**
     * Call associated controller for a route using the dispatcher
     */
    public static function callControllerForRoute(
        ServerRequest $request,
        string $route,
        Dispatcher $dispatcher,
        ContainerInterface $container
    ): void {
        $routeInfo = $dispatcher->dispatch($request->getMethod(), rawurldecode($route));

        if ($routeInfo[0] === Dispatcher::NOT_FOUND) {
            /** @var ResponseRenderer $response */
            $response = $container->get(ResponseRenderer::class);
            $response->setHttpResponseCode(404);
            echo Message::error(sprintf(
                __('Error 404! The page %s was not found.'),
                '<code>' . htmlspecialchars($route) . '</code>'
            ))->getDisplay();

            return;
        }

        if ($routeInfo[0] === Dispatcher::METHOD_NOT_ALLOWED) {
            /** @var ResponseRenderer $response */
            $response = $container->get(ResponseRenderer::class);
            $response->setHttpResponseCode(405);
            echo Message::error(__('Error 405! Request method not allowed.'))->getDisplay();

            return;
        }

        if ($routeInfo[0] !== Dispatcher::FOUND) {
            return;
        }

        /** @psalm-var class-string $controllerName */
        $controllerName = $routeInfo[1];
        /** @var array<string, string> $vars */
        $vars = $routeInfo[2];

        /**
         * @psalm-var callable(ServerRequest=, array<string, string>=):void $controller
         */
        $controller = $container->get($controllerName);
        $controller($request, $vars);
    }
}<|MERGE_RESOLUTION|>--- conflicted
+++ resolved
@@ -19,10 +19,7 @@
 use function htmlspecialchars;
 use function is_array;
 use function is_readable;
-<<<<<<< HEAD
-=======
 use function is_string;
->>>>>>> d1b99c4a
 use function is_writable;
 use function rawurldecode;
 use function sprintf;
@@ -138,11 +135,10 @@
          *
          * @see https://docs.phpmyadmin.net/en/latest/faq.html#faq1-34
          */
-        if (($route === '/' || $route === '') && isset($_GET['db']) && $_GET['db'] !== '') {
-            $route = '/database/structure';
-            if (isset($_GET['table']) && $_GET['table'] !== '') {
-                $route = '/sql';
-            }
+        $db = isset($_GET['db']) && is_string($_GET['db']) ? $_GET['db'] : '';
+        if ($route === '/' && $db !== '') {
+            $table = isset($_GET['table']) && is_string($_GET['table']) ? $_GET['table'] : '';
+            $route = $table === '' ? '/database/structure' : '/sql';
         }
 
         return $route;
