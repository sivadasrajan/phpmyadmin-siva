<?php

declare(strict_types=1);

namespace PhpMyAdmin\Controllers;

use PhpMyAdmin\Bookmark;
use PhpMyAdmin\Console;
use PhpMyAdmin\Core;
use PhpMyAdmin\DatabaseInterface;
use PhpMyAdmin\Encoding;
use PhpMyAdmin\File;
use PhpMyAdmin\Html\Generator;
use PhpMyAdmin\Import;
use PhpMyAdmin\Message;
use PhpMyAdmin\ParseAnalyze;
use PhpMyAdmin\Plugins;
use PhpMyAdmin\Plugins\ImportPlugin;
use PhpMyAdmin\ResponseRenderer;
use PhpMyAdmin\Sql;
use PhpMyAdmin\Template;
use PhpMyAdmin\Url;
use PhpMyAdmin\Util;
use PhpMyAdmin\Utils\ForeignKey;
use Throwable;
<<<<<<< HEAD

use function __;
use function _ngettext;
use function define;
=======
>>>>>>> 6bc94660
use function htmlspecialchars;
use function in_array;
use function ini_get;
use function ini_set;
use function intval;
use function is_array;
use function is_link;
use function is_numeric;
use function is_uploaded_file;
use function mb_strlen;
use function mb_strtolower;
use function preg_match;
use function preg_quote;
use function preg_replace;
use function sprintf;
use function strlen;
use function substr;
use function time;
use function trim;

final class ImportController extends AbstractController
{
    /** @var Import */
    private $import;

    /** @var Sql */
    private $sql;

    /** @var DatabaseInterface */
    private $dbi;

    /**
     * @param ResponseRenderer  $response
     * @param DatabaseInterface $dbi
     */
    public function __construct($response, Template $template, Import $import, Sql $sql, $dbi)
    {
        parent::__construct($response, $template);
        $this->import = $import;
        $this->sql = $sql;
        $this->dbi = $dbi;
    }

    public function index(): void
    {
        global $cfg, $collation_connection, $db, $import_type, $table, $goto, $display_query;
        global $format, $local_import_file, $ajax_reload, $import_text, $sql_query, $message, $errorUrl, $urlParams;
        global $memory_limit, $read_limit, $finished, $offset, $charset_conversion, $charset_of_file;
        global $timestamp, $maximum_time, $timeout_passed, $import_file, $go_sql, $sql_file, $error, $max_sql_len, $msg;
        global $sql_query_disabled, $executed_queries, $run_query, $reset_charset, $bookmark_created;
        global $result, $import_file_name, $sql_data, $import_notice, $read_multiply, $my_die, $active_page;
        global $show_as_php, $reload, $charset_connection, $is_js_confirmed, $MAX_FILE_SIZE, $message_to_show;
        global $noplugin, $skip_queries;

        $charset_of_file = $_POST['charset_of_file'] ?? null;
        $format = $_POST['format'] ?? '';
        $import_type = $_POST['import_type'] ?? null;
        $is_js_confirmed = $_POST['is_js_confirmed'] ?? null;
        $MAX_FILE_SIZE = $_POST['MAX_FILE_SIZE'] ?? null;
        $message_to_show = $_POST['message_to_show'] ?? null;
        $noplugin = $_POST['noplugin'] ?? null;
        $skip_queries = $_POST['skip_queries'] ?? null;
        $local_import_file = $_POST['local_import_file'] ?? null;
        $show_as_php = $_POST['show_as_php'] ?? null;

        // If there is a request to 'Simulate DML'.
        if (isset($_POST['simulate_dml'])) {
            $this->import->handleSimulateDmlRequest();

            return;
        }

        // If it's a refresh console bookmarks request
        if (isset($_GET['console_bookmark_refresh'])) {
            $this->response->addJSON(
                'console_message_bookmark',
                Console::getBookmarkContent()
            );

            return;
        }

        // If it's a console bookmark add request
        if (isset($_POST['console_bookmark_add'])) {
            if (! isset($_POST['label'], $_POST['db'], $_POST['bookmark_query'], $_POST['shared'])) {
                $this->response->addJSON('message', __('Incomplete params'));

                return;
            }

            $cfgBookmark = Bookmark::getParams($cfg['Server']['user']);

            if (! is_array($cfgBookmark)) {
                $cfgBookmark = [];
            }

            $bookmarkFields = [
                'bkm_database' => $_POST['db'],
                'bkm_user' => $cfgBookmark['user'],
                'bkm_sql_query' => $_POST['bookmark_query'],
                'bkm_label' => $_POST['label'],
            ];
            $isShared = ($_POST['shared'] === 'true');
            $bookmark = Bookmark::createBookmark(
                $this->dbi,
                $cfg['Server']['user'],
                $bookmarkFields,
                $isShared
            );
            if ($bookmark !== false && $bookmark->save()) {
                $this->response->addJSON('message', __('Succeeded'));
                $this->response->addJSON('data', $bookmarkFields);
                $this->response->addJSON('isShared', $isShared);
            } else {
                $this->response->addJSON('message', __('Failed'));
            }

            return;
        }

        // reset import messages for ajax request
        $_SESSION['Import_message']['message'] = null;
        $_SESSION['Import_message']['go_back_url'] = null;
        // default values
        $reload = false;

        // Use to identify current cycle is executing
        // a multiquery statement or stored routine
        if (! isset($_SESSION['is_multi_query'])) {
            $_SESSION['is_multi_query'] = false;
        }

        $ajax_reload = [];
        $import_text = '';
        // Are we just executing plain query or sql file?
        // (eg. non import, but query box/window run)
        if (! empty($sql_query)) {
            // apply values for parameters
            if (
                ! empty($_POST['parameterized'])
                && ! empty($_POST['parameters'])
                && is_array($_POST['parameters'])
            ) {
                $parameters = $_POST['parameters'];
                foreach ($parameters as $parameter => $replacement) {
                    $replacementValue = $this->dbi->escapeString($replacement);
                    if (! is_numeric($replacementValue)) {
                        $replacementValue = '\'' . $replacementValue . '\'';
                    }

                    $quoted = preg_quote($parameter, '/');
                    // making sure that :param does not apply values to :param1
                    $sql_query = preg_replace(
                        '/' . $quoted . '([^a-zA-Z0-9_])/',
                        $replacementValue . '${1}',
                        $sql_query
                    );
                    // for parameters the appear at the end of the string
                    $sql_query = preg_replace(
                        '/' . $quoted . '$/',
                        $replacementValue,
                        $sql_query
                    );
                }
            }

            // run SQL query
            $import_text = $sql_query;
            $import_type = 'query';
            $format = 'sql';
            $_SESSION['sql_from_query_box'] = true;

            // If there is a request to ROLLBACK when finished.
            if (isset($_POST['rollback_query'])) {
                $this->import->handleRollbackRequest($import_text);
            }

            // refresh navigation and main panels
            if (preg_match('/^(DROP)\s+(VIEW|TABLE|DATABASE|SCHEMA)\s+/i', $sql_query)) {
                $reload = true;
                $ajax_reload['reload'] = true;
            }

            // refresh navigation panel only
            if (
                preg_match(
                    '/^(CREATE|ALTER)\s+(VIEW|TABLE|DATABASE|SCHEMA)\s+/i',
                    $sql_query
                )
            ) {
                $ajax_reload['reload'] = true;
            }

            // do a dynamic reload if table is RENAMED
            // (by sending the instruction to the AJAX response handler)
            if (
                preg_match(
                    '/^RENAME\s+TABLE\s+(.*?)\s+TO\s+(.*?)($|;|\s)/i',
                    $sql_query,
                    $rename_table_names
                )
            ) {
                $ajax_reload['reload'] = true;
                $ajax_reload['table_name'] = Util::unQuote(
                    $rename_table_names[2]
                );
            }

            $sql_query = '';
        } elseif (! empty($sql_file)) {
            // run uploaded SQL file
            $import_file = $sql_file;
            $import_type = 'queryfile';
            $format = 'sql';
            unset($sql_file);
        } elseif (! empty($_POST['id_bookmark'])) {
            // run bookmark
            $import_type = 'query';
            $format = 'sql';
        }

        // If we didn't get any parameters, either user called this directly, or
        // upload limit has been reached, let's assume the second possibility.
        if ($_POST == [] && $_GET == []) {
            $message = Message::error(
                __(
                    'You probably tried to upload a file that is too large. Please refer ' .
                    'to %sdocumentation%s for a workaround for this limit.'
                )
            );
            $message->addParam('[doc@faq1-16]');
            $message->addParam('[/doc]');

            // so we can obtain the message
            $_SESSION['Import_message']['message'] = $message->getDisplay();
            $_SESSION['Import_message']['go_back_url'] = $goto;

            $this->response->setRequestStatus(false);
            $this->response->addJSON('message', $message);

            return; // the footer is displayed automatically
        }

        // Add console message id to response output
        if (isset($_POST['console_message_id'])) {
            $this->response->addJSON('console_message_id', $_POST['console_message_id']);
        }

        /**
         * Sets globals from $_POST patterns, for import plugins
         * We only need to load the selected plugin
         */

        if (
            ! in_array(
                $format,
                [
                    'csv',
                    'ldi',
                    'mediawiki',
                    'ods',
                    'shp',
                    'sql',
                    'xml',
                ]
            )
        ) {
            // this should not happen for a normal user
            // but only during an attack
            Core::fatalError('Incorrect format parameter');
        }

        $post_patterns = [
            '/^force_file_/',
            '/^' . $format . '_/',
        ];

        Core::setPostAsGlobal($post_patterns);

        // Check needed parameters
        Util::checkParameters(['import_type', 'format']);

        // We don't want anything special in format
        $format = Core::securePath($format);

        if (strlen($table) > 0 && strlen($db) > 0) {
            $urlParams = [
                'db' => $db,
                'table' => $table,
            ];
        } elseif (strlen($db) > 0) {
            $urlParams = ['db' => $db];
        } else {
            $urlParams = [];
        }

        // Create error and goto url
        if ($import_type === 'table') {
            $goto = Url::getFromRoute('/table/import');
        } elseif ($import_type === 'database') {
            $goto = Url::getFromRoute('/database/import');
        } elseif ($import_type === 'server') {
            $goto = Url::getFromRoute('/server/import');
        } elseif (empty($goto) || ! preg_match('@^index\.php$@i', $goto)) {
            if (strlen($table) > 0 && strlen($db) > 0) {
                $goto = Url::getFromRoute('/table/structure');
            } elseif (strlen($db) > 0) {
                $goto = Url::getFromRoute('/database/structure');
            } else {
                $goto = Url::getFromRoute('/server/sql');
            }
        }

        $errorUrl = $goto . Url::getCommon($urlParams, '&');
        $_SESSION['Import_message']['go_back_url'] = $errorUrl;

        if (strlen($db) > 0) {
            $this->dbi->selectDb($db);
        }

        Util::setTimeLimit();
        if (! empty($cfg['MemoryLimit'])) {
            ini_set('memory_limit', $cfg['MemoryLimit']);
        }

        $timestamp = time();
        if (isset($_POST['allow_interrupt'])) {
            $maximum_time = ini_get('max_execution_time');
        } else {
            $maximum_time = 0;
        }

        // set default values
        $timeout_passed = false;
        $error = false;
        $read_multiply = 1;
        $finished = false;
        $offset = 0;
        $max_sql_len = 0;
        $sql_query = '';
        $sql_query_disabled = false;
        $go_sql = false;
        $executed_queries = 0;
        $run_query = true;
        $charset_conversion = false;
        $reset_charset = false;
        $bookmark_created = false;
        $msg = 'Sorry an unexpected error happened!';

        /** @var mixed|bool $result */
        $result = false;

        // Bookmark Support: get a query back from bookmark if required
        if (! empty($_POST['id_bookmark'])) {
            $id_bookmark = (int) $_POST['id_bookmark'];
            switch ($_POST['action_bookmark']) {
                case 0: // bookmarked query that have to be run
                    $bookmark = Bookmark::get(
                        $this->dbi,
                        $cfg['Server']['user'],
                        $db,
                        $id_bookmark,
                        'id',
                        isset($_POST['action_bookmark_all'])
                    );
                    if (! $bookmark instanceof Bookmark) {
                        break;
                    }

                    if (! empty($_POST['bookmark_variable'])) {
                        $import_text = $bookmark->applyVariables(
                            $_POST['bookmark_variable']
                        );
                    } else {
                        $import_text = $bookmark->getQuery();
                    }

                    // refresh navigation and main panels
                    if (
                        preg_match(
                            '/^(DROP)\s+(VIEW|TABLE|DATABASE|SCHEMA)\s+/i',
                            $import_text
                        )
                    ) {
                        $reload = true;
                        $ajax_reload['reload'] = true;
                    }

                    // refresh navigation panel only
                    if (
                        preg_match(
                            '/^(CREATE|ALTER)\s+(VIEW|TABLE|DATABASE|SCHEMA)\s+/i',
                            $import_text
                        )
                    ) {
                        $ajax_reload['reload'] = true;
                    }

                    break;
                case 1: // bookmarked query that have to be displayed
                    $bookmark = Bookmark::get(
                        $this->dbi,
                        $cfg['Server']['user'],
                        $db,
                        $id_bookmark
                    );
                    if (! $bookmark instanceof Bookmark) {
                        break;
                    }

                    $import_text = $bookmark->getQuery();
                    if ($this->response->isAjax()) {
                        $message = Message::success(__('Showing bookmark'));
                        $this->response->setRequestStatus($message->isSuccess());
                        $this->response->addJSON('message', $message);
                        $this->response->addJSON('sql_query', $import_text);
                        $this->response->addJSON('action_bookmark', $_POST['action_bookmark']);

                        return;
                    } else {
                        $run_query = false;
                    }

                    break;
                case 2: // bookmarked query that have to be deleted
                    $bookmark = Bookmark::get(
                        $this->dbi,
                        $cfg['Server']['user'],
                        $db,
                        $id_bookmark
                    );
                    if (! $bookmark instanceof Bookmark) {
                        break;
                    }

                    $bookmark->delete();
                    if ($this->response->isAjax()) {
                        $message = Message::success(
                            __('The bookmark has been deleted.')
                        );
                        $this->response->setRequestStatus($message->isSuccess());
                        $this->response->addJSON('message', $message);
                        $this->response->addJSON('action_bookmark', $_POST['action_bookmark']);
                        $this->response->addJSON('id_bookmark', $id_bookmark);

                        return;
                    } else {
                        $run_query = false;
                        $error = true; // this is kind of hack to skip processing the query
                    }

                    break;
            }
        }

        // Do no run query if we show PHP code
        if (isset($show_as_php)) {
            $run_query = false;
            $go_sql = true;
        }

        // We can not read all at once, otherwise we can run out of memory
        $memory_limit = trim((string) ini_get('memory_limit'));
        // 2 MB as default
        if (empty($memory_limit)) {
            $memory_limit = 2 * 1024 * 1024;
        }

        // In case no memory limit we work on 10MB chunks
        if ($memory_limit === '-1') {
            $memory_limit = 10 * 1024 * 1024;
        }

        // Calculate value of the limit
        $memoryUnit = mb_strtolower(substr((string) $memory_limit, -1));
        if ($memoryUnit === 'm') {
            $memory_limit = (int) substr((string) $memory_limit, 0, -1) * 1024 * 1024;
        } elseif ($memoryUnit === 'k') {
            $memory_limit = (int) substr((string) $memory_limit, 0, -1) * 1024;
        } elseif ($memoryUnit === 'g') {
            $memory_limit = (int) substr((string) $memory_limit, 0, -1) * 1024 * 1024 * 1024;
        } else {
            $memory_limit = (int) $memory_limit;
        }

        // Just to be sure, there might be lot of memory needed for uncompression
        $read_limit = $memory_limit / 8;

        // handle filenames
        if (isset($_FILES['import_file'])) {
            $import_file = $_FILES['import_file']['tmp_name'];
            $import_file_name = $_FILES['import_file']['name'];
        }

        if (! empty($local_import_file) && ! empty($cfg['UploadDir'])) {
            // sanitize $local_import_file as it comes from a POST
            $local_import_file = Core::securePath($local_import_file);

            $import_file = Util::userDir((string) $cfg['UploadDir'])
                . $local_import_file;

            /*
             * Do not allow symlinks to avoid security issues
             * (user can create symlink to file they can not access,
             * but phpMyAdmin can).
             */
            if (@is_link($import_file)) {
                $import_file  = 'none';
            }
        } elseif (empty($import_file) || ! is_uploaded_file($import_file)) {
            $import_file  = 'none';
        }

        // Do we have file to import?

        if ($import_file !== 'none' && ! $error) {
            /**
             *  Handle file compression
             */
            $importHandle = new File($import_file);
            $importHandle->checkUploadedFile();
            if ($importHandle->isError()) {
                /** @var Message $errorMessage */
                $errorMessage = $importHandle->getError();

                $importHandle->close();

                $_SESSION['Import_message']['message'] = $errorMessage->getDisplay();

                $this->response->setRequestStatus(false);
                $this->response->addJSON('message', $errorMessage->getDisplay());
                $this->response->addHTML($errorMessage->getDisplay());

                return;
            }

            $importHandle->setDecompressContent(true);
            $importHandle->open();
            if ($importHandle->isError()) {
                /** @var Message $errorMessage */
                $errorMessage = $importHandle->getError();

                $importHandle->close();

                $_SESSION['Import_message']['message'] = $errorMessage->getDisplay();

                $this->response->setRequestStatus(false);
                $this->response->addJSON('message', $errorMessage->getDisplay());
                $this->response->addHTML($errorMessage->getDisplay());

                return;
            }
        } elseif (! $error && (! isset($import_text) || empty($import_text))) {
            $message = Message::error(
                __(
                    'No data was received to import. Either no file name was ' .
                    'submitted, or the file size exceeded the maximum size permitted ' .
                    'by your PHP configuration. See [doc@faq1-16]FAQ 1.16[/doc].'
                )
            );

            $_SESSION['Import_message']['message'] = $message->getDisplay();

            $this->response->setRequestStatus(false);
            $this->response->addJSON('message', $message->getDisplay());
            $this->response->addHTML($message->getDisplay());

            return;
        }

        // Convert the file's charset if necessary
        if (Encoding::isSupported() && isset($charset_of_file)) {
            if ($charset_of_file !== 'utf-8') {
                $charset_conversion = true;
            }
        } elseif (isset($charset_of_file) && $charset_of_file !== 'utf-8') {
            $this->dbi->query('SET NAMES \'' . $charset_of_file . '\'');
            // We can not show query in this case, it is in different charset
            $sql_query_disabled = true;
            $reset_charset = true;
        }

        // Something to skip? (because timeout has passed)
        if (! $error && isset($_POST['skip'])) {
            $original_skip = $skip = intval($_POST['skip']);
            while ($skip > 0 && ! $finished) {
                $this->import->getNextChunk($importHandle ?? null, $skip < $read_limit ? $skip : $read_limit);
                // Disable read progressivity, otherwise we eat all memory!
                $read_multiply = 1;
                $skip -= $read_limit;
            }

            unset($skip);
        }

        // This array contain the data like number of valid sql queries in the statement
        // and complete valid sql statement (which affected for rows)
        $sql_data = [
            'valid_sql' => [],
            'valid_queries' => 0,
        ];

        if (! $error) {
            /**
             * @var ImportPlugin $import_plugin
             */
            $import_plugin = Plugins::getPlugin('import', $format, $import_type);
            if ($import_plugin == null) {
                $message = Message::error(
                    __('Could not load import plugins, please check your installation!')
                );

                $_SESSION['Import_message']['message'] = $message->getDisplay();

                $this->response->setRequestStatus(false);
                $this->response->addJSON('message', $message->getDisplay());
                $this->response->addHTML($message->getDisplay());

                return;
            }

            // Do the real import
            $default_fk_check = ForeignKey::handleDisableCheckInit();
            try {
                $import_plugin->doImport($importHandle ?? null, $sql_data);
                ForeignKey::handleDisableCheckCleanup($default_fk_check);
            } catch (Throwable $e) {
                ForeignKey::handleDisableCheckCleanup($default_fk_check);

                throw $e;
            }
        }

        if (isset($importHandle)) {
            $importHandle->close();
        }

        // Reset charset back, if we did some changes
        if ($reset_charset) {
            $this->dbi->query('SET CHARACTER SET ' . $charset_connection);
            $this->dbi->setCollation($collation_connection);
        }

        // Show correct message
        if (! empty($id_bookmark) && $_POST['action_bookmark'] == 2) {
            $message = Message::success(__('The bookmark has been deleted.'));
            $display_query = $import_text;
            $error = false; // unset error marker, it was used just to skip processing
        } elseif (! empty($id_bookmark) && $_POST['action_bookmark'] == 1) {
            $message = Message::notice(__('Showing bookmark'));
        } elseif ($bookmark_created) {
            $special_message = '[br]' . sprintf(
                __('Bookmark %s has been created.'),
                htmlspecialchars($_POST['bkm_label'])
            );
        } elseif ($finished && ! $error) {
            // Do not display the query with message, we do it separately
            $display_query = ';';
            if ($import_type !== 'query') {
                $message = Message::success(
                    '<em>'
                    . _ngettext(
                        'Import has been successfully finished, %d query executed.',
                        'Import has been successfully finished, %d queries executed.',
                        $executed_queries
                    )
                    . '</em>'
                );
                $message->addParam($executed_queries);

                if (! empty($import_notice)) {
                    $message->addHtml($import_notice);
                }

                if (! empty($local_import_file)) {
                    $message->addText('(' . $local_import_file . ')');
                } else {
                    $message->addText('(' . $_FILES['import_file']['name'] . ')');
                }
            }
        }

        // Did we hit timeout? Tell it user.
        if ($timeout_passed) {
            $urlParams['timeout_passed'] = '1';
            $urlParams['offset'] = $offset;
            if (isset($local_import_file)) {
                $urlParams['local_import_file'] = $local_import_file;
            }

            $importUrl = $errorUrl = $goto . Url::getCommon($urlParams, '&');

            $message = Message::error(
                __(
                    'Script timeout passed, if you want to finish import,'
                    . ' please %sresubmit the same file%s and import will resume.'
                )
            );
            $message->addParamHtml('<a href="' . $importUrl . '">');
            $message->addParamHtml('</a>');

            if ($offset == 0 || (isset($original_skip) && $original_skip == $offset)) {
                $message->addText(
                    __(
                        'However on last run no data has been parsed,'
                        . ' this usually means phpMyAdmin won\'t be able to'
                        . ' finish this import unless you increase php time limits.'
                    )
                );
            }
        }

        // if there is any message, copy it into $_SESSION as well,
        // so we can obtain it by AJAX call
        if (isset($message)) {
            $_SESSION['Import_message']['message'] = $message->getDisplay();
        }

        // Parse and analyze the query, for correct db and table name
        // in case of a query typed in the query window
        // (but if the query is too large, in case of an imported file, the parser
        //  can choke on it so avoid parsing)
        $sqlLength = mb_strlen($sql_query);
        if ($sqlLength <= $cfg['MaxCharactersInDisplayedSQL']) {
            [
                $analyzed_sql_results,
                $db,
                $table_from_sql,
            ] = ParseAnalyze::sqlQuery($sql_query, $db);

            $reload = $analyzed_sql_results['reload'];
            $offset = $analyzed_sql_results['offset'];

            if ($table != $table_from_sql && ! empty($table_from_sql)) {
                $table = $table_from_sql;
            }
        }

        // There was an error?
        if (isset($my_die)) {
            foreach ($my_die as $key => $die) {
                Generator::mysqlDie(
                    $die['error'],
                    $die['sql'],
                    false,
                    $errorUrl,
                    $error
                );
            }
        }

        if ($go_sql) {
            if (! empty($sql_data) && ($sql_data['valid_queries'] > 1)) {
                $_SESSION['is_multi_query'] = true;
                $sql_queries = $sql_data['valid_sql'];
            } else {
                $sql_queries = [$sql_query];
            }

            $html_output = '';

            foreach ($sql_queries as $sql_query) {
                // parse sql query
                [
                    $analyzed_sql_results,
                    $db,
                    $table_from_sql,
                ] = ParseAnalyze::sqlQuery($sql_query, $db);

                $offset = $analyzed_sql_results['offset'];
                $reload = $analyzed_sql_results['reload'];

                // Check if User is allowed to issue a 'DROP DATABASE' Statement
                if (
                    $this->sql->hasNoRightsToDropDatabase(
                        $analyzed_sql_results,
                        $cfg['AllowUserDropDatabase'],
                        $this->dbi->isSuperUser()
                    )
                ) {
                    Generator::mysqlDie(
                        __('"DROP DATABASE" statements are disabled.'),
                        '',
                        false,
                        $_SESSION['Import_message']['go_back_url']
                    );

                    return;
                }

                if ($table != $table_from_sql && ! empty($table_from_sql)) {
                    $table = $table_from_sql;
                }

                $html_output .= $this->sql->executeQueryAndGetQueryResponse(
                    $analyzed_sql_results, // analyzed_sql_results
                    false, // is_gotofile
                    $db, // db
                    $table, // table
                    null, // find_real_end
                    null, // sql_query_for_bookmark - see below
                    null, // extra_data
                    null, // message_to_show
                    null, // sql_data
                    $goto, // goto
                    null, // disp_query
                    null, // disp_message
                    $sql_query, // sql_query
                    null // complete_query
                );
            }

            // sql_query_for_bookmark is not included in Sql::executeQueryAndGetQueryResponse
            // since only one bookmark has to be added for all the queries submitted through
            // the SQL tab
            if (! empty($_POST['bkm_label']) && ! empty($import_text)) {
                $cfgBookmark = Bookmark::getParams($cfg['Server']['user']);

                if (! is_array($cfgBookmark)) {
                    $cfgBookmark = [];
                }

                $this->sql->storeTheQueryAsBookmark(
                    $db,
                    $cfgBookmark['user'],
                    $_POST['sql_query'],
                    $_POST['bkm_label'],
                    isset($_POST['bkm_replace'])
                );
            }

            $this->response->addJSON('ajax_reload', $ajax_reload);
            $this->response->addHTML($html_output);

            return;
        }

        if ($result) {
            // Save a Bookmark with more than one queries (if Bookmark label given).
            if (! empty($_POST['bkm_label']) && ! empty($import_text)) {
                $cfgBookmark = Bookmark::getParams($cfg['Server']['user']);

                if (! is_array($cfgBookmark)) {
                    $cfgBookmark = [];
                }

                $this->sql->storeTheQueryAsBookmark(
                    $db,
                    $cfgBookmark['user'],
                    $_POST['sql_query'],
                    $_POST['bkm_label'],
                    isset($_POST['bkm_replace'])
                );
            }

            $this->response->setRequestStatus(true);
            $this->response->addJSON('message', Message::success($msg));
            $this->response->addJSON(
                'sql_query',
                Generator::getMessage($msg, $sql_query, 'success')
            );
        } elseif ($result === false) {
            $this->response->setRequestStatus(false);
            $this->response->addJSON('message', Message::error($msg));
        } else {
            $active_page = $goto;
            /** @psalm-suppress UnresolvableInclude */
            include ROOT_PATH . $goto;
        }

        // If there is request for ROLLBACK in the end.
        if (! isset($_POST['rollback_query'])) {
            return;
        }

        $this->dbi->query('ROLLBACK');
    }
}<|MERGE_RESOLUTION|>--- conflicted
+++ resolved
@@ -23,13 +23,9 @@
 use PhpMyAdmin\Util;
 use PhpMyAdmin\Utils\ForeignKey;
 use Throwable;
-<<<<<<< HEAD
 
 use function __;
 use function _ngettext;
-use function define;
-=======
->>>>>>> 6bc94660
 use function htmlspecialchars;
 use function in_array;
 use function ini_get;
