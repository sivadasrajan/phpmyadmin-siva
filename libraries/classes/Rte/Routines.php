<?php
/**
 * Functions for routine management.
 */
declare(strict_types=1);

namespace PhpMyAdmin\Rte;

use PhpMyAdmin\Charsets;
use PhpMyAdmin\Charsets\Charset;
use PhpMyAdmin\Core;
use PhpMyAdmin\DatabaseInterface;
use PhpMyAdmin\Html\Generator;
use PhpMyAdmin\Html\MySQLDocumentation;
use PhpMyAdmin\Message;
use PhpMyAdmin\Response;
use PhpMyAdmin\SqlParser\Parser;
use PhpMyAdmin\SqlParser\Statements\CreateStatement;
use PhpMyAdmin\SqlParser\Utils\Routine;
use PhpMyAdmin\Template;
use PhpMyAdmin\Url;
use PhpMyAdmin\Util;
use function array_merge;
use function count;
use function explode;
use function htmlentities;
use function htmlspecialchars;
use function implode;
use function in_array;
use function is_array;
use function is_string;
use function max;
use function mb_strpos;
use function mb_strtolower;
use function mb_strtoupper;
use function preg_match;
use function sprintf;
use function stripos;
use function substr;
use function trigger_error;
use const E_USER_WARNING;
use const ENT_QUOTES;

/**
 * PhpMyAdmin\Rte\Routines class
 */
class Routines
{
    /** @var Export */
    private $export;

    /** @var Footer */
    private $footer;

    /** @var General */
    private $general;

    /** @var RteList */
    private $rteList;

    /** @var Words */
    private $words;

    /** @var DatabaseInterface */
    private $dbi;

    /**
     * @param DatabaseInterface $dbi DatabaseInterface object
     */
    public function __construct(DatabaseInterface $dbi)
    {
        $this->dbi = $dbi;
        $this->export = new Export($this->dbi);
        $this->footer = new Footer($this->dbi);
        $this->general = new General($this->dbi);
        $this->rteList = new RteList($this->dbi);
        $this->words = new Words();
    }

    /**
     * Sets required globals
     *
     * @return void
     */
    public function setGlobals()
    {
        global $param_directions, $param_opts_num, $param_sqldataaccess;

        $param_directions = [
            'IN',
            'OUT',
            'INOUT',
        ];
        $param_opts_num = [
            'UNSIGNED',
            'ZEROFILL',
            'UNSIGNED ZEROFILL',
        ];
        $param_sqldataaccess = [
            'NO SQL',
            'CONTAINS SQL',
            'READS SQL DATA',
            'MODIFIES SQL DATA',
        ];
    }

    /**
     * Main function for the routines functionality
     *
     * @param string $type 'FUNCTION' for functions,
     *                     'PROCEDURE' for procedures,
     *                     null for both
     *
     * @return void
     */
    public function main($type)
    {
        global $db;

        $this->setGlobals();
        /**
         * Process all requests
         */
        $this->handleEditor();
        $this->handleExecute();
        $this->export->routines();
        /**
         * Display a list of available routines
         */
        if (! Core::isValid($type, ['FUNCTION', 'PROCEDURE'])) {
            $type = null;
        }
        $items = $this->dbi->getRoutines($db, $type);
        echo $this->rteList->get('routine', $items);
        /**
         * Display the form for adding a new routine, if the user has the privileges.
         */
        echo $this->footer->routines();
        /**
         * Display a warning for users with PHP's old "mysql" extension.
         */
        if (! DatabaseInterface::checkDbExtension('mysqli')) {
            trigger_error(
                __(
                    'You are using PHP\'s deprecated \'mysql\' extension, '
                    . 'which is not capable of handling multi queries. '
                    . '[strong]The execution of some stored routines may fail![/strong] '
                    . 'Please use the improved \'mysqli\' extension to '
                    . 'avoid any problems.'
                ),
                E_USER_WARNING
            );
        }
    }

    /**
     * Handles editor requests for adding or editing an item
     *
     * @return void
     */
    public function handleEditor()
    {
        global $db, $errors;

        $errors = $this->handleRequestCreateOrEdit($errors, $db);
        $response = Response::getInstance();

        /**
         * Display a form used to add/edit a routine, if necessary
         */
        // FIXME: this must be simpler than that
        if (count($errors)
            || ( empty($_POST['editor_process_add'])
            && empty($_POST['editor_process_edit'])
            && (! empty($_REQUEST['add_item']) || ! empty($_REQUEST['edit_item'])
            || ! empty($_POST['routine_addparameter'])
            || ! empty($_POST['routine_removeparameter'])
            || ! empty($_POST['routine_changetype'])))
        ) {
            // Handle requests to add/remove parameters and changing routine type
            // This is necessary when JS is disabled
            $operation = '';
            if (! empty($_POST['routine_addparameter'])) {
                $operation = 'add';
            } elseif (! empty($_POST['routine_removeparameter'])) {
                $operation = 'remove';
            } elseif (! empty($_POST['routine_changetype'])) {
                $operation = 'change';
            }
            // Get the data for the form (if any)
            $routine = null;
            $mode = null;
            $title = null;
            if (! empty($_REQUEST['add_item'])) {
                $title = $this->words->get('add');
                $routine = $this->getDataFromRequest();
                $mode = 'add';
            } elseif (! empty($_REQUEST['edit_item'])) {
                $title = __('Edit routine');
                if (! $operation && ! empty($_GET['item_name'])
                    && empty($_POST['editor_process_edit'])
                ) {
                    $routine = $this->getDataFromName(
                        $_GET['item_name'],
                        $_GET['item_type']
                    );
                    if ($routine !== false) {
                        $routine['item_original_name'] = $routine['item_name'];
                        $routine['item_original_type'] = $routine['item_type'];
                    }
                } else {
                    $routine = $this->getDataFromRequest();
                }
                $mode = 'edit';
            }
            if ($routine !== false) {
                // Show form
                $editor = $this->getEditorForm($mode, $operation, $routine);
                if ($response->isAjax()) {
                    $response->addJSON('message', $editor);
                    $response->addJSON('title', $title);
                    $response->addJSON('paramTemplate', $this->getParameterRow());
                    $response->addJSON('type', $routine['item_type']);
                } else {
                    echo "\n\n<h2>" . $title . "</h2>\n\n" . $editor;
                }
                exit;
            } else {
                $message  = __('Error in processing request:') . ' ';
                $message .= sprintf(
                    $this->words->get('no_edit'),
                    htmlspecialchars(
                        Util::backquote($_REQUEST['item_name'])
                    ),
                    htmlspecialchars(Util::backquote($db))
                );

                $message = Message::error($message);
                if ($response->isAjax()) {
                    $response->setRequestStatus(false);
                    $response->addJSON('message', $message);
                    exit;
                } else {
                    $message->display();
                }
            }
        }
    }

    /**
     * Handle request to create or edit a routine
     *
     * @param array  $errors Errors
     * @param string $db     DB name
     *
     * @return array
     */
    public function handleRequestCreateOrEdit(array $errors, $db)
    {
        global $message;

        if (empty($_POST['editor_process_add'])
            && empty($_POST['editor_process_edit'])
        ) {
            return $errors;
        }

        $sql_query = '';
        $routine_query = $this->getQueryFromRequest();
        if (! count($errors)) {
            // Execute the created query
            if (! empty($_POST['editor_process_edit'])) {
                $isProcOrFunc = in_array(
                    $_POST['item_original_type'],
                    [
                        'PROCEDURE',
                        'FUNCTION',
                    ]
                );

                if (! $isProcOrFunc) {
                    $errors[] = sprintf(
                        __('Invalid routine type: "%s"'),
                        htmlspecialchars($_POST['item_original_type'])
                    );
                } else {
                    // Backup the old routine, in case something goes wrong
                    $create_routine = $this->dbi->getDefinition(
                        $db,
                        $_POST['item_original_type'],
                        $_POST['item_original_name']
                    );

                    $privilegesBackup = $this->backupPrivileges();

                    $drop_routine = 'DROP ' . $_POST['item_original_type'] . ' '
                        . Util::backquote($_POST['item_original_name'])
                        . ";\n";
                    $result = $this->dbi->tryQuery($drop_routine);
                    if (! $result) {
                        $errors[] = sprintf(
                            __('The following query has failed: "%s"'),
                            htmlspecialchars($drop_routine)
                        )
                        . '<br>'
                        . __('MySQL said: ') . $this->dbi->getError();
                    } else {
                        [$newErrors, $message] = $this->create(
                            $routine_query,
                            $create_routine,
                            $privilegesBackup
                        );
                        if (empty($newErrors)) {
                            $sql_query = $drop_routine . $routine_query;
                        } else {
                            $errors = array_merge($errors, $newErrors);
                        }
                        unset($newErrors);
                    }
                }
            } else {
                // 'Add a new routine' mode
                $result = $this->dbi->tryQuery($routine_query);
                if (! $result) {
                    $errors[] = sprintf(
                        __('The following query has failed: "%s"'),
                        htmlspecialchars($routine_query)
                    )
                    . '<br><br>'
                    . __('MySQL said: ') . $this->dbi->getError();
                } else {
                    $message = Message::success(
                        __('Routine %1$s has been created.')
                    );
                    $message->addParam(
                        Util::backquote($_POST['item_name'])
                    );
                    $sql_query = $routine_query;
                }
            }
        }

        if (count($errors)) {
            $message = Message::error(
                __(
                    'One or more errors have occurred while'
                    . ' processing your request:'
                )
            );
            $message->addHtml('<ul>');
            foreach ($errors as $string) {
                $message->addHtml('<li>' . $string . '</li>');
            }
            $message->addHtml('</ul>');
        }

        $output = Generator::getMessage($message, $sql_query);
        $response = Response::getInstance();
        if (! $response->isAjax()) {
            return $errors;
        }

        if (! $message->isSuccess()) {
            $response->setRequestStatus(false);
            $response->addJSON('message', $output);
            exit;
        }

        $routines = $this->dbi->getRoutines(
            $db,
            $_POST['item_type'],
            $_POST['item_name']
        );
        $routine = $routines[0];
        $response->addJSON(
            'name',
            htmlspecialchars(
                mb_strtoupper($_POST['item_name'])
            )
        );
        $response->addJSON('new_row', $this->rteList->getRoutineRow($routine));
        $response->addJSON('insert', ! empty($routine));
        $response->addJSON('message', $output);
        exit;
    }

    /**
     * Backup the privileges
     *
     * @return array
     */
    public function backupPrivileges()
    {
        if (! $GLOBALS['proc_priv'] || ! $GLOBALS['is_reload_priv']) {
            return [];
        }

        // Backup the Old Privileges before dropping
        // if $_POST['item_adjust_privileges'] set
        if (! isset($_POST['item_adjust_privileges'])
            || empty($_POST['item_adjust_privileges'])
        ) {
            return [];
        }

        $privilegesBackupQuery = 'SELECT * FROM ' . Util::backquote(
            'mysql'
        )
        . '.' . Util::backquote('procs_priv')
        . ' where Routine_name = "' . $_POST['item_original_name']
        . '" AND Routine_type = "' . $_POST['item_original_type']
        . '";';

        $privilegesBackup = $this->dbi->fetchResult(
            $privilegesBackupQuery,
            0
        );

        return $privilegesBackup;
    }

    /**
     * Create the routine
     *
     * @param string $routine_query    Query to create routine
     * @param string $create_routine   Query to restore routine
     * @param array  $privilegesBackup Privileges backup
     *
     * @return array
     */
    public function create(
        $routine_query,
        $create_routine,
        array $privilegesBackup
    ) {
        $result = $this->dbi->tryQuery($routine_query);
        if (! $result) {
            $errors = [];
            $errors[] = sprintf(
                __('The following query has failed: "%s"'),
                htmlspecialchars($routine_query)
            )
            . '<br>'
            . __('MySQL said: ') . $this->dbi->getError();
            // We dropped the old routine,
            // but were unable to create the new one
            // Try to restore the backup query
            $result = $this->dbi->tryQuery($create_routine);
            $errors = $this->general->checkResult(
                $result,
                __(
                    'Sorry, we failed to restore'
                    . ' the dropped routine.'
                ),
                $create_routine,
                $errors
            );

            return [
                $errors,
                null,
            ];
        }

        // Default value
        $resultAdjust = false;

        if ($GLOBALS['proc_priv']
            && $GLOBALS['is_reload_priv']
        ) {
            // Insert all the previous privileges
            // but with the new name and the new type
            foreach ($privilegesBackup as $priv) {
                $adjustProcPrivilege = 'INSERT INTO '
                    . Util::backquote('mysql') . '.'
                    . Util::backquote('procs_priv')
                    . ' VALUES("' . $priv[0] . '", "'
                    . $priv[1] . '", "' . $priv[2] . '", "'
                    . $_POST['item_name'] . '", "'
                    . $_POST['item_type'] . '", "'
                    . $priv[5] . '", "'
                    . $priv[6] . '", "'
                    . $priv[7] . '");';
                $resultAdjust = $this->dbi->query(
                    $adjustProcPrivilege
                );
            }
        }

        $message = $this->flushPrivileges($resultAdjust);

        return [
            [],
            $message,
        ];
    }

    /**
     * Flush privileges and get message
     *
     * @param bool $flushPrivileges Flush privileges
     *
     * @return Message
     */
    public function flushPrivileges($flushPrivileges)
    {
        if ($flushPrivileges) {
            // Flush the Privileges
            $flushPrivQuery = 'FLUSH PRIVILEGES;';
            $this->dbi->query($flushPrivQuery);

            $message = Message::success(
                __(
                    'Routine %1$s has been modified. Privileges have been adjusted.'
                )
            );
        } else {
            $message = Message::success(
                __('Routine %1$s has been modified.')
            );
        }
        $message->addParam(
            Util::backquote($_POST['item_name'])
        );

        return $message;
    }

    /**
     * This function will generate the values that are required to
     * complete the editor form. It is especially necessary to handle
     * the 'Add another parameter', 'Remove last parameter' and
     * 'Change routine type' functionalities when JS is disabled.
     *
     * @return array    Data necessary to create the routine editor.
     */
    public function getDataFromRequest()
    {
        global $param_directions, $param_sqldataaccess;

        $retval = [];
        $indices = [
            'item_name',
            'item_original_name',
            'item_returnlength',
            'item_returnopts_num',
            'item_returnopts_text',
            'item_definition',
            'item_comment',
            'item_definer',
        ];
        foreach ($indices as $index) {
            $retval[$index] = $_POST[$index] ?? '';
        }

        $retval['item_type']         = 'PROCEDURE';
        $retval['item_type_toggle']  = 'FUNCTION';
        if (isset($_REQUEST['item_type']) && $_REQUEST['item_type'] == 'FUNCTION') {
            $retval['item_type']         = 'FUNCTION';
            $retval['item_type_toggle']  = 'PROCEDURE';
        }
        $retval['item_original_type'] = 'PROCEDURE';
        if (isset($_POST['item_original_type'])
            && $_POST['item_original_type'] == 'FUNCTION'
        ) {
            $retval['item_original_type'] = 'FUNCTION';
        }
        $retval['item_num_params']      = 0;
        $retval['item_param_dir']       = [];
        $retval['item_param_name']      = [];
        $retval['item_param_type']      = [];
        $retval['item_param_length']    = [];
        $retval['item_param_opts_num']  = [];
        $retval['item_param_opts_text'] = [];
        if (isset($_POST['item_param_name'], $_POST['item_param_type'])
            && isset($_POST['item_param_length'])
            && isset($_POST['item_param_opts_num'])
            && isset($_POST['item_param_opts_text'])
            && is_array($_POST['item_param_name'])
            && is_array($_POST['item_param_type'])
            && is_array($_POST['item_param_length'])
            && is_array($_POST['item_param_opts_num'])
            && is_array($_POST['item_param_opts_text'])
        ) {
            if ($_POST['item_type'] == 'PROCEDURE') {
                $retval['item_param_dir'] = $_POST['item_param_dir'];
                foreach ($retval['item_param_dir'] as $key => $value) {
                    if (! in_array($value, $param_directions, true)) {
                        $retval['item_param_dir'][$key] = '';
                    }
                }
            }
            $retval['item_param_name'] = $_POST['item_param_name'];
            $retval['item_param_type'] = $_POST['item_param_type'];
            foreach ($retval['item_param_type'] as $key => $value) {
                if (! in_array($value, Util::getSupportedDatatypes(), true)) {
                    $retval['item_param_type'][$key] = '';
                }
            }
            $retval['item_param_length']    = $_POST['item_param_length'];
            $retval['item_param_opts_num']  = $_POST['item_param_opts_num'];
            $retval['item_param_opts_text'] = $_POST['item_param_opts_text'];
            $retval['item_num_params'] = max(
                count($retval['item_param_name']),
                count($retval['item_param_type']),
                count($retval['item_param_length']),
                count($retval['item_param_opts_num']),
                count($retval['item_param_opts_text'])
            );
        }
        $retval['item_returntype'] = '';
        if (isset($_POST['item_returntype'])
            && in_array($_POST['item_returntype'], Util::getSupportedDatatypes())
        ) {
            $retval['item_returntype'] = $_POST['item_returntype'];
        }

        $retval['item_isdeterministic'] = '';
        if (isset($_POST['item_isdeterministic'])
            && mb_strtolower($_POST['item_isdeterministic']) == 'on'
        ) {
            $retval['item_isdeterministic'] = " checked='checked'";
        }
        $retval['item_securitytype_definer'] = '';
        $retval['item_securitytype_invoker'] = '';
        if (isset($_POST['item_securitytype'])) {
            if ($_POST['item_securitytype'] === 'DEFINER') {
                $retval['item_securitytype_definer'] = " selected='selected'";
            } elseif ($_POST['item_securitytype'] === 'INVOKER') {
                $retval['item_securitytype_invoker'] = " selected='selected'";
            }
        }
        $retval['item_sqldataaccess'] = '';
        if (isset($_POST['item_sqldataaccess'])
            && in_array($_POST['item_sqldataaccess'], $param_sqldataaccess, true)
        ) {
            $retval['item_sqldataaccess'] = $_POST['item_sqldataaccess'];
        }

        return $retval;
    }

    /**
     * This function will generate the values that are required to complete
     * the "Edit routine" form given the name of a routine.
     *
     * @param string $name The name of the routine.
     * @param string $type Type of routine (ROUTINE|PROCEDURE)
     * @param bool   $all  Whether to return all data or just the info about parameters.
     *
     * @return array|bool    Data necessary to create the routine editor.
     */
    public function getDataFromName($name, $type, $all = true)
    {
        global $db;

        $retval  = [];

        // Build and execute the query
        $fields  = 'SPECIFIC_NAME, ROUTINE_TYPE, DTD_IDENTIFIER, '
                 . 'ROUTINE_DEFINITION, IS_DETERMINISTIC, SQL_DATA_ACCESS, '
                 . 'ROUTINE_COMMENT, SECURITY_TYPE';
        $where   = 'ROUTINE_SCHEMA ' . Util::getCollateForIS() . '='
                 . "'" . $this->dbi->escapeString($db) . "' "
                 . "AND SPECIFIC_NAME='" . $this->dbi->escapeString($name) . "'"
                 . "AND ROUTINE_TYPE='" . $this->dbi->escapeString($type) . "'";
        $query   = 'SELECT ' . $fields . ' FROM INFORMATION_SCHEMA.ROUTINES WHERE ' . $where . ';';

        $routine = $this->dbi->fetchSingleRow($query, 'ASSOC');

        if (! $routine) {
            return false;
        }

        // Get required data
        $retval['item_name'] = $routine['SPECIFIC_NAME'];
        $retval['item_type'] = $routine['ROUTINE_TYPE'];

        $definition
            = $this->dbi->getDefinition(
                $db,
                $routine['ROUTINE_TYPE'],
                $routine['SPECIFIC_NAME']
            );

        if ($definition === null) {
            return false;
        }

        $parser = new Parser($definition);

        /**
         * @var CreateStatement $stmt
         */
        $stmt = $parser->statements[0];

        $params = Routine::getParameters($stmt);
        $retval['item_num_params']       = $params['num'];
        $retval['item_param_dir']        = $params['dir'];
        $retval['item_param_name']       = $params['name'];
        $retval['item_param_type']       = $params['type'];
        $retval['item_param_length']     = $params['length'];
        $retval['item_param_length_arr'] = $params['length_arr'];
        $retval['item_param_opts_num']   = $params['opts'];
        $retval['item_param_opts_text']  = $params['opts'];

        // Get extra data
        if (! $all) {
            return $retval;
        }

        if ($retval['item_type'] == 'FUNCTION') {
            $retval['item_type_toggle'] = 'PROCEDURE';
        } else {
            $retval['item_type_toggle'] = 'FUNCTION';
        }
        $retval['item_returntype']      = '';
        $retval['item_returnlength']    = '';
        $retval['item_returnopts_num']  = '';
        $retval['item_returnopts_text'] = '';

        if (! empty($routine['DTD_IDENTIFIER'])) {
            $options = [];
            foreach ($stmt->return->options->options as $opt) {
                $options[] = is_string($opt) ? $opt : $opt['value'];
            }

            $retval['item_returntype']      = $stmt->return->name;
            $retval['item_returnlength']    = implode(',', $stmt->return->parameters);
            $retval['item_returnopts_num']  = implode(' ', $options);
            $retval['item_returnopts_text'] = implode(' ', $options);
        }

        $retval['item_definer'] = $stmt->options->has('DEFINER');
        $retval['item_definition'] = $routine['ROUTINE_DEFINITION'];
        $retval['item_isdeterministic'] = '';
        if ($routine['IS_DETERMINISTIC'] == 'YES') {
            $retval['item_isdeterministic'] = " checked='checked'";
        }
        $retval['item_securitytype_definer'] = '';
        $retval['item_securitytype_invoker'] = '';
        if ($routine['SECURITY_TYPE'] == 'DEFINER') {
            $retval['item_securitytype_definer'] = " selected='selected'";
        } elseif ($routine['SECURITY_TYPE'] == 'INVOKER') {
            $retval['item_securitytype_invoker'] = " selected='selected'";
        }
        $retval['item_sqldataaccess'] = $routine['SQL_DATA_ACCESS'];
        $retval['item_comment']       = $routine['ROUTINE_COMMENT'];

        return $retval;
    }

    /**
     * Creates one row for the parameter table used in the routine editor.
     *
     * @param array  $routine Data for the routine returned by
     *                        getDataFromRequest() or getDataFromName()
     * @param mixed  $index   Either a numeric index of the row being processed
     *                        or NULL to create a template row for AJAX request
     * @param string $class   Class used to hide the direction column, if the
     *                        row is for a stored function.
     *
     * @return string    HTML code of one row of parameter table for the editor.
     */
    public function getParameterRow(array $routine = [], $index = null, $class = '')
    {
        global $param_directions, $param_opts_num;

        if ($index === null) {
            // template row for AJAX request
            $i = 0;
            $index = '%s';
            $drop_class = '';
            $routine = [
                'item_param_dir'       => [0 => ''],
                'item_param_name'      => [0 => ''],
                'item_param_type'      => [0 => ''],
                'item_param_length'    => [0 => ''],
                'item_param_opts_num'  => [0 => ''],
                'item_param_opts_text' => [0 => ''],
            ];
        } elseif (! empty($routine)) {
            // regular row for routine editor
            $drop_class = ' hide';
            $i = $index;
        } else {
            // No input data. This shouldn't happen,
            // but better be safe than sorry.
            return '';
        }

        $allCharsets = Charsets::getCharsets($this->dbi, $GLOBALS['cfg']['Server']['DisableIS']);
        $charsets = [];
        /** @var Charset $charset */
        foreach ($allCharsets as $charset) {
            $charsets[] = [
                'name' => $charset->getName(),
                'description' => $charset->getDescription(),
                'is_selected' => $charset->getName() === $routine['item_param_opts_text'][$i],
            ];
        }

        $template = new Template();
        return $template->render('rte/routines/parameter_row', [
            'class' => $class,
            'index' => $index,
            'param_directions' => $param_directions,
            'param_opts_num' => $param_opts_num,
            'item_param_dir' => $routine['item_param_dir'][$i] ?? '',
            'item_param_name' => $routine['item_param_name'][$i] ?? '',
            'item_param_length' => $routine['item_param_length'][$i] ?? '',
            'item_param_opts_num' => $routine['item_param_opts_num'][$i] ?? '',
            'supported_datatypes' => Util::getSupportedDatatypes(
                true,
                $routine['item_param_type'][$i]
            ),
            'charsets' => $charsets,
            'drop_class' => $drop_class,
        ]);
    }

    /**
     * Displays a form used to add/edit a routine
     *
     * @param string $mode      If the editor will be used to edit a routine
     *                          or add a new one: 'edit' or 'add'.
     * @param string $operation If the editor was previously invoked with
     *                          JS turned off, this will hold the name of
     *                          the current operation
     * @param array  $routine   Data for the routine returned by
     *                          getDataFromRequest() or getDataFromName()
     *
     * @return string   HTML code for the editor.
     */
    public function getEditorForm($mode, $operation, array $routine)
    {
        global $db, $errors, $param_sqldataaccess, $param_opts_num;

        $response = Response::getInstance();

        // Escape special characters
        $need_escape = [
            'item_original_name',
            'item_name',
            'item_returnlength',
            'item_definition',
            'item_definer',
            'item_comment',
        ];
        foreach ($need_escape as $key => $index) {
            $routine[$index] = htmlentities($routine[$index], ENT_QUOTES, 'UTF-8');
        }
        for ($i = 0; $i < $routine['item_num_params']; $i++) {
            $routine['item_param_name'][$i]   = htmlentities(
                $routine['item_param_name'][$i],
                ENT_QUOTES
            );
            $routine['item_param_length'][$i] = htmlentities(
                $routine['item_param_length'][$i],
                ENT_QUOTES
            );
        }

        // Handle some logic first
        if ($operation == 'change') {
            if ($routine['item_type'] == 'PROCEDURE') {
                $routine['item_type']        = 'FUNCTION';
                $routine['item_type_toggle'] = 'PROCEDURE';
            } else {
                $routine['item_type']        = 'PROCEDURE';
                $routine['item_type_toggle'] = 'FUNCTION';
            }
        } elseif ($operation == 'add'
            || ($routine['item_num_params'] == 0 && $mode == 'add' && ! $errors)
        ) {
            $routine['item_param_dir'][]       = '';
            $routine['item_param_name'][]      = '';
            $routine['item_param_type'][]      = '';
            $routine['item_param_length'][]    = '';
            $routine['item_param_opts_num'][]  = '';
            $routine['item_param_opts_text'][] = '';
            $routine['item_num_params']++;
        } elseif ($operation == 'remove') {
            unset(
                $routine['item_param_dir'][$routine['item_num_params'] - 1],
                $routine['item_param_name'][$routine['item_num_params'] - 1],
                $routine['item_param_type'][$routine['item_num_params'] - 1],
                $routine['item_param_length'][$routine['item_num_params'] - 1],
                $routine['item_param_opts_num'][$routine['item_num_params'] - 1],
                $routine['item_param_opts_text'][$routine['item_num_params'] - 1]
            );
            $routine['item_num_params']--;
        }
        $disableRemoveParam = '';
        if (! $routine['item_num_params']) {
            $disableRemoveParam = " class='isdisableremoveparam_class' disabled=disabled";
        }
        $original_routine = '';
        if ($mode == 'edit') {
            $original_routine = "<input name='item_original_name' "
                              . "type='hidden' "
                              . "value='" . $routine['item_original_name'] . "'>\n"
                              . "<input name='item_original_type' "
                              . "type='hidden' "
                              . "value='" . $routine['item_original_type'] . "'>\n";
        }
        $isfunction_class   = '';
        $isprocedure_class  = '';
        $isfunction_select  = '';
        $isprocedure_select = '';
        if ($routine['item_type'] == 'PROCEDURE') {
            $isfunction_class   = ' hide';
            $isprocedure_select = " selected='selected'";
        } else {
            $isprocedure_class = ' hide';
            $isfunction_select = " selected='selected'";
        }

        // Create the output
        $retval  = '';
        $retval .= '<!-- START ' . mb_strtoupper($mode)
            . " ROUTINE FORM -->\n\n";
        $retval .= '<form class="rte_form" action="' . Url::getFromRoute('/database/routines') . '" method="post">' . "\n";
        $retval .= "<input name='" . $mode . "_item' type='hidden' value='1'>\n";
        $retval .= $original_routine;
        $retval .= Url::getHiddenInputs($db) . "\n";
        $retval .= "<fieldset>\n";
        $retval .= '<legend>' . __('Details') . "</legend>\n";
        $retval .= "<table class='rte_table'>\n";
        $retval .= "<tr>\n";
        $retval .= '    <td>' . __('Routine name') . "</td>\n";
        $retval .= "    <td><input type='text' name='item_name' maxlength='64'\n";
        $retval .= "               value='" . $routine['item_name'] . "'></td>\n";
        $retval .= "</tr>\n";
        $retval .= "<tr>\n";
        $retval .= '    <td>' . __('Type') . "</td>\n";
        $retval .= "    <td>\n";
        if ($response->isAjax()) {
            $retval .= "        <select name='item_type'>\n"
                . "<option value='PROCEDURE'" . $isprocedure_select . ">PROCEDURE</option>\n"
                . "<option value='FUNCTION'" . $isfunction_select . ">FUNCTION</option>\n"
                . "</select>\n";
        } else {
            $retval .= "<input name='item_type' type='hidden'"
                . " value='" . $routine['item_type'] . "'>\n"
                . "<div class='font_weight_bold text-center w-50'>\n"
                . $routine['item_type'] . "\n"
                . "</div>\n"
                . "<input type='submit' name='routine_changetype'\n"
                . " value='" . sprintf(__('Change to %s'), $routine['item_type_toggle'])
                . "'>\n";
        }
        $retval .= "    </td>\n";
        $retval .= "</tr>\n";
        $retval .= "<tr>\n";
        $retval .= '    <td>' . __('Parameters') . "</td>\n";
        $retval .= "    <td>\n";
        // parameter handling start
        $retval .= "        <table class='routine_params_table'>\n";
        $retval .= "        <thead>\n";
        $retval .= "        <tr>\n";
        $retval .= "            <td></td>\n";
        $retval .= "            <th class='routine_direction_cell" . $isprocedure_class . "'>"
            . __('Direction') . "</th>\n";
        $retval .= '            <th>' . __('Name') . "</th>\n";
        $retval .= '            <th>' . __('Type') . "</th>\n";
        $retval .= '            <th>' . __('Length/Values') . "</th>\n";
        $retval .= "            <th colspan='2'>" . __('Options') . "</th>\n";
        $retval .= "            <th class='routine_param_remove hide'>&nbsp;</th>\n";
        $retval .= '        </tr>';
        $retval .= "        </thead>\n";
        $retval .= "        <tbody>\n";
        for ($i = 0; $i < $routine['item_num_params']; $i++) { // each parameter
            $retval .= $this->getParameterRow($routine, $i, $isprocedure_class);
        }
        $retval .= "        </tbody>\n";
<<<<<<< HEAD
        $retval .= '        </table>';
        $retval .= '    </td>';
        $retval .= '</tr>';
        $retval .= '<tr>';
        $retval .= '    <td>&nbsp;</td>';
        $retval .= '    <td>';
        $retval .= "        <input type='button'";
=======
        $retval .= "        </table>";
        $retval .= "    </td>";
        $retval .= "</tr>";
        $retval .= "<tr>";
        $retval .= "    <td>&nbsp;</td>";
        $retval .= "    <td>";
        $retval .= '        <input type="button" class="btn btn-primary"';
>>>>>>> 1a04fba2
        $retval .= "               name='routine_addparameter'";
        $retval .= "               value='" . __('Add parameter') . "'>";
        $retval .= '        <input ' . $disableRemoveParam . '';
        $retval .= "               type='submit' ";
        $retval .= "               name='routine_removeparameter'";
        $retval .= "               value='" . __('Remove last parameter') . "'>";
        $retval .= '    </td>';
        $retval .= '</tr>';
        // parameter handling end
        $retval .= "<tr class='routine_return_row" . $isfunction_class . "'>";
        $retval .= '    <td>' . __('Return type') . '</td>';
        $retval .= "    <td><select name='item_returntype'>";
        $retval .= Util::getSupportedDatatypes(true, $routine['item_returntype']);
        $retval .= '    </select></td>';
        $retval .= '</tr>';
        $retval .= "<tr class='routine_return_row" . $isfunction_class . "'>";
        $retval .= '    <td>' . __('Return length/values') . '</td>';
        $retval .= "    <td><input type='text' name='item_returnlength'";
        $retval .= "        value='" . $routine['item_returnlength'] . "'></td>";
        $retval .= "    <td class='hide no_len'>---</td>";
        $retval .= '</tr>';
        $retval .= "<tr class='routine_return_row" . $isfunction_class . "'>";
        $retval .= '    <td>' . __('Return options') . '</td>';
        $retval .= '    <td><div>';
        $retval .= '<select lang="en" dir="ltr" name="item_returnopts_text">' . "\n";
        $retval .= '<option value="">' . __('Charset') . '</option>' . "\n";
        $retval .= '<option value=""></option>' . "\n";

        $charsets = Charsets::getCharsets($this->dbi, $GLOBALS['cfg']['Server']['DisableIS']);
        /** @var Charset $charset */
        foreach ($charsets as $charset) {
            $retval .= '<option value="' . $charset->getName()
                . '" title="' . $charset->getDescription() . '"'
                . ($routine['item_returnopts_text'] == $charset->getName() ? ' selected' : '') . '>'
                . $charset->getName() . '</option>' . "\n";
        }

        $retval .= '</select>' . "\n";
        $retval .= '    </div>';
        $retval .= "    <div><select name='item_returnopts_num'>";
        $retval .= "        <option value=''></option>";
        foreach ($param_opts_num as $key => $value) {
            $selected = '';
            if (! empty($routine['item_returnopts_num'])
                && $routine['item_returnopts_num'] == $value
            ) {
                $selected = " selected='selected'";
            }
            $retval .= '<option' . $selected . '>' . $value . '</option>';
        }
        $retval .= '    </select></div>';
        $retval .= "    <div class='hide no_opts'>---</div>";
        $retval .= '</td>';
        $retval .= '</tr>';
        $retval .= '<tr>';
        $retval .= '    <td>' . __('Definition') . '</td>';
        $retval .= "    <td><textarea name='item_definition' rows='15' cols='40'>";
        $retval .= $routine['item_definition'];
        $retval .= '</textarea></td>';
        $retval .= '</tr>';
        $retval .= '<tr>';
        $retval .= '    <td>' . __('Is deterministic') . '</td>';
        $retval .= "    <td><input type='checkbox' name='item_isdeterministic'"
            . $routine['item_isdeterministic'] . '></td>';
        $retval .= '</tr>';
        if (isset($_REQUEST['edit_item'])
            && ! empty($_REQUEST['edit_item'])
        ) {
            $retval .= '<tr>';
            $retval .= '    <td>' . __('Adjust privileges');
            $retval .= MySQLDocumentation::showDocumentation('faq', 'faq6-39');
            $retval .= '</td>';
            if ($GLOBALS['proc_priv']
                && $GLOBALS['is_reload_priv']
            ) {
                $retval .= "    <td><input type='checkbox' "
                    . "name='item_adjust_privileges' value='1' checked></td>";
            } else {
                $retval .= "    <td><input type='checkbox' "
                    . "name='item_adjust_privileges' value='1' title='" . __(
                        'You do not have sufficient privileges to perform this '
                        . 'operation; Please refer to the documentation for more '
                        . 'details'
                    )
                    . "' disabled></td>";
            }
            $retval .= '</tr>';
        }

        $retval .= '<tr>';
        $retval .= '    <td>' . __('Definer') . '</td>';
        $retval .= "    <td><input type='text' name='item_definer'";
        $retval .= "               value='" . $routine['item_definer'] . "'></td>";
        $retval .= '</tr>';
        $retval .= '<tr>';
        $retval .= '    <td>' . __('Security type') . '</td>';
        $retval .= "    <td><select name='item_securitytype'>";
        $retval .= "        <option value='DEFINER'"
            . $routine['item_securitytype_definer'] . '>DEFINER</option>';
        $retval .= "        <option value='INVOKER'"
            . $routine['item_securitytype_invoker'] . '>INVOKER</option>';
        $retval .= '    </select></td>';
        $retval .= '</tr>';
        $retval .= '<tr>';
        $retval .= '    <td>' . __('SQL data access') . '</td>';
        $retval .= "    <td><select name='item_sqldataaccess'>";
        foreach ($param_sqldataaccess as $key => $value) {
            $selected = '';
            if ($routine['item_sqldataaccess'] == $value) {
                $selected = " selected='selected'";
            }
            $retval .= '        <option' . $selected . '>' . $value . '</option>';
        }
        $retval .= '    </select></td>';
        $retval .= '</tr>';
        $retval .= '<tr>';
        $retval .= '    <td>' . __('Comment') . '</td>';
        $retval .= "    <td><input type='text' name='item_comment' maxlength='64'";
        $retval .= "    value='" . $routine['item_comment'] . "'></td>";
        $retval .= '</tr>';
        $retval .= '</table>';
        $retval .= '</fieldset>';
        if ($response->isAjax()) {
            $retval .= "<input type='hidden' name='editor_process_" . $mode . "'";
            $retval .= "       value='true'>";
            $retval .= "<input type='hidden' name='ajax_request' value='true'>";
        } else {
            $retval .= "<fieldset class='tblFooters'>";
            $retval .= "    <input type='submit' name='editor_process_" . $mode . "'";
            $retval .= "           value='" . __('Go') . "'>";
            $retval .= '</fieldset>';
        }
        $retval .= '</form>';
        $retval .= '<!-- END ' . mb_strtoupper($mode) . ' ROUTINE FORM -->';

        return $retval;
    }

    /**
     * Composes the query necessary to create a routine from an HTTP request.
     *
     * @return string  The CREATE [ROUTINE | PROCEDURE] query.
     */
    public function getQueryFromRequest()
    {
        global $errors, $param_sqldataaccess, $param_directions, $dbi;

        $_POST['item_type'] = $_POST['item_type'] ?? '';

        $query = 'CREATE ';
        if (! empty($_POST['item_definer'])) {
            if (mb_strpos($_POST['item_definer'], '@') !== false) {
                $arr = explode('@', $_POST['item_definer']);

                $do_backquote = true;
                if (substr($arr[0], 0, 1) === '`'
                    && substr($arr[0], -1) === '`'
                ) {
                    $do_backquote = false;
                }
                $query .= 'DEFINER=' . Util::backquote($arr[0], $do_backquote);

                $do_backquote = true;
                if (substr($arr[1], 0, 1) === '`'
                    && substr($arr[1], -1) === '`'
                ) {
                    $do_backquote = false;
                }
                $query .= '@' . Util::backquote($arr[1], $do_backquote) . ' ';
            } else {
                $errors[] = __('The definer must be in the "username@hostname" format!');
            }
        }
        if ($_POST['item_type'] == 'FUNCTION'
            || $_POST['item_type'] == 'PROCEDURE'
        ) {
            $query .= $_POST['item_type'] . ' ';
        } else {
            $errors[] = sprintf(
                __('Invalid routine type: "%s"'),
                htmlspecialchars($_POST['item_type'])
            );
        }
        if (! empty($_POST['item_name'])) {
            $query .= Util::backquote($_POST['item_name']);
        } else {
            $errors[] = __('You must provide a routine name!');
        }
        $params = '';
        $warned_about_dir    = false;
        $warned_about_length = false;

        if (! empty($_POST['item_param_name'])
            && ! empty($_POST['item_param_type'])
            && ! empty($_POST['item_param_length'])
            && is_array($_POST['item_param_name'])
            && is_array($_POST['item_param_type'])
            && is_array($_POST['item_param_length'])
        ) {
            $item_param_name = $_POST['item_param_name'];
            $item_param_type = $_POST['item_param_type'];
            $item_param_length = $_POST['item_param_length'];

            for ($i = 0, $nb = count($item_param_name); $i < $nb; $i++) {
                if (! empty($item_param_name[$i])
                    && ! empty($item_param_type[$i])
                ) {
                    if ($_POST['item_type'] == 'PROCEDURE'
                        && ! empty($_POST['item_param_dir'][$i])
                        && in_array($_POST['item_param_dir'][$i], $param_directions)
                    ) {
                        $params .= $_POST['item_param_dir'][$i] . ' '
                            . Util::backquote($item_param_name[$i])
                            . ' ' . $item_param_type[$i];
                    } elseif ($_POST['item_type'] == 'FUNCTION') {
                        $params .= Util::backquote($item_param_name[$i])
                            . ' ' . $item_param_type[$i];
                    } elseif (! $warned_about_dir) {
                        $warned_about_dir = true;
                        $errors[] = sprintf(
                            __('Invalid direction "%s" given for parameter.'),
                            htmlspecialchars($_POST['item_param_dir'][$i])
                        );
                    }
                    if ($item_param_length[$i] != ''
                        && ! preg_match(
                            '@^(DATE|TINYBLOB|TINYTEXT|BLOB|TEXT|'
                            . 'MEDIUMBLOB|MEDIUMTEXT|LONGBLOB|LONGTEXT|'
                            . 'SERIAL|BOOLEAN)$@i',
                            $item_param_type[$i]
                        )
                    ) {
                        $params .= '(' . $item_param_length[$i] . ')';
                    } elseif ($item_param_length[$i] == ''
                        && preg_match(
                            '@^(ENUM|SET|VARCHAR|VARBINARY)$@i',
                            $item_param_type[$i]
                        )
                    ) {
                        if (! $warned_about_length) {
                            $warned_about_length = true;
                            $errors[] = __(
                                'You must provide length/values for routine parameters'
                                . ' of type ENUM, SET, VARCHAR and VARBINARY.'
                            );
                        }
                    }
                    if (! empty($_POST['item_param_opts_text'][$i])) {
                        if ($dbi->types->getTypeClass($item_param_type[$i]) == 'CHAR') {
                            if (! in_array($item_param_type[$i], ['VARBINARY', 'BINARY'])) {
                                $params .= ' CHARSET '
                                    . mb_strtolower(
                                        $_POST['item_param_opts_text'][$i]
                                    );
                            }
                        }
                    }
                    if (! empty($_POST['item_param_opts_num'][$i])) {
                        if ($dbi->types->getTypeClass($item_param_type[$i]) == 'NUMBER') {
                            $params .= ' '
                                . mb_strtoupper(
                                    $_POST['item_param_opts_num'][$i]
                                );
                        }
                    }
                    if ($i != count($item_param_name) - 1) {
                        $params .= ', ';
                    }
                } else {
                    $errors[] = __(
                        'You must provide a name and a type for each routine parameter.'
                    );
                    break;
                }
            }
        }
        $query .= '(' . $params . ') ';
        if ($_POST['item_type'] == 'FUNCTION') {
            $item_returntype = $_POST['item_returntype'] ?? null;

            if (! empty($item_returntype)
                && in_array(
                    $item_returntype,
                    Util::getSupportedDatatypes()
                )
            ) {
                $query .= 'RETURNS ' . $item_returntype;
            } else {
                $errors[] = __('You must provide a valid return type for the routine.');
            }
            if (! empty($_POST['item_returnlength'])
                && ! preg_match(
                    '@^(DATE|DATETIME|TIME|TINYBLOB|TINYTEXT|BLOB|TEXT|'
                    . 'MEDIUMBLOB|MEDIUMTEXT|LONGBLOB|LONGTEXT|SERIAL|BOOLEAN)$@i',
                    $item_returntype
                )
            ) {
                $query .= '(' . $_POST['item_returnlength'] . ')';
            } elseif (empty($_POST['item_returnlength'])
                && preg_match(
                    '@^(ENUM|SET|VARCHAR|VARBINARY)$@i',
                    $item_returntype
                )
            ) {
                if (! $warned_about_length) {
                    $errors[] = __(
                        'You must provide length/values for routine parameters'
                        . ' of type ENUM, SET, VARCHAR and VARBINARY.'
                    );
                }
            }
            if (! empty($_POST['item_returnopts_text'])) {
                if ($dbi->types->getTypeClass($item_returntype) == 'CHAR') {
                    $query .= ' CHARSET '
                        . mb_strtolower($_POST['item_returnopts_text']);
                }
            }
            if (! empty($_POST['item_returnopts_num'])) {
                if ($dbi->types->getTypeClass($item_returntype) == 'NUMBER') {
                    $query .= ' '
                        . mb_strtoupper($_POST['item_returnopts_num']);
                }
            }
            $query .= ' ';
        }
        if (! empty($_POST['item_comment'])) {
            $query .= "COMMENT '" . $this->dbi->escapeString($_POST['item_comment'])
                . "' ";
        }
        if (isset($_POST['item_isdeterministic'])) {
            $query .= 'DETERMINISTIC ';
        } else {
            $query .= 'NOT DETERMINISTIC ';
        }
        if (! empty($_POST['item_sqldataaccess'])
            && in_array($_POST['item_sqldataaccess'], $param_sqldataaccess)
        ) {
            $query .= $_POST['item_sqldataaccess'] . ' ';
        }
        if (! empty($_POST['item_securitytype'])) {
            if ($_POST['item_securitytype'] == 'DEFINER'
                || $_POST['item_securitytype'] == 'INVOKER'
            ) {
                $query .= 'SQL SECURITY ' . $_POST['item_securitytype'] . ' ';
            }
        }
        if (! empty($_POST['item_definition'])) {
            $query .= $_POST['item_definition'];
        } else {
            $errors[] = __('You must provide a routine definition.');
        }

        return $query;
    }

    /**
     * Handles requests for executing a routine
     *
     * @return void
     */
    public function handleExecute()
    {
        global $db;

        $response = Response::getInstance();

        /**
         * Handle all user requests other than the default of listing routines
         */
        if (! empty($_POST['execute_routine']) && ! empty($_POST['item_name'])) {
            // Build the queries
            $routine = $this->getDataFromName(
                $_POST['item_name'],
                $_POST['item_type'],
                false
            );
            if ($routine === false) {
                $message  = __('Error in processing request:') . ' ';
                $message .= sprintf(
                    $this->words->get('not_found'),
                    htmlspecialchars(Util::backquote($_POST['item_name'])),
                    htmlspecialchars(Util::backquote($db))
                );
                $message = Message::error($message);
                if ($response->isAjax()) {
                    $response->setRequestStatus(false);
                    $response->addJSON('message', $message);
                    exit;
                } else {
                    echo $message->getDisplay();
                    unset($_POST);
                }
            }

            $queries   = [];
            $end_query = [];
            $args      = [];
            $all_functions = $this->dbi->types->getAllFunctions();
            for ($i = 0; $i < $routine['item_num_params']; $i++) {
                if (isset($_POST['params'][$routine['item_param_name'][$i]])) {
                    $value = $_POST['params'][$routine['item_param_name'][$i]];
                    if (is_array($value)) { // is SET type
                        $value = implode(',', $value);
                    }
                    $value = $this->dbi->escapeString($value);
                    if (! empty($_POST['funcs'][$routine['item_param_name'][$i]])
                        && in_array(
                            $_POST['funcs'][$routine['item_param_name'][$i]],
                            $all_functions
                        )
                    ) {
                        $queries[] = 'SET @p' . $i . '='
                            . $_POST['funcs'][$routine['item_param_name'][$i]]
                            . "('" . $value . "');\n";
                    } else {
                        $queries[] = 'SET @p' . $i . "='" . $value . "';\n";
                    }
                    $args[] = '@p' . $i;
                } else {
                    $args[] = '@p' . $i;
                }
                if ($routine['item_type'] == 'PROCEDURE') {
                    if ($routine['item_param_dir'][$i] == 'OUT'
                        || $routine['item_param_dir'][$i] == 'INOUT'
                    ) {
                        $end_query[] = '@p' . $i . ' AS '
                            . Util::backquote($routine['item_param_name'][$i]);
                    }
                }
            }
            if ($routine['item_type'] == 'PROCEDURE') {
                $queries[] = 'CALL ' . Util::backquote($routine['item_name'])
                           . '(' . implode(', ', $args) . ");\n";
                if (count($end_query)) {
                    $queries[] = 'SELECT ' . implode(', ', $end_query) . ";\n";
                }
            } else {
                $queries[] = 'SELECT ' . Util::backquote($routine['item_name'])
                           . '(' . implode(', ', $args) . ') '
                           . 'AS ' . Util::backquote($routine['item_name'])
                            . ";\n";
            }

            // Get all the queries as one SQL statement
            $multiple_query = implode('', $queries);

            $outcome = true;
            $affected = 0;

            // Execute query
            if (! $this->dbi->tryMultiQuery($multiple_query)) {
                $outcome = false;
            }

            // Generate output
            $output = '';
            $nbResultsetToDisplay = 0;
            if ($outcome) {
                // Pass the SQL queries through the "pretty printer"
                $output  = Generator::formatSql(implode("\n", $queries));

                // Display results
                $output .= '<fieldset><legend>';
                $output .= sprintf(
                    __('Execution results of routine %s'),
                    Util::backquote(htmlspecialchars($routine['item_name']))
                );
                $output .= '</legend>';

                do {
                    $result = $this->dbi->storeResult();
                    $num_rows = $this->dbi->numRows($result);

                    if (($result !== false) && ($num_rows > 0)) {
                        $output .= '<table><tr>';
                        foreach ($this->dbi->getFieldsMeta($result) as $field) {
                            $output .= '<th>';
                            $output .= htmlspecialchars($field->name);
                            $output .= '</th>';
                        }
                        $output .= '</tr>';

                        while ($row = $this->dbi->fetchAssoc($result)) {
                            $output .= '<tr>' . $this->browseRow($row) . '</tr>';
                        }

                        $output .= '</table>';
                        $nbResultsetToDisplay++;
                        $affected = $num_rows;
                    }

                    if (! $this->dbi->moreResults()) {
                        break;
                    }

                    $output .= '<br>';

                    $this->dbi->freeResult($result);
                } while ($outcome = $this->dbi->nextResult());
            }

            if ($outcome) {
                $output .= '</fieldset>';

                $message = __('Your SQL query has been executed successfully.');
                if ($routine['item_type'] == 'PROCEDURE') {
                    $message .= '<br>';

                    // TODO : message need to be modified according to the
                    // output from the routine
                    $message .= sprintf(
                        _ngettext(
                            '%d row affected by the last statement inside the '
                            . 'procedure.',
                            '%d rows affected by the last statement inside the '
                            . 'procedure.',
                            $affected
                        ),
                        $affected
                    );
                }
                $message = Message::success($message);

                if ($nbResultsetToDisplay == 0) {
                    $notice = __(
                        'MySQL returned an empty result set (i.e. zero rows).'
                    );
                    $output .= Message::notice($notice)->getDisplay();
                }
            } else {
                $output = '';
                $message = Message::error(
                    sprintf(
                        __('The following query has failed: "%s"'),
                        htmlspecialchars($multiple_query)
                    )
                    . '<br><br>'
                    . __('MySQL said: ') . $this->dbi->getError()
                );
            }

            // Print/send output
            if ($response->isAjax()) {
                $response->setRequestStatus($message->isSuccess());
                $response->addJSON('message', $message->getDisplay() . $output);
                $response->addJSON('dialog', false);
                exit;
            } else {
                echo $message->getDisplay() , $output;
                if ($message->isError()) {
                    // At least one query has failed, so shouldn't
                    // execute any more queries, so we quit.
                    exit;
                }
                unset($_POST);
                // Now deliberately fall through to displaying the routines list
            }
            return;
        } elseif (! empty($_GET['execute_dialog']) && ! empty($_GET['item_name'])) {
            /**
             * Display the execute form for a routine.
             */
            $routine = $this->getDataFromName(
                $_GET['item_name'],
                $_GET['item_type'],
                true
            );
            if ($routine !== false) {
                $form = $this->getExecuteForm($routine);
                if ($response->isAjax()) {
                    $title = __('Execute routine') . ' ' . Util::backquote(
                        htmlentities($_GET['item_name'], ENT_QUOTES)
                    );
                    $response->addJSON('message', $form);
                    $response->addJSON('title', $title);
                    $response->addJSON('dialog', true);
                } else {
                    echo "\n\n<h2>" . __('Execute routine') . "</h2>\n\n";
                    echo $form;
                }
                exit;
            } elseif ($response->isAjax()) {
                $message  = __('Error in processing request:') . ' ';
                $message .= sprintf(
                    $this->words->get('not_found'),
                    htmlspecialchars(Util::backquote($_GET['item_name'])),
                    htmlspecialchars(Util::backquote($db))
                );
                $message = Message::error($message);

                $response->setRequestStatus(false);
                $response->addJSON('message', $message);
                exit;
            }
        }
    }

    /**
     * Browse row array
     *
     * @param array $row Columns
     *
     * @return string
     */
    private function browseRow(array $row)
    {
        $output = null;
        foreach ($row as $value) {
            if ($value === null) {
                $value = '<i>NULL</i>';
            } else {
                $value = htmlspecialchars($value);
            }
            $output .= '<td>' . $value . '</td>';
        }
        return $output;
    }

    /**
     * Creates the HTML code that shows the routine execution dialog.
     *
     * @param array $routine Data for the routine returned by
     *                       getDataFromName()
     *
     * @return string   HTML code for the routine execution dialog.
     */
    public function getExecuteForm(array $routine)
    {
        global $db, $cfg;

        $response = Response::getInstance();

        // Escape special characters
        $routine['item_name'] = htmlentities($routine['item_name'], ENT_QUOTES);
        for ($i = 0; $i < $routine['item_num_params']; $i++) {
            $routine['item_param_name'][$i] = htmlentities(
                $routine['item_param_name'][$i],
                ENT_QUOTES
            );
        }

        // Create the output
        $retval  = '';
        $retval .= "<!-- START ROUTINE EXECUTE FORM -->\n\n";
        $retval .= '<form action="' . Url::getFromRoute('/database/routines') . '" method="post"' . "\n";
        $retval .= "       class='rte_form ajax' onsubmit='return false'>\n";
        $retval .= "<input type='hidden' name='item_name'\n";
        $retval .= "       value='" . $routine['item_name'] . "'>\n";
        $retval .= "<input type='hidden' name='item_type'\n";
        $retval .= "       value='" . $routine['item_type'] . "'>\n";
        $retval .= Url::getHiddenInputs($db) . "\n";
        $retval .= "<fieldset>\n";
        if (! $response->isAjax()) {
            $retval .= '<legend>' . $routine['item_name'] . "</legend>\n";
            $retval .= "<table class='rte_table'>\n";
            $retval .= "<caption class='tblHeaders'>\n";
            $retval .= __('Routine parameters');
            $retval .= "</caption>\n";
        } else {
            $retval .= '<legend>' . __('Routine parameters') . "</legend>\n";
            $retval .= "<table class='rte_table'>\n";
        }
        $retval .= "<tr>\n";
        $retval .= '<th>' . __('Name') . "</th>\n";
        $retval .= '<th>' . __('Type') . "</th>\n";
        if ($cfg['ShowFunctionFields']) {
            $retval .= '<th>' . __('Function') . "</th>\n";
        }
        $retval .= '<th>' . __('Value') . "</th>\n";
        $retval .= "</tr>\n";
        // Get a list of data types that are not yet supported.
        $no_support_types = Util::unsupportedDatatypes();
        for ($i = 0; $i < $routine['item_num_params']; $i++) { // Each parameter
            if ($routine['item_type'] == 'PROCEDURE'
                && $routine['item_param_dir'][$i] == 'OUT'
            ) {
                continue;
            }
            $retval .= "\n<tr>\n";
            $retval .= '<td>' . $routine['item_param_name'][$i] . "</td>\n";
            $retval .= '<td>' . $routine['item_param_type'][$i] . "</td>\n";
            if ($cfg['ShowFunctionFields']) {
                $retval .= "<td>\n";
                if (stripos($routine['item_param_type'][$i], 'enum') !== false
                    || stripos($routine['item_param_type'][$i], 'set') !== false
                    || in_array(
                        mb_strtolower($routine['item_param_type'][$i]),
                        $no_support_types
                    )
                ) {
                    $retval .= "--\n";
                } else {
                    $field = [
                        'True_Type'       => mb_strtolower(
                            $routine['item_param_type'][$i]
                        ),
                        'Type'            => '',
                        'Key'             => '',
                        'Field'           => '',
                        'Default'         => '',
                        'first_timestamp' => false,
                    ];
                    $retval .= "<select name='funcs["
                        . $routine['item_param_name'][$i] . "]'>";
                    $retval .= Generator::getFunctionsForField($field, false, []);
                    $retval .= '</select>';
                }
                $retval .= "</td>\n";
            }
            // Append a class to date/time fields so that
            // jQuery can attach a datepicker to them
            $class = '';
            if ($routine['item_param_type'][$i] == 'DATETIME'
                || $routine['item_param_type'][$i] == 'TIMESTAMP'
            ) {
                $class = 'datetimefield';
            } elseif ($routine['item_param_type'][$i] == 'DATE') {
                $class = 'datefield';
            }
            $retval .= "<td class='nowrap'>\n";
            if (in_array($routine['item_param_type'][$i], ['ENUM', 'SET'])) {
                if ($routine['item_param_type'][$i] == 'ENUM') {
                    $input_type = 'radio';
                } else {
                    $input_type = 'checkbox';
                }
                foreach ($routine['item_param_length_arr'][$i] as $value) {
                    $value = htmlentities(Util::unQuote($value), ENT_QUOTES);
                    $retval .= "<input name='params["
                        . $routine['item_param_name'][$i] . "][]' "
                        . "value='" . $value . "' type='"
                        . $input_type . "'>"
                        . $value . "<br>\n";
                }
            } elseif (in_array(
                mb_strtolower($routine['item_param_type'][$i]),
                $no_support_types
            )) {
                $retval .= "\n";
            } else {
                $retval .= "<input class='" . $class . "' type='text' name='params["
                    . $routine['item_param_name'][$i] . "]'>\n";
            }
            $retval .= "</td>\n";
            $retval .= "</tr>\n";
        }
        $retval .= "\n</table>\n";
        if (! $response->isAjax()) {
            $retval .= "</fieldset>\n\n";
            $retval .= "<fieldset class='tblFooters'>\n";
            $retval .= "    <input type='submit' name='execute_routine'\n";
            $retval .= "           value='" . __('Go') . "'>\n";
            $retval .= "</fieldset>\n";
        } else {
            $retval .= "<input type='hidden' name='execute_routine' value='true'>";
            $retval .= "<input type='hidden' name='ajax_request' value='true'>";
        }
        $retval .= "</form>\n\n";
        $retval .= "<!-- END ROUTINE EXECUTE FORM -->\n\n";

        return $retval;
    }
}<|MERGE_RESOLUTION|>--- conflicted
+++ resolved
@@ -974,23 +974,13 @@
             $retval .= $this->getParameterRow($routine, $i, $isprocedure_class);
         }
         $retval .= "        </tbody>\n";
-<<<<<<< HEAD
         $retval .= '        </table>';
         $retval .= '    </td>';
         $retval .= '</tr>';
         $retval .= '<tr>';
         $retval .= '    <td>&nbsp;</td>';
         $retval .= '    <td>';
-        $retval .= "        <input type='button'";
-=======
-        $retval .= "        </table>";
-        $retval .= "    </td>";
-        $retval .= "</tr>";
-        $retval .= "<tr>";
-        $retval .= "    <td>&nbsp;</td>";
-        $retval .= "    <td>";
         $retval .= '        <input type="button" class="btn btn-primary"';
->>>>>>> 1a04fba2
         $retval .= "               name='routine_addparameter'";
         $retval .= "               value='" . __('Add parameter') . "'>";
         $retval .= '        <input ' . $disableRemoveParam . '';
