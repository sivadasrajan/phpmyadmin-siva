<?php

declare(strict_types=1);

namespace PhpMyAdmin;

use PhpMyAdmin\ConfigStorage\Features\BookmarkFeature;
use PhpMyAdmin\ConfigStorage\Relation;
use PhpMyAdmin\ConfigStorage\RelationCleanup;
use PhpMyAdmin\Dbal\ResultInterface;
use PhpMyAdmin\Display\DisplayParts;
use PhpMyAdmin\Display\Results as DisplayResults;
use PhpMyAdmin\Html\Generator;
use PhpMyAdmin\Html\MySQLDocumentation;
use PhpMyAdmin\Query\Generator as QueryGenerator;
use PhpMyAdmin\Query\Utilities;
use PhpMyAdmin\SqlParser\Statements\AlterStatement;
use PhpMyAdmin\SqlParser\Statements\DropStatement;
use PhpMyAdmin\SqlParser\Statements\SelectStatement;
use PhpMyAdmin\SqlParser\Utils\Query;
use PhpMyAdmin\Utils\ForeignKey;

use function __;
use function array_keys;
use function array_map;
use function bin2hex;
use function ceil;
use function count;
use function defined;
use function explode;
use function htmlspecialchars;
use function in_array;
use function is_array;
use function is_bool;
use function is_object;
use function session_start;
use function session_write_close;
use function sprintf;
use function str_contains;
use function str_replace;
use function ucwords;

/**
 * Set of functions for the SQL executor
 */
class Sql
{
    /** @var DatabaseInterface */
    private $dbi;

    /** @var Relation */
    private $relation;

    /** @var RelationCleanup */
    private $relationCleanup;

    /** @var Transformations */
    private $transformations;

    /** @var Operations */
    private $operations;

    /** @var Template */
    private $template;

    public function __construct(
        DatabaseInterface $dbi,
        Relation $relation,
        RelationCleanup $relationCleanup,
        Operations $operations,
        Transformations $transformations,
        Template $template
    ) {
        $this->dbi = $dbi;
        $this->relation = $relation;
        $this->relationCleanup = $relationCleanup;
        $this->operations = $operations;
        $this->transformations = $transformations;
        $this->template = $template;
    }

    /**
     * Handle remembered sorting order, only for single table query
     *
     * @param string $db                 database name
     * @param string $table              table name
     * @param array  $analyzedSqlResults the analyzed query results
     * @param string $fullSqlQuery       SQL query
     */
    private function handleSortOrder(
        $db,
        $table,
        array &$analyzedSqlResults,
        &$fullSqlQuery
    ): void {
        $tableObject = new Table($table, $db);

        if (empty($analyzedSqlResults['order'])) {
            // Retrieving the name of the column we should sort after.
            $sortCol = $tableObject->getUiProp(Table::PROP_SORTED_COLUMN);
            if (empty($sortCol)) {
                return;
            }

            // Remove the name of the table from the retrieved field name.
            $sortCol = str_replace(
                Util::backquote($table) . '.',
                '',
                $sortCol
            );

            // Create the new query.
            $fullSqlQuery = Query::replaceClause(
                $analyzedSqlResults['statement'],
                $analyzedSqlResults['parser']->list,
                'ORDER BY ' . $sortCol
            );

            // TODO: Avoid reparsing the query.
            $analyzedSqlResults = Query::getAll($fullSqlQuery);
        } else {
            // Store the remembered table into session.
            $tableObject->setUiProp(
                Table::PROP_SORTED_COLUMN,
                Query::getClause(
                    $analyzedSqlResults['statement'],
                    $analyzedSqlResults['parser']->list,
                    'ORDER BY'
                )
            );
        }
    }

    /**
     * Append limit clause to SQL query
     *
     * @param array $analyzedSqlResults the analyzed query results
     *
     * @return string limit clause appended SQL query
     */
    private function getSqlWithLimitClause(array $analyzedSqlResults)
    {
        return Query::replaceClause(
            $analyzedSqlResults['statement'],
            $analyzedSqlResults['parser']->list,
            'LIMIT ' . $_SESSION['tmpval']['pos'] . ', '
            . $_SESSION['tmpval']['max_rows']
        );
    }

    /**
     * Verify whether the result set has columns from just one table
     *
     * @param array $fieldsMeta meta fields
     */
    private function resultSetHasJustOneTable(array $fieldsMeta): bool
    {
        $justOneTable = true;
        $prevTable = '';
        foreach ($fieldsMeta as $oneFieldMeta) {
            if ($oneFieldMeta->table != '' && $prevTable != '' && $oneFieldMeta->table != $prevTable) {
                $justOneTable = false;
            }

            if ($oneFieldMeta->table == '') {
                continue;
            }

            $prevTable = $oneFieldMeta->table;
        }

        return $justOneTable && $prevTable != '';
    }

    /**
     * Verify whether the result set contains all the columns
     * of at least one unique key
     *
     * @param string $db         database name
     * @param string $table      table name
     * @param array  $fieldsMeta meta fields
     */
    private function resultSetContainsUniqueKey(string $db, string $table, array $fieldsMeta): bool
    {
        $columns = $this->dbi->getColumns($db, $table);
        $resultSetColumnNames = [];
        foreach ($fieldsMeta as $oneMeta) {
            $resultSetColumnNames[] = $oneMeta->name;
        }

        foreach (Index::getFromTable($table, $db) as $index) {
            if (! $index->isUnique()) {
                continue;
            }

            $indexColumns = $index->getColumns();
            $numberFound = 0;
            foreach (array_keys($indexColumns) as $indexColumnName) {
                if (
                    ! in_array($indexColumnName, $resultSetColumnNames)
                    && in_array($indexColumnName, $columns)
                    && ! str_contains($columns[$indexColumnName]['Extra'], 'INVISIBLE')
                ) {
                    continue;
                }

                $numberFound++;
            }

            if ($numberFound == count($indexColumns)) {
                return true;
            }
        }

        return false;
    }

    /**
     * Get the HTML for relational column dropdown
     * During grid edit, if we have a relational field, returns the html for the
     * dropdown
     *
     * @param string $db           current database
     * @param string $table        current table
     * @param string $column       current column
     * @param string $currentValue current selected value
     *
     * @return string html for the dropdown
     */
    public function getHtmlForRelationalColumnDropdown($db, $table, $column, $currentValue)
    {
        $foreigners = $this->relation->getForeigners($db, $table, $column);

        $foreignData = $this->relation->getForeignData($foreigners, $column, false, '', '');

        if ($foreignData['disp_row'] == null) {
            //Handle the case when number of values
            //is more than $cfg['ForeignKeyMaxLimit']
            $urlParams = [
                'db' => $db,
                'table' => $table,
                'field' => $column,
            ];

            $dropdown = $this->template->render('sql/relational_column_dropdown', [
                'current_value' => $_POST['curr_value'],
                'params' => $urlParams,
            ]);
        } else {
            $dropdown = $this->relation->foreignDropdown(
                $foreignData['disp_row'],
                $foreignData['foreign_field'],
                $foreignData['foreign_display'],
                $currentValue,
                $GLOBALS['cfg']['ForeignKeyMaxLimit']
            );
            $dropdown = '<select>' . $dropdown . '</select>';
        }

        return $dropdown;
    }

    /** @return array<string, int|array> */
    private function getDetailedProfilingStats(array $profilingResults): array
    {
        $profiling = [
            'total_time' => 0,
            'states' => [],
            'chart' => [],
            'profile' => [],
        ];

        foreach ($profilingResults as $oneResult) {
            $status = ucwords($oneResult['Status']);
            $profiling['total_time'] += $oneResult['Duration'];
            $profiling['profile'][] = [
                'status' => $status,
                'duration' => Util::formatNumber($oneResult['Duration'], 3, 1),
                'duration_raw' => $oneResult['Duration'],
            ];

            if (! isset($profiling['states'][$status])) {
                $profiling['states'][$status] = [
                    'total_time' => $oneResult['Duration'],
                    'calls' => 1,
                ];
                $profiling['chart'][$status] = $oneResult['Duration'];
            } else {
                $profiling['states'][$status]['calls']++;
                $profiling['chart'][$status] += $oneResult['Duration'];
            }
        }

        return $profiling;
    }

    /**
     * Get value of a column for a specific row (marked by $whereClause)
     */
    public function getFullValuesForSetColumn(
        string $db,
        string $table,
        string $column,
        string $whereClause
    ): string {
        $row = $this->dbi->fetchSingleRow(sprintf(
            'SELECT `%s` FROM `%s`.`%s` WHERE %s',
            $column,
            $db,
            $table,
            $whereClause
        ));

        if ($row === null) {
            return '';
        }

        return $row[$column];
    }

    /**
     * Get all the values for a enum column or set column in a table
     *
     * @param string $db     current database
     * @param string $table  current table
     * @param string $column current column
     *
     * @return array|null array containing the value list for the column, null on failure
     */
    public function getValuesForColumn(string $db, string $table, string $column): ?array
    {
        $fieldInfoQuery = QueryGenerator::getColumnsSql($db, $table, $this->dbi->escapeString($column));

        $fieldInfoResult = $this->dbi->fetchResult($fieldInfoQuery);

        if (! isset($fieldInfoResult[0])) {
            return null;
        }

        return Util::parseEnumSetValues($fieldInfoResult[0]['Type']);
    }

    /**
     * Function to check whether to remember the sorting order or not
     *
     * @param array $analyzedSqlResults the analyzed query and other variables set
     *                                    after analyzing the query
     */
    private function isRememberSortingOrder(array $analyzedSqlResults): bool
    {
        return isset($analyzedSqlResults['select_expr'], $analyzedSqlResults['select_tables'])
            && $GLOBALS['cfg']['RememberSorting']
            && ! ($analyzedSqlResults['is_count']
                || $analyzedSqlResults['is_export']
                || $analyzedSqlResults['is_func']
                || $analyzedSqlResults['is_analyse'])
            && $analyzedSqlResults['select_from']
            && (empty($analyzedSqlResults['select_expr'])
                || ((count($analyzedSqlResults['select_expr']) === 1)
                    && ($analyzedSqlResults['select_expr'][0] === '*')))
            && count($analyzedSqlResults['select_tables']) === 1;
    }

    /**
     * Function to check whether the LIMIT clause should be appended or not
     *
     * @param array $analyzedSqlResults the analyzed query and other variables set
     *                                    after analyzing the query
     */
    private function isAppendLimitClause(array $analyzedSqlResults): bool
    {
        // Assigning LIMIT clause to an syntactically-wrong query
        // is not needed. Also we would want to show the true query
        // and the true error message to the query executor

        return (isset($analyzedSqlResults['parser'])
            && count($analyzedSqlResults['parser']->errors) === 0)
            && ($_SESSION['tmpval']['max_rows'] !== 'all')
            && ! ($analyzedSqlResults['is_export']
            || $analyzedSqlResults['is_analyse'])
            && ($analyzedSqlResults['select_from']
                || $analyzedSqlResults['is_subquery'])
            && empty($analyzedSqlResults['limit']);
    }

    /**
     * Function to check whether this query is for just browsing
     *
     * @param array<string, mixed> $analyzedSqlResults the analyzed query and other variables set
     *                                                   after analyzing the query
     * @param bool|null            $findRealEnd        whether the real end should be found
     */
    public static function isJustBrowsing(array $analyzedSqlResults, ?bool $findRealEnd): bool
    {
        return ! $analyzedSqlResults['is_group']
            && ! $analyzedSqlResults['is_func']
            && empty($analyzedSqlResults['union'])
            && empty($analyzedSqlResults['distinct'])
            && $analyzedSqlResults['select_from']
            && (count($analyzedSqlResults['select_tables']) === 1)
            && (empty($analyzedSqlResults['statement']->where)
                || (count($analyzedSqlResults['statement']->where) === 1
                    && $analyzedSqlResults['statement']->where[0]->expr === '1'))
            && empty($analyzedSqlResults['group'])
            && ! isset($findRealEnd)
            && ! $analyzedSqlResults['is_subquery']
            && ! $analyzedSqlResults['join']
            && empty($analyzedSqlResults['having']);
    }

    /**
     * Function to check whether the related transformation information should be deleted
     *
     * @param array $analyzedSqlResults the analyzed query and other variables set
     *                                    after analyzing the query
     */
    private function isDeleteTransformationInfo(array $analyzedSqlResults): bool
    {
        return ! empty($analyzedSqlResults['querytype'])
            && (($analyzedSqlResults['querytype'] === 'ALTER')
                || ($analyzedSqlResults['querytype'] === 'DROP'));
    }

    /**
     * Function to check whether the user has rights to drop the database
     *
     * @param array $analyzedSqlResults    the analyzed query and other variables set
     *                                       after analyzing the query
     * @param bool  $allowUserDropDatabase whether the user is allowed to drop db
     * @param bool  $isSuperUser           whether this user is a superuser
     */
    public function hasNoRightsToDropDatabase(
        array $analyzedSqlResults,
        $allowUserDropDatabase,
        $isSuperUser
    ): bool {
        return ! $allowUserDropDatabase
            && isset($analyzedSqlResults['drop_database'])
            && $analyzedSqlResults['drop_database']
            && ! $isSuperUser;
    }

    /**
     * Function to set a column property
     *
     * @param Table  $table        Table instance
     * @param string $requestIndex col_order|col_visib
     *
     * @return bool|Message
     */
    public function setColumnProperty(Table $table, string $requestIndex)
    {
        $propertyValue = array_map('intval', explode(',', $_POST[$requestIndex]));
        switch ($requestIndex) {
            case 'col_order':
                $propertyToSet = Table::PROP_COLUMN_ORDER;
                break;
            case 'col_visib':
                $propertyToSet = Table::PROP_COLUMN_VISIB;
                break;
            default:
                $propertyToSet = '';
        }

        return $table->setUiProp($propertyToSet, $propertyValue, $_POST['table_create_time'] ?? null);
    }

    /**
     * Function to find the real end of rows
     *
     * @param string $db    the current database
     * @param string $table the current table
     *
     * @return mixed the number of rows if "retain" param is true, otherwise true
     */
    public function findRealEndOfRows($db, $table)
    {
        $unlimNumRows = $this->dbi->getTable($db, $table)->countRecords(true);
        $_SESSION['tmpval']['pos'] = $this->getStartPosToDisplayRow($unlimNumRows);

        return $unlimNumRows;
    }

    /**
     * Function to get the default sql query for browsing page
     *
     * @param string $db    the current database
     * @param string $table the current table
     *
     * @return string the default $sql_query for browse page
     */
    public function getDefaultSqlQueryForBrowse($db, $table): string
    {
        $bookmark = Bookmark::get($this->dbi, $GLOBALS['cfg']['Server']['user'], $db, $table, 'label', false, true);

        if ($bookmark !== null && $bookmark->getQuery() !== '') {
            $GLOBALS['using_bookmark_message'] = Message::notice(
                __('Using bookmark "%s" as default browse query.')
            );
            $GLOBALS['using_bookmark_message']->addParam($table);
            $GLOBALS['using_bookmark_message']->addHtml(
                MySQLDocumentation::showDocumentation('faq', 'faq6-22')
            );

            return $bookmark->getQuery();
        }

        $defaultOrderByClause = '';

        if (
            isset($GLOBALS['cfg']['TablePrimaryKeyOrder'])
            && ($GLOBALS['cfg']['TablePrimaryKeyOrder'] !== 'NONE')
        ) {
            $primaryKey = null;
            $primary = Index::getPrimary($table, $db);

            if ($primary !== false) {
                $primarycols = $primary->getColumns();

                foreach ($primarycols as $col) {
                    $primaryKey = $col->getName();
                    break;
                }

                if ($primaryKey !== null) {
                    $defaultOrderByClause = ' ORDER BY '
                        . Util::backquote($table) . '.'
                        . Util::backquote($primaryKey) . ' '
                        . $GLOBALS['cfg']['TablePrimaryKeyOrder'];
                }
            }
        }

        return 'SELECT * FROM ' . Util::backquote($table) . $defaultOrderByClause;
    }

    /**
     * Responds an error when an error happens when executing the query
     *
     * @param bool   $isGotoFile   whether goto file or not
     * @param string $error        error after executing the query
     * @param string $fullSqlQuery full sql query
     */
    private function handleQueryExecuteError($isGotoFile, $error, $fullSqlQuery): void
    {
        if ($isGotoFile) {
            $message = Message::rawError($error);
            $response = ResponseRenderer::getInstance();
            $response->setRequestStatus(false);
            $response->addJSON('message', $message);
        } else {
            Generator::mysqlDie($error, $fullSqlQuery, false);
        }

        exit;
    }

    /**
     * Function to store the query as a bookmark
     *
     * @param string $db                  the current database
     * @param string $bookmarkUser        the bookmarking user
     * @param string $sqlQueryForBookmark the query to be stored in bookmark
     * @param string $bookmarkLabel       bookmark label
     * @param bool   $bookmarkReplace     whether to replace existing bookmarks
     */
    public function storeTheQueryAsBookmark(
        ?BookmarkFeature $bookmarkFeature,
        $db,
        $bookmarkUser,
        $sqlQueryForBookmark,
        $bookmarkLabel,
        bool $bookmarkReplace
    ): void {
        $bfields = [
            'bkm_database' => $db,
            'bkm_user' => $bookmarkUser,
            'bkm_sql_query' => $sqlQueryForBookmark,
            'bkm_label' => $bookmarkLabel,
        ];

        // Should we replace bookmark?
        if ($bookmarkReplace && $bookmarkFeature !== null) {
            $bookmarks = Bookmark::getList($bookmarkFeature, $this->dbi, $GLOBALS['cfg']['Server']['user'], $db);
            foreach ($bookmarks as $bookmark) {
                if ($bookmark->getLabel() != $bookmarkLabel) {
                    continue;
                }

                $bookmark->delete();
            }
        }

        $bookmark = Bookmark::createBookmark(
            $this->dbi,
            $bfields,
            isset($_POST['bkm_all_users'])
        );

        if ($bookmark === false) {
            return;
        }

        $bookmark->save();
    }

    /**
     * Function to get the affected or changed number of rows after executing a query
     *
     * @param bool                  $isAffected whether the query affected a table
     * @param ResultInterface|false $result     results of executing the query
     *
     * @return int|string number of rows affected or changed
     * @psalm-return int|numeric-string
     */
    private function getNumberOfRowsAffectedOrChanged($isAffected, $result)
    {
        if ($isAffected) {
            return $this->dbi->affectedRows();
        }

        if ($result) {
            return $result->numRows();
        }

        return 0;
    }

    /**
     * Checks if the current database has changed
     * This could happen if the user sends a query like "USE `database`;"
     *
     * @param string $db the database in the query
     *
     * @return bool whether to reload the navigation(1) or not(0)
     */
    private function hasCurrentDbChanged(string $db): bool
    {
        if ($db === '') {
            return false;
        }

        $currentDb = $this->dbi->fetchValue('SELECT DATABASE()');

        // $current_db is false, except when a USE statement was sent
        return ($currentDb != false) && ($db !== $currentDb);
    }

    /**
     * If a table, database or column gets dropped, clean comments.
     *
     * @param string      $db     current database
     * @param string      $table  current table
     * @param string|null $column current column
     * @param bool        $purge  whether purge set or not
     */
    private function cleanupRelations(string $db, string $table, ?string $column, bool $purge): void
    {
        if (! $purge || $db === '') {
            return;
        }

        if ($table !== '') {
            if ($column !== null && $column !== '') {
                $this->relationCleanup->column($db, $table, $column);
            } else {
                $this->relationCleanup->table($db, $table);
            }
        } else {
            $this->relationCleanup->database($db);
        }
    }

    /**
     * Function to count the total number of rows for the same 'SELECT' query without
     * the 'LIMIT' clause that may have been programmatically added
     *
     * @param int|string $numRows            number of rows affected/changed by the query
     * @param bool       $justBrowsing       whether just browsing or not
     * @param string     $db                 the current database
     * @param string     $table              the current table
     * @param array      $analyzedSqlResults the analyzed query and other variables set after analyzing the query
     * @psalm-param int|numeric-string $numRows
     *
     * @return int|string unlimited number of rows
     * @psalm-return int|numeric-string
     */
    private function countQueryResults(
        $numRows,
        bool $justBrowsing,
        string $db,
        string $table,
        array $analyzedSqlResults
    ) {
        /* Shortcut for not analyzed/empty query */
        if ($analyzedSqlResults === []) {
            return 0;
        }

        if (! $this->isAppendLimitClause($analyzedSqlResults)) {
            // if we did not append a limit, set this to get a correct
            // "Showing rows..." message
            // $_SESSION['tmpval']['max_rows'] = 'all';
            $unlimNumRows = $numRows;
        } elseif ($_SESSION['tmpval']['max_rows'] > $numRows) {
            // When user has not defined a limit in query and total rows in
            // result are less than max_rows to display, there is no need
            // to count total rows for that query again
            $unlimNumRows = $_SESSION['tmpval']['pos'] + $numRows;
        } elseif ($analyzedSqlResults['querytype'] === 'SELECT' || $analyzedSqlResults['is_subquery']) {
            //    c o u n t    q u e r y

            // If we are "just browsing", there is only one table (and no join),
            // and no WHERE clause (or just 'WHERE 1 '),
            // we do a quick count (which uses MaxExactCount) because
            // SQL_CALC_FOUND_ROWS is not quick on large InnoDB tables

            // However, do not count again if we did it previously
            // due to $find_real_end == true
            if ($justBrowsing) {
                // Get row count (is approximate for InnoDB)
                $unlimNumRows = $this->dbi->getTable($db, $table)->countRecords();
                /**
                 * @todo Can we know at this point that this is InnoDB,
                 *       (in this case there would be no need for getting
                 *       an exact count)?
                 */
                if ($unlimNumRows < $GLOBALS['cfg']['MaxExactCount']) {
                    // Get the exact count if approximate count
                    // is less than MaxExactCount
                    /**
                     * @todo In countRecords(), MaxExactCount is also verified,
                     *       so can we avoid checking it twice?
                     */
                    $unlimNumRows = $this->dbi->getTable($db, $table)
                        ->countRecords(true);
                }
            } else {
                $statement = $analyzedSqlResults['statement'];
                $tokenList = $analyzedSqlResults['parser']->list;
                $replaces = [
                    // Remove ORDER BY to decrease unnecessary sorting time
                    [
                        'ORDER BY',
                        '',
                    ],
                    // Removes LIMIT clause that might have been added
                    [
                        'LIMIT',
                        '',
                    ],
                ];
                $countQuery = 'SELECT COUNT(*) FROM (' . Query::replaceClauses(
                    $statement,
                    $tokenList,
                    $replaces
                ) . ') as cnt';
                $unlimNumRows = $this->dbi->fetchValue($countQuery);
                if ($unlimNumRows === false) {
                    $unlimNumRows = 0;
                }
            }
        } else {// not $is_select
            $unlimNumRows = 0;
        }

        return $unlimNumRows;
    }

    /**
     * Function to handle all aspects relating to executing the query
     *
     * @param array       $analyzedSqlResults  analyzed sql results
     * @param string      $fullSqlQuery        full sql query
     * @param bool        $isGotoFile          whether to go to a file
     * @param string      $db                  current database
     * @param string|null $table               current table
     * @param bool|null   $findRealEnd         whether to find the real end
     * @param string|null $sqlQueryForBookmark sql query to be stored as bookmark
     * @param array|null  $extraData           extra data
     *
     * @psalm-return array{
     *  ResultInterface|false|null,
     *  int|numeric-string,
     *  int|numeric-string,
     *  array<string, string>|null,
     *  array|null
     * }
     */
    private function executeTheQuery(
        array $analyzedSqlResults,
        $fullSqlQuery,
        $isGotoFile,
        string $db,
        ?string $table,
        ?bool $findRealEnd,
        ?string $sqlQueryForBookmark,
        $extraData
    ): array {
        $response = ResponseRenderer::getInstance();
        $response->getHeader()->getMenu()->setTable($table ?? '');

        // Only if we ask to see the php code
        if (isset($GLOBALS['show_as_php'])) {
            $result = null;
            $numRows = 0;
            $unlimNumRows = 0;
            $profilingResults = null;
        } else { // If we don't ask to see the php code
            Profiling::enable($this->dbi);

            if (! defined('TESTSUITE')) {
                // close session in case the query takes too long
                session_write_close();
            }

            $result = $this->dbi->tryQuery($fullSqlQuery);
            $GLOBALS['querytime'] = $this->dbi->lastQueryExecutionTime;

            if (! defined('TESTSUITE')) {
                // reopen session
                session_start();
            }

            // Displays an error message if required and stop parsing the script
            $error = $this->dbi->getError();
            if ($error && $GLOBALS['cfg']['IgnoreMultiSubmitErrors']) {
                $extraData['error'] = $error;
            } elseif ($error) {
                $this->handleQueryExecuteError($isGotoFile, $error, $fullSqlQuery);
            }

            // If there are no errors and bookmarklabel was given,
            // store the query as a bookmark
            if (! empty($_POST['bkm_label']) && $sqlQueryForBookmark) {
                $bookmarkFeature = $this->relation->getRelationParameters()->bookmarkFeature;
                $this->storeTheQueryAsBookmark(
                    $bookmarkFeature,
                    $db,
                    $bookmarkFeature !== null ? $GLOBALS['cfg']['Server']['user'] : '',
                    $sqlQueryForBookmark,
                    $_POST['bkm_label'],
                    isset($_POST['bkm_replace'])
                );
            }

            // Gets the number of rows affected/returned
            // (This must be done immediately after the query because
            // mysql_affected_rows() reports about the last query done)
            $numRows = $this->getNumberOfRowsAffectedOrChanged($analyzedSqlResults['is_affected'], $result);

            $profilingResults = Profiling::getInformation($this->dbi);

            $justBrowsing = self::isJustBrowsing($analyzedSqlResults, $findRealEnd ?? null);

            $unlimNumRows = $this->countQueryResults($numRows, $justBrowsing, $db, $table ?? '', $analyzedSqlResults);

            $this->cleanupRelations($db, $table ?? '', $_POST['dropped_column'] ?? null, ! empty($_POST['purge']));

            if (
                isset($_POST['dropped_column'])
                && $db !== '' && $table !== null && $table !== ''
            ) {
                // to refresh the list of indexes (Ajax mode)

                $indexes = Index::getFromTable($table, $db);
                $indexesDuplicates = Index::findDuplicates($table, $db);
                $template = new Template();

                $extraData['indexes_list'] = $template->render('indexes', [
                    'url_params' => $GLOBALS['urlParams'],
                    'indexes' => $indexes,
                    'indexes_duplicates' => $indexesDuplicates,
                ]);
            }
        }

        return [
            $result,
            $numRows,
            $unlimNumRows,
            $profilingResults,
            $extraData,
        ];
    }

    /**
     * Delete related transformation information
     *
     * @param string $db                 current database
     * @param string $table              current table
     * @param array  $analyzedSqlResults analyzed sql results
     */
    private function deleteTransformationInfo(string $db, string $table, array $analyzedSqlResults): void
    {
        if (! isset($analyzedSqlResults['statement'])) {
            return;
        }

        $statement = $analyzedSqlResults['statement'];
        if ($statement instanceof AlterStatement) {
            if (
                ! empty($statement->altered[0])
                && $statement->altered[0]->options->has('DROP')
                && ! empty($statement->altered[0]->field->column)
            ) {
                $this->transformations->clear($db, $table, $statement->altered[0]->field->column);
            }
        } elseif ($statement instanceof DropStatement) {
            $this->transformations->clear($db, $table);
        }
    }

    /**
     * Function to get the message for the no rows returned case
     *
     * @param string|null $messageToShow      message to show
     * @param array       $analyzedSqlResults analyzed sql results
     * @param int|string  $numRows            number of rows
     */
    private function getMessageForNoRowsReturned(
        ?string $messageToShow,
        array $analyzedSqlResults,
        $numRows
    ): Message {
        if ($analyzedSqlResults['querytype'] === 'DELETE"') {
            $message = Message::getMessageForDeletedRows($numRows);
        } elseif ($analyzedSqlResults['is_insert']) {
            if ($analyzedSqlResults['querytype'] === 'REPLACE') {
                // For REPLACE we get DELETED + INSERTED row count,
                // so we have to call it affected
                $message = Message::getMessageForAffectedRows($numRows);
            } else {
                $message = Message::getMessageForInsertedRows($numRows);
            }

            $insertId = $this->dbi->insertId();
            if ($insertId !== 0) {
                // insert_id is id of FIRST record inserted in one insert,
                // so if we inserted multiple rows, we had to increment this
                $message->addText('[br]');
                // need to use a temporary because the Message class
                // currently supports adding parameters only to the first
                // message
                $inserted = Message::notice(__('Inserted row id: %1$d'));
                $inserted->addParam($insertId + $numRows - 1);
                $message->addMessage($inserted);
            }
        } elseif ($analyzedSqlResults['is_affected']) {
            $message = Message::getMessageForAffectedRows($numRows);

            // Ok, here is an explanation for the !$is_select.
            // The form generated by PhpMyAdmin\SqlQueryForm
            // and /database/sql has many submit buttons
            // on the same form, and some confusion arises from the
            // fact that $message_to_show is sent for every case.
            // The $message_to_show containing a success message and sent with
            // the form should not have priority over errors
        } elseif ($messageToShow && $analyzedSqlResults['querytype'] !== 'SELECT') {
            $message = Message::rawSuccess(htmlspecialchars($messageToShow));
        } elseif (! empty($GLOBALS['show_as_php'])) {
            $message = Message::success(__('Showing as PHP code'));
        } elseif (isset($GLOBALS['show_as_php'])) {
            /* User disable showing as PHP, query is only displayed */
            $message = Message::notice(__('Showing SQL query'));
        } else {
            $message = Message::success(
                __('MySQL returned an empty result set (i.e. zero rows).')
            );
        }

        if (isset($GLOBALS['querytime'])) {
            $queryTime = Message::notice(
                '(' . __('Query took %01.4f seconds.') . ')'
            );
            $queryTime->addParam($GLOBALS['querytime']);
            $message->addMessage($queryTime);
        }

        // In case of ROLLBACK, notify the user.
        if (isset($_POST['rollback_query'])) {
            $message->addText(__('[ROLLBACK occurred.]'));
        }

        return $message;
    }

    /**
     * Function to respond back when the query returns zero rows
     * This method is called
     * 1-> When browsing an empty table
     * 2-> When executing a query on a non empty table which returns zero results
     * 3-> When executing a query on an empty table
     * 4-> When executing an INSERT, UPDATE, DELETE query from the SQL tab
     * 5-> When deleting a row from BROWSE tab
     * 6-> When searching using the SEARCH tab which returns zero results
     * 7-> When changing the structure of the table except change operation
     *
     * @param array                      $analyzedSqlResults   analyzed sql results
     * @param string                     $db                   current database
     * @param string|null                $table                current table
     * @param string|null                $messageToShow        message to show
     * @param int|string                 $numRows              number of rows
     * @param DisplayResults             $displayResultsObject DisplayResult instance
     * @param array|null                 $extraData            extra data
     * @param array|null                 $profilingResults     profiling results
     * @param ResultInterface|false|null $result               executed query results
     * @param string                     $sqlQuery             sql query
     * @param string|null                $completeQuery        complete sql query
     * @psalm-param int|numeric-string $numRows
     *
     * @return string html
     */
    private function getQueryResponseForNoResultsReturned(
        array $analyzedSqlResults,
        string $db,
        ?string $table,
        ?string $messageToShow,
        $numRows,
        $displayResultsObject,
        ?array $extraData,
        ?array $profilingResults,
        $result,
        $sqlQuery,
        ?string $completeQuery
    ): string {
        if ($this->isDeleteTransformationInfo($analyzedSqlResults)) {
            $this->deleteTransformationInfo($db, $table ?? '', $analyzedSqlResults);
        }

        if (isset($extraData['error'])) {
            $message = Message::rawError($extraData['error']);
        } else {
            $message = $this->getMessageForNoRowsReturned($messageToShow, $analyzedSqlResults, $numRows);
        }

        $queryMessage = Generator::getMessage($message, $GLOBALS['sql_query'], 'success');

        if (isset($GLOBALS['show_as_php'])) {
            return $queryMessage;
        }

        if (! empty($GLOBALS['reload'])) {
            $extraData['reload'] = 1;
            $extraData['db'] = $GLOBALS['db'];
        }

        // For ajax requests add message and sql_query as JSON
        if (empty($_REQUEST['ajax_page_request'])) {
            $extraData['message'] = $message;
            if ($GLOBALS['cfg']['ShowSQL']) {
                $extraData['sql_query'] = $queryMessage;
            }
        }

        $response = ResponseRenderer::getInstance();
        $response->addJSON($extraData ?? []);

        if (empty($analyzedSqlResults['is_select']) || isset($extraData['error'])) {
            return $queryMessage;
        }

        $displayParts = DisplayParts::fromArray([
            'hasEditLink' => false,
            'deleteLink' => DisplayParts::NO_DELETE,
            'hasSortLink' => true,
            'hasNavigationBar' => false,
            'hasBookmarkForm' => true,
            'hasTextButton' => true,
            'hasPrintLink' => true,
        ]);

        $sqlQueryResultsTable = $this->getHtmlForSqlQueryResultsTable(
            $displayResultsObject,
            $displayParts,
            false,
            0,
            $numRows,
            null,
            $result,
            $analyzedSqlResults,
            true
        );

        $profilingChart = '';
        if ($profilingResults !== null) {
            $header = $response->getHeader();
            $scripts = $header->getScripts();
            $scripts->addFile('vendor/stickyfill.min.js');
            $scripts->addFile('sql.js');

            $profiling = $this->getDetailedProfilingStats($profilingResults);
            $profilingChart = $this->template->render('sql/profiling_chart', ['profiling' => $profiling]);
        }

        $bookmark = '';
        $bookmarkFeature = $this->relation->getRelationParameters()->bookmarkFeature;
        if (
            $bookmarkFeature !== null
            && empty($_GET['id_bookmark'])
            && $sqlQuery
        ) {
            $bookmark = $this->template->render('sql/bookmark', [
                'db' => $db,
                'goto' => Url::getFromRoute('/sql', [
                    'db' => $db,
                    'table' => $table,
                    'sql_query' => $sqlQuery,
                    'id_bookmark' => 1,
                ]),
                'user' => $GLOBALS['cfg']['Server']['user'],
                'sql_query' => $completeQuery ?? $sqlQuery,
            ]);
        }

        return $this->template->render('sql/no_results_returned', [
            'message' => $queryMessage,
            'sql_query_results_table' => $sqlQueryResultsTable,
            'profiling_chart' => $profilingChart,
            'bookmark' => $bookmark,
            'db' => $db,
            'table' => $table,
            'sql_query' => $sqlQuery,
            'is_procedure' => ! empty($analyzedSqlResults['procedure']),
        ]);
    }

    /**
     * Function to send response for ajax grid edit
     *
     * @param ResultInterface $result result of the executed query
     */
    private function getResponseForGridEdit(ResultInterface $result): void
    {
        $row = $result->fetchRow();
        $fieldsMeta = $this->dbi->getFieldsMeta($result);

        if (isset($fieldsMeta[0]) && $fieldsMeta[0]->isBinary()) {
            $row[0] = bin2hex($row[0]);
        }

        $response = ResponseRenderer::getInstance();
        $response->addJSON('value', $row[0]);
    }

    /**
     * Returns a message for successful creation of a bookmark or null if a bookmark
     * was not created
     */
    private function getBookmarkCreatedMessage(): string
    {
        $output = '';
        if (isset($_GET['label'])) {
            $message = Message::success(
                __('Bookmark %s has been created.')
            );
            $message->addParam($_GET['label']);
            $output = $message->getDisplay();
        }

        return $output;
    }

    /**
     * Function to get html for the sql query results table
     *
     * @param DisplayResults             $displayResultsObject instance of DisplayResult
     * @param bool                       $editable             whether the result table is
     *                                                         editable or not
     * @param int|string                 $unlimNumRows         unlimited number of rows
     * @param int|string                 $numRows              number of rows
     * @param array|null                 $showTable            table definitions
     * @param ResultInterface|false|null $result               result of the executed query
     * @param array                      $analyzedSqlResults   analyzed sql results
     * @param bool                       $isLimitedDisplay     Show only limited operations or not
     * @psalm-param int|numeric-string $unlimNumRows
     * @psalm-param int|numeric-string $numRows
     */
    private function getHtmlForSqlQueryResultsTable(
        $displayResultsObject,
        DisplayParts $displayParts,
        $editable,
        $unlimNumRows,
        $numRows,
        ?array $showTable,
        $result,
        array $analyzedSqlResults,
        $isLimitedDisplay = false
    ): string {
        $printView = isset($_POST['printview']) && $_POST['printview'] == '1' ? '1' : null;
        $tableHtml = '';
        $isBrowseDistinct = ! empty($_POST['is_browse_distinct']);

        if ($analyzedSqlResults['is_procedure']) {
            do {
                if ($result === null) {
                    $result = $this->dbi->storeResult();
                }

                if ($result === false) {
                    $result = null;
                    continue;
                }

                $numRows = $result->numRows();

                if ($numRows > 0) {
                    $fieldsMeta = $this->dbi->getFieldsMeta($result);
                    $fieldsCount = count($fieldsMeta);

                    $displayResultsObject->setProperties(
                        $numRows,
                        $fieldsMeta,
                        $analyzedSqlResults['is_count'],
                        $analyzedSqlResults['is_export'],
                        $analyzedSqlResults['is_func'],
                        $analyzedSqlResults['is_analyse'],
                        $numRows,
                        $fieldsCount,
                        $GLOBALS['querytime'],
                        $GLOBALS['text_dir'],
                        $analyzedSqlResults['is_maint'],
                        $analyzedSqlResults['is_explain'],
                        $analyzedSqlResults['is_show'],
                        $showTable,
                        $printView,
                        $editable,
                        $isBrowseDistinct
                    );

                    $displayParts = DisplayParts::fromArray([
                        'hasEditLink' => false,
                        'deleteLink' => DisplayParts::NO_DELETE,
                        'hasSortLink' => true,
                        'hasNavigationBar' => true,
                        'hasBookmarkForm' => true,
                        'hasTextButton' => true,
                        'hasPrintLink' => true,
                    ]);

                    $tableHtml .= $displayResultsObject->getTable(
                        $result,
                        $displayParts,
                        $analyzedSqlResults,
                        $isLimitedDisplay
                    );
                }

                $result = null;
            } while ($this->dbi->moreResults() && $this->dbi->nextResult());
        } else {
            $fieldsMeta = [];
            if (isset($result) && ! is_bool($result)) {
                $fieldsMeta = $this->dbi->getFieldsMeta($result);
            }

            $fieldsCount = count($fieldsMeta);
            $_SESSION['is_multi_query'] = false;
            $displayResultsObject->setProperties(
                $unlimNumRows,
                $fieldsMeta,
                $analyzedSqlResults['is_count'],
                $analyzedSqlResults['is_export'],
                $analyzedSqlResults['is_func'],
                $analyzedSqlResults['is_analyse'],
                $numRows,
                $fieldsCount,
                $GLOBALS['querytime'],
                $GLOBALS['text_dir'],
                $analyzedSqlResults['is_maint'],
                $analyzedSqlResults['is_explain'],
                $analyzedSqlResults['is_show'],
                $showTable,
                $printView,
                $editable,
                $isBrowseDistinct
            );

            if (! is_bool($result)) {
                $tableHtml .= $displayResultsObject->getTable(
                    $result,
                    $displayParts,
                    $analyzedSqlResults,
                    $isLimitedDisplay
                );
            }
        }

        return $tableHtml;
    }

    /**
     * Function to get html for the previous query if there is such.
     *
     * @param string|null    $displayQuery   display query
     * @param bool           $showSql        whether to show sql
     * @param array          $sqlData        sql data
     * @param Message|string $displayMessage display message
     */
    private function getHtmlForPreviousUpdateQuery(
        ?string $displayQuery,
        bool $showSql,
        array $sqlData,
        $displayMessage
    ): string {
        $output = '';
        if ($displayQuery !== null && $showSql && $sqlData === []) {
            $output = Generator::getMessage($displayMessage, $displayQuery, 'success');
        }

        return $output;
    }

    /**
     * To get the message if a column index is missing. If not will return null
     *
     * @param string|null $table        current table
     * @param string      $database     current database
     * @param bool        $editable     whether the results table can be editable or not
     * @param bool        $hasUniqueKey whether there is a unique key
     */
    private function getMessageIfMissingColumnIndex(
        ?string $table,
        string $database,
        bool $editable,
        bool $hasUniqueKey
    ): string {
        if ($table === null) {
            return '';
        }

        $output = '';
        if (Utilities::isSystemSchema($database) || ! $editable) {
            $output = Message::notice(
                sprintf(
                    __(
                        'Current selection does not contain a unique column.'
                        . ' Grid edit, checkbox, Edit, Copy and Delete features'
                        . ' are not available. %s'
                    ),
                    MySQLDocumentation::showDocumentation(
                        'config',
                        'cfg_RowActionLinksWithoutUnique'
                    )
                )
            )->getDisplay();
        } elseif (! $hasUniqueKey) {
            $output = Message::notice(
                sprintf(
                    __(
                        'Current selection does not contain a unique column.'
                        . ' Grid edit, Edit, Copy and Delete features may result in'
                        . ' undesired behavior. %s'
                    ),
                    MySQLDocumentation::showDocumentation(
                        'config',
                        'cfg_RowActionLinksWithoutUnique'
                    )
                )
            )->getDisplay();
        }

        return $output;
    }

    /**
     * Function to display results when the executed query returns non empty results
     *
     * @param ResultInterface|false|null $result               executed query results
     * @param array                      $analyzedSqlResults   analysed sql results
     * @param string                     $db                   current database
     * @param string|null                $table                current table
     * @param array|null                 $sqlData              sql data
     * @param DisplayResults             $displayResultsObject Instance of DisplayResults
     * @param int|string                 $unlimNumRows         unlimited number of rows
     * @param int|string                 $numRows              number of rows
     * @param string|null                $dispQuery            display query
     * @param Message|string|null        $dispMessage          display message
     * @param array|null                 $profilingResults     profiling results
     * @param string                     $sqlQuery             sql query
     * @param string|null                $completeQuery        complete sql query
     * @psalm-param int|numeric-string $unlimNumRows
     * @psalm-param int|numeric-string $numRows
     *
     * @return string html
     */
    private function getQueryResponseForResultsReturned(
        $result,
        array $analyzedSqlResults,
        string $db,
        ?string $table,
        ?array $sqlData,
        $displayResultsObject,
        $unlimNumRows,
        $numRows,
        ?string $dispQuery,
        $dispMessage,
        ?array $profilingResults,
        $sqlQuery,
        ?string $completeQuery
    ): string {
        global $showtable;

        // If we are retrieving the full value of a truncated field or the original
        // value of a transformed field, show it here
        if (isset($_POST['grid_edit']) && $_POST['grid_edit'] == true && is_object($result)) {
            $this->getResponseForGridEdit($result);
            exit;
        }

        // Gets the list of fields properties
        $fieldsMeta = [];
        if ($result !== null && ! is_bool($result)) {
            $fieldsMeta = $this->dbi->getFieldsMeta($result);
        }

        // Should be initialized these parameters before parsing
        if (! is_array($showtable)) {
            $showtable = null;
        }

        $response = ResponseRenderer::getInstance();
        $header = $response->getHeader();
        $scripts = $header->getScripts();

        $justOneTable = $this->resultSetHasJustOneTable($fieldsMeta);

        // hide edit and delete links:
        // - for information_schema
        // - if the result set does not contain all the columns of a unique key
        //   (unless this is an updatable view)
        // - if the SELECT query contains a join or a subquery

        $updatableView = false;

        $statement = $analyzedSqlResults['statement'] ?? null;
        if ($statement instanceof SelectStatement) {
            if ($statement->expr && $statement->expr[0]->expr === '*' && $table) {
                $_table = new Table($table, $db);
                $updatableView = $_table->isUpdatableView();
            }

            if (
                $analyzedSqlResults['join']
                || $analyzedSqlResults['is_subquery']
                || count($analyzedSqlResults['select_tables']) !== 1
            ) {
                $justOneTable = false;
            }
        }

        $hasUnique = $table && $this->resultSetContainsUniqueKey($db, $table, $fieldsMeta);

        $editable = ($hasUnique
            || $GLOBALS['cfg']['RowActionLinksWithoutUnique']
            || $updatableView)
            && $justOneTable
            && ! Utilities::isSystemSchema($db);

        $_SESSION['tmpval']['possible_as_geometry'] = $editable;

        $displayParts = DisplayParts::fromArray([
            'hasEditLink' => true,
            'deleteLink' => DisplayParts::DELETE_ROW,
            'hasSortLink' => true,
            'hasNavigationBar' => true,
            'hasBookmarkForm' => true,
            'hasTextButton' => false,
            'hasPrintLink' => true,
        ]);

<<<<<<< HEAD
        if (Utilities::isSystemSchema($db) || ! $editable) {
            $displayParts = DisplayParts::fromArray([
                'hasEditLink' => false,
                'deleteLink' => DisplayParts::NO_DELETE,
                'hasSortLink' => true,
                'hasNavigationBar' => true,
                'hasBookmarkForm' => true,
                'hasTextButton' => true,
                'hasPrintLink' => true,
            ]);
=======
        if (! $editable) {
            $displayParts = [
                'edit_lnk' => $displayResultsObject::NO_EDIT_OR_DELETE,
                'del_lnk' => $displayResultsObject::NO_EDIT_OR_DELETE,
                'sort_lnk' => '1',
                'nav_bar' => '1',
                'bkm_form' => '1',
                'text_btn' => '1',
                'pview_lnk' => '1',
            ];
>>>>>>> f7f85bb4
        }

        if (isset($_POST['printview']) && $_POST['printview'] == '1') {
            $displayParts = DisplayParts::fromArray([
                'hasEditLink' => false,
                'deleteLink' => DisplayParts::NO_DELETE,
                'hasSortLink' => false,
                'hasNavigationBar' => false,
                'hasBookmarkForm' => false,
                'hasTextButton' => false,
                'hasPrintLink' => false,
            ]);
        }

        if (! isset($_POST['printview']) || $_POST['printview'] != '1') {
            $scripts->addFile('makegrid.js');
            $scripts->addFile('vendor/stickyfill.min.js');
            $scripts->addFile('sql.js');
            unset($GLOBALS['message']);
            //we don't need to buffer the output in getMessage here.
            //set a global variable and check against it in the function
            $GLOBALS['buffer_message'] = false;
        }

        $previousUpdateQueryHtml = $this->getHtmlForPreviousUpdateQuery(
            $dispQuery,
            (bool) $GLOBALS['cfg']['ShowSQL'],
            $sqlData ?? [],
            $dispMessage ?? ''
        );

        $profilingChartHtml = '';
        if ($profilingResults) {
            $profiling = $this->getDetailedProfilingStats($profilingResults);
            $profilingChartHtml = $this->template->render('sql/profiling_chart', ['profiling' => $profiling]);
        }

        $missingUniqueColumnMessage = $this->getMessageIfMissingColumnIndex($table, $db, $editable, $hasUnique);

        $bookmarkCreatedMessage = $this->getBookmarkCreatedMessage();

        $tableHtml = $this->getHtmlForSqlQueryResultsTable(
            $displayResultsObject,
            $displayParts,
            $editable,
            $unlimNumRows,
            $numRows,
            $showtable,
            $result,
            $analyzedSqlResults
        );

        $bookmarkSupportHtml = '';
        $bookmarkFeature = $this->relation->getRelationParameters()->bookmarkFeature;
        if (
            $bookmarkFeature !== null
            && $displayParts->hasBookmarkForm
            && empty($_GET['id_bookmark'])
            && $sqlQuery
        ) {
            $bookmarkSupportHtml = $this->template->render('sql/bookmark', [
                'db' => $db,
                'goto' => Url::getFromRoute('/sql', [
                    'db' => $db,
                    'table' => $table,
                    'sql_query' => $sqlQuery,
                    'id_bookmark' => 1,
                ]),
                'user' => $GLOBALS['cfg']['Server']['user'],
                'sql_query' => $completeQuery ?? $sqlQuery,
            ]);
        }

        return $this->template->render('sql/sql_query_results', [
            'previous_update_query' => $previousUpdateQueryHtml,
            'profiling_chart' => $profilingChartHtml,
            'missing_unique_column_message' => $missingUniqueColumnMessage,
            'bookmark_created_message' => $bookmarkCreatedMessage,
            'table' => $tableHtml,
            'bookmark_support' => $bookmarkSupportHtml,
        ]);
    }

    /**
     * Function to execute the query and send the response
     *
     * @param array|null          $analyzedSqlResults  analysed sql results
     * @param bool                $isGotoFile          whether goto file or not
     * @param string              $db                  current database
     * @param string|null         $table               current table
     * @param bool|null           $findRealEnd         whether to find real end or not
     * @param string|null         $sqlQueryForBookmark the sql query to be stored as bookmark
     * @param array|null          $extraData           extra data
     * @param string|null         $messageToShow       message to show
     * @param array|null          $sqlData             sql data
     * @param string              $goto                goto page url
     * @param string|null         $dispQuery           display query
     * @param Message|string|null $dispMessage         display message
     * @param string              $sqlQuery            sql query
     * @param string|null         $completeQuery       complete query
     */
    public function executeQueryAndSendQueryResponse(
        $analyzedSqlResults,
        $isGotoFile,
        string $db,
        ?string $table,
        $findRealEnd,
        $sqlQueryForBookmark,
        $extraData,
        $messageToShow,
        $sqlData,
        $goto,
        $dispQuery,
        $dispMessage,
        $sqlQuery,
        $completeQuery
    ): string {
        if ($analyzedSqlResults == null) {
            // Parse and analyze the query
            [
                $analyzedSqlResults,
                $db,
                $tableFromSql,
            ] = ParseAnalyze::sqlQuery($sqlQuery, $db);

            $table = $tableFromSql ?: $table;
        }

        return $this->executeQueryAndGetQueryResponse(
            $analyzedSqlResults, // analyzed_sql_results
            $isGotoFile, // is_gotofile
            $db, // db
            $table, // table
            $findRealEnd, // find_real_end
            $sqlQueryForBookmark, // sql_query_for_bookmark
            $extraData, // extra_data
            $messageToShow, // message_to_show
            $sqlData, // sql_data
            $goto, // goto
            $dispQuery, // disp_query
            $dispMessage, // disp_message
            $sqlQuery, // sql_query
            $completeQuery // complete_query
        );
    }

    /**
     * Function to execute the query and send the response
     *
     * @param array               $analyzedSqlResults  analysed sql results
     * @param bool                $isGotoFile          whether goto file or not
     * @param string              $db                  current database
     * @param string|null         $table               current table
     * @param bool|null           $findRealEnd         whether to find real end or not
     * @param string|null         $sqlQueryForBookmark the sql query to be stored as bookmark
     * @param array|null          $extraData           extra data
     * @param string|null         $messageToShow       message to show
     * @param array|null          $sqlData             sql data
     * @param string              $goto                goto page url
     * @param string|null         $dispQuery           display query
     * @param Message|string|null $dispMessage         display message
     * @param string              $sqlQuery            sql query
     * @param string|null         $completeQuery       complete query
     *
     * @return string html
     */
    public function executeQueryAndGetQueryResponse(
        array $analyzedSqlResults,
        $isGotoFile,
        string $db,
        ?string $table,
        $findRealEnd,
        ?string $sqlQueryForBookmark,
        $extraData,
        ?string $messageToShow,
        $sqlData,
        $goto,
        ?string $dispQuery,
        $dispMessage,
        $sqlQuery,
        ?string $completeQuery
    ): string {
        // Handle disable/enable foreign key checks
        $defaultFkCheck = ForeignKey::handleDisableCheckInit();

        // Handle remembered sorting order, only for single table query.
        // Handling is not required when it's a union query
        // (the parser never sets the 'union' key to 0).
        // Handling is also not required if we came from the "Sort by key"
        // drop-down.
        if (
            $analyzedSqlResults !== []
            && $this->isRememberSortingOrder($analyzedSqlResults)
            && empty($analyzedSqlResults['union'])
            && ! isset($_POST['sort_by_key'])
        ) {
            if (! isset($_SESSION['sql_from_query_box'])) {
                $this->handleSortOrder($db, $table, $analyzedSqlResults, $sqlQuery);
            } else {
                unset($_SESSION['sql_from_query_box']);
            }
        }

        $displayResultsObject = new DisplayResults(
            $GLOBALS['dbi'],
            $GLOBALS['db'],
            $GLOBALS['table'],
            $GLOBALS['server'],
            $goto,
            $sqlQuery
        );
        $displayResultsObject->setConfigParamsForDisplayTable();

        // assign default full_sql_query
        $fullSqlQuery = $sqlQuery;

        // Do append a "LIMIT" clause?
        if ($this->isAppendLimitClause($analyzedSqlResults)) {
            $fullSqlQuery = $this->getSqlWithLimitClause($analyzedSqlResults);
        }

        $GLOBALS['reload'] = $this->hasCurrentDbChanged($db);
        $this->dbi->selectDb($db);

        [
            $result,
            $numRows,
            $unlimNumRows,
            $profilingResults,
            $extraData,
        ] = $this->executeTheQuery(
            $analyzedSqlResults,
            $fullSqlQuery,
            $isGotoFile,
            $db,
            $table,
            $findRealEnd,
            $sqlQueryForBookmark,
            $extraData
        );

        if ($this->dbi->moreResults()) {
            $this->dbi->nextResult();
        }

        $warningMessages = $this->operations->getWarningMessagesArray();

        // No rows returned -> move back to the calling page
        if (($numRows == 0 && $unlimNumRows == 0) || $analyzedSqlResults['is_affected']) {
            $htmlOutput = $this->getQueryResponseForNoResultsReturned(
                $analyzedSqlResults,
                $db,
                $table,
                $messageToShow,
                $numRows,
                $displayResultsObject,
                $extraData,
                $profilingResults,
                $result,
                $sqlQuery,
                $completeQuery
            );
        } else {
            // At least one row is returned -> displays a table with results
            $htmlOutput = $this->getQueryResponseForResultsReturned(
                $result,
                $analyzedSqlResults,
                $db,
                $table,
                $sqlData,
                $displayResultsObject,
                $unlimNumRows,
                $numRows,
                $dispQuery,
                $dispMessage,
                $profilingResults,
                $sqlQuery,
                $completeQuery
            );
        }

        // Handle disable/enable foreign key checks
        ForeignKey::handleDisableCheckCleanup($defaultFkCheck);

        foreach ($warningMessages as $warning) {
            $message = Message::notice(Message::sanitize($warning));
            $htmlOutput .= $message->getDisplay();
        }

        return $htmlOutput;
    }

    /**
     * Function to define pos to display a row
     *
     * @param int $numberOfLine Number of the line to display
     *
     * @return int Start position to display the line
     */
    private function getStartPosToDisplayRow($numberOfLine)
    {
        $maxRows = $_SESSION['tmpval']['max_rows'];

        return @((int) ceil($numberOfLine / $maxRows) - 1) * $maxRows;
    }

    /**
     * Function to calculate new pos if pos is higher than number of rows
     * of displayed table
     *
     * @param string   $db    Database name
     * @param string   $table Table name
     * @param int|null $pos   Initial position
     *
     * @return int Number of pos to display last page
     */
    public function calculatePosForLastPage($db, $table, $pos)
    {
        if ($pos === null) {
            $pos = $_SESSION['tmpval']['pos'];
        }

        $tableObject = new Table($table, $db);
        $unlimNumRows = $tableObject->countRecords(true);
        //If position is higher than number of rows
        if ($unlimNumRows <= $pos && $pos != 0) {
            $pos = $this->getStartPosToDisplayRow($unlimNumRows);
        }

        return $pos;
    }
}<|MERGE_RESOLUTION|>--- conflicted
+++ resolved
@@ -1469,8 +1469,7 @@
             'hasPrintLink' => true,
         ]);
 
-<<<<<<< HEAD
-        if (Utilities::isSystemSchema($db) || ! $editable) {
+        if (! $editable) {
             $displayParts = DisplayParts::fromArray([
                 'hasEditLink' => false,
                 'deleteLink' => DisplayParts::NO_DELETE,
@@ -1480,18 +1479,6 @@
                 'hasTextButton' => true,
                 'hasPrintLink' => true,
             ]);
-=======
-        if (! $editable) {
-            $displayParts = [
-                'edit_lnk' => $displayResultsObject::NO_EDIT_OR_DELETE,
-                'del_lnk' => $displayResultsObject::NO_EDIT_OR_DELETE,
-                'sort_lnk' => '1',
-                'nav_bar' => '1',
-                'bkm_form' => '1',
-                'text_btn' => '1',
-                'pview_lnk' => '1',
-            ];
->>>>>>> f7f85bb4
         }
 
         if (isset($_POST['printview']) && $_POST['printview'] == '1') {
