<?php

declare(strict_types=1);

namespace PhpMyAdmin;

use PhpMyAdmin\Display\Results as DisplayResults;
use PhpMyAdmin\Html\Generator;
use PhpMyAdmin\Html\MySQLDocumentation;
use PhpMyAdmin\Query\Generator as QueryGenerator;
use PhpMyAdmin\Query\Utilities;
use PhpMyAdmin\SqlParser\Statements\AlterStatement;
use PhpMyAdmin\SqlParser\Statements\DropStatement;
use PhpMyAdmin\SqlParser\Statements\SelectStatement;
use PhpMyAdmin\SqlParser\Utils\Query;
use function array_map;
use function array_sum;
use function bin2hex;
use function ceil;
use function count;
use function explode;
use function htmlspecialchars;
use function in_array;
use function is_array;
use function is_bool;
use function microtime;
use function session_start;
use function session_write_close;
use function sprintf;
use function str_replace;
use function stripos;
use function strlen;
use function strpos;
use function ucwords;

/**
 * Set of functions for the SQL executor
 */
class Sql
{
    /** @var DatabaseInterface */
    private $dbi;

    /** @var Relation */
    private $relation;

    /** @var RelationCleanup */
    private $relationCleanup;

    /** @var Transformations */
    private $transformations;

    /** @var Operations */
    private $operations;

    /** @var Template */
    private $template;

    public function __construct(
        DatabaseInterface $dbi,
        Relation $relation,
        RelationCleanup $relationCleanup,
        Operations $operations,
        Transformations $transformations,
        Template $template
    ) {
        $this->dbi = $dbi;
        $this->relation = $relation;
        $this->relationCleanup = $relationCleanup;
        $this->operations = $operations;
        $this->transformations = $transformations;
        $this->template = $template;
    }

    /**
     * Handle remembered sorting order, only for single table query
     *
     * @param string $db                   database name
     * @param string $table                table name
     * @param array  $analyzed_sql_results the analyzed query results
     * @param string $full_sql_query       SQL query
     *
     * @return void
     */
    private function handleSortOrder(
        $db,
        $table,
        array &$analyzed_sql_results,
        &$full_sql_query
    ) {
        $pmatable = new Table($table, $db);

        if (empty($analyzed_sql_results['order'])) {
            // Retrieving the name of the column we should sort after.
            $sortCol = $pmatable->getUiProp(Table::PROP_SORTED_COLUMN);
            if (empty($sortCol)) {
                return;
            }

            // Remove the name of the table from the retrieved field name.
            $sortCol = str_replace(
                Util::backquote($table) . '.',
                '',
                $sortCol
            );

            // Create the new query.
            $full_sql_query = Query::replaceClause(
                $analyzed_sql_results['statement'],
                $analyzed_sql_results['parser']->list,
                'ORDER BY ' . $sortCol
            );

            // TODO: Avoid reparsing the query.
            $analyzed_sql_results = Query::getAll($full_sql_query);
        } else {
            // Store the remembered table into session.
            $pmatable->setUiProp(
                Table::PROP_SORTED_COLUMN,
                Query::getClause(
                    $analyzed_sql_results['statement'],
                    $analyzed_sql_results['parser']->list,
                    'ORDER BY'
                )
            );
        }
    }

    /**
     * Append limit clause to SQL query
     *
     * @param array $analyzed_sql_results the analyzed query results
     *
     * @return string limit clause appended SQL query
     */
    private function getSqlWithLimitClause(array &$analyzed_sql_results)
    {
        return Query::replaceClause(
            $analyzed_sql_results['statement'],
            $analyzed_sql_results['parser']->list,
            'LIMIT ' . $_SESSION['tmpval']['pos'] . ', '
            . $_SESSION['tmpval']['max_rows']
        );
    }

    /**
     * Verify whether the result set has columns from just one table
     *
     * @param array $fields_meta meta fields
     *
     * @return bool whether the result set has columns from just one table
     */
    private function resultSetHasJustOneTable(array $fields_meta)
    {
        $just_one_table = true;
        $prev_table = '';
        foreach ($fields_meta as $one_field_meta) {
            if ($one_field_meta->table != ''
                && $prev_table != ''
                && $one_field_meta->table != $prev_table
            ) {
                $just_one_table = false;
            }
            if ($one_field_meta->table == '') {
                continue;
            }

            $prev_table = $one_field_meta->table;
        }

        return $just_one_table && $prev_table != '';
    }

    /**
     * Verify whether the result set contains all the columns
     * of at least one unique key
     *
     * @param string $db          database name
     * @param string $table       table name
     * @param array  $fields_meta meta fields
     *
     * @return bool whether the result set contains a unique key
     */
    private function resultSetContainsUniqueKey($db, $table, array $fields_meta)
    {
        $columns = $this->dbi->getColumns($db, $table);
        $resultSetColumnNames = [];
        foreach ($fields_meta as $oneMeta) {
            $resultSetColumnNames[] = $oneMeta->name;
        }
        foreach (Index::getFromTable($table, $db) as $index) {
            if (! $index->isUnique()) {
                continue;
            }

            $indexColumns = $index->getColumns();
            $numberFound = 0;
            foreach ($indexColumns as $indexColumnName => $dummy) {
                if (in_array($indexColumnName, $resultSetColumnNames)) {
                    $numberFound++;
                } elseif (! in_array($indexColumnName, $columns)) {
                    $numberFound++;
                } elseif (strpos($columns[$indexColumnName]['Extra'], 'INVISIBLE') !== false) {
                    $numberFound++;
                }
            }
            if ($numberFound == count($indexColumns)) {
                return true;
            }
        }

        return false;
    }

    /**
     * Get the HTML for relational column dropdown
     * During grid edit, if we have a relational field, returns the html for the
     * dropdown
     *
     * @param string $db         current database
     * @param string $table      current table
     * @param string $column     current column
     * @param string $curr_value current selected value
     *
     * @return string html for the dropdown
     */
    public function getHtmlForRelationalColumnDropdown($db, $table, $column, $curr_value)
    {
        $foreigners = $this->relation->getForeigners($db, $table, $column);

        $foreignData = $this->relation->getForeignData(
            $foreigners,
            $column,
            false,
            '',
            ''
        );

        if ($foreignData['disp_row'] == null) {
            //Handle the case when number of values
            //is more than $cfg['ForeignKeyMaxLimit']
            $_url_params = [
                'db' => $db,
                'table' => $table,
                'field' => $column,
            ];

            $dropdown = $this->template->render('sql/relational_column_dropdown', [
                'current_value' => $_POST['curr_value'],
                'params' => $_url_params,
            ]);
        } else {
            $dropdown = $this->relation->foreignDropdown(
                $foreignData['disp_row'],
                $foreignData['foreign_field'],
                $foreignData['foreign_display'],
                $curr_value,
                $GLOBALS['cfg']['ForeignKeyMaxLimit']
            );
            $dropdown = '<select>' . $dropdown . '</select>';
        }

        return $dropdown;
    }

    /** @return array<string, int|array> */
    private function getDetailedProfilingStats(array $profilingResults): array
    {
        $profiling = [
            'total_time' => 0,
            'states' => [],
            'chart' => [],
            'profile' => [],
        ];

        foreach ($profilingResults as $oneResult) {
            $status = ucwords($oneResult['Status']);
            $profiling['total_time'] += $oneResult['Duration'];
            $profiling['profile'][] = [
                'status' => $status,
                'duration' => Util::formatNumber($oneResult['Duration'], 3, 1),
                'duration_raw' => $oneResult['Duration'],
            ];

            if (! isset($profiling['states'][$status])) {
                $profiling['states'][$status] = [
                    'total_time' => $oneResult['Duration'],
                    'calls' => 1,
                ];
                $profiling['chart'][$status] = $oneResult['Duration'];
            } else {
                $profiling['states'][$status]['calls']++;
                $profiling['chart'][$status] += $oneResult['Duration'];
            }
        }

        return $profiling;
    }

    /**
     * Get value of a column for a specific row (marked by $whereClause)
     */
    public function getFullValuesForSetColumn(
        string $db,
        string $table,
        string $column,
        string $whereClause
    ): string {
        $row = $this->dbi->fetchSingleRow(sprintf(
            'SELECT `%s` FROM `%s`.`%s` WHERE %s',
            $column,
            $db,
            $table,
            $whereClause
        ));

        if ($row === null) {
            return '';
        }

        return $row[$column];
    }

    /**
     * Get all the values for a enum column or set column in a table
     *
     * @param string $db     current database
     * @param string $table  current table
     * @param string $column current column
     *
     * @return array array containing the value list for the column
     */
    public function getValuesForColumn($db, $table, $column)
    {
        $field_info_query = QueryGenerator::getColumnsSql($db, $table, $this->dbi->escapeString($column));

        $field_info_result = $this->dbi->fetchResult(
            $field_info_query,
            null,
            null,
            DatabaseInterface::CONNECT_USER,
            DatabaseInterface::QUERY_STORE
        );

        return Util::parseEnumSetValues($field_info_result[0]['Type']);
    }

    /**
     * Function to check whether to remember the sorting order or not
     *
     * @param array $analyzed_sql_results the analyzed query and other variables set
     *                                    after analyzing the query
     *
     * @return bool
     */
    private function isRememberSortingOrder(array $analyzed_sql_results)
    {
        return isset($analyzed_sql_results['select_expr'], $analyzed_sql_results['select_tables'])
            && $GLOBALS['cfg']['RememberSorting']
            && ! ($analyzed_sql_results['is_count']
                || $analyzed_sql_results['is_export']
                || $analyzed_sql_results['is_func']
                || $analyzed_sql_results['is_analyse'])
            && $analyzed_sql_results['select_from']
            && (empty($analyzed_sql_results['select_expr'])
                || ((count($analyzed_sql_results['select_expr']) === 1)
                    && ($analyzed_sql_results['select_expr'][0] === '*')))
            && count($analyzed_sql_results['select_tables']) === 1;
    }

    /**
     * Function to check whether the LIMIT clause should be appended or not
     *
     * @param array $analyzed_sql_results the analyzed query and other variables set
     *                                    after analyzing the query
     *
     * @return bool
     */
    private function isAppendLimitClause(array $analyzed_sql_results)
    {
        // Assigning LIMIT clause to an syntactically-wrong query
        // is not needed. Also we would want to show the true query
        // and the true error message to the query executor

        return (isset($analyzed_sql_results['parser'])
            && count($analyzed_sql_results['parser']->errors) === 0)
            && ($_SESSION['tmpval']['max_rows'] !== 'all')
            && ! ($analyzed_sql_results['is_export']
            || $analyzed_sql_results['is_analyse'])
            && ($analyzed_sql_results['select_from']
                || $analyzed_sql_results['is_subquery'])
            && empty($analyzed_sql_results['limit']);
    }

    /**
     * Function to check whether this query is for just browsing
     *
     * @param array<string, mixed> $analyzed_sql_results the analyzed query and other variables set
     *                                                   after analyzing the query
     * @param bool|null            $find_real_end        whether the real end should be found
     */
    public static function isJustBrowsing(array $analyzed_sql_results, ?bool $find_real_end): bool
    {
        return ! $analyzed_sql_results['is_group']
            && ! $analyzed_sql_results['is_func']
            && empty($analyzed_sql_results['union'])
            && empty($analyzed_sql_results['distinct'])
            && $analyzed_sql_results['select_from']
            && (count($analyzed_sql_results['select_tables']) === 1)
            && (empty($analyzed_sql_results['statement']->where)
                || (count($analyzed_sql_results['statement']->where) === 1
                    && $analyzed_sql_results['statement']->where[0]->expr === '1'))
            && empty($analyzed_sql_results['group'])
            && ! isset($find_real_end)
            && ! $analyzed_sql_results['is_subquery']
            && ! $analyzed_sql_results['join']
            && empty($analyzed_sql_results['having']);
    }

    /**
     * Function to check whether the related transformation information should be deleted
     *
     * @param array $analyzed_sql_results the analyzed query and other variables set
     *                                    after analyzing the query
     *
     * @return bool
     */
    private function isDeleteTransformationInfo(array $analyzed_sql_results)
    {
        return ! empty($analyzed_sql_results['querytype'])
            && (($analyzed_sql_results['querytype'] === 'ALTER')
                || ($analyzed_sql_results['querytype'] === 'DROP'));
    }

    /**
     * Function to check whether the user has rights to drop the database
     *
     * @param array $analyzed_sql_results  the analyzed query and other variables set
     *                                     after analyzing the query
     * @param bool  $allowUserDropDatabase whether the user is allowed to drop db
     * @param bool  $is_superuser          whether this user is a superuser
     *
     * @return bool
     */
    public function hasNoRightsToDropDatabase(
        array $analyzed_sql_results,
        $allowUserDropDatabase,
        $is_superuser
    ) {
        return ! $allowUserDropDatabase
            && isset($analyzed_sql_results['drop_database'])
            && $analyzed_sql_results['drop_database']
            && ! $is_superuser;
    }

    /**
     * Function to set a column property
     *
     * @param Table  $pmatable      Table instance
     * @param string $request_index col_order|col_visib
     *
     * @return bool|Message
     */
    public function setColumnProperty($pmatable, $request_index)
    {
        $property_value = array_map('intval', explode(',', $_POST[$request_index]));
        switch ($request_index) {
            case 'col_order':
                $property_to_set = Table::PROP_COLUMN_ORDER;
                break;
            case 'col_visib':
                $property_to_set = Table::PROP_COLUMN_VISIB;
                break;
            default:
                $property_to_set = '';
        }

        return $pmatable->setUiProp(
            $property_to_set,
            $property_value,
            $_POST['table_create_time'] ?? null
        );
    }

    /**
     * Function to find the real end of rows
     *
     * @param string $db    the current database
     * @param string $table the current table
     *
     * @return mixed the number of rows if "retain" param is true, otherwise true
     */
    public function findRealEndOfRows($db, $table)
    {
        $unlim_num_rows = $this->dbi->getTable($db, $table)->countRecords(true);
        $_SESSION['tmpval']['pos'] = $this->getStartPosToDisplayRow($unlim_num_rows);

        return $unlim_num_rows;
    }

    /**
     * Function to get the default sql query for browsing page
     *
     * @param string $db    the current database
     * @param string $table the current table
     *
     * @return string the default $sql_query for browse page
     */
    public function getDefaultSqlQueryForBrowse($db, $table)
    {
        $bookmark = Bookmark::get(
            $this->dbi,
            $GLOBALS['cfg']['Server']['user'],
            $db,
            $table,
            'label',
            false,
            true
        );

        if (! empty($bookmark) && ! empty($bookmark->getQuery())) {
            $GLOBALS['using_bookmark_message'] = Message::notice(
                __('Using bookmark "%s" as default browse query.')
            );
            $GLOBALS['using_bookmark_message']->addParam($table);
            $GLOBALS['using_bookmark_message']->addHtml(
                MySQLDocumentation::showDocumentation('faq', 'faq6-22')
            );
            $sql_query = $bookmark->getQuery();
        } else {
            $defaultOrderByClause = '';

            if (isset($GLOBALS['cfg']['TablePrimaryKeyOrder'])
                && ($GLOBALS['cfg']['TablePrimaryKeyOrder'] !== 'NONE')
            ) {
                $primaryKey     = null;
                $primary        = Index::getPrimary($table, $db);

                if ($primary !== false) {
                    $primarycols    = $primary->getColumns();

                    foreach ($primarycols as $col) {
                        $primaryKey = $col->getName();
                        break;
                    }

                    if ($primaryKey != null) {
                        $defaultOrderByClause = ' ORDER BY '
                            . Util::backquote($table) . '.'
                            . Util::backquote($primaryKey) . ' '
                            . $GLOBALS['cfg']['TablePrimaryKeyOrder'];
                    }
                }
            }

            $sql_query = 'SELECT * FROM ' . Util::backquote($table)
                . $defaultOrderByClause;
        }

        return $sql_query;
    }

    /**
     * Responds an error when an error happens when executing the query
     *
     * @param bool   $is_gotofile    whether goto file or not
     * @param string $error          error after executing the query
     * @param string $full_sql_query full sql query
     *
     * @return void
     */
    private function handleQueryExecuteError($is_gotofile, $error, $full_sql_query)
    {
        if ($is_gotofile) {
            $message = Message::rawError($error);
            $response = Response::getInstance();
            $response->setRequestStatus(false);
            $response->addJSON('message', $message);
        } else {
            Generator::mysqlDie($error, $full_sql_query, '', '');
        }
        exit;
    }

    /**
     * Function to store the query as a bookmark
     *
     * @param string $db                     the current database
     * @param string $bkm_user               the bookmarking user
     * @param string $sql_query_for_bookmark the query to be stored in bookmark
     * @param string $bkm_label              bookmark label
     * @param bool   $bkm_replace            whether to replace existing bookmarks
     *
     * @return void
     */
    public function storeTheQueryAsBookmark(
        $db,
        $bkm_user,
        $sql_query_for_bookmark,
        $bkm_label,
        bool $bkm_replace
    ) {
        $bfields = [
            'bkm_database' => $db,
            'bkm_user'  => $bkm_user,
            'bkm_sql_query' => $sql_query_for_bookmark,
            'bkm_label' => $bkm_label,
        ];

        // Should we replace bookmark?
        if ($bkm_replace) {
            $bookmarks = Bookmark::getList(
                $this->dbi,
                $GLOBALS['cfg']['Server']['user'],
                $db
            );
            foreach ($bookmarks as $bookmark) {
                if ($bookmark->getLabel() != $bkm_label) {
                    continue;
                }

                $bookmark->delete();
            }
        }

        $bookmark = Bookmark::createBookmark(
            $this->dbi,
            $GLOBALS['cfg']['Server']['user'],
            $bfields,
            isset($_POST['bkm_all_users'])
        );
        $bookmark->save();
    }

    /**
     * Executes the SQL query and measures its execution time
     *
     * @param string $full_sql_query the full sql query
     *
     * @return array ($result, $querytime)
     */
    private function executeQueryAndMeasureTime($full_sql_query)
    {
        // close session in case the query takes too long
        session_write_close();

        // Measure query time.
        $querytime_before = array_sum(explode(' ', microtime()));

        $result = @$this->dbi->tryQuery(
            $full_sql_query,
            DatabaseInterface::CONNECT_USER,
            DatabaseInterface::QUERY_STORE
        );
        $querytime_after = array_sum(explode(' ', microtime()));

        // reopen session
        session_start();

        return [
            $result,
            $querytime_after - $querytime_before,
        ];
    }

    /**
     * Function to get the affected or changed number of rows after executing a query
     *
     * @param bool  $is_affected whether the query affected a table
     * @param mixed $result      results of executing the query
     *
     * @return int    number of rows affected or changed
     */
    private function getNumberOfRowsAffectedOrChanged($is_affected, $result)
    {
        if (! $is_affected) {
            $num_rows = $result ? @$this->dbi->numRows($result) : 0;
        } else {
            $num_rows = @$this->dbi->affectedRows();
        }

        return $num_rows;
    }

    /**
     * Checks if the current database has changed
     * This could happen if the user sends a query like "USE `database`;"
     *
     * @param string $db the database in the query
     *
     * @return bool whether to reload the navigation(1) or not(0)
     */
    private function hasCurrentDbChanged($db): bool
    {
        if (strlen($db) > 0) {
            $current_db = $this->dbi->fetchValue('SELECT DATABASE()');

            // $current_db is false, except when a USE statement was sent
            return ($current_db != false) && ($db !== $current_db);
        }

        return false;
    }

    /**
     * If a table, database or column gets dropped, clean comments.
     *
     * @param string      $db     current database
     * @param string      $table  current table
     * @param string|null $column current column
     * @param bool        $purge  whether purge set or not
     *
     * @return void
     */
    private function cleanupRelations($db, $table, ?string $column, $purge)
    {
        if (empty($purge) || strlen($db) <= 0) {
            return;
        }

        if (strlen($table) > 0) {
            if (isset($column) && strlen($column) > 0) {
                $this->relationCleanup->column($db, $table, $column);
            } else {
                $this->relationCleanup->table($db, $table);
            }
        } else {
            $this->relationCleanup->database($db);
        }
    }

    /**
     * Function to count the total number of rows for the same 'SELECT' query without
     * the 'LIMIT' clause that may have been programatically added
     *
     * @param int    $num_rows             number of rows affected/changed by the query
     * @param bool   $justBrowsing         whether just browsing or not
     * @param string $db                   the current database
     * @param string $table                the current table
     * @param array  $analyzed_sql_results the analyzed query and other variables set
     *                                     after analyzing the query
     *
     * @return int unlimited number of rows
     */
    private function countQueryResults(
        $num_rows,
        $justBrowsing,
        $db,
        $table,
        array $analyzed_sql_results
    ) {
        /* Shortcut for not analyzed/empty query */
        if (empty($analyzed_sql_results)) {
            return 0;
        }

        if (! $this->isAppendLimitClause($analyzed_sql_results)) {
            // if we did not append a limit, set this to get a correct
            // "Showing rows..." message
            // $_SESSION['tmpval']['max_rows'] = 'all';
            $unlim_num_rows = $num_rows;
        } elseif ($this->isAppendLimitClause($analyzed_sql_results) && $_SESSION['tmpval']['max_rows'] > $num_rows) {
            // When user has not defined a limit in query and total rows in
            // result are less than max_rows to display, there is no need
            // to count total rows for that query again
            $unlim_num_rows = $_SESSION['tmpval']['pos'] + $num_rows;
        } elseif ($analyzed_sql_results['querytype'] === 'SELECT'
            || $analyzed_sql_results['is_subquery']
        ) {
            //    c o u n t    q u e r y

            // If we are "just browsing", there is only one table (and no join),
            // and no WHERE clause (or just 'WHERE 1 '),
            // we do a quick count (which uses MaxExactCount) because
            // SQL_CALC_FOUND_ROWS is not quick on large InnoDB tables

            // However, do not count again if we did it previously
            // due to $find_real_end == true
            if ($justBrowsing) {
                // Get row count (is approximate for InnoDB)
                $unlim_num_rows = $this->dbi->getTable($db, $table)->countRecords();
                /**
                 * @todo Can we know at this point that this is InnoDB,
                 *       (in this case there would be no need for getting
                 *       an exact count)?
                 */
                if ($unlim_num_rows < $GLOBALS['cfg']['MaxExactCount']) {
                    // Get the exact count if approximate count
                    // is less than MaxExactCount
                    /**
                     * @todo In countRecords(), MaxExactCount is also verified,
                     *       so can we avoid checking it twice?
                     */
                    $unlim_num_rows = $this->dbi->getTable($db, $table)
                        ->countRecords(true);
                }
            } else {
                // The SQL_CALC_FOUND_ROWS option of the SELECT statement is used.

                // For UNION statements, only a SQL_CALC_FOUND_ROWS is required
                // after the first SELECT.

                $count_query = Query::replaceClause(
                    $analyzed_sql_results['statement'],
                    $analyzed_sql_results['parser']->list,
                    'SELECT SQL_CALC_FOUND_ROWS',
                    null,
                    true
                );

                // Another LIMIT clause is added to avoid long delays.
                // A complete result will be returned anyway, but the LIMIT would
                // stop the query as soon as the result that is required has been
                // computed.

                if (empty($analyzed_sql_results['union'])) {
                    $count_query .= ' LIMIT 1';
                }

                // Running the count query.
                $this->dbi->tryQuery($count_query);

                $unlim_num_rows = $this->dbi->fetchValue('SELECT FOUND_ROWS()');
            } // end else "just browsing"
        } else {// not $is_select
            $unlim_num_rows = 0;
        }

        return $unlim_num_rows;
    }

    /**
     * Function to handle all aspects relating to executing the query
     *
     * @param array       $analyzed_sql_results   analyzed sql results
     * @param string      $full_sql_query         full sql query
     * @param bool        $is_gotofile            whether to go to a file
     * @param string|null $db                     current database
     * @param string|null $table                  current table
     * @param bool|null   $find_real_end          whether to find the real end
     * @param string      $sql_query_for_bookmark sql query to be stored as bookmark
     * @param array       $extra_data             extra data
     *
     * @return mixed
     */
    private function executeTheQuery(
        array $analyzed_sql_results,
        $full_sql_query,
        $is_gotofile,
        $db,
        $table,
        ?bool $find_real_end,
        $sql_query_for_bookmark,
        $extra_data
    ) {
        $response = Response::getInstance();
        $response->getHeader()->getMenu()->setTable($table);

        // Only if we ask to see the php code
        if (isset($GLOBALS['show_as_php'])) {
            $result = null;
            $num_rows = 0;
            $unlim_num_rows = 0;
        } else { // If we don't ask to see the php code
            Profiling::enable($this->dbi);

            [
                $result,
                $GLOBALS['querytime'],
            ] = $this->executeQueryAndMeasureTime($full_sql_query);

            // Displays an error message if required and stop parsing the script
            $error = $this->dbi->getError();
            if ($error && $GLOBALS['cfg']['IgnoreMultiSubmitErrors']) {
                $extra_data['error'] = $error;
            } elseif ($error) {
                $this->handleQueryExecuteError($is_gotofile, $error, $full_sql_query);
            }

            // If there are no errors and bookmarklabel was given,
            // store the query as a bookmark
            if (! empty($_POST['bkm_label']) && ! empty($sql_query_for_bookmark)) {
                $cfgBookmark = Bookmark::getParams($GLOBALS['cfg']['Server']['user']);
                $this->storeTheQueryAsBookmark(
                    $db,
                    is_array($cfgBookmark) ? $cfgBookmark['user'] : '',
                    $sql_query_for_bookmark,
                    $_POST['bkm_label'],
                    isset($_POST['bkm_replace'])
                );
            } // end store bookmarks

            // Gets the number of rows affected/returned
            // (This must be done immediately after the query because
            // mysql_affected_rows() reports about the last query done)
            $num_rows = $this->getNumberOfRowsAffectedOrChanged(
                $analyzed_sql_results['is_affected'],
                $result
            );

            $profiling_results = Profiling::getInformation($this->dbi);

            $justBrowsing = self::isJustBrowsing(
                $analyzed_sql_results,
                $find_real_end ?? null
            );

            $unlim_num_rows = $this->countQueryResults(
                $num_rows,
                $justBrowsing,
                $db,
                $table,
                $analyzed_sql_results
            );

            $this->cleanupRelations(
                $db ?? '',
                $table ?? '',
                $_POST['dropped_column'] ?? null,
                $_POST['purge'] ?? null
            );

            if (isset($_POST['dropped_column'])
                && isset($db) && strlen($db) > 0
                && isset($table) && strlen($table) > 0
            ) {
                // to refresh the list of indexes (Ajax mode)

                $indexes = Index::getFromTable($table, $db);
                $indexesDuplicates = Index::findDuplicates($table, $db);
                $template = new Template();

                $extra_data['indexes_list'] = $template->render('indexes', [
                    'url_params' => $GLOBALS['url_params'],
                    'indexes' => $indexes,
                    'indexes_duplicates' => $indexesDuplicates,
                ]);
            }
        }

        return [
            $result,
            $num_rows,
            $unlim_num_rows,
            $profiling_results ?? null,
            $extra_data,
        ];
    }

    /**
     * Delete related transformation information
     *
     * @param string $db                   current database
     * @param string $table                current table
     * @param array  $analyzed_sql_results analyzed sql results
     *
     * @return void
     */
    private function deleteTransformationInfo($db, $table, array $analyzed_sql_results)
    {
        if (! isset($analyzed_sql_results['statement'])) {
            return;
        }
        $statement = $analyzed_sql_results['statement'];
        if ($statement instanceof AlterStatement) {
            if (! empty($statement->altered[0])
                && $statement->altered[0]->options->has('DROP')
            ) {
                if (! empty($statement->altered[0]->field->column)) {
                    $this->transformations->clear(
                        $db,
                        $table,
                        $statement->altered[0]->field->column
                    );
                }
            }
        } elseif ($statement instanceof DropStatement) {
            $this->transformations->clear($db, $table);
        }
    }

    /**
     * Function to get the message for the no rows returned case
     *
     * @param string $message_to_show      message to show
     * @param array  $analyzed_sql_results analyzed sql results
     * @param int    $num_rows             number of rows
     *
     * @return Message
     */
    private function getMessageForNoRowsReturned(
        $message_to_show,
        array $analyzed_sql_results,
        $num_rows
    ) {
        if ($analyzed_sql_results['querytype'] === 'DELETE"') {
            $message = Message::getMessageForDeletedRows($num_rows);
        } elseif ($analyzed_sql_results['is_insert']) {
            if ($analyzed_sql_results['querytype'] === 'REPLACE') {
                // For REPLACE we get DELETED + INSERTED row count,
                // so we have to call it affected
                $message = Message::getMessageForAffectedRows($num_rows);
            } else {
                $message = Message::getMessageForInsertedRows($num_rows);
            }
            $insert_id = $this->dbi->insertId();
            if ($insert_id != 0) {
                // insert_id is id of FIRST record inserted in one insert,
                // so if we inserted multiple rows, we had to increment this
                $message->addText('[br]');
                // need to use a temporary because the Message class
                // currently supports adding parameters only to the first
                // message
                $_inserted = Message::notice(__('Inserted row id: %1$d'));
                $_inserted->addParam($insert_id + $num_rows - 1);
                $message->addMessage($_inserted);
            }
        } elseif ($analyzed_sql_results['is_affected']) {
            $message = Message::getMessageForAffectedRows($num_rows);

            // Ok, here is an explanation for the !$is_select.
            // The form generated by PhpMyAdmin\SqlQueryForm
            // and /database/sql has many submit buttons
            // on the same form, and some confusion arises from the
            // fact that $message_to_show is sent for every case.
            // The $message_to_show containing a success message and sent with
            // the form should not have priority over errors
        } elseif (! empty($message_to_show)
            && $analyzed_sql_results['querytype'] !== 'SELECT'
        ) {
            $message = Message::rawSuccess(htmlspecialchars($message_to_show));
        } elseif (! empty($GLOBALS['show_as_php'])) {
            $message = Message::success(__('Showing as PHP code'));
        } elseif (isset($GLOBALS['show_as_php'])) {
            /* User disable showing as PHP, query is only displayed */
            $message = Message::notice(__('Showing SQL query'));
        } else {
            $message = Message::success(
                __('MySQL returned an empty result set (i.e. zero rows).')
            );
        }

        if (isset($GLOBALS['querytime'])) {
            $_querytime = Message::notice(
                '(' . __('Query took %01.4f seconds.') . ')'
            );
            $_querytime->addParam($GLOBALS['querytime']);
            $message->addMessage($_querytime);
        }

        // In case of ROLLBACK, notify the user.
        if (isset($_POST['rollback_query'])) {
            $message->addText(__('[ROLLBACK occurred.]'));
        }

        return $message;
    }

    /**
     * Function to respond back when the query returns zero rows
     * This method is called
     * 1-> When browsing an empty table
     * 2-> When executing a query on a non empty table which returns zero results
     * 3-> When executing a query on an empty table
     * 4-> When executing an INSERT, UPDATE, DELETE query from the SQL tab
     * 5-> When deleting a row from BROWSE tab
     * 6-> When searching using the SEARCH tab which returns zero results
     * 7-> When changing the structure of the table except change operation
     *
     * @param array          $analyzed_sql_results analyzed sql results
     * @param string         $db                   current database
     * @param string         $table                current table
     * @param string|null    $message_to_show      message to show
     * @param int            $num_rows             number of rows
     * @param DisplayResults $displayResultsObject DisplayResult instance
     * @param array|null     $extra_data           extra data
     * @param string         $themeImagePath       uri of the theme image
     * @param array|null     $profiling_results    profiling results
     * @param object         $result               executed query results
     * @param string         $sql_query            sql query
     * @param string|null    $complete_query       complete sql query
     *
     * @return string html
     */
    private function getQueryResponseForNoResultsReturned(
        array $analyzed_sql_results,
        $db,
        $table,
        ?string $message_to_show,
        $num_rows,
        $displayResultsObject,
        ?array $extra_data,
        $themeImagePath,
        ?array $profiling_results,
        $result,
        $sql_query,
        ?string $complete_query
    ) {
        if ($this->isDeleteTransformationInfo($analyzed_sql_results)) {
            $this->deleteTransformationInfo($db, $table, $analyzed_sql_results);
        }

        if (isset($extra_data['error'])) {
            $message = Message::rawError($extra_data['error']);
        } else {
            $message = $this->getMessageForNoRowsReturned(
                $message_to_show ?? null,
                $analyzed_sql_results,
                $num_rows
            );
        }

        $queryMessage = Generator::getMessage(
            $message,
            $GLOBALS['sql_query'],
            'success'
        );

        if (isset($GLOBALS['show_as_php'])) {
            return $queryMessage;
        }

        if (! empty($GLOBALS['reload'])) {
            $extra_data['reload'] = 1;
            $extra_data['db'] = $GLOBALS['db'];
        }

        // For ajax requests add message and sql_query as JSON
        if (empty($_REQUEST['ajax_page_request'])) {
            $extra_data['message'] = $message;
            if ($GLOBALS['cfg']['ShowSQL']) {
                $extra_data['sql_query'] = $queryMessage;
            }
        }

        $response = Response::getInstance();
        $response->addJSON($extra_data ?? []);

        if (empty($analyzed_sql_results['is_select']) || isset($extra_data['error'])) {
            return $queryMessage;
        }

<<<<<<< HEAD
        $displayParts = [
            'edit_lnk' => null,
            'del_lnk' => null,
            'sort_lnk' => '1',
            'nav_bar' => '0',
            'bkm_form' => '1',
            'text_btn' => '1',
            'pview_lnk' => '1',
        ];
=======
                if (is_array($profiling_results)) {
                    $header   = $response->getHeader();
                    $scripts  = $header->getScripts();
                    $scripts->addFile('vendor/stickyfill.min.js');
                    $scripts->addFile('sql.js');
                    $html_output .= $this->getHtmlForProfilingChart(
                        $url_query,
                        $db,
                        $profiling_results
                    );
                }
>>>>>>> f98536fa

        $sqlQueryResultsTable = $this->getHtmlForSqlQueryResultsTable(
            $displayResultsObject,
            $themeImagePath,
            $displayParts,
            false,
            0,
            $num_rows,
            true,
            $result,
            $analyzed_sql_results,
            true
        );

        $profilingChart = '';
        if ($profiling_results !== null) {
            $header = $response->getHeader();
            $scripts = $header->getScripts();
            $scripts->addFile('sql.js');

            $profiling = $this->getDetailedProfilingStats($profiling_results);
            $profilingChart = $this->template->render('sql/profiling_chart', ['profiling' => $profiling]);
        }

        $bookmark = '';
        $cfgBookmark = Bookmark::getParams($GLOBALS['cfg']['Server']['user']);
        if (is_array($cfgBookmark)
            && $displayParts['bkm_form'] == '1'
            && (! empty($cfgBookmark) && empty($_GET['id_bookmark']))
            && ! empty($sql_query)
        ) {
            $bookmark = $this->template->render('sql/bookmark', [
                'db' => $db,
                'goto' => Url::getFromRoute('/sql', [
                    'db' => $db,
                    'table' => $table,
                    'sql_query' => $sql_query,
                    'id_bookmark' => 1,
                ]),
                'user' => $cfgBookmark['user'],
                'sql_query' => $complete_query ?? $sql_query,
            ]);
        }

        return $this->template->render('sql/no_results_returned', [
            'message' => $queryMessage,
            'sql_query_results_table' => $sqlQueryResultsTable,
            'profiling_chart' => $profilingChart,
            'bookmark' => $bookmark,
            'db' => $db,
            'table' => $table,
            'sql_query' => $sql_query,
            'is_procedure' => ! empty($analyzed_sql_results['procedure']),
        ]);
    }

    /**
     * Function to send response for ajax grid edit
     *
     * @param object $result result of the executed query
     */
    private function getResponseForGridEdit($result): void
    {
        $row = $this->dbi->fetchRow($result);
        $field_flags = $this->dbi->fieldFlags($result, 0);
        if (stripos($field_flags, DisplayResults::BINARY_FIELD) !== false) {
            $row[0] = bin2hex($row[0]);
        }
        $response = Response::getInstance();
        $response->addJSON('value', $row[0]);
    }

    /**
     * Returns a message for successful creation of a bookmark or null if a bookmark
     * was not created
     */
    private function getBookmarkCreatedMessage(): string
    {
        $output = '';
        if (isset($_GET['label'])) {
            $message = Message::success(
                __('Bookmark %s has been created.')
            );
            $message->addParam($_GET['label']);
            $output = $message->getDisplay();
        }

        return $output;
    }

    /**
     * Function to get html for the sql query results table
     *
     * @param DisplayResults   $displayResultsObject instance of DisplayResult
     * @param string           $themeImagePath       theme image uri
     * @param array            $displayParts         the parts to display
     * @param bool             $editable             whether the result table is
     *                                               editable or not
     * @param int              $unlim_num_rows       unlimited number of rows
     * @param int              $num_rows             number of rows
     * @param bool             $showtable            whether to show table or not
     * @param object|bool|null $result               result of the executed query
     * @param array            $analyzed_sql_results analyzed sql results
     * @param bool             $is_limited_display   Show only limited operations or not
     *
     * @return string
     */
    private function getHtmlForSqlQueryResultsTable(
        $displayResultsObject,
        $themeImagePath,
        array $displayParts,
        $editable,
        $unlim_num_rows,
        $num_rows,
        $showtable,
        $result,
        array $analyzed_sql_results,
        $is_limited_display = false
    ) {
        $printview = isset($_POST['printview']) && $_POST['printview'] == '1' ? '1' : null;
        $table_html = '';
        $browse_dist = ! empty($_POST['is_browse_distinct']);

        if ($analyzed_sql_results['is_procedure']) {
            do {
                if (! isset($result)) {
                    $result = $this->dbi->storeResult();
                }
                $num_rows = $this->dbi->numRows($result);

                if ($result !== false && $num_rows > 0) {
                    $fields_meta = $this->dbi->getFieldsMeta($result);
                    if (! is_array($fields_meta)) {
                        $fields_cnt = 0;
                    } else {
                        $fields_cnt  = count($fields_meta);
                    }

                    $displayResultsObject->setProperties(
                        $num_rows,
                        $fields_meta,
                        $analyzed_sql_results['is_count'],
                        $analyzed_sql_results['is_export'],
                        $analyzed_sql_results['is_func'],
                        $analyzed_sql_results['is_analyse'],
                        $num_rows,
                        $fields_cnt,
                        $GLOBALS['querytime'],
                        $themeImagePath,
                        $GLOBALS['text_dir'],
                        $analyzed_sql_results['is_maint'],
                        $analyzed_sql_results['is_explain'],
                        $analyzed_sql_results['is_show'],
                        $showtable,
                        $printview,
                        $editable,
                        $browse_dist
                    );

                    $displayParts = [
                        'edit_lnk' => $displayResultsObject::NO_EDIT_OR_DELETE,
                        'del_lnk' => $displayResultsObject::NO_EDIT_OR_DELETE,
                        'sort_lnk' => '1',
                        'nav_bar'  => '1',
                        'bkm_form' => '1',
                        'text_btn' => '1',
                        'pview_lnk' => '1',
                    ];

                    $table_html .= $displayResultsObject->getTable(
                        $result,
                        $displayParts,
                        $analyzed_sql_results,
                        $is_limited_display
                    );
                }

                $this->dbi->freeResult($result);
            } while ($this->dbi->moreResults() && $this->dbi->nextResult());
        } else {
            $fields_meta = [];
            if (isset($result) && ! is_bool($result)) {
                $fields_meta = $this->dbi->getFieldsMeta($result);
            }
            $fields_cnt = count($fields_meta);
            $_SESSION['is_multi_query'] = false;
            $displayResultsObject->setProperties(
                $unlim_num_rows,
                $fields_meta,
                $analyzed_sql_results['is_count'],
                $analyzed_sql_results['is_export'],
                $analyzed_sql_results['is_func'],
                $analyzed_sql_results['is_analyse'],
                $num_rows,
                $fields_cnt,
                $GLOBALS['querytime'],
                $themeImagePath,
                $GLOBALS['text_dir'],
                $analyzed_sql_results['is_maint'],
                $analyzed_sql_results['is_explain'],
                $analyzed_sql_results['is_show'],
                $showtable,
                $printview,
                $editable,
                $browse_dist
            );

            if (! is_bool($result)) {
                $table_html .= $displayResultsObject->getTable(
                    $result,
                    $displayParts,
                    $analyzed_sql_results,
                    $is_limited_display
                );
            }
            $this->dbi->freeResult($result);
        }

        return $table_html;
    }

    /**
     * Function to get html for the previous query if there is such. If not will return
     * null
     *
     * @param string|null    $displayQuery   display query
     * @param bool           $showSql        whether to show sql
     * @param array          $sqlData        sql data
     * @param Message|string $displayMessage display message
     */
    private function getHtmlForPreviousUpdateQuery(
        ?string $displayQuery,
        bool $showSql,
        $sqlData,
        $displayMessage
    ): string {
        $output = '';
        if (isset($displayQuery) && ($showSql === true) && empty($sqlData)) {
            $output = Generator::getMessage(
                $displayMessage,
                $displayQuery,
                'success'
            );
        }

        return $output;
    }

    /**
     * To get the message if a column index is missing. If not will return null
     *
     * @param string $table        current table
     * @param string $database     current database
     * @param bool   $editable     whether the results table can be editable or not
     * @param bool   $hasUniqueKey whether there is a unique key
     */
    private function getMessageIfMissingColumnIndex($table, $database, $editable, $hasUniqueKey): string
    {
        $output = '';
        if (! empty($table) && (Utilities::isSystemSchema($database) || ! $editable)) {
            $output = Message::notice(
                sprintf(
                    __(
                        'Current selection does not contain a unique column.'
                        . ' Grid edit, checkbox, Edit, Copy and Delete features'
                        . ' are not available. %s'
                    ),
                    MySQLDocumentation::showDocumentation(
                        'config',
                        'cfg_RowActionLinksWithoutUnique'
                    )
                )
            )->getDisplay();
        } elseif (! empty($table) && ! $hasUniqueKey) {
            $output = Message::notice(
                sprintf(
                    __(
                        'Current selection does not contain a unique column.'
                        . ' Grid edit, Edit, Copy and Delete features may result in'
                        . ' undesired behavior. %s'
                    ),
                    MySQLDocumentation::showDocumentation(
                        'config',
                        'cfg_RowActionLinksWithoutUnique'
                    )
                )
            )->getDisplay();
        }

        return $output;
    }

    /**
     * Function to display results when the executed query returns non empty results
     *
     * @param object|null         $result               executed query results
     * @param array               $analyzed_sql_results analysed sql results
     * @param string              $db                   current database
     * @param string              $table                current table
     * @param array|null          $sql_data             sql data
     * @param DisplayResults      $displayResultsObject Instance of DisplayResults
     * @param string              $themeImagePath       uri of the theme image
     * @param int                 $unlim_num_rows       unlimited number of rows
     * @param int                 $num_rows             number of rows
     * @param string|null         $disp_query           display query
     * @param Message|string|null $disp_message         display message
     * @param array|null          $profiling_results    profiling results
     * @param string              $sql_query            sql query
     * @param string|null         $complete_query       complete sql query
     *
     * @return string html
     */
    private function getQueryResponseForResultsReturned(
        $result,
        array $analyzed_sql_results,
        $db,
        $table,
        ?array $sql_data,
        $displayResultsObject,
        $themeImagePath,
        $unlim_num_rows,
        $num_rows,
        ?string $disp_query,
        $disp_message,
        ?array $profiling_results,
        $sql_query,
        ?string $complete_query
    ) {
        global $showtable;

        // If we are retrieving the full value of a truncated field or the original
        // value of a transformed field, show it here
        if (isset($_POST['grid_edit']) && $_POST['grid_edit'] == true) {
            $this->getResponseForGridEdit($result);
            exit;
        }

        // Gets the list of fields properties
        if (isset($result) && $result) {
            $fields_meta = $this->dbi->getFieldsMeta($result);
        } else {
            $fields_meta = [];
        }

        // Should be initialized these parameters before parsing
        $showtable = $showtable ?? null;

        $response = Response::getInstance();
        $header   = $response->getHeader();
        $scripts  = $header->getScripts();

        $just_one_table = $this->resultSetHasJustOneTable($fields_meta);

        // hide edit and delete links:
        // - for information_schema
        // - if the result set does not contain all the columns of a unique key
        //   (unless this is an updatable view)
        // - if the SELECT query contains a join or a subquery

        $updatableView = false;

        $statement = $analyzed_sql_results['statement'] ?? null;
        if ($statement instanceof SelectStatement) {
            if (! empty($statement->expr)) {
                if ($statement->expr[0]->expr === '*') {
                    $_table = new Table($table, $db);
                    $updatableView = $_table->isUpdatableView();
                }
            }

            if ($analyzed_sql_results['join']
                || $analyzed_sql_results['is_subquery']
                || count($analyzed_sql_results['select_tables']) !== 1
            ) {
                $just_one_table = false;
            }
        }

        $has_unique = $this->resultSetContainsUniqueKey(
            $db,
            $table,
            $fields_meta
        );

        $editable = ($has_unique
            || $GLOBALS['cfg']['RowActionLinksWithoutUnique']
            || $updatableView)
            && $just_one_table;

        $_SESSION['tmpval']['possible_as_geometry'] = $editable;

        $displayParts = [
            'edit_lnk' => $displayResultsObject::UPDATE_ROW,
            'del_lnk' => $displayResultsObject::DELETE_ROW,
            'sort_lnk' => '1',
            'nav_bar'  => '1',
            'bkm_form' => '1',
            'text_btn' => '0',
            'pview_lnk' => '1',
        ];

        if (Utilities::isSystemSchema($db) || ! $editable) {
            $displayParts = [
                'edit_lnk' => $displayResultsObject::NO_EDIT_OR_DELETE,
                'del_lnk' => $displayResultsObject::NO_EDIT_OR_DELETE,
                'sort_lnk' => '1',
                'nav_bar'  => '1',
                'bkm_form' => '1',
                'text_btn' => '1',
                'pview_lnk' => '1',
            ];
        }
        if (isset($_POST['printview']) && $_POST['printview'] == '1') {
            $displayParts = [
                'edit_lnk' => $displayResultsObject::NO_EDIT_OR_DELETE,
                'del_lnk' => $displayResultsObject::NO_EDIT_OR_DELETE,
                'sort_lnk' => '0',
                'nav_bar'  => '0',
                'bkm_form' => '0',
                'text_btn' => '0',
                'pview_lnk' => '0',
            ];
        }

<<<<<<< HEAD
=======
        $tableMaintenanceHtml = '';
        if (isset($_POST['table_maintenance'])) {
            $scripts->addFile('makegrid.js');
            $scripts->addFile('vendor/stickyfill.min.js');
            $scripts->addFile('sql.js');
            if (isset($message)) {
                $message = is_string($message) ? Message::success($message) : $message;
                $tableMaintenanceHtml = Util::getMessage(
                    $message,
                    $GLOBALS['sql_query'],
                    'success'
                );
            }
            $tableMaintenanceHtml .= $this->getHtmlForSqlQueryResultsTable(
                $displayResultsObject,
                $pmaThemeImage,
                $url_query,
                $displayParts,
                false,
                $unlim_num_rows,
                $num_rows,
                $showtable,
                $result,
                $analyzed_sql_results
            );
            if (empty($sql_data) || ($sql_data['valid_queries'] <= 1)) {
                $response->addHTML($tableMaintenanceHtml);
                exit;
            }
        }

>>>>>>> f98536fa
        if (! isset($_POST['printview']) || $_POST['printview'] != '1') {
            $scripts->addFile('makegrid.js');
            $scripts->addFile('vendor/stickyfill.min.js');
            $scripts->addFile('sql.js');
            unset($GLOBALS['message']);
            //we don't need to buffer the output in getMessage here.
            //set a global variable and check against it in the function
            $GLOBALS['buffer_message'] = false;
        }

        $previousUpdateQueryHtml = $this->getHtmlForPreviousUpdateQuery(
            $disp_query ?? null,
            (bool) $GLOBALS['cfg']['ShowSQL'],
            $sql_data ?? null,
            $disp_message ?? null
        );

        $profilingChartHtml = '';
        if (! empty($profiling_results)) {
            $profiling = $this->getDetailedProfilingStats($profiling_results);
            $profilingChartHtml = $this->template->render('sql/profiling_chart', ['profiling' => $profiling]);
        }

        $missingUniqueColumnMessage = $this->getMessageIfMissingColumnIndex(
            $table,
            $db,
            $editable,
            $has_unique
        );

        $bookmarkCreatedMessage = $this->getBookmarkCreatedMessage();

        $tableHtml = $this->getHtmlForSqlQueryResultsTable(
            $displayResultsObject,
            $themeImagePath,
            $displayParts,
            $editable,
            $unlim_num_rows,
            $num_rows,
            $showtable,
            $result,
            $analyzed_sql_results
        );

        $cfgBookmark = Bookmark::getParams($GLOBALS['cfg']['Server']['user']);
        $bookmarkSupportHtml = '';
        if (is_array($cfgBookmark)
            && $displayParts['bkm_form'] == '1'
            && (! empty($cfgBookmark) && empty($_GET['id_bookmark']))
            && ! empty($sql_query)
        ) {
            $bookmarkSupportHtml = $this->template->render('sql/bookmark', [
                'db' => $db,
                'goto' => Url::getFromRoute('/sql', [
                    'db' => $db,
                    'table' => $table,
                    'sql_query' => $sql_query,
                    'id_bookmark' => 1,
                ]),
                'user' => $cfgBookmark['user'],
                'sql_query' => $complete_query ?? $sql_query,
            ]);
        }

        return $this->template->render('sql/sql_query_results', [
            'previous_update_query' => $previousUpdateQueryHtml,
            'profiling_chart' => $profilingChartHtml,
            'missing_unique_column_message' => $missingUniqueColumnMessage,
            'bookmark_created_message' => $bookmarkCreatedMessage,
            'table' => $tableHtml,
            'bookmark_support' => $bookmarkSupportHtml,
        ]);
    }

    /**
     * Function to execute the query and send the response
     *
     * @param array|null          $analyzed_sql_results   analysed sql results
     * @param bool                $is_gotofile            whether goto file or not
     * @param string              $db                     current database
     * @param string|null         $table                  current table
     * @param bool|null           $find_real_end          whether to find real end or not
     * @param string|null         $sql_query_for_bookmark the sql query to be stored as bookmark
     * @param array|null          $extra_data             extra data
     * @param string|null         $message_to_show        message to show
     * @param array|null          $sql_data               sql data
     * @param string              $goto                   goto page url
     * @param string              $themeImagePath         uri of the PMA theme image
     * @param string|null         $disp_query             display query
     * @param Message|string|null $disp_message           display message
     * @param string              $sql_query              sql query
     * @param string|null         $complete_query         complete query
     */
    public function executeQueryAndSendQueryResponse(
        $analyzed_sql_results,
        $is_gotofile,
        $db,
        $table,
        $find_real_end,
        $sql_query_for_bookmark,
        $extra_data,
        $message_to_show,
        $sql_data,
        $goto,
        $themeImagePath,
        $disp_query,
        $disp_message,
        $sql_query,
        $complete_query
    ): string {
        if ($analyzed_sql_results == null) {
            // Parse and analyze the query
            [
                $analyzed_sql_results,
                $db,
                $table_from_sql,
            ] = ParseAnalyze::sqlQuery($sql_query, $db);

            if ($table != $table_from_sql && ! empty($table_from_sql)) {
                $table = $table_from_sql;
            }
        }

        return $this->executeQueryAndGetQueryResponse(
            $analyzed_sql_results, // analyzed_sql_results
            $is_gotofile, // is_gotofile
            $db, // db
            $table, // table
            $find_real_end, // find_real_end
            $sql_query_for_bookmark, // sql_query_for_bookmark
            $extra_data, // extra_data
            $message_to_show, // message_to_show
            $sql_data, // sql_data
            $goto, // goto
            $themeImagePath,
            $disp_query, // disp_query
            $disp_message, // disp_message
            $sql_query, // sql_query
            $complete_query // complete_query
        );
    }

    /**
     * Function to execute the query and send the response
     *
     * @param array               $analyzed_sql_results   analysed sql results
     * @param bool                $is_gotofile            whether goto file or not
     * @param string|null         $db                     current database
     * @param string|null         $table                  current table
     * @param bool|null           $find_real_end          whether to find real end or not
     * @param string|null         $sql_query_for_bookmark the sql query to be stored as bookmark
     * @param array|null          $extra_data             extra data
     * @param string|null         $message_to_show        message to show
     * @param array|null          $sql_data               sql data
     * @param string              $goto                   goto page url
     * @param string              $themeImagePath         uri of the PMA theme image
     * @param string|null         $disp_query             display query
     * @param Message|string|null $disp_message           display message
     * @param string              $sql_query              sql query
     * @param string|null         $complete_query         complete query
     *
     * @return string html
     */
    public function executeQueryAndGetQueryResponse(
        array $analyzed_sql_results,
        $is_gotofile,
        $db,
        $table,
        $find_real_end,
        ?string $sql_query_for_bookmark,
        $extra_data,
        ?string $message_to_show,
        $sql_data,
        $goto,
        $themeImagePath,
        ?string $disp_query,
        $disp_message,
        $sql_query,
        ?string $complete_query
    ) {
        // Handle disable/enable foreign key checks
        $default_fk_check = Util::handleDisableFKCheckInit();

        // Handle remembered sorting order, only for single table query.
        // Handling is not required when it's a union query
        // (the parser never sets the 'union' key to 0).
        // Handling is also not required if we came from the "Sort by key"
        // drop-down.
        if (! empty($analyzed_sql_results)
            && $this->isRememberSortingOrder($analyzed_sql_results)
            && empty($analyzed_sql_results['union'])
            && ! isset($_POST['sort_by_key'])
        ) {
            if (! isset($_SESSION['sql_from_query_box'])) {
                $this->handleSortOrder($db, $table, $analyzed_sql_results, $sql_query);
            } else {
                unset($_SESSION['sql_from_query_box']);
            }
        }

        $displayResultsObject = new DisplayResults(
            $GLOBALS['db'],
            $GLOBALS['table'],
            $GLOBALS['server'],
            $goto,
            $sql_query
        );
        $displayResultsObject->setConfigParamsForDisplayTable();

        // assign default full_sql_query
        $full_sql_query = $sql_query;

        // Do append a "LIMIT" clause?
        if ($this->isAppendLimitClause($analyzed_sql_results)) {
            $full_sql_query = $this->getSqlWithLimitClause($analyzed_sql_results);
        }

        $GLOBALS['reload'] = $this->hasCurrentDbChanged($db);
        $this->dbi->selectDb($db);

        [
            $result,
            $num_rows,
            $unlim_num_rows,
            $profiling_results,
            $extra_data,
        ] = $this->executeTheQuery(
            $analyzed_sql_results,
            $full_sql_query,
            $is_gotofile,
            $db,
            $table,
            $find_real_end ?? null,
            $sql_query_for_bookmark ?? null,
            $extra_data ?? null
        );

        if ($this->dbi->moreResults()) {
            $this->dbi->nextResult();
        }

        $warning_messages = $this->operations->getWarningMessagesArray();

        // No rows returned -> move back to the calling page
        if (($num_rows == 0 && $unlim_num_rows == 0)
            || $analyzed_sql_results['is_affected']
        ) {
            $html_output = $this->getQueryResponseForNoResultsReturned(
                $analyzed_sql_results,
                $db,
                $table,
                $message_to_show ?? null,
                $num_rows,
                $displayResultsObject,
                $extra_data,
                $themeImagePath,
                $profiling_results,
                $result ?? null,
                $sql_query,
                $complete_query ?? null
            );
        } else {
            // At least one row is returned -> displays a table with results
            $html_output = $this->getQueryResponseForResultsReturned(
                $result ?? null,
                $analyzed_sql_results,
                $db,
                $table,
                $sql_data ?? null,
                $displayResultsObject,
                $themeImagePath,
                $unlim_num_rows,
                $num_rows,
                $disp_query ?? null,
                $disp_message ?? null,
                $profiling_results,
                $sql_query,
                $complete_query ?? null
            );
        }

        // Handle disable/enable foreign key checks
        Util::handleDisableFKCheckCleanup($default_fk_check);

        foreach ($warning_messages as $warning) {
            $message = Message::notice(Message::sanitize($warning));
            $html_output .= $message->getDisplay();
        }

        return $html_output;
    }

    /**
     * Function to define pos to display a row
     *
     * @param int $number_of_line Number of the line to display
     * @param int $max_rows       Number of rows by page
     *
     * @return int Start position to display the line
     */
    private function getStartPosToDisplayRow($number_of_line, $max_rows = null)
    {
        if ($max_rows === null) {
            $max_rows = $_SESSION['tmpval']['max_rows'];
        }

        return @(ceil($number_of_line / $max_rows) - 1) * $max_rows;
    }

    /**
     * Function to calculate new pos if pos is higher than number of rows
     * of displayed table
     *
     * @param string   $db    Database name
     * @param string   $table Table name
     * @param int|null $pos   Initial position
     *
     * @return int Number of pos to display last page
     */
    public function calculatePosForLastPage($db, $table, $pos)
    {
        if ($pos === null) {
            $pos = $_SESSION['tmpval']['pos'];
        }

        $_table = new Table($table, $db);
        $unlim_num_rows = $_table->countRecords(true);
        //If position is higher than number of rows
        if ($unlim_num_rows <= $pos && $pos != 0) {
            $pos = $this->getStartPosToDisplayRow($unlim_num_rows);
        }

        return $pos;
    }
}<|MERGE_RESOLUTION|>--- conflicted
+++ resolved
@@ -1140,7 +1140,6 @@
             return $queryMessage;
         }
 
-<<<<<<< HEAD
         $displayParts = [
             'edit_lnk' => null,
             'del_lnk' => null,
@@ -1150,19 +1149,6 @@
             'text_btn' => '1',
             'pview_lnk' => '1',
         ];
-=======
-                if (is_array($profiling_results)) {
-                    $header   = $response->getHeader();
-                    $scripts  = $header->getScripts();
-                    $scripts->addFile('vendor/stickyfill.min.js');
-                    $scripts->addFile('sql.js');
-                    $html_output .= $this->getHtmlForProfilingChart(
-                        $url_query,
-                        $db,
-                        $profiling_results
-                    );
-                }
->>>>>>> f98536fa
 
         $sqlQueryResultsTable = $this->getHtmlForSqlQueryResultsTable(
             $displayResultsObject,
@@ -1181,6 +1167,7 @@
         if ($profiling_results !== null) {
             $header = $response->getHeader();
             $scripts = $header->getScripts();
+            $scripts->addFile('vendor/stickyfill.min.js');
             $scripts->addFile('sql.js');
 
             $profiling = $this->getDetailedProfilingStats($profiling_results);
@@ -1587,40 +1574,6 @@
             ];
         }
 
-<<<<<<< HEAD
-=======
-        $tableMaintenanceHtml = '';
-        if (isset($_POST['table_maintenance'])) {
-            $scripts->addFile('makegrid.js');
-            $scripts->addFile('vendor/stickyfill.min.js');
-            $scripts->addFile('sql.js');
-            if (isset($message)) {
-                $message = is_string($message) ? Message::success($message) : $message;
-                $tableMaintenanceHtml = Util::getMessage(
-                    $message,
-                    $GLOBALS['sql_query'],
-                    'success'
-                );
-            }
-            $tableMaintenanceHtml .= $this->getHtmlForSqlQueryResultsTable(
-                $displayResultsObject,
-                $pmaThemeImage,
-                $url_query,
-                $displayParts,
-                false,
-                $unlim_num_rows,
-                $num_rows,
-                $showtable,
-                $result,
-                $analyzed_sql_results
-            );
-            if (empty($sql_data) || ($sql_data['valid_queries'] <= 1)) {
-                $response->addHTML($tableMaintenanceHtml);
-                exit;
-            }
-        }
-
->>>>>>> f98536fa
         if (! isset($_POST['printview']) || $_POST['printview'] != '1') {
             $scripts->addFile('makegrid.js');
             $scripts->addFile('vendor/stickyfill.min.js');
