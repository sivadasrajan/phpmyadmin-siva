<?php
/**
 * Functionality for the navigation tree
 */

declare(strict_types=1);

namespace PhpMyAdmin\Navigation;

use PhpMyAdmin\CheckUserPrivileges;
use PhpMyAdmin\DatabaseInterface;
use PhpMyAdmin\Html\Generator;
use PhpMyAdmin\Navigation\Nodes\Node;
use PhpMyAdmin\Navigation\Nodes\NodeDatabase;
use PhpMyAdmin\Navigation\Nodes\NodeTable;
use PhpMyAdmin\Navigation\Nodes\NodeTableContainer;
use PhpMyAdmin\Navigation\Nodes\NodeViewContainer;
use PhpMyAdmin\RecentFavoriteTable;
use PhpMyAdmin\ResponseRenderer;
use PhpMyAdmin\Template;
use PhpMyAdmin\Url;
use PhpMyAdmin\Util;

use function __;
use function _ngettext;
use function array_intersect_key;
use function array_key_exists;
use function array_keys;
use function array_merge;
use function array_shift;
use function base64_decode;
use function count;
use function explode;
use function floor;
use function get_class;
use function htmlspecialchars;
use function in_array;
use function is_array;
use function is_bool;
use function is_object;
use function mb_strlen;
use function mb_strpos;
use function mb_substr;
use function method_exists;
use function sort;
use function sprintf;
use function strcasecmp;
use function strlen;
use function strnatcasecmp;
use function strrpos;
use function strstr;
use function substr;
use function trigger_error;
use function trim;
use function usort;
<<<<<<< HEAD

use const E_USER_WARNING;
=======
use function vsprintf;
use function parse_url;
use function parse_str;
use function htmlspecialchars_decode;
>>>>>>> 7dde0d01

/**
 * Displays a collapsible of database objects in the navigation frame
 */
class NavigationTree
{
    private const SPECIAL_NODE_NAMES = ['tables', 'views', 'functions', 'procedures', 'events'];

    /** @var Node Reference to the root node of the tree */
    private $tree;
    /**
     * @var array The actual paths to all expanded nodes in the tree
     *            This does not include nodes created after the grouping
     *            of nodes has been performed
     */
    private $aPath = [];
    /**
     * @var array The virtual paths to all expanded nodes in the tree
     *            This includes nodes created after the grouping of
     *            nodes has been performed
     */
    private $vPath = [];
    /**
     * @var int Position in the list of databases,
     *          used for pagination
     */
    private $pos;
    /**
     * @var string[] The names of the type of items that are being paginated on
     *               the second level of the navigation tree. These may be
     *               tables, views, functions, procedures or events.
     */
    private $pos2Name = [];
    /**
     * @var int[] The positions of nodes in the lists of tables, views,
     *            routines or events used for pagination
     */
    private $pos2Value = [];
    /**
     * @var string[] The names of the type of items that are being paginated
     *               on the second level of the navigation tree.
     *               These may be columns or indexes
     */
    private $pos3Name = [];
    /**
     * @var int[] The positions of nodes in the lists of columns or indexes
     *            used for pagination
     */
    private $pos3Value = [];
    /**
     * @var string The search clause to use in SQL queries for
     *             fetching databases
     *             Used by the asynchronous fast filter
     */
    private $searchClause = '';
    /**
     * @var string The search clause to use in SQL queries for
     *             fetching nodes
     *             Used by the asynchronous fast filter
     */
    private $searchClause2 = '';
    /**
     * @var bool Whether a warning was raised for large item groups
     *           which can affect performance.
     */
    private $largeGroupWarning = false;

    /** @var Template */
    private $template;

    /** @var DatabaseInterface */
    private $dbi;

    /**
     * @param Template          $template Template instance
     * @param DatabaseInterface $dbi      DatabaseInterface instance
     */
    public function __construct($template, DatabaseInterface $dbi)
    {
        $this->template = $template;
        $this->dbi = $dbi;

        $checkUserPrivileges = new CheckUserPrivileges($this->dbi);
        $checkUserPrivileges->getPrivileges();

        // Save the position at which we are in the database list
        if (isset($_POST['pos'])) {
            $this->pos = (int) $_POST['pos'];
        } elseif (isset($_GET['pos'])) {
            $this->pos = (int) $_GET['pos'];
        }

        if (! isset($this->pos)) {
            $this->pos = $this->getNavigationDbPos();
        }

        // Get the active node
        if (isset($_POST['aPath'])) {
            $this->aPath[0] = $this->parsePath($_POST['aPath']);
            $this->pos2Name[0] = $_POST['pos2_name'] ?? '';
            $this->pos2Value[0] = (int) ($_POST['pos2_value'] ?? 0);
            if (isset($_POST['pos3_name'])) {
                $this->pos3Name[0] = $_POST['pos3_name'] ?? '';
                $this->pos3Value[0] = (int) $_POST['pos3_value'];
            }
        } else {
            if (isset($_POST['n0_aPath'])) {
                $count = 0;
                while (isset($_POST['n' . $count . '_aPath'])) {
                    $this->aPath[$count] = $this->parsePath($_POST['n' . $count . '_aPath']);
                    if (isset($_POST['n' . $count . '_pos2_name'])) {
                        $this->pos2Name[$count] = $_POST['n' . $count . '_pos2_name'];
                        $this->pos2Value[$count] = (int) $_POST['n' . $count . '_pos2_value'];
                    }

                    if (isset($_POST['n' . $count . '_pos3_name'])) {
                        $this->pos3Name[$count] = $_POST['n' . $count . '_pos3_name'];
                        $this->pos3Value[$count] = (int) $_POST['n' . $count . '_pos3_value'];
                    }

                    $count++;
                }
            }
        }
<<<<<<< HEAD

        if (isset($_REQUEST['vPath'])) {
            $this->vPath[0] = $this->parsePath($_REQUEST['vPath']);
=======
        if (isset($_POST['vPath'])) {
            $this->vPath[0] = $this->parsePath($_POST['vPath']);
>>>>>>> 7dde0d01
        } else {
            if (isset($_POST['n0_vPath'])) {
                $count = 0;
                while (isset($_POST['n' . $count . '_vPath'])) {
                    $this->vPath[$count] = $this->parsePath($_POST['n' . $count . '_vPath']);
                    $count++;
                }
            }
        }
<<<<<<< HEAD

        if (isset($_REQUEST['searchClause'])) {
            $this->searchClause = $_REQUEST['searchClause'];
        }

        if (isset($_REQUEST['searchClause2'])) {
            $this->searchClause2 = $_REQUEST['searchClause2'];
=======
        if (isset($_POST['searchClause'])) {
            $this->searchClause = $_POST['searchClause'];
        }
        if (isset($_POST['searchClause2'])) {
            $this->searchClause2 = $_POST['searchClause2'];
>>>>>>> 7dde0d01
        }

        // Initialize the tree by creating a root node
        $node = NodeFactory::getInstance('NodeDatabaseContainer', 'root');
        $this->tree = $node;
        if (! $GLOBALS['cfg']['NavigationTreeEnableGrouping'] || ! $GLOBALS['cfg']['ShowDatabasesNavigationAsTree']) {
            return;
        }

        $this->tree->separator = $GLOBALS['cfg']['NavigationTreeDbSeparator'];
        $this->tree->separatorDepth = 10000;
    }

    /**
     * Returns the database position for the page selector
     */
    private function getNavigationDbPos(): int
    {
        $retval = 0;

        if (strlen($GLOBALS['db'] ?? '') === 0) {
            return $retval;
        }

        /*
         * @todo describe a scenario where this code is executed
         */
        if (! $GLOBALS['cfg']['Server']['DisableIS']) {
            $dbSeparator = $this->dbi->escapeString($GLOBALS['cfg']['NavigationTreeDbSeparator']);
            $query = 'SELECT (COUNT(DB_first_level) DIV %d) * %d ';
            $query .= 'from ( ';
            $query .= ' SELECT distinct SUBSTRING_INDEX(SCHEMA_NAME, ';
            $query .= " '%s', 1) ";
            $query .= ' DB_first_level ';
            $query .= ' FROM INFORMATION_SCHEMA.SCHEMATA ';
            $query .= " WHERE `SCHEMA_NAME` < '%s' ";
            $query .= ') t ';

            return (int) $this->dbi->fetchValue(
                sprintf(
                    $query,
                    (int) $GLOBALS['cfg']['FirstLevelNavigationItems'],
                    (int) $GLOBALS['cfg']['FirstLevelNavigationItems'],
                    $dbSeparator,
                    $this->dbi->escapeString($GLOBALS['db'])
                )
            );
        }

        $prefixMap = [];
        if ($GLOBALS['dbs_to_test'] === false) {
            $handle = $this->dbi->tryQuery('SHOW DATABASES');
            if ($handle !== false) {
                while ($database = $handle->fetchValue()) {
                    if (strcasecmp($database, $GLOBALS['db']) >= 0) {
                        break;
                    }

                    $prefix = strstr($database, $GLOBALS['cfg']['NavigationTreeDbSeparator'], true);
                    if ($prefix === false) {
                        $prefix = $database;
                    }

                    $prefixMap[$prefix] = 1;
                }
            }
        } else {
            $databases = [];
            foreach ($GLOBALS['dbs_to_test'] as $db) {
                $query = "SHOW DATABASES LIKE '" . $db . "'";
                $handle = $this->dbi->tryQuery($query);
                if ($handle === false) {
                    continue;
                }

                $databases = array_merge($databases, $handle->fetchAllColumn());
            }

            sort($databases);
            foreach ($databases as $database) {
                if (strcasecmp($database, $GLOBALS['db']) >= 0) {
                    break;
                }

                $prefix = strstr($database, $GLOBALS['cfg']['NavigationTreeDbSeparator'], true);
                if ($prefix === false) {
                    $prefix = $database;
                }

                $prefixMap[$prefix] = 1;
            }
        }

        $navItems = (int) $GLOBALS['cfg']['FirstLevelNavigationItems'];

        return (int) floor(count($prefixMap) / $navItems) * $navItems;
    }

    /**
     * Converts an encoded path to a node in string format to an array
     *
     * @param string $string The path to parse
     *
     * @return array
     */
    private function parsePath($string): array
    {
        $path = explode('.', $string);
        foreach ($path as $key => $value) {
            $path[$key] = base64_decode($value);
        }

        return $path;
    }

    /**
     * Generates the tree structure so that it can be rendered later
     *
     * @return Node|bool The active node or false in case of failure, or true: (@see buildPathPart())
     */
    private function buildPath()
    {
        $retval = $this->tree;

        // Add all databases unconditionally
        $data = $this->tree->getData('databases', $this->pos, $this->searchClause);
        $hiddenCounts = $this->tree->getNavigationHidingData();
        foreach ($data as $db) {
            /** @var NodeDatabase $node */
            $node = NodeFactory::getInstance('NodeDatabase', $db);
            if (isset($hiddenCounts[$db])) {
                $node->setHiddenCount($hiddenCounts[$db]);
            }

            $this->tree->addChild($node);
        }

        // Whether build other parts of the tree depends
        // on whether we have any paths in $this->aPath
        foreach ($this->aPath as $key => $path) {
            $retval = $this->buildPathPart(
                $path,
                $this->pos2Name[$key] ?? '',
                $this->pos2Value[$key] ?? 0,
                $this->pos3Name[$key] ?? '',
                $this->pos3Value[$key] ?? 0
            );
        }

        return $retval;
    }

    /**
     * Builds a branch of the tree
     *
     * @param array  $path  A paths pointing to the branch
     *                      of the tree that needs to be built
     * @param string $type2 The type of item being paginated on
     *                      the second level of the tree
     * @param int    $pos2  The position for the pagination of
     *                      the branch at the second level of the tree
     * @param string $type3 The type of item being paginated on
     *                      the third level of the tree
     * @param int    $pos3  The position for the pagination of
     *                      the branch at the third level of the tree
     *
     * @return Node|bool    The active node or false in case of failure, true if the path contains <= 1 items
     */
    private function buildPathPart(array $path, string $type2, int $pos2, string $type3, int $pos3)
    {
        if (count($path) <= 1) {
            return true;
        }

        array_shift($path); // remove 'root'
        /** @var NodeDatabase|null $db */
        $db = $this->tree->getChild($path[0]);

        if ($db === null) {
            return false;
        }

        $retval = $db;

        $containers = $this->addDbContainers($db, $type2, $pos2);

        array_shift($path); // remove db

        if ((count($path) <= 0 || ! array_key_exists($path[0], $containers)) && count($containers) != 1) {
            return $retval;
        }

        if (count($containers) === 1) {
            $container = array_shift($containers);
        } else {
            $container = $db->getChild($path[0], true);
            if ($container === null) {
                return false;
            }
        }

        $retval = $container;

        if (count($container->children) <= 1) {
            $dbData = $db->getData($container->realName, $pos2, $this->searchClause2);
            foreach ($dbData as $item) {
                switch ($container->realName) {
                    case 'events':
                        $node = NodeFactory::getInstance('NodeEvent', $item);
                        break;
                    case 'functions':
                        $node = NodeFactory::getInstance('NodeFunction', $item);
                        break;
                    case 'procedures':
                        $node = NodeFactory::getInstance('NodeProcedure', $item);
                        break;
                    case 'tables':
                        $node = NodeFactory::getInstance('NodeTable', $item);
                        break;
                    case 'views':
                        $node = NodeFactory::getInstance('NodeView', $item);
                        break;
                    default:
                        break;
                }

                if (! isset($node)) {
                    continue;
                }

                if ($type2 == $container->realName) {
                    $node->pos2 = $pos2;
                }

                $container->addChild($node);
            }
        }

        if (count($path) > 1 && $path[0] !== 'tables') {
            return false;
        }

        array_shift($path); // remove container
        if (count($path) <= 0) {
            return $retval;
        }

        /** @var NodeTable|null $table */
        $table = $container->getChild($path[0], true);
        if ($table === null) {
            if (! $db->getPresence('tables', $path[0])) {
                return false;
            }

            $node = NodeFactory::getInstance('NodeTable', $path[0]);
            if ($type2 == $container->realName) {
                $node->pos2 = $pos2;
            }

            $container->addChild($node);
            $table = $container->getChild($path[0], true);
        }

        $retval = $table ?? false;
        $containers = $this->addTableContainers($table, $pos2, $type3, $pos3);
        array_shift($path); // remove table
        if (count($path) <= 0 || ! array_key_exists($path[0], $containers)) {
            return $retval;
        }

        $container = $table->getChild($path[0], true);
        $retval = $container ?? false;
        $tableData = $table->getData($container->realName, $pos3);
        foreach ($tableData as $item) {
            switch ($container->realName) {
                case 'indexes':
                    $node = NodeFactory::getInstance('NodeIndex', $item);
                    break;
                case 'columns':
                    $node = NodeFactory::getInstance('NodeColumn', $item);
                    break;
                case 'triggers':
                    $node = NodeFactory::getInstance('NodeTrigger', $item);
                    break;
                default:
                    break;
            }

            if (! isset($node)) {
                continue;
            }

            $node->pos2 = $container->parent->pos2;
            if ($type3 == $container->realName) {
                $node->pos3 = $pos3;
            }

            $container->addChild($node);
        }

        return $retval;
    }

    /**
     * Adds containers to a node that is a table
     *
     * References to existing children are returned
     * if this function is called twice on the same node
     *
     * @param NodeTable $table The table node, new containers will be
     *                         attached to this node
     * @param int       $pos2  The position for the pagination of
     *                         the branch at the second level of the tree
     * @param string    $type3 The type of item being paginated on
     *                         the third level of the tree
     * @param int       $pos3  The position for the pagination of
     *                         the branch at the third level of the tree
     *
     * @return array An array of new nodes
     */
    private function addTableContainers(NodeTable $table, int $pos2, string $type3, int $pos3): array
    {
        $retval = [];
        if ($table->hasChildren(true) == 0) {
            if ($table->getPresence('columns')) {
                $retval['columns'] = NodeFactory::getInstance('NodeColumnContainer');
            }

            if ($table->getPresence('indexes')) {
                $retval['indexes'] = NodeFactory::getInstance('NodeIndexContainer');
            }

            if ($table->getPresence('triggers')) {
                $retval['triggers'] = NodeFactory::getInstance('NodeTriggerContainer');
            }

            // Add all new Nodes to the tree
            foreach ($retval as $node) {
                $node->pos2 = $pos2;
                if ($type3 == $node->realName) {
                    $node->pos3 = $pos3;
                }

                $table->addChild($node);
            }
        } else {
            foreach ($table->children as $node) {
                if ($type3 == $node->realName) {
                    $node->pos3 = $pos3;
                }

                $retval[$node->realName] = $node;
            }
        }

        return $retval;
    }

    /**
     * Adds containers to a node that is a database
     *
     * References to existing children are returned
     * if this function is called twice on the same node
     *
     * @param NodeDatabase $db   The database node, new containers will be
     *                           attached to this node
     * @param string       $type The type of item being paginated on
     *                           the second level of the tree
     * @param int          $pos2 The position for the pagination of
     *                           the branch at the second level of the tree
     *
     * @return array An array of new nodes
     */
    private function addDbContainers(NodeDatabase $db, string $type, int $pos2): array
    {
        // Get items to hide
        $hidden = $db->getHiddenItems('group');
        if (! $GLOBALS['cfg']['NavigationTreeShowTables'] && ! in_array('tables', $hidden)) {
            $hidden[] = 'tables';
        }

        if (! $GLOBALS['cfg']['NavigationTreeShowViews'] && ! in_array('views', $hidden)) {
            $hidden[] = 'views';
        }

        if (! $GLOBALS['cfg']['NavigationTreeShowFunctions'] && ! in_array('functions', $hidden)) {
            $hidden[] = 'functions';
        }

        if (! $GLOBALS['cfg']['NavigationTreeShowProcedures'] && ! in_array('procedures', $hidden)) {
            $hidden[] = 'procedures';
        }

        if (! $GLOBALS['cfg']['NavigationTreeShowEvents'] && ! in_array('events', $hidden)) {
            $hidden[] = 'events';
        }

        $retval = [];
        if ($db->hasChildren(true) == 0) {
            if (! in_array('tables', $hidden) && $db->getPresence('tables')) {
                $retval['tables'] = NodeFactory::getInstance('NodeTableContainer');
            }

            if (! in_array('views', $hidden) && $db->getPresence('views')) {
                $retval['views'] = NodeFactory::getInstance('NodeViewContainer');
            }

            if (! in_array('functions', $hidden) && $db->getPresence('functions')) {
                $retval['functions'] = NodeFactory::getInstance('NodeFunctionContainer');
            }

            if (! in_array('procedures', $hidden) && $db->getPresence('procedures')) {
                $retval['procedures'] = NodeFactory::getInstance('NodeProcedureContainer');
            }

            if (! in_array('events', $hidden) && $db->getPresence('events')) {
                $retval['events'] = NodeFactory::getInstance('NodeEventContainer');
            }

            // Add all new Nodes to the tree
            foreach ($retval as $node) {
                if ($type == $node->realName) {
                    $node->pos2 = $pos2;
                }

                $db->addChild($node);
            }
        } else {
            foreach ($db->children as $node) {
                if ($type == $node->realName) {
                    $node->pos2 = $pos2;
                }

                $retval[$node->realName] = $node;
            }
        }

        return $retval;
    }

    /**
     * Recursively groups tree nodes given a separator
     *
     * @param Node $node The node to group or null
     *                   to group the whole tree. If
     *                   passed as an argument, $node
     *                   must be of type CONTAINER
     */
    public function groupTree(?Node $node = null): void
    {
        if ($node === null) {
            $node = $this->tree;
        }

        $this->groupNode($node);
        foreach ($node->children as $child) {
            $this->groupTree($child);
        }
    }

    /**
     * Recursively groups tree nodes given a separator
     *
     * @param Node $node The node to group
     */
    public function groupNode($node): void
    {
        if ($node->type != Node::CONTAINER || ! $GLOBALS['cfg']['NavigationTreeEnableExpansion']) {
            return;
        }

        $separators = [];
        if (is_array($node->separator)) {
            $separators = $node->separator;
        } else {
            if (strlen($node->separator)) {
                $separators[] = $node->separator;
            }
        }

        $prefixes = [];
        if ($node->separatorDepth > 0) {
            foreach ($node->children as $child) {
                $prefixPos = false;
                foreach ($separators as $separator) {
                    $sepPos = mb_strpos((string) $child->name, $separator);
                    if (
                        $sepPos == false
                        || $sepPos == mb_strlen($child->name)
                        || $sepPos == 0
                        || ($prefixPos !== false && $sepPos >= $prefixPos)
                    ) {
                        continue;
                    }

                    $prefixPos = $sepPos;
                }

                if ($prefixPos !== false) {
                    $prefix = mb_substr($child->name, 0, $prefixPos);
                    if (! isset($prefixes[$prefix])) {
                        $prefixes[$prefix] = 1;
                    } else {
                        $prefixes[$prefix]++;
                    }
                }

                //Bug #4375: Check if prefix is the name of a DB, to create a group.
                foreach ($node->children as $otherChild) {
                    if (! array_key_exists($otherChild->name, $prefixes)) {
                        continue;
                    }

                    $prefixes[$otherChild->name]++;
                }
            }

            //Check if prefix is the name of a DB, to create a group.
            foreach ($node->children as $child) {
                if (! array_key_exists($child->name, $prefixes)) {
                    continue;
                }

                $prefixes[$child->name]++;
            }
        }

        // It is not a group if it has only one item
        foreach ($prefixes as $key => $value) {
            if ($value > 1) {
                continue;
            }

            unset($prefixes[$key]);
        }

        $numChildren = count($node->children);

        // rfe #1634 Don't group if there's only one group and no other items
        if (count($prefixes) === 1) {
            $keys = array_keys($prefixes);
            $key = $keys[0];
            if ($prefixes[$key] == $numChildren - 1) {
                unset($prefixes[$key]);
            }
        }

        if (! count($prefixes)) {
            return;
        }

        /** @var Node[] $groups */
        $groups = [];
        foreach ($prefixes as $key => $value) {
            // warn about large groups
            if ($value > 500 && ! $this->largeGroupWarning) {
                trigger_error(
                    __(
                        'There are large item groups in navigation panel which '
                        . 'may affect the performance. Consider disabling item '
                        . 'grouping in the navigation panel.'
                    ),
                    E_USER_WARNING
                );
                $this->largeGroupWarning = true;
            }

            $newChildren = [];
            foreach ($separators as $separator) {
                $separatorLength = strlen($separator);
                // FIXME: this could be more efficient
                foreach ($node->children as $child) {
                    $keySeparatorLength = mb_strlen((string) $key) + $separatorLength;
                    $nameSubstring = mb_substr((string) $child->name, 0, $keySeparatorLength);
                    if (($nameSubstring != $key . $separator && $child->name != $key) || $child->type != Node::OBJECT) {
                        continue;
                    }

                    $class = get_class($child);
                    $className = substr($class, strrpos($class, '\\') + 1);
                    unset($class);
                    /** @var NodeDatabase $newChild */
                    $newChild = NodeFactory::getInstance(
                        $className,
                        mb_substr(
                            $child->name,
                            $keySeparatorLength
                        )
                    );
                    if ($child instanceof NodeDatabase && $child->getHiddenCount() > 0) {
                        $newChild->setHiddenCount($child->getHiddenCount());
                    }

                    $newChild->realName = $child->realName;
                    $newChild->icon = $child->icon;
                    $newChild->links = $child->links;
                    $newChild->pos2 = $child->pos2;
                    $newChild->pos3 = $child->pos3;
                    foreach ($child->children as $elm) {
                        $newChild->addChild($elm);
                    }

                    $newChildren[] = [
                        'node' => $newChild,
                        'replaces_name' => $child->name,
                    ];
                }
            }

            if (count($newChildren) === 0) {
                continue;
            }

            // If the current node is a standard group (not NodeTableContainer, etc.)
            // and the new group contains all of the current node's children, combine them
            $class = get_class($node);
            if (count($newChildren) === $numChildren && substr($class, strrpos($class, '\\') + 1) === 'Node') {
                $node->name .= $separators[0] . htmlspecialchars((string) $key);
                $node->realName .= $separators[0] . htmlspecialchars((string) $key);
                $node->separatorDepth--;
                foreach ($newChildren as $newChild) {
                    $node->removeChild($newChild['replaces_name']);
                    $node->addChild($newChild['node']);
                }
            } else {
                $groups[$key] = new Node(
                    htmlspecialchars((string) $key),
                    Node::CONTAINER,
                    true
                );
                $groups[$key]->separator = $node->separator;
                $groups[$key]->separatorDepth = $node->separatorDepth - 1;
                $groups[$key]->icon = ['image' => 'b_group', 'title' => __('Groups')];
                $groups[$key]->pos2 = $node->pos2;
                $groups[$key]->pos3 = $node->pos3;
                if ($node instanceof NodeTableContainer || $node instanceof NodeViewContainer) {
                    $groups[$key]->links = [
                        'text' => [
                            'route' => $node->links['text']['route'],
                            'params' => array_merge($node->links['text']['params'], ['tbl_group' => $key]),
                        ],
                        'icon' => [
                            'route' => $node->links['icon']['route'],
                            'params' => array_merge($node->links['icon']['params'], ['tbl_group' => $key]),
                        ],
                    ];
                }

                foreach ($newChildren as $newChild) {
                    $node->removeChild($newChild['replaces_name']);
                    $groups[$key]->addChild($newChild['node']);
                }
            }
        }

        foreach ($groups as $group) {
            if (count($group->children) === 0) {
                continue;
            }

            $node->addChild($group);
            $this->groupNode($group);
            $group->classes = 'navGroup';
        }
    }

    /**
     * Renders a state of the tree, used in light mode when
     * either JavaScript and/or Ajax are disabled
     *
     * @return string HTML code for the navigation tree
     */
    public function renderState(): string
    {
        $this->buildPath();

        $quickWarp = $this->quickWarp();
        $fastFilter = $this->fastFilterHtml($this->tree);
        $controls = '';
        if ($GLOBALS['cfg']['NavigationTreeEnableExpansion']) {
            $controls = $this->controls();
        }

        $pageSelector = $this->getPageSelector($this->tree);

        $this->groupTree();
        $children = $this->tree->children;
        usort($children, [
            self::class,
            'sortNode',
        ]);
        $this->setVisibility();

        $nodes = $this->renderNodes($children);

        return $this->template->render('navigation/tree/state', [
            'quick_warp' => $quickWarp,
            'fast_filter' => $fastFilter,
            'controls' => $controls,
            'page_selector' => $pageSelector,
            'nodes' => $nodes,
        ]);
    }

    /**
     * Renders a part of the tree, used for Ajax requests in light mode
     *
     * @return string|false HTML code for the navigation tree
     */
    public function renderPath()
    {
        $node = $this->buildPath();
        if (! is_bool($node)) {
            $this->groupTree();

            $listContent = $this->fastFilterHtml($node);
            $listContent .= $this->getPageSelector($node);
            $children = $node->children;
            usort($children, [
                self::class,
                'sortNode',
            ]);

            $listContent .= $this->renderNodes($children, false);

            if (! $GLOBALS['cfg']['ShowDatabasesNavigationAsTree']) {
                $parents = $node->parents(true);
                $parentName = $parents[0]->realName;
            }
        }

        $hasSearchClause = ! empty($this->searchClause) || ! empty($this->searchClause2);
        if ($hasSearchClause && ! is_bool($node)) {
            $results = 0;
            if (! empty($this->searchClause2)) {
                if (is_object($node->realParent())) {
                    $results = $node->realParent()
                        ->getPresence($node->realName, $this->searchClause2);
                }
            } else {
                $results = $this->tree->getPresence('databases', $this->searchClause);
            }

            $results = sprintf(
                _ngettext(
                    '%s result found',
                    '%s results found',
                    $results
                ),
                $results
            );
            ResponseRenderer::getInstance()
                ->addJSON('results', $results);
        }

        if ($node !== false) {
            return $this->template->render('navigation/tree/path', [
                'has_search_results' => ! empty($this->searchClause) || ! empty($this->searchClause2),
                'list_content' => $listContent ?? '',
                'is_tree' => $GLOBALS['cfg']['ShowDatabasesNavigationAsTree'],
                'parent_name' => $parentName ?? '',
            ]);
        }

        return false;
    }

    /**
     * Renders the parameters that are required on the client
     * side to know which page(s) we will be requesting data from
     *
     * @param Node $node The node to create the pagination parameters for
     *
     * @return array<string, string>
     */
    private function getPaginationParamsHtml(Node $node): array
    {
        $renderDetails = [];
        $paths = $node->getPaths();
        if (isset($paths['aPath_clean'][2])) {
            $renderDetails['position'] = 'pos2_nav';
            $renderDetails['data_name'] = (string) $paths['aPath_clean'][2];
            $renderDetails['data_value'] = (string) $node->pos2;
        }

        if (isset($paths['aPath_clean'][4])) {
            $renderDetails['position'] = 'pos3_nav';
            $renderDetails['data_name'] = (string) $paths['aPath_clean'][4];
            $renderDetails['data_value'] = (string) $node->pos3;
        }

        return $renderDetails;
    }

    /**
     * Finds whether given tree matches this tree.
     *
     * @param array $tree  Tree to check
     * @param array $paths Paths to check
     */
    private function findTreeMatch(array $tree, array $paths): bool
    {
        $match = false;
        foreach ($tree as $path) {
            $match = true;
            foreach ($paths as $key => $part) {
                if (! isset($path[$key]) || $part != $path[$key]) {
                    $match = false;
                    break;
                }
            }

            if ($match) {
                break;
            }
        }

        return $match;
    }

    /**
     * @param Node[] $children
     */
    private function renderNodes(array $children, bool $hasFirstClass = true): string
    {
        $nodes = '';
        for ($i = 0, $nbChildren = count($children); $i < $nbChildren; $i++) {
            if ($i === 0) {
                $nodes .= $this->renderNode($children[0], $hasFirstClass ? 'first' : '');
            } elseif ($i + 1 !== $nbChildren) {
                $nodes .= $this->renderNode($children[$i]);
            } else {
                $nodes .= $this->renderNode($children[$i], 'last');
            }
        }

        return $nodes;
    }

    /**
     * Renders a single node or a branch of the tree
     *
     * @param Node   $node  The node to render
     * @param string $class An additional class for the list item
     *
     * @return string HTML code for the tree node or branch
     */
    private function renderNode(Node $node, string $class = ''): string
    {
        $controlButtons = '';
        $paths = $node->getPaths();
        $nodeIsContainer = $node->type === Node::CONTAINER;
        $liClasses = '';

        // Whether to show the node in the tree (true for all nodes but root)
        // If false, the node's children will still be shown, but as children of the node's parent
        $showNode = $node->hasSiblings() || count($node->parents(false, true)) > 0;

        // Don't show the 'Tables' node under each database unless it has 'Views', etc. as a sibling
        if ($node instanceof NodeTableContainer && ! $node->hasSiblings()) {
            $showNode = false;
        }

        if ($showNode) {
            $response = ResponseRenderer::getInstance();
            if ($nodeIsContainer && count($node->children) === 0 && ! $response->isAjax()) {
                return '';
            }

            $liClasses = trim($class . ' ' . $node->classes);
            $sterile = ['events', 'triggers', 'functions', 'procedures', 'views', 'columns', 'indexes'];
            $parentName = '';
            $parents = $node->parents(false, true);
            if (count($parents)) {
                $parentName = $parents[0]->realName;
            }

            // if node name itself is in sterile, then allow
            $nodeIsGroup = $node->isGroup
                || (! in_array($parentName, $sterile) && ! $node->isNew)
                || (in_array($node->realName, $sterile) && ! empty($node->children));
            if ($nodeIsGroup) {
                $match = $this->findTreeMatch($this->vPath, $paths['vPath_clean']);
                $linkClasses = $node->getCssClasses($match);
                if ($GLOBALS['cfg']['ShowDatabasesNavigationAsTree'] || $parentName !== 'root') {
                    $nodeIcon = $node->getIcon($match);
                }
            }

            $paginationParams = $this->getPaginationParamsHtml($node);

            $haveAjax = [
                'functions',
                'procedures',
                'events',
                'triggers',
                'indexes',
            ];
            $parent = $node->parents(false, true);
            $isNewView = $parent[0]->realName === 'views' && $node->isNew === true;
            $linkHasAjaxClass = $parent[0]->type == Node::CONTAINER
                && (in_array($parent[0]->realName, $haveAjax) || $isNewView);

            if (! $node->isGroup) {
                $args = [];
                $parents = $node->parents(true);
                foreach ($parents as $parent) {
                    if (! isset($parent->urlParamName)) {
                        continue;
                    }

                    $args[$parent->urlParamName] = $parent->realName;
                }

                $iconLinks = [];
                $iconLinks[] = [
                    'route' => $node->links['icon']['route'],
                    'params' => array_merge(
                        $node->links['icon']['params'],
                        array_intersect_key($args, $node->links['icon']['params'])
                    ),
                    'is_ajax' => $linkHasAjaxClass,
                    'image' => $node->icon['image'],
                    'title' => $node->icon['title'],
                ];

                if (isset($node->links['second_icon'], $node->secondIcon)) {
                    $iconLinks[] = [
                        'route' => $node->links['second_icon']['route'],
                        'params' => array_merge(
                            $node->links['second_icon']['params'],
                            array_intersect_key($args, $node->links['second_icon']['params'])
                        ),
                        'is_ajax' => $linkHasAjaxClass,
                        'image' => $node->secondIcon['image'],
                        'title' => $node->secondIcon['title'],
                    ];
                }

<<<<<<< HEAD
                $textLink = [
                    'route' => $node->links['text']['route'],
                    'params' => array_merge(
                        $node->links['text']['params'],
                        array_intersect_key($args, $node->links['text']['params'])
                    ),
                    'is_ajax' => $linkHasAjaxClass,
                    'title' => $node->links['title'] ?? $node->title ?? '',
                ];
=======
                foreach ($icons as $key => $icon) {
                    $link = $this->encryptQueryParams(vsprintf($iconLinks[$key], $args));
                    if ($linkClass != '') {
                        $retval .= "<a class='" . $linkClass . "' href='" . $link . "'>";
                        $retval .= '' . $icon . '</a>';
                    } else {
                        $retval .= "<a href='" . $link . "'>" . $icon . '</a>';
                    }
                }
            } else {
                $retval .= '<u>' . $node->icon . '</u>';
>>>>>>> 7dde0d01
            }

<<<<<<< HEAD
            $controlButtons .= $node->getHtmlForControlButtons();
=======
            if (isset($node->links['text'])) {
                $args = [];
                foreach ($node->parents(true) as $parent) {
                    $args[] = urlencode($parent->realName);
                }
                $link = $this->encryptQueryParams(vsprintf($node->links['text'], $args));
                $title = $node->links['title'] ?? $node->title ?? '';
                if ($nodeIsContainer) {
                    $retval .= "&nbsp;<a class='hover_show_full' href='" . $link . "'>";
                    $retval .= htmlspecialchars($node->name);
                    $retval .= '</a>';
                } else {
                    $retval .= "<a class='hover_show_full" . $linkClass . "' href='" . $link . "'";
                    $retval .= " title='" . $title . "'>";
                    $retval .= htmlspecialchars($node->displayName ?? $node->realName);
                    $retval .= '</a>';
                }
            } else {
                $retval .= '&nbsp;' . $node->name . '';
            }
            $retval .= $node->getHtmlForControlButtons();
            if ($nodeIsContainer) {
                $retval .= '</i>';
            }
            $retval .= '<div class="clearfloat"></div>';
>>>>>>> 7dde0d01
            $wrap = true;
        } else {
            $node->visible = true;
            $wrap = false;
            $paginationParams = $this->getPaginationParamsHtml($node);
        }

        $children = $node->children;
        usort($children, [self::class, 'sortNode']);
        $buffer = '';
        $extraClass = '';
        for ($i = 0, $nbChildren = count($children); $i < $nbChildren; $i++) {
            if ($i + 1 == $nbChildren) {
                $extraClass = ' last';
            }

            $buffer .= $this->renderNode($children[$i], $children[$i]->classes . $extraClass);
        }

        if (! empty($buffer)) {
            $recursiveHtml = $this->fastFilterHtml($node);
            $recursiveHtml .= $this->getPageSelector($node);
            $recursiveHtml .= $buffer;
        }

        return $this->template->render('navigation/tree/node', [
            'node' => $node,
            'class' => $class,
            'show_node' => $showNode,
            'has_siblings' => $node->hasSiblings(),
            'li_classes' => $liClasses,
            'control_buttons' => $controlButtons,
            'node_is_container' => $nodeIsContainer,
            'has_second_icon' => isset($node->secondIcon),
            'recursive' => ['html' => $recursiveHtml ?? '', 'has_wrapper' => $wrap, 'is_hidden' => ! $node->visible],
            'icon_links' => $iconLinks ?? [],
            'text_link' => $textLink ?? [],
            'pagination_params' => $paginationParams,
            'node_is_group' => $nodeIsGroup ?? false,
            'link_classes' => $linkClasses ?? '',
            'paths' => ['a_path' => $paths['aPath'] ?? '', 'v_path' => $paths['vPath'] ?? '', 'pos' => $this->pos],
            'node_icon' => $nodeIcon ?? '',
        ]);
    }

    /**
     * Renders a database select box like the pre-4.0 navigation panel
     *
     * @return string HTML code
     */
    public function renderDbSelect(): string
    {
        $this->buildPath();

        $quickWarp = $this->quickWarp();

        $this->tree->isGroup = false;

        // Provide for pagination in database select
        $listNavigator = Generator::getListNavigator(
            $this->tree->getPresence('databases', ''),
            $this->pos,
            ['server' => $GLOBALS['server']],
            Url::getFromRoute('/navigation'),
            'frame_navigation',
            $GLOBALS['cfg']['FirstLevelNavigationItems'],
            'pos',
            ['dbselector']
        );

        $children = $this->tree->children;
        $selected = $GLOBALS['db'];
        $options = [];
        foreach ($children as $node) {
            if ($node->isNew) {
                continue;
            }

            $paths = $node->getPaths();
            if (! isset($node->links['text'])) {
                continue;
            }

            $title = $node->links['title'] ?? '';
            $options[] = [
                'title' => $title,
                'name' => $node->realName,
                'data' => [
                    'apath' => $paths['aPath'],
                    'vpath' => $paths['vPath'],
                    'pos' => $this->pos,
                ],
                'isSelected' => $node->realName === $selected,
            ];
        }

        $children = $this->tree->children;
        usort($children, [
            self::class,
            'sortNode',
        ]);
        $this->setVisibility();

        $nodes = $this->renderNodes($children);

        $databaseUrl = Util::getScriptNameForOption($GLOBALS['cfg']['DefaultTabDatabase'], 'database');

        return $this->template->render('navigation/tree/database_select', [
            'quick_warp' => $quickWarp,
            'list_navigator' => $listNavigator,
            'server' => $GLOBALS['server'],
            'options' => $options,
            'nodes' => $nodes,
            'database_url' => $databaseUrl,
        ]);
    }

    /**
     * Makes some nodes visible based on the which node is active
     */
    private function setVisibility(): void
    {
        foreach ($this->vPath as $path) {
            $node = $this->tree;
            foreach ($path as $value) {
                $child = $node->getChild($value);
                if ($child === null) {
                    continue;
                }

                $child->visible = true;
                $node = $child;
            }
        }
    }

    /**
     * Generates the HTML code for displaying the fast filter for tables
     *
     * @param Node $node The node for which to generate the fast filter html
     *
     * @return string LI element used for the fast filter
     */
    private function fastFilterHtml(Node $node): string
    {
        $filterDbMin = (int) $GLOBALS['cfg']['NavigationTreeDisplayDbFilterMinimum'];
        $filterItemMin = (int) $GLOBALS['cfg']['NavigationTreeDisplayItemFilterMinimum'];
        $urlParams = [];

        $isRootNode = $node === $this->tree && $this->tree->getPresence() >= $filterDbMin;
        if ($isRootNode) {
            $urlParams = ['pos' => 0];
        } else {
            $nodeIsContainer = $node->type === Node::CONTAINER;

            $nodeIsSpecial = in_array($node->realName, self::SPECIAL_NODE_NAMES, true);

            /** @var Node $realParent */
            $realParent = $node->realParent();
            if (
                ($nodeIsContainer && $nodeIsSpecial)
                && method_exists($realParent, 'getPresence')
                && $realParent->getPresence($node->realName) >= $filterItemMin
            ) {
                $paths = $node->getPaths();
                $urlParams = [
                    'pos' => $this->pos,
                    'aPath' => $paths['aPath'],
                    'vPath' => $paths['vPath'],
                    'pos2_name' => $node->realName,
                    'pos2_value' => 0,
                ];
            }
        }

        return $this->template->render('navigation/tree/fast_filter', [
            'url_params' => $urlParams,
            'is_root_node' => $isRootNode,
        ]);
    }

    /**
     * Creates the code for displaying the controls
     * at the top of the navigation tree
     *
     * @return string HTML code for the controls
     */
    private function controls(): string
    {
        // always iconic
        $showIcon = true;
        $showText = false;

        $collapseAll = Generator::getNavigationLink(
            '#',
            $showText,
            __('Collapse all'),
            $showIcon,
            's_collapseall',
            'pma_navigation_collapse'
        );
        $syncImage = 's_unlink';
        $title = __('Link with main panel');
        if ($GLOBALS['cfg']['NavigationLinkWithMainPanel']) {
            $syncImage = 's_link';
            $title = __('Unlink from main panel');
        }

        $unlink = Generator::getNavigationLink('#', $showText, $title, $showIcon, $syncImage, 'pma_navigation_sync');

        return $this->template->render('navigation/tree/controls', [
            'collapse_all' => $collapseAll,
            'unlink' => $unlink,
        ]);
    }

    /**
     * Generates the HTML code for displaying the list pagination
     *
     * @param Node $node The node for whose children the page
     *                   selector will be created
     */
    private function getPageSelector(Node $node): string
    {
        $retval = '';
        if ($node === $this->tree) {
            $retval .= Generator::getListNavigator(
                $this->tree->getPresence('databases', $this->searchClause),
                $this->pos,
                ['server' => $GLOBALS['server']],
                Url::getFromRoute('/navigation'),
                'frame_navigation',
                $GLOBALS['cfg']['FirstLevelNavigationItems'],
                'pos',
                ['dbselector']
            );
        } else {
            if ($node->type == Node::CONTAINER && ! $node->isGroup) {
                $paths = $node->getPaths();

                $level = isset($paths['aPath_clean'][4]) ? 3 : 2;
                $urlParams = [
                    'aPath' => $paths['aPath'],
                    'vPath' => $paths['vPath'],
                    'pos' => $this->pos,
                    'server' => $GLOBALS['server'],
                    'pos2_name' => $paths['aPath_clean'][2],
                ];
                if ($level == 3) {
                    $pos = $node->pos3;
                    $urlParams['pos2_value'] = $node->pos2;
                    $urlParams['pos3_name'] = $paths['aPath_clean'][4];
                } else {
                    $pos = $node->pos2;
                }

                /** @var Node $realParent */
                $realParent = $node->realParent();
                $num = $realParent->getPresence($node->realName, $this->searchClause2);
                $retval .= Generator::getListNavigator(
                    $num,
                    $pos,
                    $urlParams,
                    Url::getFromRoute('/navigation'),
                    'frame_navigation',
                    $GLOBALS['cfg']['MaxNavigationItems'],
                    'pos' . $level . '_value'
                );
            }
        }

        return $retval;
    }

    /**
     * Called by usort() for sorting the nodes in a container
     *
     * @param Node $a The first element used in the comparison
     * @param Node $b The second element used in the comparison
     *
     * @return int See strnatcmp() and strcmp()
     */
    public static function sortNode(Node $a, Node $b): int
    {
        if ($a->isNew) {
            return -1;
        }

        if ($b->isNew) {
            return 1;
        }

        if ($GLOBALS['cfg']['NaturalOrder']) {
            return strnatcasecmp($a->name, $b->name);
        }

        return strcasecmp($a->name, $b->name);
    }

    /**
     * Display quick warp links, contain Recents and Favorites
     *
     * @return string HTML code
     */
    private function quickWarp(): string
    {
        $renderDetails = [];
        if ($GLOBALS['cfg']['NumRecentTables'] > 0) {
            $renderDetails['recent'] = RecentFavoriteTable::getInstance('recent')->getHtml();
        }

        if ($GLOBALS['cfg']['NumFavoriteTables'] > 0) {
            $renderDetails['favorite'] = RecentFavoriteTable::getInstance('favorite')->getHtml();
        }

        return $this->template->render('navigation/tree/quick_warp', $renderDetails);
    }

    /**
     * @param string $link
     *
     * @return string
     */
    private function encryptQueryParams($link)
    {
        global $PMA_Config;

        if (! $PMA_Config->get('URLQueryEncryption')) {
            return $link;
        }

        $url = parse_url($link);
        parse_str(htmlspecialchars_decode($url['query']), $query);

        return $url['path'] . '?' . htmlspecialchars(Url::buildHttpQuery($query));
    }
}<|MERGE_RESOLUTION|>--- conflicted
+++ resolved
@@ -53,15 +53,8 @@
 use function trigger_error;
 use function trim;
 use function usort;
-<<<<<<< HEAD
 
 use const E_USER_WARNING;
-=======
-use function vsprintf;
-use function parse_url;
-use function parse_str;
-use function htmlspecialchars_decode;
->>>>>>> 7dde0d01
 
 /**
  * Displays a collapsible of database objects in the navigation frame
@@ -186,14 +179,9 @@
                 }
             }
         }
-<<<<<<< HEAD
-
-        if (isset($_REQUEST['vPath'])) {
-            $this->vPath[0] = $this->parsePath($_REQUEST['vPath']);
-=======
+
         if (isset($_POST['vPath'])) {
             $this->vPath[0] = $this->parsePath($_POST['vPath']);
->>>>>>> 7dde0d01
         } else {
             if (isset($_POST['n0_vPath'])) {
                 $count = 0;
@@ -203,21 +191,13 @@
                 }
             }
         }
-<<<<<<< HEAD
-
-        if (isset($_REQUEST['searchClause'])) {
-            $this->searchClause = $_REQUEST['searchClause'];
-        }
-
-        if (isset($_REQUEST['searchClause2'])) {
-            $this->searchClause2 = $_REQUEST['searchClause2'];
-=======
+
         if (isset($_POST['searchClause'])) {
             $this->searchClause = $_POST['searchClause'];
         }
+
         if (isset($_POST['searchClause2'])) {
             $this->searchClause2 = $_POST['searchClause2'];
->>>>>>> 7dde0d01
         }
 
         // Initialize the tree by creating a root node
@@ -1157,7 +1137,6 @@
                     ];
                 }
 
-<<<<<<< HEAD
                 $textLink = [
                     'route' => $node->links['text']['route'],
                     'params' => array_merge(
@@ -1167,50 +1146,9 @@
                     'is_ajax' => $linkHasAjaxClass,
                     'title' => $node->links['title'] ?? $node->title ?? '',
                 ];
-=======
-                foreach ($icons as $key => $icon) {
-                    $link = $this->encryptQueryParams(vsprintf($iconLinks[$key], $args));
-                    if ($linkClass != '') {
-                        $retval .= "<a class='" . $linkClass . "' href='" . $link . "'>";
-                        $retval .= '' . $icon . '</a>';
-                    } else {
-                        $retval .= "<a href='" . $link . "'>" . $icon . '</a>';
-                    }
-                }
-            } else {
-                $retval .= '<u>' . $node->icon . '</u>';
->>>>>>> 7dde0d01
-            }
-
-<<<<<<< HEAD
+            }
+
             $controlButtons .= $node->getHtmlForControlButtons();
-=======
-            if (isset($node->links['text'])) {
-                $args = [];
-                foreach ($node->parents(true) as $parent) {
-                    $args[] = urlencode($parent->realName);
-                }
-                $link = $this->encryptQueryParams(vsprintf($node->links['text'], $args));
-                $title = $node->links['title'] ?? $node->title ?? '';
-                if ($nodeIsContainer) {
-                    $retval .= "&nbsp;<a class='hover_show_full' href='" . $link . "'>";
-                    $retval .= htmlspecialchars($node->name);
-                    $retval .= '</a>';
-                } else {
-                    $retval .= "<a class='hover_show_full" . $linkClass . "' href='" . $link . "'";
-                    $retval .= " title='" . $title . "'>";
-                    $retval .= htmlspecialchars($node->displayName ?? $node->realName);
-                    $retval .= '</a>';
-                }
-            } else {
-                $retval .= '&nbsp;' . $node->name . '';
-            }
-            $retval .= $node->getHtmlForControlButtons();
-            if ($nodeIsContainer) {
-                $retval .= '</i>';
-            }
-            $retval .= '<div class="clearfloat"></div>';
->>>>>>> 7dde0d01
             $wrap = true;
         } else {
             $node->visible = true;
@@ -1528,23 +1466,4 @@
 
         return $this->template->render('navigation/tree/quick_warp', $renderDetails);
     }
-
-    /**
-     * @param string $link
-     *
-     * @return string
-     */
-    private function encryptQueryParams($link)
-    {
-        global $PMA_Config;
-
-        if (! $PMA_Config->get('URLQueryEncryption')) {
-            return $link;
-        }
-
-        $url = parse_url($link);
-        parse_str(htmlspecialchars_decode($url['query']), $query);
-
-        return $url['path'] . '?' . htmlspecialchars(Url::buildHttpQuery($query));
-    }
 }