<?php
/* vim: set expandtab sw=4 ts=4 sts=4: */
/**
 * Hold the PhpMyAdmin\Display\Results class
 *
 * @package PhpMyAdmin
 */
declare(strict_types=1);

namespace PhpMyAdmin\Display;

use PhpMyAdmin\Core;
use PhpMyAdmin\DatabaseInterface;
use PhpMyAdmin\Index;
use PhpMyAdmin\Message;
use PhpMyAdmin\Plugins\Transformations\Text_Plain_Link;
use PhpMyAdmin\Relation;
use PhpMyAdmin\Response;
use PhpMyAdmin\Sanitize;
use PhpMyAdmin\Sql;
use PhpMyAdmin\SqlParser\Utils\Query;
use PhpMyAdmin\Table;
use PhpMyAdmin\Template;
use PhpMyAdmin\Transformations;
use PhpMyAdmin\Url;
use PhpMyAdmin\Util;
use \stdClass;
use PhpMyAdmin\Plugins\TransformationsPlugin;

/**
 * Handle all the functionalities related to displaying results
 * of sql queries, stored procedure, browsing sql processes or
 * displaying binary log.
 *
 * @package PhpMyAdmin
 */
class Results
{
    // Define constants
    public const NO_EDIT_OR_DELETE = 'nn';
    public const UPDATE_ROW = 'ur';
    public const DELETE_ROW = 'dr';
    public const KILL_PROCESS = 'kp';

    public const POSITION_LEFT = 'left';
    public const POSITION_RIGHT = 'right';
    public const POSITION_BOTH = 'both';
    public const POSITION_NONE = 'none';

    public const PLACE_TOP_DIRECTION_DROPDOWN = 'top_direction_dropdown';
    public const PLACE_BOTTOM_DIRECTION_DROPDOWN = 'bottom_direction_dropdown';

    public const DISPLAY_FULL_TEXT = 'F';
    public const DISPLAY_PARTIAL_TEXT = 'P';

    public const HEADER_FLIP_TYPE_AUTO = 'auto';
    public const HEADER_FLIP_TYPE_CSS = 'css';
    public const HEADER_FLIP_TYPE_FAKE = 'fake';

    public const DATE_FIELD = 'date';
    public const DATETIME_FIELD = 'datetime';
    public const TIMESTAMP_FIELD = 'timestamp';
    public const TIME_FIELD = 'time';
    public const STRING_FIELD = 'string';
    public const GEOMETRY_FIELD = 'geometry';
    public const BLOB_FIELD = 'BLOB';
    public const BINARY_FIELD = 'BINARY';

    public const RELATIONAL_KEY = 'K';
    public const RELATIONAL_DISPLAY_COLUMN = 'D';

    public const GEOMETRY_DISP_GEOM = 'GEOM';
    public const GEOMETRY_DISP_WKT = 'WKT';
    public const GEOMETRY_DISP_WKB = 'WKB';

    public const SMART_SORT_ORDER = 'SMART';
    public const ASCENDING_SORT_DIR = 'ASC';
    public const DESCENDING_SORT_DIR = 'DESC';

    public const TABLE_TYPE_INNO_DB = 'InnoDB';
    public const ALL_ROWS = 'all';
    public const QUERY_TYPE_SELECT = 'SELECT';

    public const ROUTINE_PROCEDURE = 'procedure';
    public const ROUTINE_FUNCTION = 'function';

    public const ACTION_LINK_CONTENT_ICONS = 'icons';
    public const ACTION_LINK_CONTENT_TEXT = 'text';


    // Declare global fields

    /** array with properties of the class */
    private $_property_array = [

        /** string Database name */
        'db' => null,

        /** string Table name */
        'table' => null,

        /** string the URL to go back in case of errors */
        'goto' => null,

        /** string the SQL query */
        'sql_query' => null,

        /**
         * integer the total number of rows returned by the SQL query without any
         *         appended "LIMIT" clause programmatically
         */
        'unlim_num_rows' => null,

        /** array meta information about fields */
        'fields_meta' => null,

        /** boolean */
        'is_count' => null,

        /** integer */
        'is_export' => null,

        /** boolean */
        'is_func' => null,

        /** integer */
        'is_analyse' => null,

        /** integer the total number of rows returned by the SQL query */
        'num_rows' => null,

        /** integer the total number of fields returned by the SQL query */
        'fields_cnt' => null,

        /** double time taken for execute the SQL query */
        'querytime' => null,

        /** string path for theme images directory */
        'pma_theme_image' => null,

        /** string */
        'text_dir' => null,

        /** boolean */
        'is_maint' => null,

        /** boolean */
        'is_explain' => null,

        /** boolean */
        'is_show' => null,

        /** boolean */
        'is_browse_distinct' => null,

        /** array table definitions */
        'showtable' => null,

        /** string */
        'printview' => null,

        /** string URL query */
        'url_query' => null,

        /** array column names to highlight */
        'highlight_columns' => null,

        /** array holding various display information */
        'display_params' => null,

        /** array mime types information of fields */
        'mime_map' => null,

        /** boolean */
        'editable' => null,

        /** random unique ID to distinguish result set */
        'unique_id' => null,

        /** where clauses for each row, each table in the row */
        'whereClauseMap' => [],
    ];

    /**
     * This variable contains the column transformation information
     * for some of the system databases.
     * One element of this array represent all relevant columns in all tables in
     * one specific database
     */
    public $transformation_info;

    /**
     * @var Relation
     */
    private $relation;

    /**
     * @var Transformations
     */
    private $transformations;

    /**
     * @var Template
     */
    public $template;

    /**
     * Constructor for PhpMyAdmin\Display\Results class
     *
     * @param string $db        the database name
     * @param string $table     the table name
     * @param string $goto      the URL to go back in case of errors
     * @param string $sql_query the SQL query
     *
     * @access  public
     */
    public function __construct($db, $table, $goto, $sql_query)
    {
        $this->relation = new Relation($GLOBALS['dbi']);
        $this->transformations = new Transformations();
        $this->template = new Template();

        $this->_setDefaultTransformations();

        $this->__set('db', $db);
        $this->__set('table', $table);
        $this->__set('goto', $goto);
        $this->__set('sql_query', $sql_query);
        $this->__set('unique_id', rand());
    }

    /**
     * Get any property of this class
     *
     * @param string $property name of the property
     *
     * @return mixed|void if property exist, value of the relevant property
     */
    public function __get($property)
    {
        if (array_key_exists($property, $this->_property_array)) {
            return $this->_property_array[$property];
        }
    }

    /**
     * Set values for any property of this class
     *
     * @param string $property name of the property
     * @param mixed  $value    value to set
     *
     * @return void
     */
    public function __set($property, $value)
    {
        if (array_key_exists($property, $this->_property_array)) {
            $this->_property_array[$property] = $value;
        }
    }

    /**
     * Sets default transformations for some columns
     *
     * @return void
     */
    private function _setDefaultTransformations()
    {
        $json_highlighting_data = [
            'libraries/classes/Plugins/Transformations/Output/Text_Plain_Json.php',
            'PhpMyAdmin\Plugins\Transformations\Output\Text_Plain_Json',
            'Text_Plain'
        ];
        $sql_highlighting_data = [
            'libraries/classes/Plugins/Transformations/Output/Text_Plain_Sql.php',
            'PhpMyAdmin\Plugins\Transformations\Output\Text_Plain_Sql',
            'Text_Plain'
        ];
        $blob_sql_highlighting_data = [
            'libraries/classes/Plugins/Transformations/Output/Text_Octetstream_Sql.php',
            'PhpMyAdmin\Plugins\Transformations\Output\Text_Octetstream_Sql',
            'Text_Octetstream'
        ];
        $link_data = [
            'libraries/classes/Plugins/Transformations/Text_Plain_Link.php',
            'PhpMyAdmin\Plugins\Transformations\Text_Plain_Link',
            'Text_Plain'
        ];
        $this->transformation_info = [
            'information_schema' => [
                'events' => [
                    'event_definition' => $sql_highlighting_data
                ],
                'processlist' => [
                    'info' => $sql_highlighting_data
                ],
                'routines' => [
                    'routine_definition' => $sql_highlighting_data
                ],
                'triggers' => [
                    'action_statement' => $sql_highlighting_data
                ],
                'views' => [
                    'view_definition' => $sql_highlighting_data
                ]
            ],
            'mysql' => [
                'event' => [
                    'body' => $blob_sql_highlighting_data,
                    'body_utf8' => $blob_sql_highlighting_data
                ],
                'general_log' => [
                    'argument' => $sql_highlighting_data
                ],
                'help_category' => [
                    'url' => $link_data
                ],
                'help_topic' => [
                    'example' => $sql_highlighting_data,
                    'url' => $link_data
                ],
                'proc' => [
                    'param_list' => $blob_sql_highlighting_data,
                    'returns' => $blob_sql_highlighting_data,
                    'body' => $blob_sql_highlighting_data,
                    'body_utf8' => $blob_sql_highlighting_data
                ],
                'slow_log' => [
                    'sql_text' => $sql_highlighting_data
                ]
            ]
        ];

        $cfgRelation = $this->relation->getRelationsParam();
        if ($cfgRelation['db']) {
            $this->transformation_info[$cfgRelation['db']] = [];
            $relDb = &$this->transformation_info[$cfgRelation['db']];
            if (! empty($cfgRelation['history'])) {
                $relDb[$cfgRelation['history']] = [
                    'sqlquery' => $sql_highlighting_data
                ];
            }
            if (! empty($cfgRelation['bookmark'])) {
                $relDb[$cfgRelation['bookmark']] = [
                    'query' => $sql_highlighting_data
                ];
            }
            if (! empty($cfgRelation['tracking'])) {
                $relDb[$cfgRelation['tracking']] = [
                    'schema_sql' => $sql_highlighting_data,
                    'data_sql' => $sql_highlighting_data
                ];
            }
            if (! empty($cfgRelation['favorite'])) {
                $relDb[$cfgRelation['favorite']] = [
                    'tables' => $json_highlighting_data
                ];
            }
            if (! empty($cfgRelation['recent'])) {
                $relDb[$cfgRelation['recent']] = [
                    'tables' => $json_highlighting_data
                ];
            }
            if (! empty($cfgRelation['savedsearches'])) {
                $relDb[$cfgRelation['savedsearches']] = [
                    'search_data' => $json_highlighting_data
                ];
            }
            if (! empty($cfgRelation['designer_settings'])) {
                $relDb[$cfgRelation['designer_settings']] = [
                    'settings_data' => $json_highlighting_data
                ];
            }
            if (! empty($cfgRelation['table_uiprefs'])) {
                $relDb[$cfgRelation['table_uiprefs']] = [
                    'prefs' => $json_highlighting_data
                ];
            }
            if (! empty($cfgRelation['userconfig'])) {
                $relDb[$cfgRelation['userconfig']] = [
                    'config_data' => $json_highlighting_data
                ];
            }
            if (! empty($cfgRelation['export_templates'])) {
                $relDb[$cfgRelation['export_templates']] = [
                    'template_data' => $json_highlighting_data
                ];
            }
        }
    }

    /**
     * Set properties which were not initialized at the constructor
     *
     * @param integer  $unlim_num_rows the total number of rows returned by
     *                                 the SQL query without any appended
     *                                 "LIMIT" clause programmatically
     * @param stdClass $fields_meta    meta information about fields
     * @param boolean  $is_count       statement is SELECT COUNT
     * @param integer  $is_export      statement contains INTO OUTFILE
     * @param boolean  $is_func        statement contains a function like SUM()
     * @param integer  $is_analyse     statement contains PROCEDURE ANALYSE
     * @param integer  $num_rows       total no. of rows returned by SQL query
     * @param integer  $fields_cnt     total no.of fields returned by SQL query
     * @param double   $querytime      time taken for execute the SQL query
     * @param string   $pmaThemeImage  path for theme images directory
     * @param string   $text_dir       text direction
     * @param boolean  $is_maint       statement contains a maintenance command
     * @param boolean  $is_explain     statement contains EXPLAIN
     * @param boolean  $is_show        statement contains SHOW
     * @param array    $showtable      table definitions
     * @param string   $printview      print view was requested
     * @param string   $url_query      URL query
     * @param boolean  $editable       whether the results set is editable
     * @param boolean  $is_browse_dist whether browsing distinct values
     *
     * @return void
     *
     * @see     sql.php
     */
    public function setProperties(
        $unlim_num_rows,
        $fields_meta,
        $is_count,
        $is_export,
        $is_func,
        $is_analyse,
        $num_rows,
        $fields_cnt,
        $querytime,
        $pmaThemeImage,
        $text_dir,
        $is_maint,
        $is_explain,
        $is_show,
        $showtable,
        $printview,
        $url_query,
        $editable,
        $is_browse_dist
    ) {

        $this->__set('unlim_num_rows', $unlim_num_rows);
        $this->__set('fields_meta', $fields_meta);
        $this->__set('is_count', $is_count);
        $this->__set('is_export', $is_export);
        $this->__set('is_func', $is_func);
        $this->__set('is_analyse', $is_analyse);
        $this->__set('num_rows', $num_rows);
        $this->__set('fields_cnt', $fields_cnt);
        $this->__set('querytime', $querytime);
        $this->__set('pma_theme_image', $pmaThemeImage);
        $this->__set('text_dir', $text_dir);
        $this->__set('is_maint', $is_maint);
        $this->__set('is_explain', $is_explain);
        $this->__set('is_show', $is_show);
        $this->__set('showtable', $showtable);
        $this->__set('printview', $printview);
        $this->__set('url_query', $url_query);
        $this->__set('editable', $editable);
        $this->__set('is_browse_distinct', $is_browse_dist);
    } // end of the 'setProperties()' function


    /**
     * Defines the parts to display for a print view
     *
     * @param array $displayParts the parts to display
     *
     * @return array the modified display parts
     *
     * @access  private
     *
     */
    private function _setDisplayPartsForPrintView(array $displayParts)
    {
        // set all elements to false!
        $displayParts['edit_lnk']  = self::NO_EDIT_OR_DELETE; // no edit link
        $displayParts['del_lnk']   = self::NO_EDIT_OR_DELETE; // no delete link
        $displayParts['sort_lnk']  = (string) '0';
        $displayParts['nav_bar']   = (string) '0';
        $displayParts['bkm_form']  = (string) '0';
        $displayParts['text_btn']  = (string) '0';
        $displayParts['pview_lnk'] = (string) '0';

        return $displayParts;
    }

    /**
     * Defines the parts to display for a SHOW statement
     *
     * @param array $displayParts the parts to display
     *
     * @return array the modified display parts
     *
     * @access  private
     *
     */
    private function _setDisplayPartsForShow(array $displayParts)
    {
        preg_match(
            '@^SHOW[[:space:]]+(VARIABLES|(FULL[[:space:]]+)?'
            . 'PROCESSLIST|STATUS|TABLE|GRANTS|CREATE|LOGS|DATABASES|FIELDS'
            . ')@i',
            $this->__get('sql_query'),
            $which
        );

        $bIsProcessList = isset($which[1]);
        if ($bIsProcessList) {
            $str = ' ' . strtoupper($which[1]);
            $bIsProcessList = $bIsProcessList
                && strpos($str, 'PROCESSLIST') > 0;
        }

        if ($bIsProcessList) {
            // no edit link
            $displayParts['edit_lnk'] = self::NO_EDIT_OR_DELETE;
            // "kill process" type edit link
            $displayParts['del_lnk']  = self::KILL_PROCESS;
        } else {
            // Default case -> no links
            // no edit link
            $displayParts['edit_lnk'] = self::NO_EDIT_OR_DELETE;
            // no delete link
            $displayParts['del_lnk']  = self::NO_EDIT_OR_DELETE;
        }
        // Other settings
        $displayParts['sort_lnk']  = (string) '0';
        $displayParts['nav_bar']   = (string) '0';
        $displayParts['bkm_form']  = (string) '1';
        $displayParts['text_btn']  = (string) '1';
        $displayParts['pview_lnk'] = (string) '1';

        return $displayParts;
    }

    /**
     * Defines the parts to display for statements not related to data
     *
     * @param array $displayParts the parts to display
     *
     * @return array the modified display parts
     *
     * @access  private
     *
     */
    private function _setDisplayPartsForNonData(array $displayParts)
    {
        // Statement is a "SELECT COUNT", a
        // "CHECK/ANALYZE/REPAIR/OPTIMIZE/CHECKSUM", an "EXPLAIN" one or
        // contains a "PROC ANALYSE" part
        $displayParts['edit_lnk']  = self::NO_EDIT_OR_DELETE; // no edit link
        $displayParts['del_lnk']   = self::NO_EDIT_OR_DELETE; // no delete link
        $displayParts['sort_lnk']  = (string) '0';
        $displayParts['nav_bar']   = (string) '0';
        $displayParts['bkm_form']  = (string) '1';

        if ($this->__get('is_maint')) {
            $displayParts['text_btn']  = (string) '1';
        } else {
            $displayParts['text_btn']  = (string) '0';
        }
        $displayParts['pview_lnk'] = (string) '1';

        return $displayParts;
    }

    /**
     * Defines the parts to display for other statements (probably SELECT)
     *
     * @param array $displayParts the parts to display
     *
     * @return array the modified display parts
     *
     * @access  private
     *
     */
    private function _setDisplayPartsForSelect(array $displayParts)
    {
        // Other statements (ie "SELECT" ones) -> updates
        // $displayParts['edit_lnk'], $displayParts['del_lnk'] and
        // $displayParts['text_btn'] (keeps other default values)

        $fields_meta = $this->__get('fields_meta');
        $prev_table = '';
        $displayParts['text_btn']  = (string) '1';
        $number_of_columns = $this->__get('fields_cnt');

        for ($i = 0; $i < $number_of_columns; $i++) {
            $is_link = ($displayParts['edit_lnk'] != self::NO_EDIT_OR_DELETE)
                || ($displayParts['del_lnk'] != self::NO_EDIT_OR_DELETE)
                || ($displayParts['sort_lnk'] != '0');

            // Displays edit/delete/sort/insert links?
            if ($is_link
                && $prev_table != ''
                && $fields_meta[$i]->table != ''
                && $fields_meta[$i]->table != $prev_table
            ) {
                // don't display links
                $displayParts['edit_lnk'] = self::NO_EDIT_OR_DELETE;
                $displayParts['del_lnk']  = self::NO_EDIT_OR_DELETE;
                /**
                 * @todo May be problematic with same field names
                 * in two joined table.
                 */
                // $displayParts['sort_lnk'] = (string) '0';
                if ($displayParts['text_btn'] == '1') {
                    break;
                }
            } // end if

            // Always display print view link
            $displayParts['pview_lnk'] = (string) '1';
            if ($fields_meta[$i]->table != '') {
                $prev_table = $fields_meta[$i]->table;
            }
        } // end for

        if ($prev_table == '') { // no table for any of the columns
            // don't display links
            $displayParts['edit_lnk'] = self::NO_EDIT_OR_DELETE;
            $displayParts['del_lnk']  = self::NO_EDIT_OR_DELETE;
        }

        return $displayParts;
    }

    /**
     * Defines the parts to display for the results of a SQL query
     * and the total number of rows
     *
     * @param array $displayParts the parts to display (see a few
     *                            lines above for explanations)
     *
     * @return array the first element is an array with explicit indexes
     *               for all the display elements
     *               the second element is the total number of rows returned
     *               by the SQL query without any programmatically appended
     *               LIMIT clause (just a copy of $unlim_num_rows if it exists,
     *               else computed inside this function)
     *
     *
     * @access  private
     *
     * @see     getTable()
     */
    private function _setDisplayPartsAndTotal(array $displayParts)
    {
        $the_total = 0;

        // 1. Following variables are needed for use in isset/empty or
        //    use with array indexes or safe use in foreach
        $db = $this->__get('db');
        $table = $this->__get('table');
        $unlim_num_rows = $this->__get('unlim_num_rows');
        $num_rows = $this->__get('num_rows');
        $printview = $this->__get('printview');

        // 2. Updates the display parts
        if ($printview == '1') {
            $displayParts = $this->_setDisplayPartsForPrintView($displayParts);
        } elseif ($this->__get('is_count') || $this->__get('is_analyse')
            || $this->__get('is_maint') || $this->__get('is_explain')
        ) {
            $displayParts = $this->_setDisplayPartsForNonData($displayParts);
        } elseif ($this->__get('is_show')) {
            $displayParts = $this->_setDisplayPartsForShow($displayParts);
        } else {
            $displayParts = $this->_setDisplayPartsForSelect($displayParts);
        } // end if..elseif...else

        // 3. Gets the total number of rows if it is unknown
        if (isset($unlim_num_rows) && $unlim_num_rows != '') {
            $the_total = $unlim_num_rows;
        } elseif (($displayParts['nav_bar'] == '1')
            || ($displayParts['sort_lnk'] == '1')
            && (strlen($db) > 0 && strlen($table) > 0)
        ) {
            $the_total = $GLOBALS['dbi']->getTable($db, $table)->countRecords();
        }

        // if for COUNT query, number of rows returned more than 1
        // (may be being used GROUP BY)
        if ($this->__get('is_count') && isset($num_rows) && $num_rows > 1) {
            $displayParts['nav_bar']   = (string) '1';
            $displayParts['sort_lnk']  = (string) '1';
        }
        // 4. If navigation bar or sorting fields names URLs should be
        //    displayed but there is only one row, change these settings to
        //    false
        if ($displayParts['nav_bar'] == '1' || $displayParts['sort_lnk'] == '1') {
            // - Do not display sort links if less than 2 rows.
            // - For a VIEW we (probably) did not count the number of rows
            //   so don't test this number here, it would remove the possibility
            //   of sorting VIEW results.
            $_table = new Table($table, $db);
            if (isset($unlim_num_rows)
                && ($unlim_num_rows < 2)
                && ! $_table->isView()
            ) {
                $displayParts['sort_lnk'] = (string) '0';
            }
        } // end if (3)

        return [$displayParts, $the_total];
    } // end of the 'setDisplayPartsAndTotal()' function


    /**
     * Return true if we are executing a query in the form of
     * "SELECT * FROM <a table> ..."
     *
     * @param array $analyzed_sql_results analyzed sql results
     *
     * @return boolean
     *
     * @access  private
     *
     * @see     _getTableHeaders(), _getColumnParams()
     */
    private function _isSelect(array $analyzed_sql_results)
    {
        return ! ($this->__get('is_count')
                || $this->__get('is_export')
                || $this->__get('is_func')
                || $this->__get('is_analyse'))
            && !empty($analyzed_sql_results['select_from'])
            && !empty($analyzed_sql_results['statement']->from)
            && (count($analyzed_sql_results['statement']->from) == 1)
            && !empty($analyzed_sql_results['statement']->from[0]->table);
    }


    /**
     * Get a navigation button
     *
     * @param string  $caption            iconic caption for button
     * @param string  $title              text for button
     * @param integer $pos                position for next query
     * @param string  $html_sql_query     query ready for display
     * @param boolean $back               whether 'begin' or 'previous'
     * @param string  $onsubmit           optional onsubmit clause
     * @param string  $input_for_real_end optional hidden field for special treatment
     * @param string  $onclick            optional onclick clause
     *
     * @return string                     html content
     *
     * @access  private
     *
     * @see     _getMoveBackwardButtonsForTableNavigation(),
     *          _getMoveForwardButtonsForTableNavigation()
     */
    private function _getTableNavigationButton(
        $caption,
        $title,
        $pos,
        $html_sql_query,
        $back,
        $onsubmit = '',
        $input_for_real_end = '',
        $onclick = ''
    ) {
        $caption_output = '';
        if ($back) {
            if (Util::showIcons('TableNavigationLinksMode')) {
                $caption_output .= $caption;
            }
            if (Util::showText('TableNavigationLinksMode')) {
                $caption_output .= '&nbsp;' . $title;
            }
        } else {
            if (Util::showText('TableNavigationLinksMode')) {
                $caption_output .= $title;
            }
            if (Util::showIcons('TableNavigationLinksMode')) {
                $caption_output .= '&nbsp;' . $caption;
            }
        }

        return $this->template->render('display/results/table_navigation_button', [
            'db' => $this->__get('db'),
            'table' => $this->__get('table'),
            'sql_query' => $html_sql_query,
            'pos' => $pos,
            'is_browse_distinct' => $this->__get('is_browse_distinct'),
            'goto' => $this->__get('goto'),
            'input_for_real_end' => $input_for_real_end,
            'caption_output' => $caption_output,
            'title' => $title,
            'onsubmit' => $onsubmit,
            'onclick' => $onclick,
        ]);
    }

    /**
     * Possibly return a page selector for table navigation
     *
     * @param string $table_navigation_html the current navigation HTML
     *
     * @return array ($table_navigation_html, $nbTotalPage)
     *
     * @access  private
     *
     */
    private function _getHtmlPageSelector($table_navigation_html)
    {
        $pageNow = @floor(
            $_SESSION['tmpval']['pos']
            / $_SESSION['tmpval']['max_rows']
        ) + 1;

        $nbTotalPage = @ceil(
            $this->__get('unlim_num_rows')
            / $_SESSION['tmpval']['max_rows']
        );

        if ($nbTotalPage > 1) {
            $table_navigation_html .= '<td>';
            $_url_params = [
                'db'                 => $this->__get('db'),
                'table'              => $this->__get('table'),
                'sql_query'          => $this->__get('sql_query'),
                'goto'               => $this->__get('goto'),
                'is_browse_distinct' => $this->__get('is_browse_distinct'),
            ];

            //<form> to keep the form alignment of button < and <<
            // and also to know what to execute when the selector changes
            $table_navigation_html .= '<form action="sql.php" method="post">';
            $table_navigation_html .= Url::getHiddenInputs($_url_params);

            $table_navigation_html .= Util::pageselector(
                'pos',
                $_SESSION['tmpval']['max_rows'],
                $pageNow,
                $nbTotalPage,
                200,
                5,
                5,
                20,
                10
            );

            $table_navigation_html .= '</form>'
                . '</td>';
        }
        return [$table_navigation_html, $nbTotalPage];
    }

    /**
     * Get a navigation bar to browse among the results of a SQL query
     *
     * @param integer $pos_next         the offset for the "next" page
     * @param integer $pos_prev         the offset for the "previous" page
     * @param boolean $is_innodb        whether its InnoDB or not
     * @param string  $sort_by_key_html the sort by key dialog
     *
     * @return string                            html content
     *
     * @access  private
     *
     * @see     _getTable()
     */
    private function _getTableNavigation(
        $pos_next,
        $pos_prev,
        $is_innodb,
        $sort_by_key_html
    ) {

        $table_navigation_html = '';

        // here, using htmlentities() would cause problems if the query
        // contains accented characters
        $html_sql_query = htmlspecialchars($this->__get('sql_query'));

        // Navigation bar
        $table_navigation_html
            .= '<table class="navigation nospacing nopadding print_ignore">'
            . '<tr>'
            . '<td class="navigation_separator"></td>';

        // Move to the beginning or to the previous page
        if ($_SESSION['tmpval']['pos']
            && ($_SESSION['tmpval']['max_rows'] != self::ALL_ROWS)
        ) {
            $table_navigation_html
                .= $this->_getMoveBackwardButtonsForTableNavigation(
                    $html_sql_query,
                    $pos_prev
                );
        } // end move back

        $nbTotalPage = 1;
        //page redirection
        // (unless we are showing all records)
        if ($_SESSION['tmpval']['max_rows'] != self::ALL_ROWS) {
            list(
                $table_navigation_html,
                $nbTotalPage
            ) = $this->_getHtmlPageSelector($table_navigation_html);
        }

        $showing_all = false;
        if ($_SESSION['tmpval']['max_rows'] == self::ALL_ROWS) {
            $showing_all = true;
        }

        // Move to the next page or to the last one
        if ($this->__get('unlim_num_rows') === false // view with unknown number of rows
            || ($_SESSION['tmpval']['max_rows'] != self::ALL_ROWS
            && $_SESSION['tmpval']['pos'] + $_SESSION['tmpval']['max_rows'] < $this->__get('unlim_num_rows')
            && $this->__get('num_rows') >= $_SESSION['tmpval']['max_rows'])
        ) {
            $table_navigation_html
                .= $this->_getMoveForwardButtonsForTableNavigation(
                    $html_sql_query,
                    $pos_next,
                    $is_innodb
                );
        } // end move toward

        // show separator if pagination happen
        if ($nbTotalPage > 1) {
            $table_navigation_html
                .= '<td><div class="navigation_separator">|</div></td>';
        }

        // Display the "Show all" button if allowed
        if ($GLOBALS['cfg']['ShowAll'] || ($this->__get('unlim_num_rows') <= 500)) {
            $table_navigation_html .= $this->_getShowAllCheckboxForTableNavigation(
                $showing_all,
                $html_sql_query
            );

            $table_navigation_html
                .= '<td><div class="navigation_separator">|</div></td>';
        } // end show all

        $table_navigation_html .= '<td>'
            . '<div class="save_edited hide">'
            . '<input type="submit" value="' . __('Save edited data') . '" />'
            . '<div class="navigation_separator">|</div>'
            . '</div>'
            . '</td>'
            . '<td>'
            . '<div class="restore_column hide">'
            . '<input type="submit" value="' . __('Restore column order') . '" />'
            . '<div class="navigation_separator">|</div>'
            . '</div>'
            . '</td>';

        // if displaying a VIEW, $unlim_num_rows could be zero because
        // of $cfg['MaxExactCountViews']; in this case, avoid passing
        // the 5th parameter to checkFormElementInRange()
        // (this means we can't validate the upper limit
        $table_navigation_html .= '<td class="navigation_goto">';

        $table_navigation_html .= '<form action="sql.php" method="post" '
            . 'onsubmit="return '
                . '(checkFormElementInRange('
                    . 'this, '
                    . '\'session_max_rows\', '
                    . '\''
                    . str_replace('\'', '\\\'', __('%d is not valid row number.'))
                    . '\', '
                    . '1)'
                . ' &amp;&amp; '
                . 'checkFormElementInRange('
                    . 'this, '
                    . '\'pos\', '
                    . '\''
                    . str_replace('\'', '\\\'', __('%d is not valid row number.'))
                    . '\', '
                    . '0'
                    . ($this->__get('unlim_num_rows') > 0
                        ? ', ' . ($this->__get('unlim_num_rows') - 1)
                        : ''
                    )
                    . ')'
                . ')'
            . '">';

        $table_navigation_html .= Url::getHiddenInputs(
            $this->__get('db'),
            $this->__get('table')
        );

        $table_navigation_html .= $this->_getAdditionalFieldsForTableNavigation(
            $html_sql_query
        );

        $table_navigation_html .= '</form>'
            . '</td>'
            . '<td class="navigation_separator"></td>'
            . '<td class="largescreenonly">'
            . '<span>' . __('Filter rows') . ':</span>'
            . '<input type="text" class="filter_rows"'
            . ' placeholder="' . __('Search this table') . '"'
            . ' data-for="' . $this->__get('unique_id') . '" />'
            . '</td>';

        $table_navigation_html .= '<td class="largescreenonly">' . $sort_by_key_html . '</td>';

        $table_navigation_html .= '<td class="navigation_separator"></td>'
            . '</tr>'
            . '</table>';

        return $table_navigation_html;
    } // end of the '_getTableNavigation()' function


    /**
     * Prepare move backward buttons - previous and first
     *
     * @param string  $html_sql_query the sql encoded by html special characters
     * @param integer $pos_prev       the offset for the "previous" page
     *
     * @return  string                  html content
     *
     * @access  private
     *
     * @see     _getTableNavigation()
     */
    private function _getMoveBackwardButtonsForTableNavigation(
        $html_sql_query,
        $pos_prev
    ) {
        return $this->_getTableNavigationButton(
            '&lt;&lt;',
            _pgettext('First page', 'Begin'),
            0,
            $html_sql_query,
            true
        )
        . $this->_getTableNavigationButton(
            '&lt;',
            _pgettext('Previous page', 'Previous'),
            $pos_prev,
            $html_sql_query,
            true
        );
    } // end of the '_getMoveBackwardButtonsForTableNavigation()' function


    /**
     * Prepare Show All checkbox for table navigation
     *
     * @param bool   $showing_all    whether all rows are shown currently
     * @param string $html_sql_query the sql encoded by html special characters
     *
     * @return  string                          html content
     *
     * @access  private
     *
     * @see     _getTableNavigation()
     */
    private function _getShowAllCheckboxForTableNavigation(
        $showing_all,
        $html_sql_query
    ) {
        return $this->template->render('display/results/show_all_checkbox', [
            'db' => $this->__get('db'),
            'table' => $this->__get('table'),
            'is_browse_distinct' => $this->__get('is_browse_distinct'),
            'goto' => $this->__get('goto'),
            'unique_id' => $this->__get('unique_id'),
            'html_sql_query' => $html_sql_query,
            'showing_all' => $showing_all,
            'max_rows' => intval($GLOBALS['cfg']['MaxRows']),
        ]);
    } // end of the '_getShowAllButtonForTableNavigation()' function


    /**
     * Prepare move forward buttons - next and last
     *
     * @param string  $html_sql_query the sql encoded by htmlspecialchars()
     * @param integer $pos_next       the offset for the "next" page
     * @param boolean $is_innodb      whether it's InnoDB or not
     *
     * @return  string   html content
     *
     * @access  private
     *
     * @see     _getTableNavigation()
     */
    private function _getMoveForwardButtonsForTableNavigation(
        $html_sql_query,
        $pos_next,
        $is_innodb
    ) {

        // display the Next button
        $buttons_html = $this->_getTableNavigationButton(
            '&gt;',
            _pgettext('Next page', 'Next'),
            $pos_next,
            $html_sql_query,
            false
        );

        // prepare some options for the End button
        if ($is_innodb
            && $this->__get('unlim_num_rows') > $GLOBALS['cfg']['MaxExactCount']
        ) {
            $input_for_real_end = '<input id="real_end_input" type="hidden" '
                . 'name="find_real_end" value="1" />';
            // no backquote around this message
            $onclick = '';
        } else {
            $input_for_real_end = $onclick = '';
        }

        $maxRows = $_SESSION['tmpval']['max_rows'];
        $onsubmit = 'onsubmit="return '
            . ($_SESSION['tmpval']['pos']
                + $maxRows
                < $this->__get('unlim_num_rows')
                && $this->__get('num_rows') >= $maxRows
            ? 'true'
            : 'false') . '"';

        // display the End button
        $buttons_html .= $this->_getTableNavigationButton(
            '&gt;&gt;',
            _pgettext('Last page', 'End'),
            @((ceil(
                $this->__get('unlim_num_rows')
                / $_SESSION['tmpval']['max_rows']
            ) - 1) * $maxRows),
            $html_sql_query,
            false,
            $onsubmit,
            $input_for_real_end,
            $onclick
        );

        return $buttons_html;
    } // end of the '_getMoveForwardButtonsForTableNavigation()' function


    /**
     * Prepare fields for table navigation
     * Number of rows
     *
     * @param string $sqlQuery the sql encoded by htmlspecialchars()
     *
     * @return string html content
     *
     * @access  private
     *
     * @see     _getTableNavigation()
     */
    private function _getAdditionalFieldsForTableNavigation($sqlQuery)
    {
        $numberOfRowsPlaceholder = null;
        if ($_SESSION['tmpval']['max_rows'] == self::ALL_ROWS) {
            $numberOfRowsPlaceholder = __('All');
        }

        $numberOfRowsChoices = [
            '25'  => 25,
            '50'  => 50,
            '100' => 100,
            '250' => 250,
            '500' => 500
        ];

        return $this->template->render('display/results/additional_fields', [
            'goto' => $this->__get('goto'),
            'is_browse_distinct' => $this->__get('is_browse_distinct'),
            'sql_query' => $sqlQuery,
            'number_of_rows_choices' => $numberOfRowsChoices,
            'number_of_rows_placeholder' => $numberOfRowsPlaceholder,
            'pos' => $_SESSION['tmpval']['pos'],
            'max_rows' => $_SESSION['tmpval']['max_rows'],
        ]);
    }

    /**
     * Get the headers of the results table, for all of the columns
     *
     * @param array   $displayParts                which elements to display
     * @param array   $analyzed_sql_results        analyzed sql results
     * @param array   $sort_expression             sort expression
     * @param array   $sort_expression_nodirection sort expression
     *                                             without direction
     * @param array   $sort_direction              sort direction
     * @param boolean $is_limited_display          with limited operations
     *                                             or not
     * @param string  $unsorted_sql_query          query without the sort part
     *
     * @return string html content
     *
     * @access private
     *
     * @see    getTableHeaders()
     */
    private function _getTableHeadersForColumns(
        array $displayParts,
        array $analyzed_sql_results,
        array $sort_expression,
        array $sort_expression_nodirection,
        array $sort_direction,
        $is_limited_display,
        $unsorted_sql_query
    ) {
        $html = '';

        // required to generate sort links that will remember whether the
        // "Show all" button has been clicked
        $sql_md5 = md5($this->__get('sql_query'));
        $session_max_rows = $is_limited_display
            ? 0
            : $_SESSION['tmpval']['query'][$sql_md5]['max_rows'];

        // Following variable are needed for use in isset/empty or
        // use with array indexes/safe use in the for loop
        $highlight_columns = $this->__get('highlight_columns');
        $fields_meta = $this->__get('fields_meta');

        // Prepare Display column comments if enabled
        // ($GLOBALS['cfg']['ShowBrowseComments']).
        $comments_map = $this->_getTableCommentsArray($analyzed_sql_results);

        list($col_order, $col_visib) = $this->_getColumnParams(
            $analyzed_sql_results
        );

        // optimize: avoid calling a method on each iteration
        $number_of_columns = $this->__get('fields_cnt');

        for ($j = 0; $j < $number_of_columns; $j++) {
            // assign $i with the appropriate column order
            $i = $col_order ? $col_order[$j] : $j;

            //  See if this column should get highlight because it's used in the
            //  where-query.
            $name = $fields_meta[$i]->name;
            $condition_field = isset($highlight_columns[$name])
                || isset($highlight_columns[Util::backquote($name)])
                ? true
                : false;

            // Prepare comment-HTML-wrappers for each row, if defined/enabled.
            $comments = $this->_getCommentForRow($comments_map, $fields_meta[$i]);
            $display_params = $this->__get('display_params');

            if (($displayParts['sort_lnk'] == '1') && ! $is_limited_display) {
                list($order_link, $sorted_header_html)
                    = $this->_getOrderLinkAndSortedHeaderHtml(
                        $fields_meta[$i],
                        $sort_expression,
                        $sort_expression_nodirection,
                        $i,
                        $unsorted_sql_query,
                        $session_max_rows,
                        $comments,
                        $sort_direction,
                        $col_visib,
                        $col_visib[$j]
                    );

                $html .= $sorted_header_html;

                $display_params['desc'][] = '    <th '
                    . 'class="draggable'
                    . ($condition_field ? ' condition' : '')
                    . '" data-column="' . htmlspecialchars($fields_meta[$i]->name)
                    . '">' . "\n" . $order_link . $comments . '    </th>' . "\n";
            } else {
                // Results can't be sorted
                $html
                    .= $this->_getDraggableClassForNonSortableColumns(
                        $col_visib,
                        $col_visib[$j],
                        $condition_field,
                        $fields_meta[$i],
                        $comments
                    );

                $display_params['desc'][] = '    <th '
                    . 'class="draggable'
                    . ($condition_field ? ' condition"' : '')
                    . '" data-column="' . htmlspecialchars((string) $fields_meta[$i]->name)
                    . '">' . '        '
                    . htmlspecialchars((string) $fields_meta[$i]->name)
                    . $comments . '    </th>';
            } // end else

            $this->__set('display_params', $display_params);
        } // end for
        return $html;
    }

    /**
     * Get the headers of the results table
     *
     * @param array        &$displayParts               which elements to display
     * @param array        $analyzed_sql_results        analyzed sql results
     * @param string       $unsorted_sql_query          the unsorted sql query
     * @param array        $sort_expression             sort expression
     * @param array|string $sort_expression_nodirection sort expression
     *                                                  without direction
     * @param array        $sort_direction              sort direction
     * @param boolean      $is_limited_display          with limited operations
     *                                                  or not
     *
     * @return string html content
     *
     * @access private
     *
     * @see    getTable()
     */
    private function _getTableHeaders(
        array &$displayParts,
        array $analyzed_sql_results,
        $unsorted_sql_query,
        array $sort_expression = [],
        $sort_expression_nodirection = '',
        array $sort_direction = [],
        $is_limited_display = false
    ) {

        $table_headers_html = '';
        // Needed for use in isset/empty or
        // use with array indexes/safe use in foreach
        $printview = $this->__get('printview');
        $display_params = $this->__get('display_params');

        // Output data needed for grid editing
        $table_headers_html .= '<input class="save_cells_at_once" type="hidden"'
            . ' value="' . $GLOBALS['cfg']['SaveCellsAtOnce'] . '" />'
            . '<div class="common_hidden_inputs">'
            . Url::getHiddenInputs(
                $this->__get('db'),
                $this->__get('table')
            )
            . '</div>';

        // Output data needed for column reordering and show/hide column
        $table_headers_html .= $this->_getDataForResettingColumnOrder($analyzed_sql_results);

        $display_params['emptypre']   = 0;
        $display_params['emptyafter'] = 0;
        $display_params['textbtn']    = '';
        $full_or_partial_text_link = null;

        $this->__set('display_params', $display_params);

        // Display options (if we are not in print view)
        if (! (isset($printview) && ($printview == '1')) && ! $is_limited_display) {
            $table_headers_html .= $this->_getOptionsBlock();

            // prepare full/partial text button or link
            $full_or_partial_text_link = $this->_getFullOrPartialTextButtonOrLink();
        }

        // Start of form for multi-rows edit/delete/export
        $table_headers_html .= $this->_getFormForMultiRowOperations(
            $displayParts['del_lnk']
        );

        // 1. Set $colspan and generate html with full/partial
        // text button or link
        list($colspan, $button_html)
            = $this->_getFieldVisibilityParams(
                $displayParts,
                $full_or_partial_text_link
            );

        $table_headers_html .= $button_html;

        // 2. Displays the fields' name
        // 2.0 If sorting links should be used, checks if the query is a "JOIN"
        //     statement (see 2.1.3)

        // See if we have to highlight any header fields of a WHERE query.
        // Uses SQL-Parser results.
        $this->_setHighlightedColumnGlobalField($analyzed_sql_results);

        // Get the headers for all of the columns
        $table_headers_html .= $this->_getTableHeadersForColumns(
            $displayParts,
            $analyzed_sql_results,
            $sort_expression,
            $sort_expression_nodirection,
            $sort_direction,
            $is_limited_display,
            $unsorted_sql_query
        );

        // Display column at rightside - checkboxes or empty column
        if (! $printview) {
            $table_headers_html .= $this->_getColumnAtRightSide(
                $displayParts,
                $full_or_partial_text_link,
                $colspan
            );
        }
        $table_headers_html .= '</tr>' . '</thead>';

        return $table_headers_html;
    } // end of the '_getTableHeaders()' function


    /**
     * Prepare unsorted sql query and sort by key drop down
     *
     * @param array      $analyzed_sql_results analyzed sql results
     * @param array|null $sort_expression      sort expression
     *
     * @return  array   two element array - $unsorted_sql_query, $drop_down_html
     *
     * @access  private
     *
     * @see     _getTableHeaders()
     */
    private function _getUnsortedSqlAndSortByKeyDropDown(
        array $analyzed_sql_results,
        ?array $sort_expression
    ) {
        $drop_down_html = '';

        $unsorted_sql_query = Query::replaceClause(
            $analyzed_sql_results['statement'],
            $analyzed_sql_results['parser']->list,
            'ORDER BY',
            ''
        );

        // Data is sorted by indexes only if it there is only one table.
        if ($this->_isSelect($analyzed_sql_results)) {
            // grab indexes data:
            $indexes = Index::getFromTable(
                $this->__get('table'),
                $this->__get('db')
            );

            // do we have any index?
            if (! empty($indexes)) {
                $drop_down_html = $this->_getSortByKeyDropDown(
                    $indexes,
                    $sort_expression,
                    $unsorted_sql_query
                );
            }
        }

        return [$unsorted_sql_query, $drop_down_html];
    } // end of the '_getUnsortedSqlAndSortByKeyDropDown()' function

    /**
     * Prepare sort by key dropdown - html code segment
     *
     * @param Index[]    $indexes            the indexes of the table for sort criteria
     * @param array|null $sort_expression    the sort expression
     * @param string     $unsorted_sql_query the unsorted sql query
     *
     * @return  string         html content
     *
     * @access  private
     *
     * @see     _getTableHeaders()
     */
    private function _getSortByKeyDropDown(
        $indexes,
        ?array $sort_expression,
        $unsorted_sql_query
    ) {

        $drop_down_html = '';

        $drop_down_html .= '<form action="sql.php" method="post" ' .
            'class="print_ignore">' . "\n"
            . Url::getHiddenInputs(
                $this->__get('db'),
                $this->__get('table')
            )
            . Url::getHiddenFields(['sort_by_key' => '1'], '', true)
            . __('Sort by key')
            . ': <select name="sql_query" class="autosubmit">' . "\n";

        $used_index = false;
        $local_order = (is_array($sort_expression) ? implode(', ',$sort_expression) : '');

        foreach ($indexes as $index) {
            $asc_sort = '`'
                . implode('` ASC, `', array_keys($index->getColumns()))
                . '` ASC';

            $desc_sort = '`'
                . implode('` DESC, `', array_keys($index->getColumns()))
                . '` DESC';

            $used_index = $used_index
                || ($local_order == $asc_sort)
                || ($local_order == $desc_sort);

            if (preg_match(
                '@(.*)([[:space:]](LIMIT (.*)|PROCEDURE (.*)|'
                . 'FOR UPDATE|LOCK IN SHARE MODE))@is',
                $unsorted_sql_query,
                $my_reg
            )) {
                $unsorted_sql_query_first_part = $my_reg[1];
                $unsorted_sql_query_second_part = $my_reg[2];
            } else {
                $unsorted_sql_query_first_part = $unsorted_sql_query;
                $unsorted_sql_query_second_part = '';
            }

            $drop_down_html .= '<option value="'
                . htmlspecialchars(
                    $unsorted_sql_query_first_part . "\n"
                    . ' ORDER BY ' . $asc_sort
                    . $unsorted_sql_query_second_part
                )
                . '"' . ($local_order == $asc_sort
                    ? ' selected="selected"'
                    : '')
                . '>' . htmlspecialchars($index->getName()) . ' (ASC)</option>';

            $drop_down_html .= '<option value="'
                . htmlspecialchars(
                    $unsorted_sql_query_first_part . "\n"
                    . ' ORDER BY ' . $desc_sort
                    . $unsorted_sql_query_second_part
                )
                . '"' . ($local_order == $desc_sort
                    ? ' selected="selected"'
                    : '')
                . '>' . htmlspecialchars($index->getName()) . ' (DESC)</option>';
        }

        $drop_down_html .= '<option value="' . htmlspecialchars($unsorted_sql_query)
            . '"' . ($used_index ? '' : ' selected="selected"') . '>' . __('None')
            . '</option>'
            . '</select>' . "\n"
            . '</form>' . "\n";

        return $drop_down_html;
    } // end of the '_getSortByKeyDropDown()' function


    /**
     * Set column span, row span and prepare html with full/partial
     * text button or link
     *
     * @param array  &$displayParts             which elements to display
     * @param string $full_or_partial_text_link full/partial link or text button
     *
     * @return  array   2 element array - $colspan, $button_html
     *
     * @access  private
     *
     * @see     _getTableHeaders()
     */
    private function _getFieldVisibilityParams(
        array &$displayParts,
        $full_or_partial_text_link
    ) {

        $button_html = '';
        $display_params = $this->__get('display_params');

        // 1. Displays the full/partial text button (part 1)...
        $button_html .= '<thead><tr>' . "\n";

        $colspan = ($displayParts['edit_lnk'] != self::NO_EDIT_OR_DELETE)
            && ($displayParts['del_lnk'] != self::NO_EDIT_OR_DELETE)
            ? ' colspan="4"'
            : '';

        //     ... before the result table
        if (($displayParts['edit_lnk'] == self::NO_EDIT_OR_DELETE)
            && ($displayParts['del_lnk'] == self::NO_EDIT_OR_DELETE)
            && ($displayParts['text_btn'] == '1')
        ) {
            $display_params['emptypre']
                = ($displayParts['edit_lnk'] != self::NO_EDIT_OR_DELETE)
                && ($displayParts['del_lnk'] != self::NO_EDIT_OR_DELETE) ? 4 : 0;
        } elseif (($GLOBALS['cfg']['RowActionLinks'] == self::POSITION_LEFT)
            || ($GLOBALS['cfg']['RowActionLinks'] == self::POSITION_BOTH)
            && ($displayParts['text_btn'] == '1')
        ) {
            //     ... at the left column of the result table header if possible
            //     and required

            $display_params['emptypre']
                = ($displayParts['edit_lnk'] != self::NO_EDIT_OR_DELETE)
                && ($displayParts['del_lnk'] != self::NO_EDIT_OR_DELETE) ? 4 : 0;

            $button_html .= '<th class="column_action print_ignore" ' . $colspan
                . '>' . $full_or_partial_text_link . '</th>';
        } elseif (($GLOBALS['cfg']['RowActionLinks'] == self::POSITION_LEFT)
            || ($GLOBALS['cfg']['RowActionLinks'] == self::POSITION_BOTH)
            && (($displayParts['edit_lnk'] != self::NO_EDIT_OR_DELETE)
            || ($displayParts['del_lnk'] != self::NO_EDIT_OR_DELETE))
        ) {
            //     ... elseif no button, displays empty(ies) col(s) if required

            $display_params['emptypre']
                = ($displayParts['edit_lnk'] != self::NO_EDIT_OR_DELETE)
                && ($displayParts['del_lnk'] != self::NO_EDIT_OR_DELETE) ? 4 : 0;

            $button_html .= '<td ' . $colspan . '></td>';
        } elseif (($GLOBALS['cfg']['RowActionLinks'] == self::POSITION_NONE)) {
            // ... elseif display an empty column if the actions links are
            //  disabled to match the rest of the table
            $button_html .= '<th class="column_action"></th>';
        }

        $this->__set('display_params', $display_params);

        return [$colspan, $button_html];
    } // end of the '_getFieldVisibilityParams()' function


    /**
     * Get table comments as array
     *
     * @param array $analyzed_sql_results analyzed sql results
     *
     * @return array table comments
     *
     * @access  private
     *
     * @see     _getTableHeaders()
     */
    private function _getTableCommentsArray(array $analyzed_sql_results)
    {
        if (!$GLOBALS['cfg']['ShowBrowseComments']
            || (empty($analyzed_sql_results['statement']->from))
        ) {
            return [];
        }

        $ret = [];
        foreach ($analyzed_sql_results['statement']->from as $field) {
            if (empty($field->table)) {
                continue;
            }
            $ret[$field->table] = $this->relation->getComments(
                empty($field->database) ? $this->__get('db') : $field->database,
                $field->table
            );
        }

        return $ret;
    } // end of the '_getTableCommentsArray()' function


    /**
     * Set global array for store highlighted header fields
     *
     * @param array $analyzed_sql_results analyzed sql results
     *
     * @return  void
     *
     * @access  private
     *
     * @see     _getTableHeaders()
     */
    private function _setHighlightedColumnGlobalField(array $analyzed_sql_results)
    {
        $highlight_columns = [];

        if (!empty($analyzed_sql_results['statement']->where)) {
            foreach ($analyzed_sql_results['statement']->where as $expr) {
                foreach ($expr->identifiers as $identifier) {
                    $highlight_columns[$identifier] = 'true';
                }
            }
        }

        $this->__set('highlight_columns', $highlight_columns);
    } // end of the '_setHighlightedColumnGlobalField()' function


    /**
     * Prepare data for column restoring and show/hide
     *
     * @param array $analyzed_sql_results analyzed sql results
     *
     * @return  string      html content
     *
     * @access  private
     *
     * @see     _getTableHeaders()
     */
    private function _getDataForResettingColumnOrder(array $analyzed_sql_results)
    {
        if (! $this->_isSelect($analyzed_sql_results)) {
            return '';
        }

        // generate the column order, if it is set
        list($col_order, $col_visib) = $this->_getColumnParams(
            $analyzed_sql_results
        );

        $data_html = '';

        if ($col_order) {
            $data_html .= '<input class="col_order" type="hidden" value="'
                . implode(',', $col_order) . '" />';
        }

        if ($col_visib) {
            $data_html .= '<input class="col_visib" type="hidden" value="'
                . implode(',', $col_visib) . '" />';
        }

        // generate table create time
        $table = new Table($this->__get('table'), $this->__get('db'));
        if (! $table->isView()) {
            $data_html .= '<input class="table_create_time" type="hidden" value="'
                . $GLOBALS['dbi']->getTable(
                    $this->__get('db'),
                    $this->__get('table')
                )->getStatusInfo('Create_time')
                . '" />';
        }

        return $data_html;
    } // end of the '_getDataForResettingColumnOrder()' function


    /**
     * Prepare option fields block
     *
     * @return string html content
     *
     * @access private
     *
     * @see _getTableHeaders()
     */
    private function _getOptionsBlock()
    {
        if (isset($_SESSION['tmpval']['possible_as_geometry']) && $_SESSION['tmpval']['possible_as_geometry'] == false) {
            if ($_SESSION['tmpval']['geoOption'] == self::GEOMETRY_DISP_GEOM) {
                $_SESSION['tmpval']['geoOption'] = self::GEOMETRY_DISP_WKT;
            }
        }
        return $this->template->render('display/results/options_block', [
            'unique_id' => $this->__get('unique_id'),
            'geo_option' => $_SESSION['tmpval']['geoOption'],
            'hide_transformation' => $_SESSION['tmpval']['hide_transformation'],
            'display_blob' => $_SESSION['tmpval']['display_blob'],
            'display_binary' => $_SESSION['tmpval']['display_binary'],
            'relational_display' => $_SESSION['tmpval']['relational_display'],
            'displaywork' => $GLOBALS['cfgRelation']['displaywork'],
            'relwork' => $GLOBALS['cfgRelation']['relwork'],
            'possible_as_geometry' => $_SESSION['tmpval']['possible_as_geometry'],
            'pftext' => $_SESSION['tmpval']['pftext'],
            'db' => $this->__get('db'),
            'table' => $this->__get('table'),
            'sql_query' => $this->__get('sql_query'),
            'goto' => $this->__get('goto'),
            'default_sliders_state' => $GLOBALS['cfg']['InitialSlidersState'],
        ]);
    }

    /**
     * Get full/partial text button or link
     *
     * @return string html content
     *
     * @access  private
     *
     * @see     _getTableHeaders()
     */
    private function _getFullOrPartialTextButtonOrLink()
    {

        $url_params_full_text = [
            'db' => $this->__get('db'),
            'table' => $this->__get('table'),
            'sql_query' => $this->__get('sql_query'),
            'goto' => $this->__get('goto'),
            'full_text_button' => 1
        ];

        if ($_SESSION['tmpval']['pftext'] == self::DISPLAY_FULL_TEXT) {
            // currently in fulltext mode so show the opposite link
            $tmp_image_file = $this->__get('pma_theme_image') . 's_partialtext.png';
            $tmp_txt = __('Partial texts');
            $url_params_full_text['pftext'] = self::DISPLAY_PARTIAL_TEXT;
        } else {
            $tmp_image_file = $this->__get('pma_theme_image') . 's_fulltext.png';
            $tmp_txt = __('Full texts');
            $url_params_full_text['pftext'] = self::DISPLAY_FULL_TEXT;
        }

        $tmp_image = '<img class="fulltext" src="' . $tmp_image_file . '" alt="'
                     . $tmp_txt . '" title="' . $tmp_txt . '" />';
        $tmp_url = 'sql.php' . Url::getCommon($url_params_full_text);

        return Util::linkOrButton($tmp_url, $tmp_image);
    } // end of the '_getFullOrPartialTextButtonOrLink()' function


    /**
     * Prepare html form for multi row operations
     *
     * @param string $deleteLink the delete link of current row
     *
     * @return  string          html content
     *
     * @access  private
     *
     * @see     _getTableHeaders()
     */
    private function _getFormForMultiRowOperations($deleteLink)
    {
        return $this->template->render('display/results/multi_row_operations_form', [
            'delete_link' => $deleteLink,
            'delete_row' => self::DELETE_ROW,
            'kill_process' => self::KILL_PROCESS,
            'unique_id' => $this->__get('unique_id'),
            'db' => $this->__get('db'),
            'table' => $this->__get('table'),
        ]);
    }

    /**
     * Get comment for row
     *
     * @param array $commentsMap comments array
     * @param array $fieldsMeta  set of field properties
     *
     * @return string html content
     *
     * @access private
     *
     * @see _getTableHeaders()
     */
    private function _getCommentForRow(array $commentsMap, $fieldsMeta)
    {
        return $this->template->render('display/results/comment_for_row', [
            'comments_map' => $commentsMap,
            'fields_meta' => $fieldsMeta,
            'limit_chars' => $GLOBALS['cfg']['LimitChars'],
        ]);
    }

    /**
     * Prepare parameters and html for sorted table header fields
     *
     * @param stdClass $fields_meta                 set of field properties
     * @param array    $sort_expression             sort expression
     * @param array    $sort_expression_nodirection sort expression without direction
     * @param integer  $column_index                the index of the column
     * @param string   $unsorted_sql_query          the unsorted sql query
     * @param integer  $session_max_rows            maximum rows resulted by sql
     * @param string   $comments                    comment for row
     * @param array    $sort_direction              sort direction
     * @param boolean  $col_visib                   column is visible(false)
     *                                              array                                column isn't visible(string array)
     * @param string   $col_visib_j                 element of $col_visib array
     *
     * @return  array   2 element array - $order_link, $sorted_header_html
     *
     * @access  private
     *
     * @see     _getTableHeaders()
     */
    private function _getOrderLinkAndSortedHeaderHtml(
        $fields_meta,
        array $sort_expression,
        array $sort_expression_nodirection,
        $column_index,
        $unsorted_sql_query,
        $session_max_rows,
        $comments,
        array $sort_direction,
        $col_visib,
        $col_visib_j
    ) {

        $sorted_header_html = '';

        // Checks if the table name is required; it's the case
        // for a query with a "JOIN" statement and if the column
        // isn't aliased, or in queries like
        // SELECT `1`.`master_field` , `2`.`master_field`
        // FROM `PMA_relation` AS `1` , `PMA_relation` AS `2`

        $sort_tbl = isset($fields_meta->table)
            && strlen($fields_meta->table) > 0
            && $fields_meta->orgname == $fields_meta->name
            ? Util::backquote(
                $fields_meta->table
            ) . '.'
            : '';

        $name_to_use_in_sort = $fields_meta->name;

        // Generates the orderby clause part of the query which is part
        // of URL
        list($single_sort_order, $multi_sort_order, $order_img)
            = $this->_getSingleAndMultiSortUrls(
                $sort_expression,
                $sort_expression_nodirection,
                $sort_tbl,
                $name_to_use_in_sort,
                $sort_direction,
                $fields_meta,
                $column_index
            );

        if (preg_match(
            '@(.*)([[:space:]](LIMIT (.*)|PROCEDURE (.*)|FOR UPDATE|'
            . 'LOCK IN SHARE MODE))@is',
            $unsorted_sql_query,
            $regs3
        )) {
            $single_sorted_sql_query = $regs3[1] . $single_sort_order . $regs3[2];
            $multi_sorted_sql_query = $regs3[1] . $multi_sort_order . $regs3[2];
        } else {
            $single_sorted_sql_query = $unsorted_sql_query . $single_sort_order;
            $multi_sorted_sql_query = $unsorted_sql_query . $multi_sort_order;
        }

        $_single_url_params = [
            'db'                 => $this->__get('db'),
            'table'              => $this->__get('table'),
            'sql_query'          => $single_sorted_sql_query,
            'session_max_rows'   => $session_max_rows,
            'is_browse_distinct' => $this->__get('is_browse_distinct'),
        ];

        $_multi_url_params = [
            'db'                 => $this->__get('db'),
            'table'              => $this->__get('table'),
            'sql_query'          => $multi_sorted_sql_query,
            'session_max_rows'   => $session_max_rows,
            'is_browse_distinct' => $this->__get('is_browse_distinct'),
        ];
        $single_order_url  = 'sql.php' . Url::getCommon($_single_url_params);
        $multi_order_url = 'sql.php' . Url::getCommon($_multi_url_params);

        // Displays the sorting URL
        // enable sort order swapping for image
        $order_link = $this->_getSortOrderLink(
            $order_img,
            $fields_meta,
            $single_order_url,
            $multi_order_url
        );

        $sorted_header_html .= $this->_getDraggableClassForSortableColumns(
            $col_visib,
            $col_visib_j,
            $fields_meta,
            $order_link,
            $comments
        );

        return [$order_link, $sorted_header_html];
    } // end of the '_getOrderLinkAndSortedHeaderHtml()' function

    /**
     * Prepare parameters and html for sorted table header fields
     *
     * @param array    $sort_expression             sort expression
     * @param array    $sort_expression_nodirection sort expression without direction
     * @param string   $sort_tbl                    The name of the table to which
     *                                             the current column belongs to
     * @param string   $name_to_use_in_sort         The current column under
     *                                             consideration
     * @param array    $sort_direction              sort direction
     * @param stdClass $fields_meta                 set of field properties
     * @param integer  $column_index                The index number to current column
     *
     * @return  array   3 element array - $single_sort_order, $sort_order, $order_img
     *
     * @access  private
     *
     * @see     _getOrderLinkAndSortedHeaderHtml()
     */
    private function _getSingleAndMultiSortUrls(
        array $sort_expression,
        array $sort_expression_nodirection,
        $sort_tbl,
        $name_to_use_in_sort,
        array $sort_direction,
        $fields_meta,
        $column_index
    ) {
        $sort_order = "";
        // Check if the current column is in the order by clause
        $is_in_sort = $this->_isInSorted(
            $sort_expression,
            $sort_expression_nodirection,
            $sort_tbl,
            $name_to_use_in_sort
        );
        $current_name = $name_to_use_in_sort;
        if ($sort_expression_nodirection[0] == '' || !$is_in_sort) {
            $special_index = $sort_expression_nodirection[0] == ''
                ? 0
                : count($sort_expression_nodirection);
            $sort_expression_nodirection[$special_index]
                = Util::backquote(
                    $current_name
                );
            $sort_direction[$special_index] = preg_match(
                '@time|date@i',
                $fields_meta->type
            ) ? self::DESCENDING_SORT_DIR : self::ASCENDING_SORT_DIR;
        }

        $sort_expression_nodirection = array_filter($sort_expression_nodirection);
        $single_sort_order = null;
        foreach ($sort_expression_nodirection as $index => $expression) {
            // check if this is the first clause,
            // if it is then we have to add "order by"
            $is_first_clause = ($index == 0);
            $name_to_use_in_sort = $expression;
            $sort_tbl_new = $sort_tbl;
            // Test to detect if the column name is a standard name
            // Standard name has the table name prefixed to the column name
            if (mb_strpos($name_to_use_in_sort, '.') !== false) {
                $matches = explode('.', $name_to_use_in_sort);
                // Matches[0] has the table name
                // Matches[1] has the column name
                $name_to_use_in_sort = $matches[1];
                $sort_tbl_new = $matches[0];
            }

            // $name_to_use_in_sort might contain a space due to
            // formatting of function expressions like "COUNT(name )"
            // so we remove the space in this situation
            $name_to_use_in_sort = str_replace(' )', ')', $name_to_use_in_sort);
            $name_to_use_in_sort = str_replace('``', '`', $name_to_use_in_sort);
            $name_to_use_in_sort = trim($name_to_use_in_sort, '`');

            // If this the first column name in the order by clause add
            // order by clause to the  column name
            $query_head = $is_first_clause ? "\nORDER BY " : "";
            // Again a check to see if the given column is a aggregate column
            if (mb_strpos($name_to_use_in_sort, '(') !== false) {
                $sort_order .=  $query_head . $name_to_use_in_sort . ' ' ;
            } else {
                if (strlen($sort_tbl_new) > 0) {
                    $sort_tbl_new .= ".";
                }
                $sort_order .=  $query_head . $sort_tbl_new
                  . Util::backquote(
                      $name_to_use_in_sort
                  ) . ' ' ;
            }

            // For a special case where the code generates two dots between
            // column name and table name.
            $sort_order = preg_replace("/\.\./", ".", $sort_order);
            // Incase this is the current column save $single_sort_order
            if ($current_name == $name_to_use_in_sort) {
                if (mb_strpos($current_name, '(') !== false) {
                    $single_sort_order = "\n" . 'ORDER BY ' . Util::backquote($current_name) . ' ';
                } else {
                    $single_sort_order = "\n" . 'ORDER BY ' . $sort_tbl
                        . Util::backquote(
                            $current_name
                        ) . ' ';
                }
                if ($is_in_sort) {
                    list($single_sort_order, $order_img)
                        = $this->_getSortingUrlParams(
                            $sort_direction,
                            $single_sort_order,
                            $index
                        );
                } else {
                    $single_sort_order .= strtoupper($sort_direction[$index]);
                }
            }
            if ($current_name == $name_to_use_in_sort && $is_in_sort) {
                // We need to generate the arrow button and related html
                list($sort_order, $order_img) = $this->_getSortingUrlParams(
                    $sort_direction,
                    $sort_order,
                    $index
                );
                $order_img .= " <small>" . ($index + 1) . "</small>";
            } else {
                $sort_order .= strtoupper($sort_direction[$index]);
            }
            // Separate columns by a comma
            $sort_order .= ", ";

            unset($name_to_use_in_sort);
        }
        // remove the comma from the last column name in the newly
        // constructed clause
        $sort_order = mb_substr(
            $sort_order,
            0,
            mb_strlen($sort_order) - 2
        );
        if (empty($order_img)) {
            $order_img = '';
        }
        return [$single_sort_order, $sort_order, $order_img];
    }

    /**
     * Check whether the column is sorted
     *
     * @param array  $sort_expression             sort expression
     * @param array  $sort_expression_nodirection sort expression without direction
     * @param string $sort_tbl                    the table name
     * @param string $name_to_use_in_sort         the sorting column name
     *
     * @return boolean                   the column sorted or not
     *
     * @access  private
     *
     * @see     _getTableHeaders()
     */
    private function _isInSorted(
        array $sort_expression,
        array $sort_expression_nodirection,
        $sort_tbl,
        $name_to_use_in_sort
    ) {

        $index_in_expression = 0;

        foreach ($sort_expression_nodirection as $index => $clause) {
            if (mb_strpos($clause, '.') !== false) {
                $fragments = explode('.', $clause);
                $clause2 = $fragments[0] . "." . str_replace('`', '', $fragments[1]);
            } else {
                $clause2 = $sort_tbl . str_replace('`', '', $clause);
            }
            if ($clause2 === $sort_tbl . $name_to_use_in_sort) {
                $index_in_expression = $index;
                break;
            }
        }
        if (empty($sort_expression[$index_in_expression])) {
            $is_in_sort = false;
        } else {
            // Field name may be preceded by a space, or any number
            // of characters followed by a dot (tablename.fieldname)
            // so do a direct comparison for the sort expression;
            // this avoids problems with queries like
            // "SELECT id, count(id)..." and clicking to sort
            // on id or on count(id).
            // Another query to test this:
            // SELECT p.*, FROM_UNIXTIME(p.temps) FROM mytable AS p
            // (and try clicking on each column's header twice)
            $noSortTable = empty($sort_tbl) || mb_strpos(
                $sort_expression_nodirection[$index_in_expression],
                $sort_tbl
            ) === false;
            $noOpenParenthesis = mb_strpos(
                $sort_expression_nodirection[$index_in_expression],
                '('
            ) === false;
            if (! empty($sort_tbl) && $noSortTable && $noOpenParenthesis) {
                $new_sort_expression_nodirection = $sort_tbl
                    . $sort_expression_nodirection[$index_in_expression];
            } else {
                $new_sort_expression_nodirection
                    = $sort_expression_nodirection[$index_in_expression];
            }

            //Back quotes are removed in next comparison, so remove them from value
            //to compare.
            $name_to_use_in_sort = str_replace('`', '', $name_to_use_in_sort);

            $is_in_sort = false;
            $sort_name = str_replace('`', '', $sort_tbl) . $name_to_use_in_sort;

            if ($sort_name == str_replace('`', '', $new_sort_expression_nodirection)
                || $sort_name == str_replace('`', '', $sort_expression_nodirection[$index_in_expression])
            ) {
                $is_in_sort = true;
            }
        }

        return $is_in_sort;
    } // end of the '_isInSorted()' function


    /**
     * Get sort url parameters - sort order and order image
     *
     * @param array   $sort_direction the sort direction
     * @param string  $sort_order     the sorting order
     * @param integer $index          the index of sort direction array.
     *
     * @return  array                       2 element array - $sort_order, $order_img
     *
     * @access  private
     *
     * @see     _getSingleAndMultiSortUrls()
     */
    private function _getSortingUrlParams(array $sort_direction, $sort_order, $index)
    {
        if (strtoupper(trim($sort_direction[$index])) == self::DESCENDING_SORT_DIR) {
            $sort_order .= ' ASC';
            $order_img   = ' ' . Util::getImage(
                's_desc',
                __('Descending'),
                ['class' => "soimg", 'title' => '']
            );
            $order_img  .= ' ' . Util::getImage(
                's_asc',
                __('Ascending'),
                ['class' => "soimg hide", 'title' => '']
            );
        } else {
            $sort_order .= ' DESC';
            $order_img   = ' ' . Util::getImage(
                's_asc',
                __('Ascending'),
                ['class' => "soimg", 'title' => '']
            );
            $order_img  .=  ' ' . Util::getImage(
                's_desc',
                __('Descending'),
                ['class' => "soimg hide", 'title' => '']
            );
        }
        return [$sort_order, $order_img];
    } // end of the '_getSortingUrlParams()' function


    /**
     * Get sort order link
     *
     * @param string   $order_img       the sort order image
     * @param stdClass $fields_meta     set of field properties
     * @param string   $order_url       the url for sort
     * @param string   $multi_order_url the url for sort
     *
     * @return  string                      the sort order link
     *
     * @access  private
     *
     * @see     _getTableHeaders()
     */
    private function _getSortOrderLink(
        $order_img,
        $fields_meta,
        $order_url,
        $multi_order_url
    ) {
        $order_link_params = [
            'class' => 'sortlink'
        ];

        $order_link_content = htmlspecialchars($fields_meta->name);
        $inner_link_content = $order_link_content . $order_img
            . '<input type="hidden" value="' . $multi_order_url . '" />';

        return Util::linkOrButton(
            $order_url,
            $inner_link_content,
            $order_link_params
        );
    } // end of the '_getSortOrderLink()' function

    /**
     * Check if the column contains numeric data. If yes, then set the
     * column header's alignment right
     *
     * @param stdClass $fields_meta set of field properties
     * @param array    &$th_class   array containing classes
     *
     * @return void
     *
     * @see  _getDraggableClassForSortableColumns()
     */
    private function _getClassForNumericColumnType($fields_meta, array &$th_class)
    {
        if (preg_match(
            '@int|decimal|float|double|real|bit|boolean|serial@i',
            (string) $fields_meta->type
        )) {
            $th_class[] = 'right';
        }
    }

    /**
     * Prepare columns to draggable effect for sortable columns
     *
     * @param boolean  $col_visib   the column is visible (false)
     *                              array                the column is not visible (string array)
     * @param string   $col_visib_j element of $col_visib array
     * @param stdClass $fields_meta set of field properties
     * @param string   $order_link  the order link
     * @param string   $comments    the comment for the column
     *
     * @return  string     html content
     *
     * @access  private
     *
     * @see     _getTableHeaders()
     */
    private function _getDraggableClassForSortableColumns(
        $col_visib,
        $col_visib_j,
        $fields_meta,
        $order_link,
        $comments
    ) {

        $draggable_html = '<th';
        $th_class = [];
        $th_class[] = 'draggable';
        $this->_getClassForNumericColumnType($fields_meta, $th_class);
        if ($col_visib && !$col_visib_j) {
            $th_class[] = 'hide';
        }

        $th_class[] = 'column_heading';
        if ($GLOBALS['cfg']['BrowsePointerEnable'] == true) {
            $th_class[] = 'pointer';
        }

        if ($GLOBALS['cfg']['BrowseMarkerEnable'] == true) {
            $th_class[] = 'marker';
        }

        $draggable_html .= ' class="' . implode(' ', $th_class) . '"';

        $draggable_html .= ' data-column="' . htmlspecialchars($fields_meta->name)
            . '">' . $order_link . $comments . '</th>';

        return $draggable_html;
    } // end of the '_getDraggableClassForSortableColumns()' function


    /**
     * Prepare columns to draggable effect for non sortable columns
     *
     * @param boolean  $col_visib       the column is visible (false)
     *                                  array                    the column is not visible (string array)
     * @param string   $col_visib_j     element of $col_visib array
     * @param boolean  $condition_field whether to add CSS class condition
     * @param stdClass $fields_meta     set of field properties
     * @param string   $comments        the comment for the column
     *
     * @return  string         html content
     *
     * @access  private
     *
     * @see     _getTableHeaders()
     */
    private function _getDraggableClassForNonSortableColumns(
        $col_visib,
        $col_visib_j,
        $condition_field,
        $fields_meta,
        $comments
    ) {

        $draggable_html = '<th';
        $th_class = [];
        $th_class[] = 'draggable';
        $this->_getClassForNumericColumnType($fields_meta, $th_class);
        if ($col_visib && !$col_visib_j) {
            $th_class[] = 'hide';
        }

        if ($condition_field) {
            $th_class[] = 'condition';
        }

        $draggable_html .= ' class="' . implode(' ', $th_class) . '"';

        $draggable_html .= ' data-column="'
            . htmlspecialchars((string) $fields_meta->name) . '">';

        $draggable_html .= htmlspecialchars((string) $fields_meta->name);

        $draggable_html .= "\n" . $comments . '</th>';

        return $draggable_html;
    } // end of the '_getDraggableClassForNonSortableColumns()' function


    /**
     * Prepare column to show at right side - check boxes or empty column
     *
     * @param array  &$displayParts             which elements to display
     * @param string $full_or_partial_text_link full/partial link or text button
     * @param string $colspan                   column span of table header
     *
     * @return  string  html content
     *
     * @access  private
     *
     * @see     _getTableHeaders()
     */
    private function _getColumnAtRightSide(
        array &$displayParts,
        $full_or_partial_text_link,
        $colspan
    ) {

        $right_column_html = '';
        $display_params = $this->__get('display_params');

        // Displays the needed checkboxes at the right
        // column of the result table header if possible and required...
        if (($GLOBALS['cfg']['RowActionLinks'] == self::POSITION_RIGHT)
            || ($GLOBALS['cfg']['RowActionLinks'] == self::POSITION_BOTH)
            && (($displayParts['edit_lnk'] != self::NO_EDIT_OR_DELETE)
            || ($displayParts['del_lnk'] != self::NO_EDIT_OR_DELETE))
            && ($displayParts['text_btn'] == '1')
        ) {
            $display_params['emptyafter']
                = ($displayParts['edit_lnk'] != self::NO_EDIT_OR_DELETE)
                && ($displayParts['del_lnk'] != self::NO_EDIT_OR_DELETE) ? 4 : 1;

            $right_column_html .= "\n"
                . '<th class="column_action print_ignore" ' . $colspan . '>'
                . $full_or_partial_text_link
                . '</th>';
        } elseif (($GLOBALS['cfg']['RowActionLinks'] == self::POSITION_LEFT)
            || ($GLOBALS['cfg']['RowActionLinks'] == self::POSITION_BOTH)
            && (($displayParts['edit_lnk'] == self::NO_EDIT_OR_DELETE)
            && ($displayParts['del_lnk'] == self::NO_EDIT_OR_DELETE))
            && (! isset($GLOBALS['is_header_sent']) || ! $GLOBALS['is_header_sent'])
        ) {
            //     ... elseif no button, displays empty columns if required
            // (unless coming from Browse mode print view)

            $display_params['emptyafter']
                = ($displayParts['edit_lnk'] != self::NO_EDIT_OR_DELETE)
                && ($displayParts['del_lnk'] != self::NO_EDIT_OR_DELETE) ? 4 : 1;

            $right_column_html .= "\n" . '<td class="print_ignore" ' . $colspan
                . '></td>';
        }

        $this->__set('display_params', $display_params);

        return $right_column_html;
    } // end of the '_getColumnAtRightSide()' function


    /**
     * Prepares the display for a value
     *
     * @param string $class          class of table cell
     * @param bool   $conditionField whether to add CSS class condition
     * @param string $value          value to display
     *
     * @return string  the td
     *
     * @access  private
     *
     * @see     _getDataCellForGeometryColumns(),
     *          _getDataCellForNonNumericColumns()
     */
    private function _buildValueDisplay($class, $conditionField, $value)
    {
        return $this->template->render('display/results/value_display', [
            'class' => $class,
            'condition_field' => $conditionField,
            'value' => $value,
        ]);
    }

    /**
     * Prepares the display for a null value
     *
     * @param string   $class          class of table cell
     * @param bool     $conditionField whether to add CSS class condition
     * @param stdClass $meta           the meta-information about this field
     * @param string   $align          cell alignment
     *
     * @return string  the td
     *
     * @access  private
     *
     * @see     _getDataCellForNumericColumns(),
     *          _getDataCellForGeometryColumns(),
     *          _getDataCellForNonNumericColumns()
     */
    private function _buildNullDisplay($class, $conditionField, $meta, $align = '')
    {
        $classes = $this->_addClass($class, $conditionField, $meta, '');

        return $this->template->render('display/results/null_display', [
            'align' => $align,
            'meta' => $meta,
            'classes' => $classes,
        ]);
    }

    /**
     * Prepares the display for an empty value
     *
     * @param string   $class          class of table cell
     * @param bool     $conditionField whether to add CSS class condition
     * @param stdClass $meta           the meta-information about this field
     * @param string   $align          cell alignment
     *
     * @return string  the td
     *
     * @access  private
     *
     * @see     _getDataCellForNumericColumns(),
     *          _getDataCellForGeometryColumns(),
     *          _getDataCellForNonNumericColumns()
     */
    private function _buildEmptyDisplay($class, $conditionField, $meta, $align = '')
    {
        $classes = $this->_addClass($class, $conditionField, $meta, 'nowrap');

        return $this->template->render('display/results/empty_display', [
            'align' => $align,
            'classes' => $classes,
        ]);
    }

    /**
     * Adds the relevant classes.
     *
     * @param string                $class                 class of table cell
     * @param bool                  $condition_field       whether to add CSS class
     *                                                     condition
     * @param stdClass              $meta                  the meta-information about the
     *                                                     field
     * @param string                $nowrap                avoid wrapping
     * @param bool                  $is_field_truncated    is field truncated (display ...)
     * @param TransformationsPlugin $transformation_plugin transformation plugin.
     *                                                     Can also be the default function:
     *                                                     Core::mimeDefaultFunction
     * @param string                $default_function      default transformation function
     *
     * @return string the list of classes
     *
     * @access  private
     *
     * @see     _buildNullDisplay(), _getRowData()
     */
    private function _addClass(
        $class,
        $condition_field,
        $meta,
        $nowrap,
        $is_field_truncated = false,
        $transformation_plugin = '',
        $default_function = ''
    ) {
        $classes = [
            $class,
            $nowrap,
        ];

        if (isset($meta->mimetype)) {
            $classes[] = preg_replace('/\//', '_', $meta->mimetype);
        }

        if ($condition_field) {
            $classes[] = 'condition';
        }

        if ($is_field_truncated) {
            $classes[] = 'truncated';
        }

        $mime_map = $this->__get('mime_map');
        $orgFullColName = $this->__get('db') . '.' . $meta->orgtable
            . '.' . $meta->orgname;
        if ($transformation_plugin != $default_function
            || !empty($mime_map[$orgFullColName]['input_transformation'])
        ) {
            $classes[] = 'transformed';
        }

        // Define classes to be added to this data field based on the type of data
        $matches = [
            'enum' => 'enum',
            'set' => 'set',
            'binary' => 'hex',
        ];

        foreach ($matches as $key => $value) {
            if (mb_strpos($meta->flags, $key) !== false) {
                $classes[] = $value;
            }
        }

        if (mb_strpos($meta->type, 'bit') !== false) {
            $classes[] = 'bit';
        }

        return implode(' ', $classes);
    } // end of the '_addClass()' function

    /**
     * Prepare the body of the results table
     *
     * @param integer &$dt_result           the link id associated to the query
     *                                      which results have to be displayed which
     *                                      results have to be displayed
     * @param array   &$displayParts        which elements to display
     * @param array   $map                  the list of relations
     * @param array   $analyzed_sql_results analyzed sql results
     * @param boolean $is_limited_display   with limited operations or not
     *
     * @return string  html content
     *
     * @global array  $row                  current row data
     *
     * @access  private
     *
     * @see     getTable()
     */
    private function _getTableBody(
        &$dt_result,
        array &$displayParts,
        array $map,
        array $analyzed_sql_results,
        $is_limited_display = false
    ) {

        global $row; // mostly because of browser transformations,
                     // to make the row-data accessible in a plugin

        $table_body_html = '';

        // query without conditions to shorten URLs when needed, 200 is just
        // guess, it should depend on remaining URL length
        $url_sql_query = $this->_getUrlSqlQuery($analyzed_sql_results);

        $display_params = $this->__get('display_params');

        if (! is_array($map)) {
            $map = [];
        }

        $row_no                       = 0;
        $display_params['edit']       = [];
        $display_params['copy']       = [];
        $display_params['delete']     = [];
        $display_params['data']       = [];
        $display_params['row_delete'] = [];
        $this->__set('display_params', $display_params);

        // name of the class added to all grid editable elements;
        // if we don't have all the columns of a unique key in the result set,
        //  do not permit grid editing
        if ($is_limited_display || ! $this->__get('editable')) {
            $grid_edit_class = '';
        } else {
            switch ($GLOBALS['cfg']['GridEditing']) {
                case 'double-click':
                    // trying to reduce generated HTML by using shorter
                    // classes like click1 and click2
                    $grid_edit_class = 'grid_edit click2';
                    break;
                case 'click':
                    $grid_edit_class = 'grid_edit click1';
                    break;
                default: // 'disabled'
                    $grid_edit_class = '';
                    break;
            }
        }

        // prepare to get the column order, if available
        list($col_order, $col_visib) = $this->_getColumnParams(
            $analyzed_sql_results
        );

        // Correction University of Virginia 19991216 in the while below
        // Previous code assumed that all tables have keys, specifically that
        // the phpMyAdmin GUI should support row delete/edit only for such
        // tables.
        // Although always using keys is arguably the prescribed way of
        // defining a relational table, it is not required. This will in
        // particular be violated by the novice.
        // We want to encourage phpMyAdmin usage by such novices. So the code
        // below has been changed to conditionally work as before when the
        // table being displayed has one or more keys; but to display
        // delete/edit options correctly for tables without keys.

        $whereClauseMap = $this->__get('whereClauseMap');
        while ($row = $GLOBALS['dbi']->fetchRow($dt_result)) {
            // add repeating headers
            if (($row_no != 0) && ($_SESSION['tmpval']['repeat_cells'] != 0)
                && !($row_no % $_SESSION['tmpval']['repeat_cells'])
            ) {
                $table_body_html .= $this->_getRepeatingHeaders(
                    $display_params
                );
            }

            $tr_class = [];
            if ($GLOBALS['cfg']['BrowsePointerEnable'] != true) {
                $tr_class[] = 'nopointer';
            }
            if ($GLOBALS['cfg']['BrowseMarkerEnable'] != true) {
                $tr_class[] = 'nomarker';
            }

            // pointer code part
            $classes = (empty($tr_class) ? ' ' : 'class="' . implode(' ', $tr_class) . '"');
            $table_body_html .= '<tr ' . $classes . ' >';

            // 1. Prepares the row

            // In print view these variable needs to be initialized
            $del_url = $del_str = $edit_anchor_class
                = $edit_str = $js_conf = $copy_url = $copy_str = $edit_url = null;

            // 1.2 Defines the URLs for the modify/delete link(s)

            if (($displayParts['edit_lnk'] != self::NO_EDIT_OR_DELETE)
                || ($displayParts['del_lnk'] != self::NO_EDIT_OR_DELETE)
            ) {
                // Results from a "SELECT" statement -> builds the
                // WHERE clause to use in links (a unique key if possible)
                /**
                 * @todo $where_clause could be empty, for example a table
                 *       with only one field and it's a BLOB; in this case,
                 *       avoid to display the delete and edit links
                 */
                list($where_clause, $clause_is_unique, $condition_array)
                    = Util::getUniqueCondition(
                        $dt_result, // handle
                        $this->__get('fields_cnt'), // fields_cnt
                        $this->__get('fields_meta'), // fields_meta
                        $row, // row
                        false, // force_unique
                        $this->__get('table'), // restrict_to_table
                        $analyzed_sql_results // analyzed_sql_results
                    );
                $whereClauseMap[$row_no][$this->__get('table')] = $where_clause;
                $this->__set('whereClauseMap', $whereClauseMap);

                $where_clause_html = htmlspecialchars($where_clause);

                // 1.2.1 Modify link(s) - update row case
                if ($displayParts['edit_lnk'] == self::UPDATE_ROW) {
                    list($edit_url, $copy_url, $edit_str, $copy_str,
                        $edit_anchor_class)
                            = $this->_getModifiedLinks(
                                $where_clause,
                                $clause_is_unique,
                                $url_sql_query
                            );
                } // end if (1.2.1)

                // 1.2.2 Delete/Kill link(s)
                list($del_url, $del_str, $js_conf)
                    = $this->_getDeleteAndKillLinks(
                        $where_clause,
                        $clause_is_unique,
                        $url_sql_query,
                        $displayParts['del_lnk'],
                        $row
                    );

                // 1.3 Displays the links at left if required
                if (($GLOBALS['cfg']['RowActionLinks'] == self::POSITION_LEFT)
                    || ($GLOBALS['cfg']['RowActionLinks'] == self::POSITION_BOTH)
                ) {
                    $table_body_html .= $this->_getPlacedLinks(
                        self::POSITION_LEFT,
                        $del_url,
                        $displayParts,
                        $row_no,
                        $where_clause,
                        $where_clause_html,
                        $condition_array,
                        $edit_url,
                        $copy_url,
                        $edit_anchor_class,
                        $edit_str,
                        $copy_str,
                        $del_str,
                        $js_conf
                    );
                } elseif ($GLOBALS['cfg']['RowActionLinks'] == self::POSITION_NONE) {
                    $table_body_html .= $this->_getPlacedLinks(
                        self::POSITION_NONE,
                        $del_url,
                        $displayParts,
                        $row_no,
                        $where_clause,
                        $where_clause_html,
                        $condition_array,
                        $edit_url,
                        $copy_url,
                        $edit_anchor_class,
                        $edit_str,
                        $copy_str,
                        $del_str,
                        $js_conf
                    );
                } // end if (1.3)
            } // end if (1)

            // 2. Displays the rows' values
            if (is_null($this->__get('mime_map'))) {
                $this->_setMimeMap();
            }
            $table_body_html .= $this->_getRowValues(
                $dt_result,
                $row,
                $row_no,
                $col_order,
                $map,
                $grid_edit_class,
                $col_visib,
                $url_sql_query,
                $analyzed_sql_results
            );

            // 3. Displays the modify/delete links on the right if required
            if (($displayParts['edit_lnk'] != self::NO_EDIT_OR_DELETE)
                || ($displayParts['del_lnk'] != self::NO_EDIT_OR_DELETE)
            ) {
                if (($GLOBALS['cfg']['RowActionLinks'] == self::POSITION_RIGHT)
                    || ($GLOBALS['cfg']['RowActionLinks'] == self::POSITION_BOTH)
                ) {
                    $table_body_html .= $this->_getPlacedLinks(
                        self::POSITION_RIGHT,
                        $del_url,
                        $displayParts,
                        $row_no,
                        $where_clause,
                        $where_clause_html,
                        $condition_array,
                        $edit_url,
                        $copy_url,
                        $edit_anchor_class,
                        $edit_str,
                        $copy_str,
                        $del_str,
                        $js_conf
                    );
                }
            } // end if (3)

            $table_body_html .= '</tr>';
            $table_body_html .= "\n";
            $row_no++;
        } // end while

        return $table_body_html;
    } // end of the '_getTableBody()' function

    /**
     * Sets the MIME details of the columns in the results set
     *
     * @return void
     */
    private function _setMimeMap()
    {
        $fields_meta = $this->__get('fields_meta');
        $mimeMap = [];
        $added = [];

        for ($currentColumn = 0;
                $currentColumn < $this->__get('fields_cnt');
                ++$currentColumn) {
            $meta = $fields_meta[$currentColumn];
            $orgFullTableName = $this->__get('db') . '.' . $meta->orgtable;

            if ($GLOBALS['cfgRelation']['commwork']
                && $GLOBALS['cfgRelation']['mimework']
                && $GLOBALS['cfg']['BrowseMIME']
                && ! $_SESSION['tmpval']['hide_transformation']
                && empty($added[$orgFullTableName])
            ) {
                $mimeMap = array_merge(
                    $mimeMap,
                    $this->transformations->getMime($this->__get('db'), $meta->orgtable, false, true)
                );
                $added[$orgFullTableName] = true;
            }
        }

        // special browser transformation for some SHOW statements
        if ($this->__get('is_show')
            && ! $_SESSION['tmpval']['hide_transformation']
        ) {
            preg_match(
                '@^SHOW[[:space:]]+(VARIABLES|(FULL[[:space:]]+)?'
                . 'PROCESSLIST|STATUS|TABLE|GRANTS|CREATE|LOGS|DATABASES|FIELDS'
                . ')@i',
                $this->__get('sql_query'),
                $which
            );

            if (isset($which[1])) {
                $str = ' ' . strtoupper($which[1]);
                $isShowProcessList = strpos($str, 'PROCESSLIST') > 0;
                if ($isShowProcessList) {
                    $mimeMap['..Info'] = [
                        'mimetype' => 'Text_Plain',
                        'transformation' => 'output/Text_Plain_Sql.php',
                    ];
                }

                $isShowCreateTable = preg_match(
                    '@CREATE[[:space:]]+TABLE@i',
                    $this->__get('sql_query')
                );
                if ($isShowCreateTable) {
                    $mimeMap['..Create Table'] = [
                        'mimetype' => 'Text_Plain',
                        'transformation' => 'output/Text_Plain_Sql.php',
                    ];
                }
            }
        }

        $this->__set('mime_map', $mimeMap);
    }

    /**
     * Get the values for one data row
     *
     * @param integer              &$dt_result           the link id associated to
     *                                                   the query which results
     *                                                   have to be displayed which
     *                                                   results have to be
     *                                                   displayed
     * @param array                $row                  current row data
     * @param integer              $row_no               the index of current row
     * @param array|boolean        $col_order            the column order false when
     *                                                   a property not found false
     *                                                   when a property not found
     * @param array                $map                  the list of relations
     * @param string               $grid_edit_class      the class for all editable
     *                                                   columns
     * @param boolean|array|string $col_visib            column is visible(false);
     *                                                   column isn't visible(string
     *                                                   array)
     * @param string               $url_sql_query        the analyzed sql query
     * @param array                $analyzed_sql_results analyzed sql results
     *
     * @return  string  html content
     *
     * @access  private
     *
     * @see     _getTableBody()
     */
    private function _getRowValues(
        &$dt_result,
        array $row,
        $row_no,
        $col_order,
        array $map,
        $grid_edit_class,
        $col_visib,
        $url_sql_query,
        array $analyzed_sql_results
    ) {
        $row_values_html = '';

        // Following variable are needed for use in isset/empty or
        // use with array indexes/safe use in foreach
        $sql_query = $this->__get('sql_query');
        $fields_meta = $this->__get('fields_meta');
        $highlight_columns = $this->__get('highlight_columns');
        $mime_map = $this->__get('mime_map');

        $row_info = $this->_getRowInfoForSpecialLinks($row, $col_order);

        $whereClauseMap = $this->__get('whereClauseMap');

        $columnCount = $this->__get('fields_cnt');
        for ($currentColumn = 0;
                $currentColumn < $columnCount;
                ++$currentColumn) {
            // assign $i with appropriate column order
            $i = $col_order ? $col_order[$currentColumn] : $currentColumn;

            $meta    = $fields_meta[$i];
            $orgFullColName
                = $this->__get('db') . '.' . $meta->orgtable . '.' . $meta->orgname;

            $not_null_class = $meta->not_null ? 'not_null' : '';
            $relation_class = isset($map[$meta->name]) ? 'relation' : '';
            $hide_class = $col_visib && ! $col_visib[$currentColumn]
                ? 'hide'
                : '';
            $grid_edit = $meta->orgtable != '' ? $grid_edit_class : '';

            // handle datetime-related class, for grid editing
            $field_type_class
                = $this->_getClassForDateTimeRelatedFields($meta->type);

            $is_field_truncated = false;
            // combine all the classes applicable to this column's value
            $class = $this->_getClassesForColumn(
                $grid_edit,
                $not_null_class,
                $relation_class,
                $hide_class,
                $field_type_class
            );

            //  See if this column should get highlight because it's used in the
            //  where-query.
            $condition_field = isset($highlight_columns)
                && (isset($highlight_columns[$meta->name])
                || isset($highlight_columns[Util::backquote($meta->name)]))
                ? true
                : false;

            // Wrap MIME-transformations. [MIME]
            $default_function = [Core::class, 'mimeDefaultFunction']; // default_function
            $transformation_plugin = $default_function;
            $transform_options = [];

            if ($GLOBALS['cfgRelation']['mimework']
                && $GLOBALS['cfg']['BrowseMIME']
            ) {
                if (isset($mime_map[$orgFullColName]['mimetype'])
                    && !empty($mime_map[$orgFullColName]['transformation'])
                ) {
                    $file = $mime_map[$orgFullColName]['transformation'];
                    $include_file = 'libraries/classes/Plugins/Transformations/' . $file;

                    if (@file_exists($include_file)) {
<<<<<<< HEAD
                        include_once $include_file;
                        $class_name = $this->transformations->getClassName($include_file);
                        // todo add $plugin_manager
                        $plugin_manager = null;
                        $transformation_plugin = new $class_name(
                            $plugin_manager
                        );

                        $transform_options = $this->transformations->getOptions(
                            isset(
                                $mime_map[$orgFullColName]
=======

                        $class_name = Transformations::getClassName($include_file);
                        if (class_exists($class_name)) {
                            // todo add $plugin_manager
                            $plugin_manager = null;
                            $transformation_plugin = new $class_name(
                                $plugin_manager
                            );

                            $transform_options = Transformations::getOptions(
                                isset(
                                    $mime_map[$orgFullColName]
                                    ['transformation_options']
                                )
                                ? $mime_map[$orgFullColName]
>>>>>>> 09c18849
                                ['transformation_options']
                                : ''
                            );

<<<<<<< HEAD
                        $meta->mimetype = str_replace(
                            '_',
                            '/',
                            $mime_map[$orgFullColName]['mimetype']
                        );
=======
                            $meta->mimetype = str_replace(
                                '_', '/',
                                $mime_map[$orgFullColName]['mimetype']
                            );
                        }

>>>>>>> 09c18849
                    } // end if file_exists
                } // end if transformation is set
            } // end if mime/transformation works.

            // Check whether the field needs to display with syntax highlighting

            $dbLower = mb_strtolower($this->__get('db'));
            $tblLower = mb_strtolower($meta->orgtable);
            $nameLower = mb_strtolower($meta->orgname);
            if (! empty($this->transformation_info[$dbLower][$tblLower][$nameLower])
                && (trim($row[$i]) != '')
                && ! $_SESSION['tmpval']['hide_transformation']
            ) {
                include_once $this->transformation_info
                    [$dbLower][$tblLower][$nameLower][0];
                $transformation_plugin = new $this->transformation_info
                    [$dbLower][$tblLower][$nameLower][1](null);

                $transform_options = $this->transformations->getOptions(
                    isset($mime_map[$orgFullColName]['transformation_options'])
                    ? $mime_map[$orgFullColName]['transformation_options']
                    : ''
                );

                $meta->mimetype = str_replace(
                    '_',
                    '/',
                    $this->transformation_info[$dbLower]
                    [mb_strtolower($meta->orgtable)]
                    [mb_strtolower($meta->orgname)][2]
                );
            }

            // Check for the predefined fields need to show as link in schemas
            include_once 'libraries/special_schema_links.inc.php';

            if (isset($GLOBALS['special_schema_links'])
                && (! empty($GLOBALS['special_schema_links'][$dbLower][$tblLower][$nameLower]))
            ) {
                $linking_url = $this->_getSpecialLinkUrl(
                    $row[$i],
                    $row_info,
                    mb_strtolower($meta->orgname)
                );
                $transformation_plugin = new Text_Plain_Link();

                $transform_options  = [
                    0 => $linking_url,
                    2 => true
                ];

                $meta->mimetype = str_replace(
                    '_',
                    '/',
                    'Text/Plain'
                );
            }

            /*
             * The result set can have columns from more than one table,
             * this is why we have to check for the unique conditions
             * related to this table; however getUniqueCondition() is
             * costly and does not need to be called if we already know
             * the conditions for the current table.
             */
            if (! isset($whereClauseMap[$row_no][$meta->orgtable])) {
                $unique_conditions = Util::getUniqueCondition(
                    $dt_result, // handle
                    $this->__get('fields_cnt'), // fields_cnt
                    $this->__get('fields_meta'), // fields_meta
                    $row, // row
                    false, // force_unique
                    $meta->orgtable, // restrict_to_table
                    $analyzed_sql_results // analyzed_sql_results
                );
                $whereClauseMap[$row_no][$meta->orgtable] = $unique_conditions[0];
            }

            $_url_params = [
                'db'            => $this->__get('db'),
                'table'         => $meta->orgtable,
                'where_clause'  => $whereClauseMap[$row_no][$meta->orgtable],
                'transform_key' => $meta->orgname
            ];

            if (! empty($sql_query)) {
                $_url_params['sql_query'] = $url_sql_query;
            }

            $transform_options['wrapper_link'] = Url::getCommon($_url_params);

            $display_params = $this->__get('display_params');

            // in some situations (issue 11406), numeric returns 1
            // even for a string type
            // for decimal numeric is returning 1
            // have to improve logic
            if (($meta->numeric == 1 && $meta->type != 'string') || $meta->type == 'real') {
                // n u m e r i c

                $display_params['data'][$row_no][$i]
                    = $this->_getDataCellForNumericColumns(
                        (string) $row[$i],
                        $class,
                        $condition_field,
                        $meta,
                        $map,
                        $is_field_truncated,
                        $analyzed_sql_results,
                        $transformation_plugin,
                        $default_function,
                        $transform_options
                    );
            } elseif ($meta->type == self::GEOMETRY_FIELD) {
                // g e o m e t r y

                // Remove 'grid_edit' from $class as we do not allow to
                // inline-edit geometry data.
                $class = str_replace('grid_edit', '', $class);

                $display_params['data'][$row_no][$i]
                    = $this->_getDataCellForGeometryColumns(
                        $row[$i],
                        $class,
                        $meta,
                        $map,
                        $_url_params,
                        $condition_field,
                        $transformation_plugin,
                        $default_function,
                        $transform_options,
                        $analyzed_sql_results
                    );
            } else {
                // n o t   n u m e r i c

                $display_params['data'][$row_no][$i]
                    = $this->_getDataCellForNonNumericColumns(
                        $row[$i],
                        $class,
                        $meta,
                        $map,
                        $_url_params,
                        $condition_field,
                        $transformation_plugin,
                        $default_function,
                        $transform_options,
                        $is_field_truncated,
                        $analyzed_sql_results,
                        $dt_result,
                        $i
                    );
            }

            // output stored cell
            $row_values_html .= $display_params['data'][$row_no][$i];

            if (isset($display_params['rowdata'][$i][$row_no])) {
                $display_params['rowdata'][$i][$row_no]
                    .= $display_params['data'][$row_no][$i];
            } else {
                $display_params['rowdata'][$i][$row_no]
                    = $display_params['data'][$row_no][$i];
            }

            $this->__set('display_params', $display_params);
        } // end for

        return $row_values_html;
    } // end of the '_getRowValues()' function

    /**
     * Get link for display special schema links
     *
     * @param string $column_value column value
     * @param array  $row_info     information about row
     * @param string $field_name   column name
     *
     * @return string generated link
     */
    private function _getSpecialLinkUrl($column_value, array $row_info, $field_name)
    {

        $linking_url_params = [];
        $link_relations = $GLOBALS['special_schema_links']
            [mb_strtolower($this->__get('db'))]
            [mb_strtolower($this->__get('table'))]
            [$field_name];

        if (! is_array($link_relations['link_param'])) {
            $linking_url_params[$link_relations['link_param']] = $column_value;
        } else {
            // Consider only the case of creating link for column field
            // sql query that needs to be passed as url param
            $sql = 'SELECT `' . $column_value . '` FROM `'
                . $row_info[$link_relations['link_param'][1]] . '`.`'
                . $row_info[$link_relations['link_param'][2]] . '`';
            $linking_url_params[$link_relations['link_param'][0]] = $sql;
        }

        $divider = strpos($link_relations['default_page'], '?') ? '&' : '?';
        if (empty($link_relations['link_dependancy_params'])) {
            return $link_relations['default_page']
                . Url::getCommonRaw($linking_url_params, $divider);
        }

        foreach ($link_relations['link_dependancy_params'] as $new_param) {
            // If param_info is an array, set the key and value
            // from that array
            if (is_array($new_param['param_info'])) {
                $linking_url_params[$new_param['param_info'][0]]
                    = $new_param['param_info'][1];
                continue;
            }

            $linking_url_params[$new_param['param_info']]
                = $row_info[mb_strtolower($new_param['column_name'])];

            // Special case 1 - when executing routines, according
            // to the type of the routine, url param changes
            if (empty($row_info['routine_type'])) {
                continue;
            }
        }

        return $link_relations['default_page']
            . Url::getCommonRaw($linking_url_params, $divider);
    }


    /**
     * Prepare row information for display special links
     *
     * @param array         $row       current row data
     * @param array|boolean $col_order the column order
     *
     * @return array associative array with column nama -> value
     */
    private function _getRowInfoForSpecialLinks(array $row, $col_order)
    {

        $row_info = [];
        $fields_meta = $this->__get('fields_meta');

        for ($n = 0; $n < $this->__get('fields_cnt'); ++$n) {
            $m = $col_order ? $col_order[$n] : $n;
            $row_info[mb_strtolower($fields_meta[$m]->orgname)]
                = $row[$m];
        }

        return $row_info;
    }

    /**
     * Get url sql query without conditions to shorten URLs
     *
     * @param array $analyzed_sql_results analyzed sql results
     *
     * @return  string        analyzed sql query
     *
     * @access  private
     *
     * @see     _getTableBody()
     */
    private function _getUrlSqlQuery(array $analyzed_sql_results)
    {
        if (($analyzed_sql_results['querytype'] != 'SELECT')
            || (mb_strlen($this->__get('sql_query')) < 200)
        ) {
            return $this->__get('sql_query');
        }

        $query = 'SELECT ' . Query::getClause(
            $analyzed_sql_results['statement'],
            $analyzed_sql_results['parser']->list,
            'SELECT'
        );

        $from_clause = Query::getClause(
            $analyzed_sql_results['statement'],
            $analyzed_sql_results['parser']->list,
            'FROM'
        );

        if (!empty($from_clause)) {
            $query .= ' FROM ' . $from_clause;
        }

        return $query;
    } // end of the '_getUrlSqlQuery()' function


    /**
     * Get column order and column visibility
     *
     * @param array $analyzed_sql_results analyzed sql results
     *
     * @return  array           2 element array - $col_order, $col_visib
     *
     * @access  private
     *
     * @see     _getTableBody()
     */
    private function _getColumnParams(array $analyzed_sql_results)
    {
        if ($this->_isSelect($analyzed_sql_results)) {
            $pmatable = new Table($this->__get('table'), $this->__get('db'));
            $col_order = $pmatable->getUiProp(Table::PROP_COLUMN_ORDER);
            /* Validate the value */
            if ($col_order !== false) {
                $fields_cnt = $this->__get('fields_cnt');
                foreach ($col_order as $value) {
                    if ($value >= $fields_cnt) {
                        $pmatable->removeUiProp(Table::PROP_COLUMN_ORDER);
                        $fields_cnt = false;
                    }
                }
            }
            $col_visib = $pmatable->getUiProp(Table::PROP_COLUMN_VISIB);
        } else {
            $col_order = false;
            $col_visib = false;
        }

        return [$col_order, $col_visib];
    } // end of the '_getColumnParams()' function


    /**
     * Get HTML for repeating headers
     *
     * @param array $display_params holds various display info
     *
     * @return  string    html content
     *
     * @access  private
     *
     * @see     _getTableBody()
     */
    private function _getRepeatingHeaders(
        array $display_params
    ) {
        $header_html = '<tr>' . "\n";

        if ($display_params['emptypre'] > 0) {
            $header_html .= '    <th colspan="'
                . $display_params['emptypre'] . '">'
                . "\n" . '        &nbsp;</th>' . "\n";
        } elseif ($GLOBALS['cfg']['RowActionLinks'] == self::POSITION_NONE) {
            $header_html .= '    <th></th>' . "\n";
        }

        foreach ($display_params['desc'] as $val) {
            $header_html .= $val;
        }

        if ($display_params['emptyafter'] > 0) {
            $header_html
                .= '    <th colspan="' . $display_params['emptyafter']
                . '">'
                . "\n" . '        &nbsp;</th>' . "\n";
        }
        $header_html .= '</tr>' . "\n";

        return $header_html;
    } // end of the '_getRepeatingHeaders()' function


    /**
     * Get modified links
     *
     * @param string  $where_clause     the where clause of the sql
     * @param boolean $clause_is_unique the unique condition of clause
     * @param string  $url_sql_query    the analyzed sql query
     *
     * @return  array                   5 element array - $edit_url, $copy_url,
     *                                  $edit_str, $copy_str, $edit_anchor_class
     *
     * @access  private
     *
     * @see     _getTableBody()
     */
    private function _getModifiedLinks(
        $where_clause,
        $clause_is_unique,
        $url_sql_query
    ) {

        $_url_params = [
                'db'               => $this->__get('db'),
                'table'            => $this->__get('table'),
                'where_clause'     => $where_clause,
                'clause_is_unique' => $clause_is_unique,
                'sql_query'        => $url_sql_query,
                'goto'             => 'sql.php',
            ];

        $edit_url = 'tbl_change.php'
            . Url::getCommon(
                $_url_params + ['default_action' => 'update']
            );

        $copy_url = 'tbl_change.php'
            . Url::getCommon(
                $_url_params + ['default_action' => 'insert']
            );

        $edit_str = $this->_getActionLinkContent(
            'b_edit',
            __('Edit')
        );
        $copy_str = $this->_getActionLinkContent(
            'b_insrow',
            __('Copy')
        );

        // Class definitions required for grid editing jQuery scripts
        $edit_anchor_class = "edit_row_anchor";
        if ($clause_is_unique == 0) {
            $edit_anchor_class .= ' nonunique';
        }

        return [$edit_url, $copy_url, $edit_str, $copy_str, $edit_anchor_class];
    } // end of the '_getModifiedLinks()' function


    /**
     * Get delete and kill links
     *
     * @param string  $where_clause     the where clause of the sql
     * @param boolean $clause_is_unique the unique condition of clause
     * @param string  $url_sql_query    the analyzed sql query
     * @param string  $del_lnk          the delete link of current row
     * @param array   $row              the current row
     *
     * @return  array                       3 element array
     *                                      $del_url, $del_str, $js_conf
     *
     * @access  private
     *
     * @see     _getTableBody()
     */
    private function _getDeleteAndKillLinks(
        $where_clause,
        $clause_is_unique,
        $url_sql_query,
        $del_lnk,
        array $row
    ) {

        $goto = $this->__get('goto');

        if ($del_lnk == self::DELETE_ROW) { // delete row case
            $_url_params = [
                'db'        => $this->__get('db'),
                'table'     => $this->__get('table'),
                'sql_query' => $url_sql_query,
                'message_to_show' => __('The row has been deleted.'),
                'goto'      => (empty($goto) ? 'tbl_sql.php' : $goto),
            ];

            $lnk_goto = 'sql.php' . Url::getCommonRaw($_url_params);

            $del_query = 'DELETE FROM '
                . Util::backquote($this->__get('table'))
                . ' WHERE ' . $where_clause .
                ($clause_is_unique ? '' : ' LIMIT 1');

            $_url_params = [
                    'db'        => $this->__get('db'),
                    'table'     => $this->__get('table'),
                    'sql_query' => $del_query,
                    'message_to_show' => __('The row has been deleted.'),
                    'goto'      => $lnk_goto,
                ];
            $del_url  = 'sql.php' . Url::getCommon($_url_params);

            $js_conf  = 'DELETE FROM ' . Sanitize::jsFormat($this->__get('table'))
                . ' WHERE ' . Sanitize::jsFormat($where_clause, false)
                . ($clause_is_unique ? '' : ' LIMIT 1');

            $del_str = $this->_getActionLinkContent('b_drop', __('Delete'));
        } elseif ($del_lnk == self::KILL_PROCESS) { // kill process case
            $_url_params = [
                    'db'        => $this->__get('db'),
                    'table'     => $this->__get('table'),
                    'sql_query' => $url_sql_query,
                    'goto'      => 'index.php',
                ];

            $lnk_goto = 'sql.php' . Url::getCommonRaw($_url_params);

            $kill = $GLOBALS['dbi']->getKillQuery($row[0]);

            $_url_params = [
                    'db'        => 'mysql',
                    'sql_query' => $kill,
                    'goto'      => $lnk_goto,
                ];

            $del_url  = 'sql.php' . Url::getCommon($_url_params);
            $js_conf  = $kill;
            $del_str = Util::getIcon(
                'b_drop',
                __('Kill')
            );
        } else {
            $del_url = $del_str = $js_conf = null;
        }

        return [$del_url, $del_str, $js_conf];
    } // end of the '_getDeleteAndKillLinks()' function


    /**
     * Get content inside the table row action links (Edit/Copy/Delete)
     *
     * @param string $icon         The name of the file to get
     * @param string $display_text The text displaying after the image icon
     *
     * @return  string
     *
     * @access  private
     *
     * @see     _getModifiedLinks(), _getDeleteAndKillLinks()
     */
    private function _getActionLinkContent($icon, $display_text)
    {

        $linkContent = '';

        if (isset($GLOBALS['cfg']['RowActionType'])
            && $GLOBALS['cfg']['RowActionType'] == self::ACTION_LINK_CONTENT_ICONS
        ) {
            $linkContent .= '<span class="nowrap">'
                . Util::getImage(
                    $icon,
                    $display_text
                )
                . '</span>';
        } elseif (isset($GLOBALS['cfg']['RowActionType'])
            && $GLOBALS['cfg']['RowActionType'] == self::ACTION_LINK_CONTENT_TEXT
        ) {
            $linkContent .= '<span class="nowrap">' . $display_text . '</span>';
        } else {
            $linkContent .= Util::getIcon(
                $icon,
                $display_text
            );
        }

        return $linkContent;
    }


    /**
     * Prepare placed links
     *
     * @param string      $dir               the direction of links should place
     * @param string      $del_url           the url for delete row
     * @param array       $displayParts      which elements to display
     * @param integer     $row_no            the index of current row
     * @param string      $where_clause      the where clause of the sql
     * @param string      $where_clause_html the html encoded where clause
     * @param array       $condition_array   array of keys (primary, unique, condition)
     * @param string      $edit_url          the url for edit row
     * @param string      $copy_url          the url for copy row
     * @param string      $edit_anchor_class the class for html element for edit
     * @param string      $edit_str          the label for edit row
     * @param string      $copy_str          the label for copy row
     * @param string      $del_str           the label for delete row
     * @param string|null $js_conf           text for the JS confirmation
     *
     * @return  string                      html content
     *
     * @access  private
     *
     * @see     _getTableBody()
     */
    private function _getPlacedLinks(
        $dir,
        $del_url,
        array $displayParts,
        $row_no,
        $where_clause,
        $where_clause_html,
        array $condition_array,
        $edit_url,
        $copy_url,
        $edit_anchor_class,
        $edit_str,
        $copy_str,
        $del_str,
        ?string $js_conf
    ) {

        if (! isset($js_conf)) {
            $js_conf = '';
        }

        return $this->_getCheckboxAndLinks(
            $dir,
            $del_url,
            $displayParts,
            $row_no,
            $where_clause,
            $where_clause_html,
            $condition_array,
            $edit_url,
            $copy_url,
            $edit_anchor_class,
            $edit_str,
            $copy_str,
            $del_str,
            $js_conf
        );
    } // end of the '_getPlacedLinks()' function


    /**
     * Get the combined classes for a column
     *
     * @param string $grid_edit_class  the class for all editable columns
     * @param string $not_null_class   the class for not null columns
     * @param string $relation_class   the class for relations in a column
     * @param string $hide_class       the class for visibility of a column
     * @param string $field_type_class the class related to type of the field
     *
     * @return string the combined classes
     *
     * @access  private
     *
     * @see     _getTableBody()
     */
    private function _getClassesForColumn(
        $grid_edit_class,
        $not_null_class,
        $relation_class,
        $hide_class,
        $field_type_class
    ) {
        return 'data ' . $grid_edit_class . ' ' . $not_null_class . ' '
            . $relation_class . ' ' . $hide_class . ' ' . $field_type_class;
    } // end of the '_getClassesForColumn()' function


    /**
     * Get class for datetime related fields
     *
     * @param string $type the type of the column field
     *
     * @return  string   the class for the column
     *
     * @access  private
     *
     * @see     _getTableBody()
     */
    private function _getClassForDateTimeRelatedFields($type)
    {
        if ((substr($type, 0, 9) == self::TIMESTAMP_FIELD)
            || ($type == self::DATETIME_FIELD)
        ) {
            $field_type_class = 'datetimefield';
        } elseif ($type == self::DATE_FIELD) {
            $field_type_class = 'datefield';
        } elseif ($type == self::TIME_FIELD) {
            $field_type_class = 'timefield';
        } elseif ($type == self::STRING_FIELD) {
            $field_type_class = 'text';
        } else {
            $field_type_class = '';
        }
        return $field_type_class;
    } // end of the '_getClassForDateTimeRelatedFields()' function


    /**
     * Prepare data cell for numeric type fields
     *
     * @param string|null           $column                the column's value
     * @param string                $class                 the html class for column
     * @param boolean               $condition_field       the column should highlighted
     *                                                     or not
     * @param stdClass              $meta                  the meta-information about this
     *                                                     field
     * @param array                 $map                   the list of relations
     * @param boolean               $is_field_truncated    the condition for blob data
     *                                                     replacements
     * @param array                 $analyzed_sql_results  the analyzed query
     * @param TransformationsPlugin $transformation_plugin the name of transformation plugin
     * @param string                $default_function      the default transformation
     *                                                     function
     * @param array                 $transform_options     the transformation parameters
     *
     * @return  string the prepared cell, html content
     *
     * @access  private
     *
     * @see     _getTableBody()
     */
    private function _getDataCellForNumericColumns(
        ?string $column,
        $class,
        $condition_field,
        $meta,
        array $map,
        $is_field_truncated,
        array $analyzed_sql_results,
        $transformation_plugin,
        $default_function,
        array $transform_options
    ) {

        if (! isset($column) || is_null($column)) {
            $cell = $this->_buildNullDisplay(
                'right ' . $class,
                $condition_field,
                $meta,
                ''
            );
        } elseif ($column != '') {
            $nowrap = ' nowrap';
            $where_comparison = ' = ' . $column;

            $cell = $this->_getRowData(
                'right ' . $class,
                $condition_field,
                $analyzed_sql_results,
                $meta,
                $map,
                $column,
                $transformation_plugin,
                $default_function,
                $nowrap,
                $where_comparison,
                $transform_options,
                $is_field_truncated,
                ''
            );
        } else {
            $cell = $this->_buildEmptyDisplay(
                'right ' . $class,
                $condition_field,
                $meta,
                ''
            );
        }

        return $cell;
    } // end of the '_getDataCellForNumericColumns()' function


    /**
     * Get data cell for geometry type fields
     *
     * @param string|null           $column                the relevant column in data row
     * @param string                $class                 the html class for column
     * @param stdClass              $meta                  the meta-information about
     *                                                     this field
     * @param array                 $map                   the list of relations
     * @param array                 $_url_params           the parameters for generate url
     * @param boolean               $condition_field       the column should highlighted
     *                                                     or not
     * @param TransformationsPlugin $transformation_plugin the name of transformation
     *                                             function
     * @param string                $default_function      the default transformation
     *                                                     function
     * @param string                $transform_options     the transformation parameters
     * @param array                 $analyzed_sql_results  the analyzed query
     *
     * @return string the prepared data cell, html content
     *
     * @access private
     *
     * @see     _getTableBody()
     */
    private function _getDataCellForGeometryColumns(
        ?string $column,
        $class,
        $meta,
        array $map,
        array $_url_params,
        $condition_field,
        $transformation_plugin,
        $default_function,
        $transform_options,
        array $analyzed_sql_results
    ) {
        if (! isset($column) || is_null($column)) {
            $cell = $this->_buildNullDisplay($class, $condition_field, $meta);
            return $cell;
        }

        if ($column == '') {
            $cell = $this->_buildEmptyDisplay($class, $condition_field, $meta);
            return $cell;
        }

        // Display as [GEOMETRY - (size)]
        if ($_SESSION['tmpval']['geoOption'] == self::GEOMETRY_DISP_GEOM) {
            $geometry_text = $this->_handleNonPrintableContents(
                strtoupper(self::GEOMETRY_FIELD),
                $column,
                $transformation_plugin,
                $transform_options,
                $default_function,
                $meta,
                $_url_params
            );

            $cell = $this->_buildValueDisplay(
                $class,
                $condition_field,
                $geometry_text
            );
            return $cell;
        }

        if ($_SESSION['tmpval']['geoOption'] == self::GEOMETRY_DISP_WKT) {
            // Prepare in Well Known Text(WKT) format.
            $where_comparison = ' = ' . $column;

            // Convert to WKT format
            $wktval = Util::asWKT($column);
            list(
                $is_field_truncated,
                $wktval,
                // skip 3rd param
            ) = $this->_getPartialText($wktval);

            $cell = $this->_getRowData(
                $class,
                $condition_field,
                $analyzed_sql_results,
                $meta,
                $map,
                $wktval,
                $transformation_plugin,
                $default_function,
                '',
                $where_comparison,
                $transform_options,
                $is_field_truncated,
                ''
            );
            return $cell;
        }

        // Prepare in  Well Known Binary (WKB) format.

        if ($_SESSION['tmpval']['display_binary']) {
            $where_comparison = ' = ' . $column;

            $wkbval = substr(bin2hex($column), 8);
            list(
                $is_field_truncated,
                $wkbval,
                // skip 3rd param
            ) = $this->_getPartialText($wkbval);

            $cell = $this->_getRowData(
                $class,
                $condition_field,
                $analyzed_sql_results,
                $meta,
                $map,
                $wkbval,
                $transformation_plugin,
                $default_function,
                '',
                $where_comparison,
                $transform_options,
                $is_field_truncated,
                ''
            );
            return $cell;
        }

        $wkbval = $this->_handleNonPrintableContents(
            self::BINARY_FIELD,
            $column,
            $transformation_plugin,
            $transform_options,
            $default_function,
            $meta,
            $_url_params
        );

        $cell = $this->_buildValueDisplay(
            $class,
            $condition_field,
            $wkbval
        );

        return $cell;
    } // end of the '_getDataCellForGeometryColumns()' function


    /**
     * Get data cell for non numeric type fields
     *
     * @param string|null           $column                the relevant column in data row
     * @param string                $class                 the html class for column
     * @param stdClass              $meta                  the meta-information about
     *                                                     the field
     * @param array                 $map                   the list of relations
     * @param array                 $_url_params           the parameters for generate
     *                                                     url
     * @param boolean               $condition_field       the column should highlighted
     *                                                     or not
     * @param TransformationsPlugin $transformation_plugin the name of transformation
     *                                                     function
     * @param string                $default_function      the default transformation
     *                                                     function
     * @param string                $transform_options     the transformation parameters
     * @param boolean               $is_field_truncated    is data truncated due to
     *                                                     LimitChars
     * @param array                 $analyzed_sql_results  the analyzed query
     * @param integer               &$dt_result            the link id associated to
     *                                                     the query which results
     *                                                     have to be displayed
     * @param integer               $col_index             the column index
     *
     * @return  string the prepared data cell, html content
     *
     * @access  private
     *
     * @see     _getTableBody()
     */
    private function _getDataCellForNonNumericColumns(
        ?string $column,
        $class,
        $meta,
        array $map,
        array $_url_params,
        $condition_field,
        $transformation_plugin,
        $default_function,
        $transform_options,
        $is_field_truncated,
        array $analyzed_sql_results,
        &$dt_result,
        $col_index
    ) {
        $original_length = 0;

        $is_analyse = $this->__get('is_analyse');
        $field_flags = $GLOBALS['dbi']->fieldFlags($dt_result, $col_index);

        $bIsText = gettype($transformation_plugin) === 'object'
            && strpos($transformation_plugin->getMIMEtype(), 'Text')
            === false;

        // disable inline grid editing
        // if binary fields are protected
        // or transformation plugin is of non text type
        // such as image
        if ((stristr($field_flags, self::BINARY_FIELD)
            && ($GLOBALS['cfg']['ProtectBinary'] === 'all'
            || ($GLOBALS['cfg']['ProtectBinary'] === 'noblob'
            && !stristr($meta->type, self::BLOB_FIELD))
            || ($GLOBALS['cfg']['ProtectBinary'] === 'blob'
            && stristr($meta->type, self::BLOB_FIELD))))
            || $bIsText
        ) {
            $class = str_replace('grid_edit', '', $class);
        }

        if (! isset($column) || is_null($column)) {
            $cell = $this->_buildNullDisplay($class, $condition_field, $meta);
            return $cell;
        }

        if ($column == '') {
            $cell = $this->_buildEmptyDisplay($class, $condition_field, $meta);
            return $cell;
        }

        // Cut all fields to $GLOBALS['cfg']['LimitChars']
        // (unless it's a link-type transformation or binary)
        if (!(gettype($transformation_plugin) === "object"
            && strpos($transformation_plugin->getName(), 'Link') !== false)
            && !stristr($field_flags, self::BINARY_FIELD)
        ) {
            list(
                $is_field_truncated,
                $column,
                $original_length
            ) = $this->_getPartialText($column);
        }

        $formatted = false;
        if (isset($meta->_type) && $meta->_type === MYSQLI_TYPE_BIT) {
            $column = Util::printableBitValue(
                (int) $column,
                (int) $meta->length
            );

            // some results of PROCEDURE ANALYSE() are reported as
            // being BINARY but they are quite readable,
            // so don't treat them as BINARY
        } elseif (stristr($field_flags, self::BINARY_FIELD)
            && !(isset($is_analyse) && $is_analyse)
        ) {
            // we show the BINARY or BLOB message and field's size
            // (or maybe use a transformation)
            $binary_or_blob = self::BLOB_FIELD;
            if ($meta->type === self::STRING_FIELD) {
                $binary_or_blob = self::BINARY_FIELD;
            }
            $column = $this->_handleNonPrintableContents(
                $binary_or_blob,
                $column,
                $transformation_plugin,
                $transform_options,
                $default_function,
                $meta,
                $_url_params,
                $is_field_truncated
            );
            $class = $this->_addClass(
                $class,
                $condition_field,
                $meta,
                '',
                $is_field_truncated,
                $transformation_plugin,
                $default_function
            );
            $result = strip_tags($column);
            // disable inline grid editing
            // if binary or blob data is not shown
            if (stristr($result, $binary_or_blob)) {
                $class = str_replace('grid_edit', '', $class);
            }
            $formatted = true;
        }

        if ($formatted) {
            $cell = $this->_buildValueDisplay(
                $class,
                $condition_field,
                $column
            );
            return $cell;
        }

        // transform functions may enable no-wrapping:
        $function_nowrap = 'applyTransformationNoWrap';

        $bool_nowrap = ($default_function != $transformation_plugin)
            && function_exists((string) $transformation_plugin->$function_nowrap())
            ? $transformation_plugin->$function_nowrap($transform_options)
            : false;

        // do not wrap if date field type
        $nowrap = preg_match('@DATE|TIME@i', $meta->type)
            || $bool_nowrap ? ' nowrap' : '';

        $where_comparison = ' = \''
            . $GLOBALS['dbi']->escapeString($column)
            . '\'';

        $cell = $this->_getRowData(
            $class,
            $condition_field,
            $analyzed_sql_results,
            $meta,
            $map,
            $column,
            $transformation_plugin,
            $default_function,
            $nowrap,
            $where_comparison,
            $transform_options,
            $is_field_truncated,
            $original_length
        );

        return $cell;
    } // end of the '_getDataCellForNonNumericColumns()' function

    /**
     * Checks the posted options for viewing query results
     * and sets appropriate values in the session.
     *
     * @todo    make maximum remembered queries configurable
     * @todo    move/split into SQL class!?
     * @todo    currently this is called twice unnecessary
     * @todo    ignore LIMIT and ORDER in query!?
     *
     * @return void
     *
     * @access  public
     *
     * @see     sql.php file
     */
    public function setConfigParamsForDisplayTable()
    {

        $sql_md5 = md5($this->__get('sql_query'));
        $query = [];
        if (isset($_SESSION['tmpval']['query'][$sql_md5])) {
            $query = $_SESSION['tmpval']['query'][$sql_md5];
        }

        $query['sql'] = $this->__get('sql_query');

        if (empty($query['repeat_cells'])) {
            $query['repeat_cells'] = $GLOBALS['cfg']['RepeatCells'];
        }

        // as this is a form value, the type is always string so we cannot
        // use Core::isValid($_POST['session_max_rows'], 'integer')
        if (Core::isValid($_POST['session_max_rows'], 'numeric')) {
            $query['max_rows'] = (int)$_POST['session_max_rows'];
            unset($_POST['session_max_rows']);
        } elseif ($_POST['session_max_rows'] == self::ALL_ROWS) {
            $query['max_rows'] = self::ALL_ROWS;
            unset($_POST['session_max_rows']);
        } elseif (empty($query['max_rows'])) {
            $query['max_rows'] = intval($GLOBALS['cfg']['MaxRows']);
        }

        if (Core::isValid($_REQUEST['pos'], 'numeric')) {
            $query['pos'] = $_REQUEST['pos'];
            unset($_REQUEST['pos']);
        } elseif (empty($query['pos'])) {
            $query['pos'] = 0;
        }

        if (Core::isValid(
            $_REQUEST['pftext'],
            [
                self::DISPLAY_PARTIAL_TEXT, self::DISPLAY_FULL_TEXT
            ]
        )
        ) {
            $query['pftext'] = $_REQUEST['pftext'];
            unset($_REQUEST['pftext']);
        } elseif (empty($query['pftext'])) {
            $query['pftext'] = self::DISPLAY_PARTIAL_TEXT;
        }

        if (Core::isValid(
            $_REQUEST['relational_display'],
            [
                self::RELATIONAL_KEY, self::RELATIONAL_DISPLAY_COLUMN
            ]
        )
        ) {
            $query['relational_display'] = $_REQUEST['relational_display'];
            unset($_REQUEST['relational_display']);
        } elseif (empty($query['relational_display'])) {
            // The current session value has priority over a
            // change via Settings; this change will be apparent
            // starting from the next session
            $query['relational_display'] = $GLOBALS['cfg']['RelationalDisplay'];
        }

        if (Core::isValid(
            $_REQUEST['geoOption'],
            [
                self::GEOMETRY_DISP_WKT, self::GEOMETRY_DISP_WKB,
                self::GEOMETRY_DISP_GEOM
            ]
        )
        ) {
            $query['geoOption'] = $_REQUEST['geoOption'];
            unset($_REQUEST['geoOption']);
        } elseif (empty($query['geoOption'])) {
            $query['geoOption'] = self::GEOMETRY_DISP_GEOM;
        }

        if (isset($_REQUEST['display_binary'])) {
            $query['display_binary'] = true;
            unset($_REQUEST['display_binary']);
        } elseif (isset($_REQUEST['display_options_form'])) {
            // we know that the checkbox was unchecked
            unset($query['display_binary']);
        } elseif (isset($_REQUEST['full_text_button'])) {
            // do nothing to keep the value that is there in the session
        } else {
            // selected by default because some operations like OPTIMIZE TABLE
            // and all queries involving functions return "binary" contents,
            // according to low-level field flags
            $query['display_binary'] = true;
        }

        if (isset($_REQUEST['display_blob'])) {
            $query['display_blob'] = true;
            unset($_REQUEST['display_blob']);
        } elseif (isset($_REQUEST['display_options_form'])) {
            // we know that the checkbox was unchecked
            unset($query['display_blob']);
        }

        if (isset($_REQUEST['hide_transformation'])) {
            $query['hide_transformation'] = true;
            unset($_REQUEST['hide_transformation']);
        } elseif (isset($_REQUEST['display_options_form'])) {
            // we know that the checkbox was unchecked
            unset($query['hide_transformation']);
        }

        // move current query to the last position, to be removed last
        // so only least executed query will be removed if maximum remembered
        // queries limit is reached
        unset($_SESSION['tmpval']['query'][$sql_md5]);
        $_SESSION['tmpval']['query'][$sql_md5] = $query;

        // do not exceed a maximum number of queries to remember
        if (count($_SESSION['tmpval']['query']) > 10) {
            array_shift($_SESSION['tmpval']['query']);
            //echo 'deleting one element ...';
        }

        // populate query configuration
        $_SESSION['tmpval']['pftext']
            = $query['pftext'];
        $_SESSION['tmpval']['relational_display']
            = $query['relational_display'];
        $_SESSION['tmpval']['geoOption']
            = $query['geoOption'];
        $_SESSION['tmpval']['display_binary'] = isset(
            $query['display_binary']
        );
        $_SESSION['tmpval']['display_blob'] = isset(
            $query['display_blob']
        );
        $_SESSION['tmpval']['hide_transformation'] = isset(
            $query['hide_transformation']
        );
        $_SESSION['tmpval']['pos']
            = $query['pos'];
        $_SESSION['tmpval']['max_rows']
            = $query['max_rows'];
        $_SESSION['tmpval']['repeat_cells']
            = $query['repeat_cells'];
    }

    /**
     * Prepare a table of results returned by a SQL query.
     *
     * @param integer &$dt_result           the link id associated to the query
     *                                      which results have to be displayed
     * @param array   &$displayParts        the parts to display
     * @param array   $analyzed_sql_results analyzed sql results
     * @param boolean $is_limited_display   With limited operations or not
     *
     * @return  string   Generated HTML content for resulted table
     *
     * @access  public
     *
     * @see     sql.php file
     */
    public function getTable(
        &$dt_result,
        array &$displayParts,
        array $analyzed_sql_results,
        $is_limited_display = false
    ) {

        /**
         * The statement this table is built for.
         * @var \PhpMyAdmin\SqlParser\Statements\SelectStatement
         */
        if (isset($analyzed_sql_results['statement'])) {
            $statement = $analyzed_sql_results['statement'];
        } else {
            $statement = null;
        }

        $table_html = '';
        // Following variable are needed for use in isset/empty or
        // use with array indexes/safe use in foreach
        $fields_meta = $this->__get('fields_meta');
        $showtable = $this->__get('showtable');
        $printview = $this->__get('printview');

        /**
         * @todo move this to a central place
         * @todo for other future table types
         */
        $is_innodb = (isset($showtable['Type'])
            && $showtable['Type'] == self::TABLE_TYPE_INNO_DB);

        $sql = new Sql();
        if ($is_innodb && $sql->isJustBrowsing($analyzed_sql_results, true)) {
            // "j u s t   b r o w s i n g"
            $pre_count = '~';
            $after_count = Util::showHint(
                Sanitize::sanitize(
                    __('May be approximate. See [doc@faq3-11]FAQ 3.11[/doc].')
                )
            );
        } else {
            $pre_count = '';
            $after_count = '';
        }

        // 1. ----- Prepares the work -----

        // 1.1 Gets the information about which functionalities should be
        //     displayed

        list(
            $displayParts,
            $total
        )  = $this->_setDisplayPartsAndTotal($displayParts);

        // 1.2 Defines offsets for the next and previous pages
        if ($displayParts['nav_bar'] == '1') {
            list($pos_next, $pos_prev) = $this->_getOffsets();
        } // end if

        // 1.3 Extract sorting expressions.
        //     we need $sort_expression and $sort_expression_nodirection
        //     even if there are many table references
        $sort_expression = [];
        $sort_expression_nodirection = [];
        $sort_direction = [];

        if (!is_null($statement) && !empty($statement->order)) {
            foreach ($statement->order as $o) {
                $sort_expression[] = $o->expr->expr . ' ' . $o->type;
                $sort_expression_nodirection[] = $o->expr->expr;
                $sort_direction[] = $o->type;
            }
        } else {
            $sort_expression[] = '';
            $sort_expression_nodirection[] = '';
            $sort_direction[] = '';
        }

        $number_of_columns = count($sort_expression_nodirection);

        // 1.4 Prepares display of first and last value of the sorted column
        $sorted_column_message = '';
        for ($i = 0; $i < $number_of_columns; $i++) {
            $sorted_column_message .= $this->_getSortedColumnMessage(
                $dt_result,
                $sort_expression_nodirection[$i]
            );
        }

        // 2. ----- Prepare to display the top of the page -----

        // 2.1 Prepares a messages with position information
        if (($displayParts['nav_bar'] == '1') && isset($pos_next)) {
            $message = $this->_setMessageInformation(
                $sorted_column_message,
                $analyzed_sql_results,
                $total,
                $pos_next,
                $pre_count,
                $after_count
            );

            $table_html .= Util::getMessage(
                $message,
                $this->__get('sql_query'),
                'success'
            );
        } elseif ((!isset($printview) || ($printview != '1')) && !$is_limited_display) {
            $table_html .= Util::getMessage(
                __('Your SQL query has been executed successfully.'),
                $this->__get('sql_query'),
                'success'
            );
        }

        // 2.3 Prepare the navigation bars
        if (strlen($this->__get('table')) === 0) {
            if ($analyzed_sql_results['querytype'] == 'SELECT') {
                // table does not always contain a real table name,
                // for example in MySQL 5.0.x, the query SHOW STATUS
                // returns STATUS as a table name
                $this->__set('table', $fields_meta[0]->table);
            } else {
                $this->__set('table', '');
            }
        }

        // can the result be sorted?
        if ($displayParts['sort_lnk'] == '1' && ! is_null($analyzed_sql_results['statement'])) {
            // At this point, $sort_expression is an array
            list($unsorted_sql_query, $sort_by_key_html)
                = $this->_getUnsortedSqlAndSortByKeyDropDown(
                    $analyzed_sql_results,
                    $sort_expression
                );
        } else {
            $sort_by_key_html = $unsorted_sql_query = '';
        }

        if (($displayParts['nav_bar'] == '1') && !is_null($statement) && (empty($statement->limit))) {
            $table_html .= $this->_getPlacedTableNavigations(
                $pos_next,
                $pos_prev,
                self::PLACE_TOP_DIRECTION_DROPDOWN,
                $is_innodb,
                $sort_by_key_html
            );
        }

        // 2b ----- Get field references from Database -----
        // (see the 'relation' configuration variable)

        // initialize map
        $map = [];

        $target = [];
        if (!is_null($statement) && !empty($statement->from)) {
            foreach ($statement->from as $field) {
                if (!empty($field->table)) {
                    $target[] = $field->table;
                }
            }
        }

        if (strlen($this->__get('table')) > 0) {
            // This method set the values for $map array
            $this->_setParamForLinkForeignKeyRelatedTables($map);

            // Coming from 'Distinct values' action of structure page
            // We manipulate relations mechanism to show a link to related rows.
            if ($this->__get('is_browse_distinct')) {
                $map[$fields_meta[1]->name] = [
                    $this->__get('table'),
                    $fields_meta[1]->name,
                    '',
                    $this->__get('db')
                ];
            }
        } // end if
        // end 2b

        // 3. ----- Prepare the results table -----
        if ($is_limited_display) {
            $table_html .= "<br>";
        }

        $table_html .= $this->_getTableHeaders(
            $displayParts,
            $analyzed_sql_results,
            $unsorted_sql_query,
            $sort_expression,
            $sort_expression_nodirection,
            $sort_direction,
            $is_limited_display
        );

        $table_html .= '<tbody>' . "\n";

        $table_html .= $this->_getTableBody(
            $dt_result,
            $displayParts,
            $map,
            $analyzed_sql_results,
            $is_limited_display
        );

        $this->__set('display_params', null);

        $table_html .= '</tbody>' . "\n" . '</table></div>';

        // 4. ----- Prepares the link for multi-fields edit and delete

        if ($displayParts['del_lnk'] == self::DELETE_ROW
            && $displayParts['del_lnk'] != self::KILL_PROCESS
        ) {
            $table_html .= $this->_getMultiRowOperationLinks(
                $dt_result,
                $analyzed_sql_results,
                $displayParts['del_lnk']
            );
        }

        // 5. ----- Get the navigation bar at the bottom if required -----
        if (($displayParts['nav_bar'] == '1') && !is_null($statement) && empty($statement->limit)) {
            $table_html .= $this->_getPlacedTableNavigations(
                $pos_next,
                $pos_prev,
                self::PLACE_BOTTOM_DIRECTION_DROPDOWN,
                $is_innodb,
                $sort_by_key_html
            );
        } elseif (! isset($printview) || ($printview != '1')) {
            $table_html .= "\n" . '<br /><br />' . "\n";
        }

        // 6. ----- Prepare "Query results operations"
        if ((! isset($printview) || ($printview != '1')) && ! $is_limited_display) {
            $table_html .= $this->_getResultsOperations(
                $displayParts,
                $analyzed_sql_results
            );
        }

        return $table_html;
    } // end of the 'getTable()' function


    /**
     * Get offsets for next page and previous page
     *
     * @return  array           array with two elements - $pos_next, $pos_prev
     *
     * @access  private
     *
     * @see     getTable()
     */
    private function _getOffsets()
    {

        if ($_SESSION['tmpval']['max_rows'] == self::ALL_ROWS) {
            $pos_next     = 0;
            $pos_prev     = 0;
        } else {
            $pos_next     = $_SESSION['tmpval']['pos']
                            + $_SESSION['tmpval']['max_rows'];

            $pos_prev     = $_SESSION['tmpval']['pos']
                            - $_SESSION['tmpval']['max_rows'];

            if ($pos_prev < 0) {
                $pos_prev = 0;
            }
        }

        return [$pos_next, $pos_prev];
    } // end of the '_getOffsets()' function


    /**
     * Prepare sorted column message
     *
     * @param integer &$dt_result                  the link id associated to the
     *                                             query which results have to
     *                                             be displayed
     * @param string  $sort_expression_nodirection sort expression without direction
     *
     * @return  string                              html content
     *          null                                if not found sorted column
     *
     * @access  private
     *
     * @see     getTable()
     */
    private function _getSortedColumnMessage(
        &$dt_result,
        $sort_expression_nodirection
    ) {

        $fields_meta = $this->__get('fields_meta'); // To use array indexes

        if (empty($sort_expression_nodirection)) {
            return null;
        }

        if (mb_strpos($sort_expression_nodirection, '.') === false) {
            $sort_table = $this->__get('table');
            $sort_column = $sort_expression_nodirection;
        } else {
            list($sort_table, $sort_column)
                = explode('.', $sort_expression_nodirection);
        }

        $sort_table = Util::unQuote($sort_table);
        $sort_column = Util::unQuote($sort_column);

        // find the sorted column index in row result
        // (this might be a multi-table query)
        $sorted_column_index = false;

        foreach ($fields_meta as $key => $meta) {
            if (($meta->table == $sort_table) && ($meta->name == $sort_column)) {
                $sorted_column_index = $key;
                break;
            }
        }

        if ($sorted_column_index === false) {
            return null;
        }

        // fetch first row of the result set
        $row = $GLOBALS['dbi']->fetchRow($dt_result);

        // initializing default arguments
        $default_function = [Core::class, 'mimeDefaultFunction'];
        $transformation_plugin = $default_function;
        $transform_options = [];

        // check for non printable sorted row data
        $meta = $fields_meta[$sorted_column_index];

        if (stristr($meta->type, self::BLOB_FIELD)
            || ($meta->type == self::GEOMETRY_FIELD)
        ) {
            $column_for_first_row = $this->_handleNonPrintableContents(
                $meta->type,
                $row[$sorted_column_index],
                $transformation_plugin,
                $transform_options,
                $default_function,
                $meta
            );
        } else {
            $column_for_first_row = $row[$sorted_column_index];
        }

        $column_for_first_row = mb_strtoupper(
            mb_substr(
                (string) $column_for_first_row,
                0,
                $GLOBALS['cfg']['LimitChars']
            ) . '...'
        );

        // fetch last row of the result set
        $GLOBALS['dbi']->dataSeek($dt_result, $this->__get('num_rows') - 1);
        $row = $GLOBALS['dbi']->fetchRow($dt_result);

        // check for non printable sorted row data
        $meta = $fields_meta[$sorted_column_index];
        if (stristr($meta->type, self::BLOB_FIELD)
            || ($meta->type == self::GEOMETRY_FIELD)
        ) {
            $column_for_last_row = $this->_handleNonPrintableContents(
                $meta->type,
                $row[$sorted_column_index],
                $transformation_plugin,
                $transform_options,
                $default_function,
                $meta
            );
        } else {
            $column_for_last_row = $row[$sorted_column_index];
        }

        $column_for_last_row = mb_strtoupper(
            mb_substr(
                (string) $column_for_last_row,
                0,
                $GLOBALS['cfg']['LimitChars']
            ) . '...'
        );

        // reset to first row for the loop in _getTableBody()
        $GLOBALS['dbi']->dataSeek($dt_result, 0);

        // we could also use here $sort_expression_nodirection
        return ' [' . htmlspecialchars($sort_column)
            . ': <strong>' . htmlspecialchars($column_for_first_row) . ' - '
            . htmlspecialchars($column_for_last_row) . '</strong>]';
    } // end of the '_getSortedColumnMessage()' function


    /**
     * Set the content that needs to be shown in message
     *
     * @param string  $sorted_column_message the message for sorted column
     * @param array   $analyzed_sql_results  the analyzed query
     * @param integer $total                 the total number of rows returned by
     *                                       the SQL query without any
     *                                       programmatically appended LIMIT clause
     * @param integer $pos_next              the offset for next page
     * @param string  $pre_count             the string renders before row count
     * @param string  $after_count           the string renders after row count
     *
     * @return Message an object of Message
     *
     * @access  private
     *
     * @see     getTable()
     */
    private function _setMessageInformation(
        $sorted_column_message,
        array $analyzed_sql_results,
        $total,
        $pos_next,
        $pre_count,
        $after_count
    ) {

        $unlim_num_rows = $this->__get('unlim_num_rows'); // To use in isset()

        if (!empty($analyzed_sql_results['statement']->limit)) {
            $first_shown_rec = $analyzed_sql_results['statement']->limit->offset;
            $row_count = $analyzed_sql_results['statement']->limit->rowCount;

            if ($row_count < $total) {
                $last_shown_rec = $first_shown_rec + $row_count - 1;
            } else {
                $last_shown_rec = $first_shown_rec + $total - 1;
            }
        } elseif (($_SESSION['tmpval']['max_rows'] == self::ALL_ROWS)
            || ($pos_next > $total)
        ) {
            $first_shown_rec = $_SESSION['tmpval']['pos'];
            $last_shown_rec  = $total - 1;
        } else {
            $first_shown_rec = $_SESSION['tmpval']['pos'];
            $last_shown_rec  = $pos_next - 1;
        }

        $table = new Table($this->__get('table'), $this->__get('db'));
        if ($table->isView()
            && ($total == $GLOBALS['cfg']['MaxExactCountViews'])
        ) {
            $message = Message::notice(
                __(
                    'This view has at least this number of rows. '
                    . 'Please refer to %sdocumentation%s.'
                )
            );

            $message->addParam('[doc@cfg_MaxExactCount]');
            $message->addParam('[/doc]');
            $message_view_warning = Util::showHint($message);
        } else {
            $message_view_warning = false;
        }

        $message = Message::success(__('Showing rows %1s - %2s'));
        $message->addParam($first_shown_rec);

        if ($message_view_warning !== false) {
            $message->addParamHtml('... ' . $message_view_warning);
        } else {
            $message->addParam($last_shown_rec);
        }

        $message->addText('(');

        if ($message_view_warning === false) {
            if (isset($unlim_num_rows) && ($unlim_num_rows != $total)) {
                $message_total = Message::notice(
                    $pre_count . __('%1$d total, %2$d in query')
                );
                $message_total->addParam($total);
                $message_total->addParam($unlim_num_rows);
            } else {
                $message_total = Message::notice($pre_count . __('%d total'));
                $message_total->addParam($total);
            }

            if (!empty($after_count)) {
                $message_total->addHtml($after_count);
            }
            $message->addMessage($message_total, '');

            $message->addText(', ', '');
        }

        $message_qt = Message::notice(__('Query took %01.4f seconds.') . ')');
        $message_qt->addParam($this->__get('querytime'));

        $message->addMessage($message_qt, '');
        if (! is_null($sorted_column_message)) {
            $message->addHtml($sorted_column_message, '');
        }

        return $message;
    } // end of the '_setMessageInformation()' function

    /**
     * Set the value of $map array for linking foreign key related tables
     *
     * @param array &$map the list of relations
     *
     * @return  void
     *
     * @access  private
     *
     * @see      getTable()
     */
    private function _setParamForLinkForeignKeyRelatedTables(array &$map)
    {
        // To be able to later display a link to the related table,
        // we verify both types of relations: either those that are
        // native foreign keys or those defined in the phpMyAdmin
        // configuration storage. If no PMA storage, we won't be able
        // to use the "column to display" notion (for example show
        // the name related to a numeric id).
        $exist_rel = $this->relation->getForeigners(
            $this->__get('db'),
            $this->__get('table'),
            '',
            self::POSITION_BOTH
        );

        if (! empty($exist_rel)) {
            foreach ($exist_rel as $master_field => $rel) {
                if ($master_field != 'foreign_keys_data') {
                    $display_field = $this->relation->getDisplayField(
                        $rel['foreign_db'],
                        $rel['foreign_table']
                    );
                    $map[$master_field] = [
                        $rel['foreign_table'],
                        $rel['foreign_field'],
                        $display_field,
                        $rel['foreign_db']
                    ];
                } else {
                    foreach ($rel as $key => $one_key) {
                        foreach ($one_key['index_list'] as $index => $one_field) {
                            $display_field = $this->relation->getDisplayField(
                                isset($one_key['ref_db_name'])
                                ? $one_key['ref_db_name']
                                : $GLOBALS['db'],
                                $one_key['ref_table_name']
                            );

                            $map[$one_field] = [
                                $one_key['ref_table_name'],
                                $one_key['ref_index_list'][$index],
                                $display_field,
                                isset($one_key['ref_db_name'])
                                ? $one_key['ref_db_name']
                                : $GLOBALS['db']
                            ];
                        }
                    }
                }
            } // end while
        } // end if
    } // end of the '_setParamForLinkForeignKeyRelatedTables()' function


    /**
     * Prepare multi field edit/delete links
     *
     * @param integer &$dt_result           the link id associated to the query which
     *                                      results have to be displayed
     * @param array   $analyzed_sql_results analyzed sql results
     * @param string  $del_link             the display element - 'del_link'
     *
     * @return string html content
     *
     * @access  private
     *
     * @see     getTable()
     */
    private function _getMultiRowOperationLinks(
        &$dt_result,
        array $analyzed_sql_results,
        $del_link
    ) {

        $links_html = '<div class="print_ignore" >';
        $url_query = $this->__get('url_query');
        $delete_text = $del_link == self::DELETE_ROW ? __('Delete') : __('Kill');

        $links_html .= $this->template->render('select_all', [
            'pma_theme_image' => $this->__get('pma_theme_image'),
            'text_dir' => $this->__get('text_dir'),
            'form_name' => 'resultsForm_' . $this->__get('unique_id'),
        ]);

        $links_html .= Util::getButtonOrImage(
            'submit_mult',
            'mult_submit',
            __('Edit'),
            'b_edit',
            'edit'
        );

        $links_html .= Util::getButtonOrImage(
            'submit_mult',
            'mult_submit',
            __('Copy'),
            'b_insrow',
            'copy'
        );

        $links_html .= Util::getButtonOrImage(
            'submit_mult',
            'mult_submit',
            $delete_text,
            'b_drop',
            'delete'
        );

        if ($analyzed_sql_results['querytype'] == 'SELECT') {
            $links_html .= Util::getButtonOrImage(
                'submit_mult',
                'mult_submit',
                __('Export'),
                'b_tblexport',
                'export'
            );
        }

        $links_html .= "</div>\n";

        $links_html .= '<input type="hidden" name="sql_query"'
            . ' value="' . htmlspecialchars($this->__get('sql_query')) . '" />'
            . "\n";

        if (! empty($url_query)) {
            $links_html .= '<input type="hidden" name="url_query"'
                . ' value="' . $url_query . '" />' . "\n";
        }

        // fetch last row of the result set
        $GLOBALS['dbi']->dataSeek($dt_result, $this->__get('num_rows') - 1);
        $row = $GLOBALS['dbi']->fetchRow($dt_result);

        // @see DbiMysqi::fetchRow & DatabaseInterface::fetchRow
        if (! is_array($row)) {
            $row = [];
        }

        // $clause_is_unique is needed by getTable() to generate the proper param
        // in the multi-edit and multi-delete form
        list($where_clause, $clause_is_unique, $condition_array)
            = Util::getUniqueCondition(
                $dt_result, // handle
                $this->__get('fields_cnt'), // fields_cnt
                $this->__get('fields_meta'), // fields_meta
                $row, // row
                false, // force_unique
                false, // restrict_to_table
                $analyzed_sql_results // analyzed_sql_results
            );
        unset($where_clause, $condition_array);

        // reset to first row for the loop in _getTableBody()
        $GLOBALS['dbi']->dataSeek($dt_result, 0);

        $links_html .= '<input type="hidden" name="clause_is_unique"'
            . ' value="' . $clause_is_unique . '" />' . "\n";

        $links_html .= '</form>' . "\n";

        return $links_html;
    } // end of the '_getMultiRowOperationLinks()' function


    /**
     * Prepare table navigation bar at the top or bottom
     *
     * @param integer $pos_next         the offset for the "next" page
     * @param integer $pos_prev         the offset for the "previous" page
     * @param string  $place            the place to show navigation
     * @param boolean $is_innodb        whether its InnoDB or not
     * @param string  $sort_by_key_html the sort by key dialog
     *
     * @return  string  html content of navigation bar
     *
     * @access  private
     *
     * @see     _getTable()
     */
    private function _getPlacedTableNavigations(
        $pos_next,
        $pos_prev,
        $place,
        $is_innodb,
        $sort_by_key_html
    ) {

        $navigation_html = '';

        if ($place == self::PLACE_BOTTOM_DIRECTION_DROPDOWN) {
            $navigation_html .= '<br />' . "\n";
        }

        $navigation_html .= $this->_getTableNavigation(
            $pos_next,
            $pos_prev,
            $is_innodb,
            $sort_by_key_html
        );

        if ($place == self::PLACE_TOP_DIRECTION_DROPDOWN) {
            $navigation_html .= "\n";
        }

        return $navigation_html;
    } // end of the '_getPlacedTableNavigations()' function

    /**
     * Generates HTML to display the Create view in span tag
     *
     * @param array  $analyzed_sql_results analyzed sql results
     * @param string $url_query            String with URL Parameters
     *
     * @return string
     *
     * @access private
     *
     * @see _getResultsOperations()
     */
    private function _getLinkForCreateView(array $analyzed_sql_results, $url_query)
    {
        $results_operations_html = '';
        if (empty($analyzed_sql_results['procedure'])) {
            $results_operations_html .= '<span>'
                . Util::linkOrButton(
                    'view_create.php' . $url_query,
                    Util::getIcon(
                        'b_view_add',
                        __('Create view'),
                        true
                    ),
                    ['class' => 'create_view ajax']
                )
                . '</span>' . "\n";
        }
        return $results_operations_html;
    }

    /**
     * Calls the _getResultsOperations with $only_view as true
     *
     * @param array $analyzed_sql_results analyzed sql results
     *
     * @return string
     *
     * @access public
     *
     */
    public function getCreateViewQueryResultOp(array $analyzed_sql_results)
    {

        $results_operations_html = '';
        //calling to _getResultOperations with a fake $displayParts
        //and setting only_view parameter to be true to generate just view
        $results_operations_html .= $this->_getResultsOperations(
            [],
            $analyzed_sql_results,
            true
        );
        return $results_operations_html;
    }

    /**
     * Get copy to clipboard links for results operations
     *
     * @return string
     *
     * @access  private
     */
    private function _getCopytoclipboardLinks()
    {
        return Util::linkOrButton(
            '#',
            Util::getIcon(
                'b_insrow',
                __('Copy to clipboard'),
                true
            ),
            ['id' => 'copyToClipBoard']
        );
    }

    /**
     * Get printview links for results operations
     *
     * @return string
     *
     * @access  private
     */
    private function _getPrintviewLinks()
    {
        return Util::linkOrButton(
            '#',
            Util::getIcon(
                'b_print',
                __('Print'),
                true
            ),
            ['id' => 'printView'],
            'print_view'
        );
    }

    /**
     * Get operations that are available on results.
     *
     * @param array   $displayParts         the parts to display
     * @param array   $analyzed_sql_results analyzed sql results
     * @param boolean $only_view            Whether to show only view
     *
     * @return string  html content
     *
     * @access  private
     *
     * @see     getTable()
     */
    private function _getResultsOperations(
        array $displayParts,
        array $analyzed_sql_results,
        $only_view = false
    ) {
        global $printview;

        $results_operations_html = '';
        $fields_meta = $this->__get('fields_meta'); // To safe use in foreach
        $header_shown = false;
        $header = '<fieldset class="print_ignore" ><legend>'
            . __('Query results operations') . '</legend>';

        $_url_params = [
                    'db'        => $this->__get('db'),
                    'table'     => $this->__get('table'),
                    'printview' => '1',
                    'sql_query' => $this->__get('sql_query'),
                ];
        $url_query = Url::getCommon($_url_params);

        if (!$header_shown) {
            $results_operations_html .= $header;
            $header_shown = true;
        }
        // if empty result set was produced we need to
        // show only view and not other options
        if ($only_view) {
            $results_operations_html .= $this->_getLinkForCreateView(
                $analyzed_sql_results,
                $url_query
            );

            if ($header_shown) {
                $results_operations_html .= '</fieldset><br />';
            }
            return $results_operations_html;
        }

        // Displays "printable view" link if required
        if ($displayParts['pview_lnk'] == '1') {
            $results_operations_html .= $this->_getPrintviewLinks();
            $results_operations_html .= $this->_getCopytoclipboardLinks();
        } // end displays "printable view"

        // Export link
        // (the url_query has extra parameters that won't be used to export)
        // (the single_table parameter is used in \PhpMyAdmin\Export->getDisplay()
        //  to hide the SQL and the structure export dialogs)
        // If the parser found a PROCEDURE clause
        // (most probably PROCEDURE ANALYSE()) it makes no sense to
        // display the Export link).
        if (($analyzed_sql_results['querytype'] == self::QUERY_TYPE_SELECT)
            && ! isset($printview)
            && empty($analyzed_sql_results['procedure'])
        ) {
            if (count($analyzed_sql_results['select_tables']) == 1) {
                $_url_params['single_table'] = 'true';
            }

            if (! $header_shown) {
                $results_operations_html .= $header;
                $header_shown = true;
            }

            $_url_params['unlim_num_rows'] = $this->__get('unlim_num_rows');

            /**
             * At this point we don't know the table name; this can happen
             * for example with a query like
             * SELECT bike_code FROM (SELECT bike_code FROM bikes) tmp
             * As a workaround we set in the table parameter the name of the
             * first table of this database, so that tbl_export.php and
             * the script it calls do not fail
             */
            if (empty($_url_params['table']) && ! empty($_url_params['db'])) {
                $_url_params['table'] = $GLOBALS['dbi']->fetchValue("SHOW TABLES");
                /* No result (probably no database selected) */
                if ($_url_params['table'] === false) {
                    unset($_url_params['table']);
                }
            }

            $results_operations_html .= Util::linkOrButton(
                'tbl_export.php' . Url::getCommon($_url_params),
                Util::getIcon(
                    'b_tblexport',
                    __('Export'),
                    true
                )
            )
            . "\n";

            // prepare chart
            $results_operations_html .= Util::linkOrButton(
                'tbl_chart.php' . Url::getCommon($_url_params),
                Util::getIcon(
                    'b_chart',
                    __('Display chart'),
                    true
                )
            )
            . "\n";

            // prepare GIS chart
            $geometry_found = false;
            // If at least one geometry field is found
            foreach ($fields_meta as $meta) {
                if ($meta->type == self::GEOMETRY_FIELD) {
                    $geometry_found = true;
                    break;
                }
            }

            if ($geometry_found) {
                $results_operations_html
                    .= Util::linkOrButton(
                        'tbl_gis_visualization.php'
                        . Url::getCommon($_url_params),
                        Util::getIcon(
                            'b_globe',
                            __('Visualize GIS data'),
                            true
                        )
                    )
                    . "\n";
            }
        }

        // CREATE VIEW
        /**
         *
         * @todo detect privileges to create a view
         *       (but see 2006-01-19 note in PhpMyAdmin\Display\CreateTable,
         *        I think we cannot detect db-specific privileges reliably)
         * Note: we don't display a Create view link if we found a PROCEDURE clause
         */
        if (!$header_shown) {
            $results_operations_html .= $header;
            $header_shown = true;
        }

        $results_operations_html .= $this->_getLinkForCreateView(
            $analyzed_sql_results,
            $url_query
        );

        if ($header_shown) {
            $results_operations_html .= '</fieldset><br />';
        }

        return $results_operations_html;
    } // end of the '_getResultsOperations()' function


    /**
     * Verifies what to do with non-printable contents (binary or BLOB)
     * in Browse mode.
     *
     * @param string      $category              BLOB|BINARY|GEOMETRY
     * @param string|null $content               the binary content
     * @param mixed       $transformation_plugin transformation plugin.
     *                                           Can also be the
     *                                           default function:
     *                                           Core::mimeDefaultFunction
     * @param string      $transform_options     transformation parameters
     * @param string      $default_function      default transformation function
     * @param stdClass    $meta                  the meta-information about the field
     * @param array       $url_params            parameters that should go to the
     *                                           download link
     * @param boolean     &$is_truncated         the result is truncated or not
     *
     * @return mixed  string or float
     *
     * @access  private
     *
     * @see     _getDataCellForGeometryColumns(),
     *          _getDataCellForNonNumericColumns(),
     *          _getSortedColumnMessage()
     */
    private function _handleNonPrintableContents(
        $category,
        ?string $content,
        $transformation_plugin,
        $transform_options,
        $default_function,
        $meta,
        array $url_params = [],
        &$is_truncated = null
    ) {

        $is_truncated = false;
        $result = '[' . $category;

        if (isset($content)) {
            $size = strlen($content);
            $display_size = Util::formatByteDown($size, 3, 1);
            $result .= ' - ' . $display_size[0] . ' ' . $display_size[1];
        } else {
            $result .= ' - NULL';
            $size = 0;
        }

        $result .= ']';

        // if we want to use a text transformation on a BLOB column
        if (gettype($transformation_plugin) === "object") {
            $posMimeOctetstream = strpos(
                $transformation_plugin->getMIMESubtype(),
                'Octetstream'
            );
            $posMimeText = strpos($transformation_plugin->getMIMEtype(), 'Text');
            if ($posMimeOctetstream
                || $posMimeText !== false
            ) {
                // Applying Transformations on hex string of binary data
                // seems more appropriate
                $result = pack("H*", bin2hex($content));
            }
        }

        if ($size <= 0) {
            return $result;
        }

        if ($default_function != $transformation_plugin) {
            $result = $transformation_plugin->applyTransformation(
                $result,
                $transform_options,
                $meta
            );
            return $result;
        }

        $result = $default_function($result, [], $meta);
        if (($_SESSION['tmpval']['display_binary']
            && $meta->type === self::STRING_FIELD)
            || ($_SESSION['tmpval']['display_blob']
            && stristr($meta->type, self::BLOB_FIELD))
        ) {
            // in this case, restart from the original $content
            if (mb_check_encoding($content, 'utf-8')
                && !preg_match('/[\x00-\x08\x0B\x0C\x0E-\x1F\x80-\x9F]/u', $content)
            ) {
                // show as text if it's valid utf-8
                $result = htmlspecialchars($content);
            } else {
                $result = '0x' . bin2hex($content);
            }
            list(
                $is_truncated,
                $result,
                // skip 3rd param
            ) = $this->_getPartialText($result);
        }

        /* Create link to download */

        // in PHP < 5.5, empty() only checks variables
        $tmpdb = $this->__get('db');
        if (count($url_params) > 0
            && (!empty($tmpdb) && !empty($meta->orgtable))
        ) {
            $result = '<a href="tbl_get_field.php'
                . Url::getCommon($url_params)
                . '" class="disableAjax">'
                . $result . '</a>';
        }

        return $result;
    } // end of the '_handleNonPrintableContents()' function


    /**
     * Retrieves the associated foreign key info for a data cell
     *
     * @param array    $map              the list of relations
     * @param stdClass $meta             the meta-information about the field
     * @param string   $where_comparison data for the where clause
     *
     * @return string  formatted data
     *
     * @access  private
     *
     */
    private function _getFromForeign(array $map, $meta, $where_comparison)
    {
        $dispsql = 'SELECT '
            . Util::backquote($map[$meta->name][2])
            . ' FROM '
            . Util::backquote($map[$meta->name][3])
            . '.'
            . Util::backquote($map[$meta->name][0])
            . ' WHERE '
            . Util::backquote($map[$meta->name][1])
            . $where_comparison;

        $dispresult = $GLOBALS['dbi']->tryQuery(
            $dispsql,
            DatabaseInterface::CONNECT_USER,
            DatabaseInterface::QUERY_STORE
        );

        if ($dispresult && $GLOBALS['dbi']->numRows($dispresult) > 0) {
            list($dispval) = $GLOBALS['dbi']->fetchRow($dispresult, 0);
        } else {
            $dispval = __('Link not found!');
        }

        $GLOBALS['dbi']->freeResult($dispresult);

        return $dispval;
    }

    /**
     * Prepares the displayable content of a data cell in Browse mode,
     * taking into account foreign key description field and transformations
     *
     * @param string                $class                 css classes for the td element
     * @param bool                  $condition_field       whether the column is a part of
     *                                                     the where clause
     * @param array                 $analyzed_sql_results  the analyzed query
     * @param stdClass              $meta                  the meta-information about the
     *                                                     field
     * @param array                 $map                   the list of relations
     * @param string                $data                  data
     * @param TransformationsPlugin $transformation_plugin transformation plugin.
     *                                                     Can also be the default function:
     *                                                     Core::mimeDefaultFunction
     * @param string                $default_function      default function
     * @param string                $nowrap                'nowrap' if the content should
     *                                                     not be wrapped
     * @param string                $where_comparison      data for the where clause
     * @param array                 $transform_options     options for transformation
     * @param bool                  $is_field_truncated    whether the field is truncated
     * @param string                $original_length       of a truncated column, or ''
     *
     * @return string  formatted data
     *
     * @access  private
     *
     * @see     _getDataCellForNumericColumns(), _getDataCellForGeometryColumns(),
     *          _getDataCellForNonNumericColumns(),
     *
     */
    private function _getRowData(
        $class,
        $condition_field,
        array $analyzed_sql_results,
        $meta,
        array $map,
        $data,
        $transformation_plugin,
        $default_function,
        $nowrap,
        $where_comparison,
        array $transform_options,
        $is_field_truncated,
        $original_length = ''
    ) {
        $relational_display = $_SESSION['tmpval']['relational_display'];
        $printview = $this->__get('printview');
        $decimals = isset($meta->decimals) ? $meta->decimals : '-1';
        $result = '<td data-decimals="' . $decimals . '"'
            . ' data-type="' . $meta->type . '"';

        if (! empty($original_length)) {
            // cannot use data-original-length
            $result .= ' data-originallength="' . $original_length . '"';
        }

        $result .= ' class="'
            . $this->_addClass(
                $class,
                $condition_field,
                $meta,
                $nowrap,
                $is_field_truncated,
                $transformation_plugin,
                $default_function
            )
            . '">';

        if (!empty($analyzed_sql_results['statement']->expr)) {
            foreach ($analyzed_sql_results['statement']->expr as $expr) {
                if (empty($expr->alias) || (empty($expr->column))) {
                    continue;
                }
                if (strcasecmp($meta->name, $expr->alias) == 0) {
                    $meta->name = $expr->column;
                }
            }
        }

        if (isset($map[$meta->name])) {
            // Field to display from the foreign table?
            if (isset($map[$meta->name][2])
                && strlen((string) $map[$meta->name][2]) > 0
            ) {
                $dispval = $this->_getFromForeign(
                    $map,
                    $meta,
                    $where_comparison
                );
            } else {
                $dispval = '';
            } // end if... else...

            if (isset($printview) && ($printview == '1')) {
                $result .= ($transformation_plugin != $default_function
                    ? $transformation_plugin->applyTransformation(
                        $data,
                        $transform_options,
                        $meta
                    )
                    : $default_function($data)
                )
                . ' <code>[-&gt;' . $dispval . ']</code>';
            } else {
                if ($relational_display == self::RELATIONAL_KEY) {
                    // user chose "relational key" in the display options, so
                    // the title contains the display field
                    $title = ! empty($dispval)
                        ? htmlspecialchars($dispval)
                        : '';
                } else {
                    $title = htmlspecialchars($data);
                }

                $_url_params = [
                    'db'    => $map[$meta->name][3],
                    'table' => $map[$meta->name][0],
                    'pos'   => '0',
                    'sql_query' => 'SELECT * FROM '
                        . Util::backquote($map[$meta->name][3]) . '.'
                        . Util::backquote($map[$meta->name][0])
                        . ' WHERE '
                        . Util::backquote($map[$meta->name][1])
                        . $where_comparison,
                ];

                if ($transformation_plugin != $default_function) {
                    // always apply a transformation on the real data,
                    // not on the display field
                    $message = $transformation_plugin->applyTransformation(
                        $data,
                        $transform_options,
                        $meta
                    );
                } else {
                    if ($relational_display == self::RELATIONAL_DISPLAY_COLUMN
                        && ! empty($map[$meta->name][2])
                    ) {
                        // user chose "relational display field" in the
                        // display options, so show display field in the cell
                        $message = $default_function($dispval);
                    } else {
                        // otherwise display data in the cell
                        $message = $default_function($data);
                    }
                }

                $tag_params = ['title' => $title];
                if (strpos($class, 'grid_edit') !== false) {
                    $tag_params['class'] = 'ajax';
                }
                $result .= Util::linkOrButton(
                    'sql.php' . Url::getCommon($_url_params),
                    $message,
                    $tag_params
                );
            }
        } else {
            $result .= ($transformation_plugin != $default_function
                ? $transformation_plugin->applyTransformation(
                    $data,
                    $transform_options,
                    $meta
                )
                : $default_function($data)
            );
        }

        $result .= '</td>' . "\n";

        return $result;
    } // end of the '_getRowData()' function


    /**
     * Prepares a checkbox for multi-row submits
     *
     * @param string $del_url           delete url
     * @param array  $displayParts      array with explicit indexes for all
     *                                  the display elements
     * @param string $row_no            the row number
     * @param string $where_clause_html url encoded where clause
     * @param array  $condition_array   array of conditions in the where clause
     * @param string $id_suffix         suffix for the id
     * @param string $class             css classes for the td element
     *
     * @return string  the generated HTML
     *
     * @access  private
     *
     * @see     _getTableBody(), _getCheckboxAndLinks()
     */
    private function _getCheckboxForMultiRowSubmissions(
        $del_url,
        array $displayParts,
        $row_no,
        $where_clause_html,
        array $condition_array,
        $id_suffix,
        $class
    ) {

        $ret = '';

        if (! empty($del_url) && $displayParts['del_lnk'] != self::KILL_PROCESS) {
            $ret .= '<td ';
            if (! empty($class)) {
                $ret .= 'class="' . $class . '"';
            }

            $ret .= ' class="center print_ignore">'
                . '<input type="checkbox" id="id_rows_to_delete'
                . $row_no . $id_suffix
                . '" name="rows_to_delete[' . $row_no . ']"'
                . ' class="multi_checkbox checkall"'
                . ' value="' . $where_clause_html . '" '
                . ' />'
                . '<input type="hidden" class="condition_array" value="'
                . htmlspecialchars(json_encode($condition_array)) . '" />'
                . '    </td>';
        }

        return $ret;
    } // end of the '_getCheckboxForMultiRowSubmissions()' function


    /**
     * Prepares an Edit link
     *
     * @param string $edit_url          edit url
     * @param string $class             css classes for td element
     * @param string $edit_str          text for the edit link
     * @param string $where_clause      where clause
     * @param string $where_clause_html url encoded where clause
     *
     * @return string  the generated HTML
     *
     * @access  private
     *
     * @see     _getTableBody(), _getCheckboxAndLinks()
     */
    private function _getEditLink(
        $edit_url,
        $class,
        $edit_str,
        $where_clause,
        $where_clause_html
    ) {

        $ret = '';
        if (! empty($edit_url)) {
            $ret .= '<td class="' . $class . ' center print_ignore" '
                . ' ><span class="nowrap">'
                . Util::linkOrButton($edit_url, $edit_str);
            /*
             * Where clause for selecting this row uniquely is provided as
             * a hidden input. Used by jQuery scripts for handling grid editing
             */
            if (! empty($where_clause)) {
                $ret .= '<input type="hidden" class="where_clause" value ="'
                    . $where_clause_html . '" />';
            }
            $ret .= '</span></td>';
        }

        return $ret;
    } // end of the '_getEditLink()' function


    /**
     * Prepares an Copy link
     *
     * @param string $copy_url          copy url
     * @param string $copy_str          text for the copy link
     * @param string $where_clause      where clause
     * @param string $where_clause_html url encoded where clause
     * @param string $class             css classes for the td element
     *
     * @return string  the generated HTML
     *
     * @access  private
     *
     * @see     _getTableBody(), _getCheckboxAndLinks()
     */
    private function _getCopyLink(
        $copy_url,
        $copy_str,
        $where_clause,
        $where_clause_html,
        $class
    ) {

        $ret = '';
        if (! empty($copy_url)) {
            $ret .= '<td class="';
            if (! empty($class)) {
                $ret .= $class . ' ';
            }

            $ret .= 'center print_ignore" ' . ' ><span class="nowrap">'
               . Util::linkOrButton($copy_url, $copy_str);

            /*
             * Where clause for selecting this row uniquely is provided as
             * a hidden input. Used by jQuery scripts for handling grid editing
             */
            if (! empty($where_clause)) {
                $ret .= '<input type="hidden" class="where_clause" value="'
                    . $where_clause_html . '" />';
            }
            $ret .= '</span></td>';
        }

        return $ret;
    } // end of the '_getCopyLink()' function


    /**
     * Prepares a Delete link
     *
     * @param string $del_url delete url
     * @param string $del_str text for the delete link
     * @param string $js_conf text for the JS confirmation
     * @param string $class   css classes for the td element
     *
     * @return string  the generated HTML
     *
     * @access  private
     *
     * @see     _getTableBody(), _getCheckboxAndLinks()
     */
    private function _getDeleteLink($del_url, $del_str, $js_conf, $class)
    {

        $ret = '';
        if (empty($del_url)) {
            return $ret;
        }

        $ret .= '<td class="';
        if (! empty($class)) {
            $ret .= $class . ' ';
        }
        $ajax = Response::getInstance()->isAjax() ? ' ajax' : '';
        $ret .= 'center print_ignore" ' . ' >'
            . Util::linkOrButton(
                $del_url,
                $del_str,
                ['class' => 'delete_row requireConfirm' . $ajax]
            )
            . '<div class="hide">' . $js_conf . '</div>'
            . '</td>';

        return $ret;
    } // end of the '_getDeleteLink()' function


    /**
     * Prepare checkbox and links at some position (left or right)
     * (only called for horizontal mode)
     *
     * @param string $position          the position of the checkbox and links
     * @param string $del_url           delete url
     * @param array  $displayParts      array with explicit indexes for all the
     *                                  display elements
     * @param string $row_no            row number
     * @param string $where_clause      where clause
     * @param string $where_clause_html url encoded where clause
     * @param array  $condition_array   array of conditions in the where clause
     * @param string $edit_url          edit url
     * @param string $copy_url          copy url
     * @param string $class             css classes for the td elements
     * @param string $edit_str          text for the edit link
     * @param string $copy_str          text for the copy link
     * @param string $del_str           text for the delete link
     * @param string $js_conf           text for the JS confirmation
     *
     * @return string  the generated HTML
     *
     * @access  private
     *
     * @see     _getPlacedLinks()
     */
    private function _getCheckboxAndLinks(
        $position,
        $del_url,
        array $displayParts,
        $row_no,
        $where_clause,
        $where_clause_html,
        array $condition_array,
        $edit_url,
        $copy_url,
        $class,
        $edit_str,
        $copy_str,
        $del_str,
        $js_conf
    ) {

        $ret = '';

        if ($position == self::POSITION_LEFT) {
            $ret .= $this->_getCheckboxForMultiRowSubmissions(
                $del_url,
                $displayParts,
                $row_no,
                $where_clause_html,
                $condition_array,
                '_left',
                ''
            );

            $ret .= $this->_getEditLink(
                $edit_url,
                $class,
                $edit_str,
                $where_clause,
                $where_clause_html
            );

            $ret .= $this->_getCopyLink(
                $copy_url,
                $copy_str,
                $where_clause,
                $where_clause_html,
                ''
            );

            $ret .= $this->_getDeleteLink($del_url, $del_str, $js_conf, '');
        } elseif ($position == self::POSITION_RIGHT) {
            $ret .= $this->_getDeleteLink($del_url, $del_str, $js_conf, '');

            $ret .= $this->_getCopyLink(
                $copy_url,
                $copy_str,
                $where_clause,
                $where_clause_html,
                ''
            );

            $ret .= $this->_getEditLink(
                $edit_url,
                $class,
                $edit_str,
                $where_clause,
                $where_clause_html
            );

            $ret .= $this->_getCheckboxForMultiRowSubmissions(
                $del_url,
                $displayParts,
                $row_no,
                $where_clause_html,
                $condition_array,
                '_right',
                ''
            );
        } else { // $position == self::POSITION_NONE
            $ret .= $this->_getCheckboxForMultiRowSubmissions(
                $del_url,
                $displayParts,
                $row_no,
                $where_clause_html,
                $condition_array,
                '_left',
                ''
            );
        }

        return $ret;
    } // end of the '_getCheckboxAndLinks()' function

    /**
     * Truncates given string based on LimitChars configuration
     * and Session pftext variable
     * (string is truncated only if necessary)
     *
     * @param string $str string to be truncated
     *
     * @return mixed
     *
     * @access  private
     *
     * @see     _handleNonPrintableContents(), _getDataCellForGeometryColumns(),
     *          _getDataCellForNonNumericColumns
     */
    private function _getPartialText($str)
    {
        $original_length = mb_strlen($str);
        if ($original_length > $GLOBALS['cfg']['LimitChars']
            && $_SESSION['tmpval']['pftext'] === self::DISPLAY_PARTIAL_TEXT
        ) {
            $str = mb_substr(
                $str,
                0,
                $GLOBALS['cfg']['LimitChars']
            ) . '...';
            $truncated = true;
        } else {
            $truncated = false;
        }

        return [$truncated, $str, $original_length];
    }
}<|MERGE_RESOLUTION|>--- conflicted
+++ resolved
@@ -3032,21 +3032,7 @@
                     $include_file = 'libraries/classes/Plugins/Transformations/' . $file;
 
                     if (@file_exists($include_file)) {
-<<<<<<< HEAD
-                        include_once $include_file;
                         $class_name = $this->transformations->getClassName($include_file);
-                        // todo add $plugin_manager
-                        $plugin_manager = null;
-                        $transformation_plugin = new $class_name(
-                            $plugin_manager
-                        );
-
-                        $transform_options = $this->transformations->getOptions(
-                            isset(
-                                $mime_map[$orgFullColName]
-=======
-
-                        $class_name = Transformations::getClassName($include_file);
                         if (class_exists($class_name)) {
                             // todo add $plugin_manager
                             $plugin_manager = null;
@@ -3054,31 +3040,22 @@
                                 $plugin_manager
                             );
 
-                            $transform_options = Transformations::getOptions(
+                            $transform_options = $this->transformations->getOptions(
                                 isset(
                                     $mime_map[$orgFullColName]
                                     ['transformation_options']
                                 )
                                 ? $mime_map[$orgFullColName]
->>>>>>> 09c18849
                                 ['transformation_options']
                                 : ''
                             );
 
-<<<<<<< HEAD
-                        $meta->mimetype = str_replace(
-                            '_',
-                            '/',
-                            $mime_map[$orgFullColName]['mimetype']
-                        );
-=======
                             $meta->mimetype = str_replace(
-                                '_', '/',
+                                '_',
+                                '/',
                                 $mime_map[$orgFullColName]['mimetype']
                             );
                         }
-
->>>>>>> 09c18849
                     } // end if file_exists
                 } // end if transformation is set
             } // end if mime/transformation works.
