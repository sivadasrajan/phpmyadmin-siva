--- conflicted
+++ resolved
@@ -1472,19 +1472,11 @@
             $urlParamsFullText['pftext'] = self::DISPLAY_FULL_TEXT;
         }
 
-<<<<<<< HEAD
         $tmpImage = '<img class="fulltext" src="'
             . ($theme instanceof Theme ? $theme->getImgPath($tmpImageFile) : '')
             . '" alt="' . $tmpTxt . '" title="' . $tmpTxt . '">';
-        $tmpUrl = Url::getFromRoute('/sql', $urlParamsFullText);
-
-        return Generator::linkOrButton($tmpUrl, $tmpImage);
-=======
-        $tmp_image = '<img class="fulltext" src="' . $tmp_image_file . '" alt="'
-                     . $tmp_txt . '" title="' . $tmp_txt . '">';
-
-        return Generator::linkOrButton(Url::getFromRoute('/sql'), $url_params_full_text, $tmp_image);
->>>>>>> 7dde0d01
+
+        return Generator::linkOrButton(Url::getFromRoute('/sql'), $urlParamsFullText, $tmpImage);
     }
 
     /**
@@ -1598,29 +1590,10 @@
             'session_max_rows' => $sessionMaxRows,
             'is_browse_distinct' => $this->properties['is_browse_distinct'],
         ];
-<<<<<<< HEAD
-        $singleOrderUrl = Url::getFromRoute('/sql', $singleUrlParams);
-        $multiOrderUrl = Url::getFromRoute('/sql', $multiUrlParams);
 
         // Displays the sorting URL
         // enable sort order swapping for image
-        $orderLink = $this->getSortOrderLink($orderImg, $fieldsMeta, $singleOrderUrl, $multiOrderUrl);
-=======
-
-        // Displays the sorting URL
-        // enable sort order swapping for image
-        $order_link = $this->getSortOrderLink(
-            $order_img,
-            $fields_meta,
-            $_single_url_params,
-            $_multi_url_params
-        );
-
-        $order_link .= $this->getSortOrderHiddenInputs(
-            $_multi_url_params,
-            $name_to_use_in_sort
-        );
->>>>>>> 7dde0d01
+        $orderLink = $this->getSortOrderLink($orderImg, $fieldsMeta, $singleUrlParams, $multiUrlParams);
 
         $orderLink .= $this->getSortOrderHiddenInputs($multiUrlParams, $fieldsMeta->name);
 
@@ -1881,53 +1854,32 @@
      *
      * @see getTableHeaders()
      *
-<<<<<<< HEAD
-     * @param string        $orderImg      the sort order image
-     * @param FieldMetadata $fieldsMeta    set of field properties
-     * @param string        $orderUrl      the url for sort
-     * @param string        $multiOrderUrl the url for sort
-=======
-     * @param string   $order_img              the sort order image
-     * @param stdClass $fields_meta            set of field properties
-     * @param array    $order_url_params       the url params for sort
-     * @param array    $multi_order_url_params the url params for sort
->>>>>>> 7dde0d01
+     * @param string                   $orderImg            the sort order image
+     * @param FieldMetadata            $fieldsMeta          set of field properties
+     * @param array<int|string, mixed> $orderUrlParams      the url params for sort
+     * @param array<int|string, mixed> $multiOrderUrlParams the url params for sort
      *
      * @return string the sort order link
      */
     private function getSortOrderLink(
-<<<<<<< HEAD
         string $orderImg,
         FieldMetadata $fieldsMeta,
-        string $orderUrl,
-        string $multiOrderUrl
+        array $orderUrlParams,
+        array $multiOrderUrlParams
     ): string {
+        $urlPath = Url::getFromRoute('/sql');
         $innerLinkContent = htmlspecialchars($fieldsMeta->name) . $orderImg
-            . '<input type="hidden" value="' . $multiOrderUrl . '">';
-
-        return Generator::linkOrButton($orderUrl, $innerLinkContent, ['class' => 'sortlink']);
-=======
-        $order_img,
-        $fields_meta,
-        $order_url_params,
-        $multi_order_url_params
-    ) {
-        $order_link_params = ['class' => 'sortlink'];
-
-        $order_link_content = htmlspecialchars($fields_meta->name ?? '');
-        $inner_link_content = $order_link_content . $order_img
             . '<input type="hidden" value="'
-            . Url::getFromRoute('/sql')
-            . Url::getCommon($multi_order_url_params, '?', false)
+            . $urlPath
+            . Url::getCommon($multiOrderUrlParams, str_contains($urlPath, '?') ? '&' : '?', false)
             . '">';
 
         return Generator::linkOrButton(
             Url::getFromRoute('/sql'),
-            $order_url_params,
-            $inner_link_content,
-            $order_link_params
+            $orderUrlParams,
+            $innerLinkContent,
+            ['class' => 'sortlink']
         );
->>>>>>> 7dde0d01
     }
 
     private function getSortOrderHiddenInputs(
@@ -2283,7 +2235,6 @@
             // 1. Prepares the row
 
             // In print view these variable needs to be initialized
-<<<<<<< HEAD
             $deleteUrl = null;
             $deleteString = null;
             $editString = null;
@@ -2291,17 +2242,8 @@
             $copyUrl = null;
             $copyString = null;
             $editUrl = null;
-=======
-            $del_url = null;
-            $del_str = null;
-            $edit_str = null;
-            $js_conf = null;
-            $copy_url = null;
-            $copy_str = null;
-            $edit_url = null;
             $editCopyUrlParams = null;
             $delUrlParams = null;
->>>>>>> 7dde0d01
 
             // 1.2 Defines the URLs for the modify/delete link(s)
 
@@ -2339,46 +2281,22 @@
                 // 1.2.1 Modify link(s) - update row case
                 if ($displayParts['edit_lnk'] === self::UPDATE_ROW) {
                     [
-<<<<<<< HEAD
                         $editUrl,
                         $copyUrl,
                         $editString,
                         $copyString,
+                        $editCopyUrlParams,
                     ] = $this->getModifiedLinks($whereClause, $clauseIsUnique, $urlSqlQuery);
                 }
 
                 // 1.2.2 Delete/Kill link(s)
-                [$deleteUrl, $deleteString, $jsConf] = $this->getDeleteAndKillLinks(
+                [$deleteUrl, $deleteString, $jsConf, $delUrlParams] = $this->getDeleteAndKillLinks(
                     $whereClause,
                     $clauseIsUnique,
                     $urlSqlQuery,
                     $displayParts['del_lnk'],
                     (int) $row[0]
                 );
-=======
-                        $edit_url,
-                        $copy_url,
-                        $edit_str,
-                        $copy_str,
-                        $editCopyUrlParams,
-                    ]
-                            = $this->getModifiedLinks(
-                                $where_clause,
-                                $clause_is_unique,
-                                $url_sql_query
-                            );
-                }
-
-                // 1.2.2 Delete/Kill link(s)
-                [$del_url, $del_str, $js_conf, $delUrlParams]
-                    = $this->getDeleteAndKillLinks(
-                        $where_clause,
-                        $clause_is_unique,
-                        $url_sql_query,
-                        $displayParts['del_lnk'],
-                        $row
-                    );
->>>>>>> 7dde0d01
 
                 // 1.3 Displays the links at left if required
                 if (
@@ -2387,70 +2305,46 @@
                 ) {
                     $tableBodyHtml .= $this->template->render('display/results/checkbox_and_links', [
                         'position' => self::POSITION_LEFT,
-<<<<<<< HEAD
                         'has_checkbox' => $deleteUrl && $displayParts['del_lnk'] !== self::KILL_PROCESS,
-                        'edit' => ['url' => $editUrl, 'string' => $editString, 'clause_is_unique' => $clauseIsUnique],
-                        'copy' => ['url' => $copyUrl, 'string' => $copyString],
-                        'delete' => ['url' => $deleteUrl, 'string' => $deleteString],
+                        'edit' => [
+                            'url' => $editUrl,
+                            'params' => $editCopyUrlParams + ['default_action' => 'update'],
+                            'string' => $editString,
+                            'clause_is_unique' => $clauseIsUnique,
+                        ],
+                        'copy' => [
+                            'url' => $copyUrl,
+                            'params' => $editCopyUrlParams + ['default_action' => 'insert'],
+                            'string' => $copyString,
+                        ],
+                        'delete' => ['url' => $deleteUrl, 'params' => $delUrlParams, 'string' => $deleteString],
                         'row_number' => $rowNumber,
                         'where_clause' => $whereClause,
                         'condition' => json_encode($conditionArray),
                         'is_ajax' => ResponseRenderer::getInstance()->isAjax(),
                         'js_conf' => $jsConf ?? '',
-=======
-                        'has_checkbox' => ! empty($del_url) && $displayParts['del_lnk'] !== self::KILL_PROCESS,
-                        'edit' => [
-                            'url' => $edit_url,
-                            'params' => $editCopyUrlParams + ['default_action' => 'update'],
-                            'string' => $edit_str,
-                            'clause_is_unique' => $clause_is_unique,
-                        ],
-                        'copy' => [
-                            'url' => $copy_url,
-                            'params' => $editCopyUrlParams + ['default_action' => 'insert'],
-                            'string' => $copy_str,
-                        ],
-                        'delete' => ['url' => $del_url, 'params' => $delUrlParams, 'string' => $del_str],
-                        'row_number' => $row_no,
-                        'where_clause' => $where_clause,
-                        'condition' => json_encode($condition_array),
-                        'is_ajax' => Response::getInstance()->isAjax(),
-                        'js_conf' => $js_conf ?? '',
->>>>>>> 7dde0d01
                     ]);
                 } elseif ($GLOBALS['cfg']['RowActionLinks'] === self::POSITION_NONE) {
                     $tableBodyHtml .= $this->template->render('display/results/checkbox_and_links', [
                         'position' => self::POSITION_NONE,
-<<<<<<< HEAD
                         'has_checkbox' => $deleteUrl && $displayParts['del_lnk'] !== self::KILL_PROCESS,
-                        'edit' => ['url' => $editUrl, 'string' => $editString, 'clause_is_unique' => $clauseIsUnique],
-                        'copy' => ['url' => $copyUrl, 'string' => $copyString],
-                        'delete' => ['url' => $deleteUrl, 'string' => $deleteString],
+                        'edit' => [
+                            'url' => $editUrl,
+                            'params' => $editCopyUrlParams + ['default_action' => 'update'],
+                            'string' => $editString,
+                            'clause_is_unique' => $clauseIsUnique,
+                        ],
+                        'copy' => [
+                            'url' => $copyUrl,
+                            'params' => $editCopyUrlParams + ['default_action' => 'insert'],
+                            'string' => $copyString,
+                        ],
+                        'delete' => ['url' => $deleteUrl, 'params' => $delUrlParams, 'string' => $deleteString],
                         'row_number' => $rowNumber,
                         'where_clause' => $whereClause,
                         'condition' => json_encode($conditionArray),
                         'is_ajax' => ResponseRenderer::getInstance()->isAjax(),
                         'js_conf' => $jsConf ?? '',
-=======
-                        'has_checkbox' => ! empty($del_url) && $displayParts['del_lnk'] !== self::KILL_PROCESS,
-                        'edit' => [
-                            'url' => $edit_url,
-                            'params' => $editCopyUrlParams + ['default_action' => 'update'],
-                            'string' => $edit_str,
-                            'clause_is_unique' => $clause_is_unique,
-                        ],
-                        'copy' => [
-                            'url' => $copy_url,
-                            'params' => $editCopyUrlParams + ['default_action' => 'insert'],
-                            'string' => $copy_str,
-                        ],
-                        'delete' => ['url' => $del_url, 'params' => $delUrlParams, 'string' => $del_str],
-                        'row_number' => $row_no,
-                        'where_clause' => $where_clause,
-                        'condition' => json_encode($condition_array),
-                        'is_ajax' => Response::getInstance()->isAjax(),
-                        'js_conf' => $js_conf ?? '',
->>>>>>> 7dde0d01
                     ]);
                 }
             }
@@ -2478,50 +2372,27 @@
                 && ($GLOBALS['cfg']['RowActionLinks'] === self::POSITION_RIGHT
                     || $GLOBALS['cfg']['RowActionLinks'] === self::POSITION_BOTH)
             ) {
-<<<<<<< HEAD
                 $tableBodyHtml .= $this->template->render('display/results/checkbox_and_links', [
                     'position' => self::POSITION_RIGHT,
                     'has_checkbox' => $deleteUrl && $displayParts['del_lnk'] !== self::KILL_PROCESS,
                     'edit' => [
                         'url' => $editUrl,
+                        'params' => $editCopyUrlParams + ['default_action' => 'update'],
                         'string' => $editString,
                         'clause_is_unique' => $clauseIsUnique ?? true,
                     ],
-                    'copy' => ['url' => $copyUrl, 'string' => $copyString],
-                    'delete' => ['url' => $deleteUrl, 'string' => $deleteString],
+                    'copy' => [
+                        'url' => $copyUrl,
+                        'params' => $editCopyUrlParams + ['default_action' => 'insert'],
+                        'string' => $copyString,
+                    ],
+                    'delete' => ['url' => $deleteUrl, 'params' => $delUrlParams, 'string' => $deleteString],
                     'row_number' => $rowNumber,
                     'where_clause' => $whereClause ?? '',
                     'condition' => json_encode($conditionArray ?? []),
                     'is_ajax' => ResponseRenderer::getInstance()->isAjax(),
                     'js_conf' => $jsConf ?? '',
                 ]);
-=======
-                if (($GLOBALS['cfg']['RowActionLinks'] === self::POSITION_RIGHT)
-                    || ($GLOBALS['cfg']['RowActionLinks'] === self::POSITION_BOTH)
-                ) {
-                    $table_body_html .= $this->template->render('display/results/checkbox_and_links', [
-                        'position' => self::POSITION_RIGHT,
-                        'has_checkbox' => ! empty($del_url) && $displayParts['del_lnk'] !== self::KILL_PROCESS,
-                        'edit' => [
-                            'url' => $edit_url,
-                            'params' => $editCopyUrlParams + ['default_action' => 'update'],
-                            'string' => $edit_str,
-                            'clause_is_unique' => $clause_is_unique ?? true,
-                        ],
-                        'copy' => [
-                            'url' => $copy_url,
-                            'params' => $editCopyUrlParams + ['default_action' => 'insert'],
-                            'string' => $copy_str,
-                        ],
-                        'delete' => ['url' => $del_url, 'params' => $delUrlParams, 'string' => $del_str],
-                        'row_number' => $row_no,
-                        'where_clause' => $where_clause ?? '',
-                        'condition' => json_encode($condition_array ?? []),
-                        'is_ajax' => Response::getInstance()->isAjax(),
-                        'js_conf' => $js_conf ?? '',
-                    ]);
-                }
->>>>>>> 7dde0d01
             }
 
             $tableBodyHtml .= '</tr>';
@@ -3065,8 +2936,7 @@
      * @param bool   $clauseIsUnique the unique condition of clause
      * @param string $urlSqlQuery    the analyzed sql query
      *
-     * @return array<int,string|array>       5 element array - $edit_url, $copy_url,
-     *                                                   $edit_str, $copy_str
+     * @return array<int,string|array<string, bool|string>>
      */
     private function getModifiedLinks(
         $whereClause,
@@ -3082,21 +2952,9 @@
             'goto' => Url::getFromRoute('/sql'),
         ];
 
-<<<<<<< HEAD
-        $editUrl = Url::getFromRoute(
-            '/table/change',
-            $urlParams + ['default_action' => 'update']
-        );
-
-        $copyUrl = Url::getFromRoute(
-            '/table/change',
-            $urlParams + ['default_action' => 'insert']
-        );
-=======
-        $edit_url = Url::getFromRoute('/table/change');
-
-        $copy_url = Url::getFromRoute('/table/change');
->>>>>>> 7dde0d01
+        $editUrl = Url::getFromRoute('/table/change');
+
+        $copyUrl = Url::getFromRoute('/table/change');
 
         $editStr = $this->getActionLinkContent(
             'b_edit',
@@ -3108,18 +2966,11 @@
         );
 
         return [
-<<<<<<< HEAD
             $editUrl,
             $copyUrl,
             $editStr,
             $copyStr,
-=======
-            $edit_url,
-            $copy_url,
-            $edit_str,
-            $copy_str,
-            $_url_params,
->>>>>>> 7dde0d01
+            $urlParams,
         ];
     }
 
@@ -3169,8 +3020,7 @@
                 'message_to_show' => __('The row has been deleted.'),
                 'goto' => $linkGoto,
             ];
-<<<<<<< HEAD
-            $deleteUrl = Url::getFromRoute('/sql', $urlParams);
+            $deleteUrl = Url::getFromRoute('/sql');
 
             $jsConf = 'DELETE FROM ' . $this->properties['table']
                 . ' WHERE ' . $whereClause
@@ -3183,21 +3033,6 @@
                 'table' => $this->properties['table'],
                 'sql_query' => $urlSqlQuery,
                 'goto' => Url::getFromRoute('/'),
-=======
-            $del_url  = Url::getFromRoute('/sql');
-
-            $js_conf  = 'DELETE FROM ' . $this->properties['table']
-                . ' WHERE ' . $where_clause
-                . ($clause_is_unique ? '' : ' LIMIT 1');
-
-            $del_str = $this->getActionLinkContent('b_drop', __('Delete'));
-        } elseif ($del_lnk === self::KILL_PROCESS) { // kill process case
-            $_url_params = [
-                'db'        => $this->properties['db'],
-                'table'     => $this->properties['table'],
-                'sql_query' => $url_sql_query,
-                'goto'      => Url::getFromRoute('/'),
->>>>>>> 7dde0d01
             ];
 
             $linkGoto = Url::getFromRoute('/sql', $urlParams);
@@ -3210,37 +3045,21 @@
                 'goto' => $linkGoto,
             ];
 
-<<<<<<< HEAD
-            $deleteUrl = Url::getFromRoute('/sql', $urlParams);
+            $deleteUrl = Url::getFromRoute('/sql');
             $jsConf = $kill;
             $deleteString = Generator::getIcon(
-=======
-            $del_url = Url::getFromRoute('/sql');
-            $js_conf = $kill;
-            $del_str = Generator::getIcon(
->>>>>>> 7dde0d01
                 'b_drop',
                 __('Kill')
             );
         } else {
-<<<<<<< HEAD
-            $deleteUrl = $deleteString = $jsConf = null;
+            $deleteUrl = $deleteString = $jsConf = $urlParams = null;
         }
 
         return [
             $deleteUrl,
             $deleteString,
             $jsConf,
-=======
-            $del_url = $del_str = $js_conf = $_url_params = null;
-        }
-
-        return [
-            $del_url,
-            $del_str,
-            $js_conf,
-            $_url_params,
->>>>>>> 7dde0d01
+            $urlParams,
         ];
     }
 
@@ -4642,7 +4461,6 @@
                 } else {
                     $title = htmlspecialchars($data);
                 }
-<<<<<<< HEAD
 
                 $tagParams = ['title' => $title];
                 if (str_contains($class, 'grid_edit')) {
@@ -4650,12 +4468,8 @@
                 }
 
                 $value .= Generator::linkOrButton(
-                    Url::getFromRoute('/sql', $urlParams),
-=======
-                $result .= Generator::linkOrButton(
                     Url::getFromRoute('/sql'),
-                    $_url_params,
->>>>>>> 7dde0d01
+                    $urlParams,
                     $displayedData,
                     $tagParams
                 );
