<?php
/* vim: set expandtab sw=4 ts=4 sts=4: */
/**
 * Hold the PhpMyAdmin\Display\Results class
 *
 * @package PhpMyAdmin
 */
declare(strict_types=1);

namespace PhpMyAdmin\Display;

use PhpMyAdmin\Config\SpecialSchemaLinks;
use PhpMyAdmin\Core;
use PhpMyAdmin\DatabaseInterface;
use PhpMyAdmin\Index;
use PhpMyAdmin\Message;
use PhpMyAdmin\Plugins\Transformations\Output\Text_Octetstream_Sql;
use PhpMyAdmin\Plugins\Transformations\Output\Text_Plain_Json;
use PhpMyAdmin\Plugins\Transformations\Output\Text_Plain_Sql;
use PhpMyAdmin\Plugins\Transformations\Text_Plain_Link;
use PhpMyAdmin\Plugins\TransformationsPlugin;
use PhpMyAdmin\Relation;
use PhpMyAdmin\Response;
use PhpMyAdmin\Sanitize;
use PhpMyAdmin\Sql;
use PhpMyAdmin\SqlParser\Statements\SelectStatement;
use PhpMyAdmin\SqlParser\Utils\Query;
use PhpMyAdmin\Table;
use PhpMyAdmin\Template;
use PhpMyAdmin\Transformations;
use PhpMyAdmin\Url;
use PhpMyAdmin\Util;
use stdClass;

/**
 * Handle all the functionalities related to displaying results
 * of sql queries, stored procedure, browsing sql processes or
 * displaying binary log.
 *
 * @package PhpMyAdmin
 */
class Results
{
    // Define constants
    public const NO_EDIT_OR_DELETE = 'nn';
    public const UPDATE_ROW = 'ur';
    public const DELETE_ROW = 'dr';
    public const KILL_PROCESS = 'kp';

    public const POSITION_LEFT = 'left';
    public const POSITION_RIGHT = 'right';
    public const POSITION_BOTH = 'both';
    public const POSITION_NONE = 'none';

    public const DISPLAY_FULL_TEXT = 'F';
    public const DISPLAY_PARTIAL_TEXT = 'P';

    public const HEADER_FLIP_TYPE_AUTO = 'auto';
    public const HEADER_FLIP_TYPE_CSS = 'css';
    public const HEADER_FLIP_TYPE_FAKE = 'fake';

    public const DATE_FIELD = 'date';
    public const DATETIME_FIELD = 'datetime';
    public const TIMESTAMP_FIELD = 'timestamp';
    public const TIME_FIELD = 'time';
    public const STRING_FIELD = 'string';
    public const GEOMETRY_FIELD = 'geometry';
    public const BLOB_FIELD = 'BLOB';
    public const BINARY_FIELD = 'BINARY';

    public const RELATIONAL_KEY = 'K';
    public const RELATIONAL_DISPLAY_COLUMN = 'D';

    public const GEOMETRY_DISP_GEOM = 'GEOM';
    public const GEOMETRY_DISP_WKT = 'WKT';
    public const GEOMETRY_DISP_WKB = 'WKB';

    public const SMART_SORT_ORDER = 'SMART';
    public const ASCENDING_SORT_DIR = 'ASC';
    public const DESCENDING_SORT_DIR = 'DESC';

    public const TABLE_TYPE_INNO_DB = 'InnoDB';
    public const ALL_ROWS = 'all';
    public const QUERY_TYPE_SELECT = 'SELECT';

    public const ROUTINE_PROCEDURE = 'procedure';
    public const ROUTINE_FUNCTION = 'function';

    public const ACTION_LINK_CONTENT_ICONS = 'icons';
    public const ACTION_LINK_CONTENT_TEXT = 'text';

    // Declare global fields

    /** array with properties of the class */
    private $_property_array = [

        /** integer server id */
        'server' => null,

        /** string Database name */
        'db' => null,

        /** string Table name */
        'table' => null,

        /** string the URL to go back in case of errors */
        'goto' => null,

        /** string the SQL query */
        'sql_query' => null,

        /**
         * integer the total number of rows returned by the SQL query without any
         *         appended "LIMIT" clause programmatically
         */
        'unlim_num_rows' => null,

        /** array meta information about fields */
        'fields_meta' => null,

        /** boolean */
        'is_count' => null,

        /** integer */
        'is_export' => null,

        /** boolean */
        'is_func' => null,

        /** integer */
        'is_analyse' => null,

        /** integer the total number of rows returned by the SQL query */
        'num_rows' => null,

        /** integer the total number of fields returned by the SQL query */
        'fields_cnt' => null,

        /** double time taken for execute the SQL query */
        'querytime' => null,

        /** string path for theme images directory */
        'pma_theme_image' => null,

        /** string */
        'text_dir' => null,

        /** boolean */
        'is_maint' => null,

        /** boolean */
        'is_explain' => null,

        /** boolean */
        'is_show' => null,

        /** boolean */
        'is_browse_distinct' => null,

        /** array table definitions */
        'showtable' => null,

        /** string */
        'printview' => null,

        /** string URL query */
        'url_query' => null,

        /** array column names to highlight */
        'highlight_columns' => null,

        /** array holding various display information */
        'display_params' => null,

        /** array mime types information of fields */
        'mime_map' => null,

        /** boolean */
        'editable' => null,

        /** random unique ID to distinguish result set */
        'unique_id' => null,

        /** where clauses for each row, each table in the row */
        'whereClauseMap' => [],
    ];

    /**
     * This variable contains the column transformation information
     * for some of the system databases.
     * One element of this array represent all relevant columns in all tables in
     * one specific database
     */
    public $transformation_info;

    /**
     * @var Relation
     */
    private $relation;

    /**
     * @var Transformations
     */
    private $transformations;

    /**
     * @var Template
     */
    public $template;

    /**
     * Constructor for PhpMyAdmin\Display\Results class
     *
     * @param string $db        the database name
     * @param string $table     the table name
     * @param int    $server    the server id
     * @param string $goto      the URL to go back in case of errors
     * @param string $sql_query the SQL query
     *
     * @access  public
     */
    public function __construct($db, $table, $server, $goto, $sql_query)
    {
        $this->relation = new Relation($GLOBALS['dbi']);
        $this->transformations = new Transformations();
        $this->template = new Template();

        $this->_setDefaultTransformations();

        $this->__set('db', $db);
        $this->__set('table', $table);
        $this->__set('server', $server);
        $this->__set('goto', $goto);
        $this->__set('sql_query', $sql_query);
        $this->__set('unique_id', mt_rand());
    }

    /**
     * Get any property of this class
     *
     * @param string $property name of the property
     *
     * @return mixed|void if property exist, value of the relevant property
     */
    public function __get($property)
    {
        return $this->_property_array[$property] ?? null;
    }

    /**
     * Set values for any property of this class
     *
     * @param string $property name of the property
     * @param mixed  $value    value to set
     *
     * @return void
     */
    public function __set($property, $value)
    {
        if (array_key_exists($property, $this->_property_array)) {
            $this->_property_array[$property] = $value;
        }
    }

    /**
     * Sets default transformations for some columns
     *
     * @return void
     */
    private function _setDefaultTransformations()
    {
        $json_highlighting_data = [
            'libraries/classes/Plugins/Transformations/Output/Text_Plain_Json.php',
            Text_Plain_Json::class,
            'Text_Plain',
        ];
        $sql_highlighting_data = [
            'libraries/classes/Plugins/Transformations/Output/Text_Plain_Sql.php',
            Text_Plain_Sql::class,
            'Text_Plain',
        ];
        $blob_sql_highlighting_data = [
            'libraries/classes/Plugins/Transformations/Output/Text_Octetstream_Sql.php',
            Text_Octetstream_Sql::class,
            'Text_Octetstream',
        ];
        $link_data = [
            'libraries/classes/Plugins/Transformations/Text_Plain_Link.php',
            Text_Plain_Link::class,
            'Text_Plain',
        ];
        $this->transformation_info = [
            'information_schema' => [
                'events' => [
                    'event_definition' => $sql_highlighting_data,
                ],
                'processlist' => [
                    'info' => $sql_highlighting_data,
                ],
                'routines' => [
                    'routine_definition' => $sql_highlighting_data,
                ],
                'triggers' => [
                    'action_statement' => $sql_highlighting_data,
                ],
                'views' => [
                    'view_definition' => $sql_highlighting_data,
                ],
            ],
            'mysql' => [
                'event' => [
                    'body' => $blob_sql_highlighting_data,
                    'body_utf8' => $blob_sql_highlighting_data,
                ],
                'general_log' => [
                    'argument' => $sql_highlighting_data,
                ],
                'help_category' => [
                    'url' => $link_data,
                ],
                'help_topic' => [
                    'example' => $sql_highlighting_data,
                    'url' => $link_data,
                ],
                'proc' => [
                    'param_list' => $blob_sql_highlighting_data,
                    'returns' => $blob_sql_highlighting_data,
                    'body' => $blob_sql_highlighting_data,
                    'body_utf8' => $blob_sql_highlighting_data,
                ],
                'slow_log' => [
                    'sql_text' => $sql_highlighting_data,
                ],
            ],
        ];

        $cfgRelation = $this->relation->getRelationsParam();
        if ($cfgRelation['db']) {
            $this->transformation_info[$cfgRelation['db']] = [];
            $relDb = &$this->transformation_info[$cfgRelation['db']];
            if (! empty($cfgRelation['history'])) {
                $relDb[$cfgRelation['history']] = [
                    'sqlquery' => $sql_highlighting_data,
                ];
            }
            if (! empty($cfgRelation['bookmark'])) {
                $relDb[$cfgRelation['bookmark']] = [
                    'query' => $sql_highlighting_data,
                ];
            }
            if (! empty($cfgRelation['tracking'])) {
                $relDb[$cfgRelation['tracking']] = [
                    'schema_sql' => $sql_highlighting_data,
                    'data_sql' => $sql_highlighting_data,
                ];
            }
            if (! empty($cfgRelation['favorite'])) {
                $relDb[$cfgRelation['favorite']] = [
                    'tables' => $json_highlighting_data,
                ];
            }
            if (! empty($cfgRelation['recent'])) {
                $relDb[$cfgRelation['recent']] = [
                    'tables' => $json_highlighting_data,
                ];
            }
            if (! empty($cfgRelation['savedsearches'])) {
                $relDb[$cfgRelation['savedsearches']] = [
                    'search_data' => $json_highlighting_data,
                ];
            }
            if (! empty($cfgRelation['designer_settings'])) {
                $relDb[$cfgRelation['designer_settings']] = [
                    'settings_data' => $json_highlighting_data,
                ];
            }
            if (! empty($cfgRelation['table_uiprefs'])) {
                $relDb[$cfgRelation['table_uiprefs']] = [
                    'prefs' => $json_highlighting_data,
                ];
            }
            if (! empty($cfgRelation['userconfig'])) {
                $relDb[$cfgRelation['userconfig']] = [
                    'config_data' => $json_highlighting_data,
                ];
            }
            if (! empty($cfgRelation['export_templates'])) {
                $relDb[$cfgRelation['export_templates']] = [
                    'template_data' => $json_highlighting_data,
                ];
            }
        }
    }

    /**
     * Set properties which were not initialized at the constructor
     *
     * @param integer  $unlim_num_rows the total number of rows returned by
     *                                 the SQL query without any appended
     *                                 "LIMIT" clause programmatically
     * @param stdClass $fields_meta    meta information about fields
     * @param boolean  $is_count       statement is SELECT COUNT
     * @param integer  $is_export      statement contains INTO OUTFILE
     * @param boolean  $is_func        statement contains a function like SUM()
     * @param integer  $is_analyse     statement contains PROCEDURE ANALYSE
     * @param integer  $num_rows       total no. of rows returned by SQL query
     * @param integer  $fields_cnt     total no.of fields returned by SQL query
     * @param double   $querytime      time taken for execute the SQL query
     * @param string   $pmaThemeImage  path for theme images directory
     * @param string   $text_dir       text direction
     * @param boolean  $is_maint       statement contains a maintenance command
     * @param boolean  $is_explain     statement contains EXPLAIN
     * @param boolean  $is_show        statement contains SHOW
     * @param array    $showtable      table definitions
     * @param string   $printview      print view was requested
     * @param string   $url_query      URL query
     * @param boolean  $editable       whether the results set is editable
     * @param boolean  $is_browse_dist whether browsing distinct values
     *
     * @return void
     */
    public function setProperties(
        $unlim_num_rows,
        $fields_meta,
        $is_count,
        $is_export,
        $is_func,
        $is_analyse,
        $num_rows,
        $fields_cnt,
        $querytime,
        $pmaThemeImage,
        $text_dir,
        $is_maint,
        $is_explain,
        $is_show,
        $showtable,
        $printview,
        $url_query,
        $editable,
        $is_browse_dist
    ) {

        $this->__set('unlim_num_rows', $unlim_num_rows);
        $this->__set('fields_meta', $fields_meta);
        $this->__set('is_count', $is_count);
        $this->__set('is_export', $is_export);
        $this->__set('is_func', $is_func);
        $this->__set('is_analyse', $is_analyse);
        $this->__set('num_rows', $num_rows);
        $this->__set('fields_cnt', $fields_cnt);
        $this->__set('querytime', $querytime);
        $this->__set('pma_theme_image', $pmaThemeImage);
        $this->__set('text_dir', $text_dir);
        $this->__set('is_maint', $is_maint);
        $this->__set('is_explain', $is_explain);
        $this->__set('is_show', $is_show);
        $this->__set('showtable', $showtable);
        $this->__set('printview', $printview);
        $this->__set('url_query', $url_query);
        $this->__set('editable', $editable);
        $this->__set('is_browse_distinct', $is_browse_dist);
    }

    /**
     * Defines the parts to display for a print view
     *
     * @param array $displayParts the parts to display
     *
     * @return array the modified display parts
     *
     * @access  private
     *
     */
    private function _setDisplayPartsForPrintView(array $displayParts)
    {
        // set all elements to false!
        $displayParts['edit_lnk']  = self::NO_EDIT_OR_DELETE; // no edit link
        $displayParts['del_lnk']   = self::NO_EDIT_OR_DELETE; // no delete link
        $displayParts['sort_lnk']  = (string) '0';
        $displayParts['nav_bar']   = (string) '0';
        $displayParts['bkm_form']  = (string) '0';
        $displayParts['text_btn']  = (string) '0';
        $displayParts['pview_lnk'] = (string) '0';

        return $displayParts;
    }

    /**
     * Defines the parts to display for a SHOW statement
     *
     * @param array $displayParts the parts to display
     *
     * @return array the modified display parts
     *
     * @access  private
     *
     */
    private function _setDisplayPartsForShow(array $displayParts)
    {
        preg_match(
            '@^SHOW[[:space:]]+(VARIABLES|(FULL[[:space:]]+)?'
            . 'PROCESSLIST|STATUS|TABLE|GRANTS|CREATE|LOGS|DATABASES|FIELDS'
            . ')@i',
            $this->__get('sql_query'),
            $which
        );

        $bIsProcessList = isset($which[1]);
        if ($bIsProcessList) {
            $str = ' ' . strtoupper($which[1]);
            $bIsProcessList = $bIsProcessList
                && strpos($str, 'PROCESSLIST') > 0;
        }

        if ($bIsProcessList) {
            // no edit link
            $displayParts['edit_lnk'] = self::NO_EDIT_OR_DELETE;
            // "kill process" type edit link
            $displayParts['del_lnk']  = self::KILL_PROCESS;
        } else {
            // Default case -> no links
            // no edit link
            $displayParts['edit_lnk'] = self::NO_EDIT_OR_DELETE;
            // no delete link
            $displayParts['del_lnk']  = self::NO_EDIT_OR_DELETE;
        }
        // Other settings
        $displayParts['sort_lnk']  = (string) '0';
        $displayParts['nav_bar']   = (string) '0';
        $displayParts['bkm_form']  = (string) '1';
        $displayParts['text_btn']  = (string) '1';
        $displayParts['pview_lnk'] = (string) '1';

        return $displayParts;
    }

    /**
     * Defines the parts to display for statements not related to data
     *
     * @param array $displayParts the parts to display
     *
     * @return array the modified display parts
     *
     * @access  private
     *
     */
    private function _setDisplayPartsForNonData(array $displayParts)
    {
        // Statement is a "SELECT COUNT", a
        // "CHECK/ANALYZE/REPAIR/OPTIMIZE/CHECKSUM", an "EXPLAIN" one or
        // contains a "PROC ANALYSE" part
        $displayParts['edit_lnk']  = self::NO_EDIT_OR_DELETE; // no edit link
        $displayParts['del_lnk']   = self::NO_EDIT_OR_DELETE; // no delete link
        $displayParts['sort_lnk']  = (string) '0';
        $displayParts['nav_bar']   = (string) '0';
        $displayParts['bkm_form']  = (string) '1';

        if ($this->__get('is_maint')) {
            $displayParts['text_btn']  = (string) '1';
        } else {
            $displayParts['text_btn']  = (string) '0';
        }
        $displayParts['pview_lnk'] = (string) '1';

        return $displayParts;
    }

    /**
     * Defines the parts to display for other statements (probably SELECT)
     *
     * @param array $displayParts the parts to display
     *
     * @return array the modified display parts
     *
     * @access  private
     *
     */
    private function _setDisplayPartsForSelect(array $displayParts)
    {
        // Other statements (ie "SELECT" ones) -> updates
        // $displayParts['edit_lnk'], $displayParts['del_lnk'] and
        // $displayParts['text_btn'] (keeps other default values)

        $fields_meta = $this->__get('fields_meta');
        $prev_table = '';
        $displayParts['text_btn']  = (string) '1';
        $number_of_columns = $this->__get('fields_cnt');

        for ($i = 0; $i < $number_of_columns; $i++) {
            $is_link = ($displayParts['edit_lnk'] != self::NO_EDIT_OR_DELETE)
                || ($displayParts['del_lnk'] != self::NO_EDIT_OR_DELETE)
                || ($displayParts['sort_lnk'] != '0');

            // Displays edit/delete/sort/insert links?
            if ($is_link
                && $prev_table != ''
                && $fields_meta[$i]->table != ''
                && $fields_meta[$i]->table != $prev_table
            ) {
                // don't display links
                $displayParts['edit_lnk'] = self::NO_EDIT_OR_DELETE;
                $displayParts['del_lnk']  = self::NO_EDIT_OR_DELETE;
                /**
                 * @todo May be problematic with same field names
                 * in two joined table.
                 */
                // $displayParts['sort_lnk'] = (string) '0';
                if ($displayParts['text_btn'] == '1') {
                    break;
                }
            } // end if

            // Always display print view link
            $displayParts['pview_lnk'] = (string) '1';
            if ($fields_meta[$i]->table != '') {
                $prev_table = $fields_meta[$i]->table;
            }
        } // end for

        if ($prev_table == '') { // no table for any of the columns
            // don't display links
            $displayParts['edit_lnk'] = self::NO_EDIT_OR_DELETE;
            $displayParts['del_lnk']  = self::NO_EDIT_OR_DELETE;
        }

        return $displayParts;
    }

    /**
     * Defines the parts to display for the results of a SQL query
     * and the total number of rows
     *
     * @param array $displayParts the parts to display (see a few
     *                            lines above for explanations)
     *
     * @return array the first element is an array with explicit indexes
     *               for all the display elements
     *               the second element is the total number of rows returned
     *               by the SQL query without any programmatically appended
     *               LIMIT clause (just a copy of $unlim_num_rows if it exists,
     *               else computed inside this function)
     *
     *
     * @access  private
     *
     * @see     getTable()
     */
    private function _setDisplayPartsAndTotal(array $displayParts)
    {
        $the_total = 0;

        // 1. Following variables are needed for use in isset/empty or
        //    use with array indexes or safe use in foreach
        $db = $this->__get('db');
        $table = $this->__get('table');
        $unlim_num_rows = $this->__get('unlim_num_rows');
        $num_rows = $this->__get('num_rows');
        $printview = $this->__get('printview');

        // 2. Updates the display parts
        if ($printview == '1') {
            $displayParts = $this->_setDisplayPartsForPrintView($displayParts);
        } elseif ($this->__get('is_count') || $this->__get('is_analyse')
            || $this->__get('is_maint') || $this->__get('is_explain')
        ) {
            $displayParts = $this->_setDisplayPartsForNonData($displayParts);
        } elseif ($this->__get('is_show')) {
            $displayParts = $this->_setDisplayPartsForShow($displayParts);
        } else {
            $displayParts = $this->_setDisplayPartsForSelect($displayParts);
        } // end if..elseif...else

        // 3. Gets the total number of rows if it is unknown
        if (isset($unlim_num_rows) && $unlim_num_rows != '') {
            $the_total = $unlim_num_rows;
        } elseif (($displayParts['nav_bar'] == '1')
            || ($displayParts['sort_lnk'] == '1')
            && (strlen($db) > 0 && strlen($table) > 0)
        ) {
            $the_total = $GLOBALS['dbi']->getTable($db, $table)->countRecords();
        }

        // if for COUNT query, number of rows returned more than 1
        // (may be being used GROUP BY)
        if ($this->__get('is_count') && isset($num_rows) && $num_rows > 1) {
            $displayParts['nav_bar']   = (string) '1';
            $displayParts['sort_lnk']  = (string) '1';
        }
        // 4. If navigation bar or sorting fields names URLs should be
        //    displayed but there is only one row, change these settings to
        //    false
        if ($displayParts['nav_bar'] == '1' || $displayParts['sort_lnk'] == '1') {
            // - Do not display sort links if less than 2 rows.
            // - For a VIEW we (probably) did not count the number of rows
            //   so don't test this number here, it would remove the possibility
            //   of sorting VIEW results.
            $_table = new Table($table, $db);
            if (isset($unlim_num_rows)
                && ($unlim_num_rows < 2)
                && ! $_table->isView()
            ) {
                $displayParts['sort_lnk'] = (string) '0';
            }
        } // end if (3)

        return [
            $displayParts,
            $the_total,
        ];
    }

    /**
     * Return true if we are executing a query in the form of
     * "SELECT * FROM <a table> ..."
     *
     * @param array $analyzed_sql_results analyzed sql results
     *
     * @return boolean
     *
     * @access  private
     *
     * @see     _getTableHeaders(), _getColumnParams()
     */
    private function _isSelect(array $analyzed_sql_results)
    {
        return ! ($this->__get('is_count')
                || $this->__get('is_export')
                || $this->__get('is_func')
                || $this->__get('is_analyse'))
            && ! empty($analyzed_sql_results['select_from'])
            && ! empty($analyzed_sql_results['statement']->from)
            && (count($analyzed_sql_results['statement']->from) === 1)
            && ! empty($analyzed_sql_results['statement']->from[0]->table);
    }

    /**
     * Get a navigation button
     *
     * @param string  $caption            iconic caption for button
     * @param string  $title              text for button
     * @param integer $pos                position for next query
     * @param string  $html_sql_query     query ready for display
     * @param boolean $back               whether 'begin' or 'previous'
     * @param string  $onsubmit           optional onsubmit clause
     * @param string  $input_for_real_end optional hidden field for special treatment
     * @param string  $onclick            optional onclick clause
     *
     * @return string                     html content
     *
     * @access  private
     *
     * @see     _getMoveBackwardButtonsForTableNavigation(),
     *          _getMoveForwardButtonsForTableNavigation()
     */
    private function _getTableNavigationButton(
        $caption,
        $title,
        $pos,
        $html_sql_query,
        $back,
        $onsubmit = '',
        $input_for_real_end = '',
        $onclick = ''
    ) {
        $caption_output = '';
        if ($back) {
            if (Util::showIcons('TableNavigationLinksMode')) {
                $caption_output .= $caption;
            }
            if (Util::showText('TableNavigationLinksMode')) {
                $caption_output .= '&nbsp;' . $title;
            }
        } else {
            if (Util::showText('TableNavigationLinksMode')) {
                $caption_output .= $title;
            }
            if (Util::showIcons('TableNavigationLinksMode')) {
                $caption_output .= '&nbsp;' . $caption;
            }
        }

        return $this->template->render('display/results/table_navigation_button', [
            'db' => $this->__get('db'),
            'table' => $this->__get('table'),
            'sql_query' => $html_sql_query,
            'pos' => $pos,
            'is_browse_distinct' => $this->__get('is_browse_distinct'),
            'goto' => $this->__get('goto'),
            'input_for_real_end' => $input_for_real_end,
            'caption_output' => $caption_output,
            'title' => $title,
            'onsubmit' => $onsubmit,
            'onclick' => $onclick,
        ]);
    }

    /**
     * Possibly return a page selector for table navigation
     *
     * @return array ($output, $nbTotalPage)
     *
     * @access private
     */
    private function _getHtmlPageSelector(): array
    {
        $pageNow = @floor(
            $_SESSION['tmpval']['pos']
            / $_SESSION['tmpval']['max_rows']
        ) + 1;

        $nbTotalPage = @ceil(
            $this->__get('unlim_num_rows')
            / $_SESSION['tmpval']['max_rows']
        );

        $output = '';
        if ($nbTotalPage > 1) {
            $_url_params = [
                'db'                 => $this->__get('db'),
                'table'              => $this->__get('table'),
                'sql_query'          => $this->__get('sql_query'),
                'goto'               => $this->__get('goto'),
                'is_browse_distinct' => $this->__get('is_browse_distinct'),
            ];

            $output = $this->template->render('display/results/page_selector', [
                'url_params' => $_url_params,
                'page_selector' => Util::pageselector(
                    'pos',
                    $_SESSION['tmpval']['max_rows'],
                    $pageNow,
                    $nbTotalPage,
                    200,
                    5,
                    5,
                    20,
                    10
                ),
            ]);
        }
        return [
            $output,
            $nbTotalPage,
        ];
    }

    /**
     * Get a navigation bar to browse among the results of a SQL query
     *
     * @param integer $posNext       the offset for the "next" page
     * @param integer $posPrevious   the offset for the "previous" page
     * @param boolean $isInnodb      whether its InnoDB or not
     * @param string  $sortByKeyHtml the sort by key dialog
     *
     * @return string html content
     *
     * @access private
     *
     * @see getTable()
     */
    private function _getTableNavigation(
        $posNext,
        $posPrevious,
        $isInnodb,
        $sortByKeyHtml
    ): string {
        $isShowingAll = $_SESSION['tmpval']['max_rows'] === self::ALL_ROWS;

        // Move to the beginning or to the previous page
        $moveBackwardButtons = '';
        if ($_SESSION['tmpval']['pos'] && ! $isShowingAll) {
            $moveBackwardButtons = $this->_getMoveBackwardButtonsForTableNavigation(
                htmlspecialchars($this->__get('sql_query')),
                $posPrevious
            );
        }

        $pageSelector = '';
        $numberTotalPage = 1;
        if (! $isShowingAll) {
            list(
                $pageSelector,
                $numberTotalPage
            ) = $this->_getHtmlPageSelector();
        }

        // Move to the next page or to the last one
        $moveForwardButtons = '';
        if ($this->__get('unlim_num_rows') === false // view with unknown number of rows
            || (! $isShowingAll
            && $_SESSION['tmpval']['pos'] + $_SESSION['tmpval']['max_rows'] < $this->__get('unlim_num_rows')
            && $this->__get('num_rows') >= $_SESSION['tmpval']['max_rows'])
        ) {
            $moveForwardButtons = $this->_getMoveForwardButtonsForTableNavigation(
                htmlspecialchars($this->__get('sql_query')),
                $posNext,
                $isInnodb
            );
        }

        $hiddenFields = [
            'db' => $this->__get('db'),
            'table' => $this->__get('table'),
            'server' => $this->__get('server'),
            'sql_query' => $this->__get('sql_query'),
            'is_browse_distinct' => $this->__get('is_browse_distinct'),
            'goto' => $this->__get('goto'),
        ];

        return $this->template->render('display/results/table_navigation', [
            'move_backward_buttons' => $moveBackwardButtons,
            'page_selector' => $pageSelector,
            'move_forward_buttons' => $moveForwardButtons,
            'number_total_page' => $numberTotalPage,
            'has_show_all' => $GLOBALS['cfg']['ShowAll'] || ($this->__get('unlim_num_rows') <= 500),
            'hidden_fields' => $hiddenFields,
            'session_max_rows' => $isShowingAll ? $GLOBALS['cfg']['MaxRows'] : 'all',
            'unique_id' => $this->__get('unique_id'),
            'is_showing_all' => $isShowingAll,
            'unlim_num_rows' => $this->__get('unlim_num_rows'),
            'max_rows' => $_SESSION['tmpval']['max_rows'],
            'pos' => $_SESSION['tmpval']['pos'],
            'sort_by_key' => $sortByKeyHtml,
        ]);
    }

    /**
     * Prepare move backward buttons - previous and first
     *
     * @param string  $html_sql_query the sql encoded by html special characters
     * @param integer $pos_prev       the offset for the "previous" page
     *
     * @return  string                  html content
     *
     * @access  private
     *
     * @see     _getTableNavigation()
     */
    private function _getMoveBackwardButtonsForTableNavigation(
        $html_sql_query,
        $pos_prev
    ) {
        return $this->_getTableNavigationButton(
            '&lt;&lt;',
            _pgettext('First page', 'Begin'),
            0,
            $html_sql_query,
            true
        )
        . $this->_getTableNavigationButton(
            '&lt;',
            _pgettext('Previous page', 'Previous'),
            $pos_prev,
            $html_sql_query,
            true
        );
    }

    /**
     * Prepare move forward buttons - next and last
     *
     * @param string  $html_sql_query the sql encoded by htmlspecialchars()
     * @param integer $pos_next       the offset for the "next" page
     * @param boolean $is_innodb      whether it's InnoDB or not
     *
     * @return  string   html content
     *
     * @access  private
     *
     * @see     _getTableNavigation()
     */
    private function _getMoveForwardButtonsForTableNavigation(
        $html_sql_query,
        $pos_next,
        $is_innodb
    ) {
        // display the Next button
        $buttons_html = $this->_getTableNavigationButton(
            '&gt;',
            _pgettext('Next page', 'Next'),
            $pos_next,
            $html_sql_query,
            false
        );

        // prepare some options for the End button
        if ($is_innodb
            && $this->__get('unlim_num_rows') > $GLOBALS['cfg']['MaxExactCount']
        ) {
            $input_for_real_end = '<input id="real_end_input" type="hidden" '
                . 'name="find_real_end" value="1">';
            // no backquote around this message
            $onclick = '';
        } else {
            $input_for_real_end = $onclick = '';
        }

        $maxRows = $_SESSION['tmpval']['max_rows'];
        $onsubmit = 'onsubmit="return '
            . ($_SESSION['tmpval']['pos']
                + $maxRows
                < $this->__get('unlim_num_rows')
                && $this->__get('num_rows') >= $maxRows
            ? 'true'
            : 'false') . '"';

        // display the End button
        $buttons_html .= $this->_getTableNavigationButton(
            '&gt;&gt;',
            _pgettext('Last page', 'End'),
            @((ceil(
                $this->__get('unlim_num_rows')
                / $_SESSION['tmpval']['max_rows']
            ) - 1) * $maxRows),
            $html_sql_query,
            false,
            $onsubmit,
            $input_for_real_end,
            $onclick
        );

        return $buttons_html;
    }

    /**
     * Get the headers of the results table, for all of the columns
     *
     * @param array   $displayParts                which elements to display
     * @param array   $analyzed_sql_results        analyzed sql results
     * @param array   $sort_expression             sort expression
     * @param array   $sort_expression_nodirection sort expression
     *                                             without direction
     * @param array   $sort_direction              sort direction
     * @param boolean $is_limited_display          with limited operations
     *                                             or not
     * @param string  $unsorted_sql_query          query without the sort part
     *
     * @return string html content
     *
     * @access private
     *
     * @see    getTableHeaders()
     */
    private function _getTableHeadersForColumns(
        array $displayParts,
        array $analyzed_sql_results,
        array $sort_expression,
        array $sort_expression_nodirection,
        array $sort_direction,
        $is_limited_display,
        $unsorted_sql_query
    ) {
        $html = '';

        // required to generate sort links that will remember whether the
        // "Show all" button has been clicked
        $sql_md5 = md5($this->__get('sql_query'));
        $session_max_rows = $is_limited_display
            ? 0
            : $_SESSION['tmpval']['query'][$sql_md5]['max_rows'];

        // Following variable are needed for use in isset/empty or
        // use with array indexes/safe use in the for loop
        $highlight_columns = $this->__get('highlight_columns');
        $fields_meta = $this->__get('fields_meta');

        // Prepare Display column comments if enabled
        // ($GLOBALS['cfg']['ShowBrowseComments']).
        $comments_map = $this->_getTableCommentsArray($analyzed_sql_results);

        list($col_order, $col_visib) = $this->_getColumnParams(
            $analyzed_sql_results
        );

        // optimize: avoid calling a method on each iteration
        $number_of_columns = $this->__get('fields_cnt');

        for ($j = 0; $j < $number_of_columns; $j++) {
            // PHP 7.4 fix for accessing array offset on bool
            $col_visib_current = is_array($col_visib) ? $col_visib[$j] : null;

            // assign $i with the appropriate column order
            $i = $col_order ? $col_order[$j] : $j;

            //  See if this column should get highlight because it's used in the
            //  where-query.
            $name = $fields_meta[$i]->name;
            $condition_field = isset($highlight_columns[$name])
                || isset($highlight_columns[Util::backquote($name)])
                ? true
                : false;

            // Prepare comment-HTML-wrappers for each row, if defined/enabled.
            $comments = $this->_getCommentForRow($comments_map, $fields_meta[$i]);
            $display_params = $this->__get('display_params');

            if (($displayParts['sort_lnk'] == '1') && ! $is_limited_display) {
                list($order_link, $sorted_header_html)
                    = $this->_getOrderLinkAndSortedHeaderHtml(
                        $fields_meta[$i],
                        $sort_expression,
                        $sort_expression_nodirection,
                        $i,
                        $unsorted_sql_query,
                        $session_max_rows,
                        $comments,
                        $sort_direction,
                        $col_visib,
                        $col_visib_current
                    );

                $html .= $sorted_header_html;

                $display_params['desc'][] = '    <th '
                    . 'class="draggable'
                    . ($condition_field ? ' condition' : '')
                    . '" data-column="' . htmlspecialchars($fields_meta[$i]->name)
                    . '">' . "\n" . $order_link . $comments . '    </th>' . "\n";
            } else {
                // Results can't be sorted
                $html
                    .= $this->_getDraggableClassForNonSortableColumns(
                        $col_visib,
                        $col_visib_current,
                        $condition_field,
                        $fields_meta[$i],
                        $comments
                    );

                $display_params['desc'][] = '    <th '
                    . 'class="draggable'
                    . ($condition_field ? ' condition"' : '')
                    . '" data-column="' . htmlspecialchars((string) $fields_meta[$i]->name)
                    . '">        '
                    . htmlspecialchars((string) $fields_meta[$i]->name)
                    . $comments . '    </th>';
            } // end else

            $this->__set('display_params', $display_params);
        } // end for
        return $html;
    }

    /**
     * Get the headers of the results table
     *
     * @param array        $displayParts              which elements to display
     * @param array        $analyzedSqlResults        analyzed sql results
     * @param string       $unsortedSqlQuery          the unsorted sql query
     * @param array        $sortExpression            sort expression
     * @param array|string $sortExpressionNoDirection sort expression without direction
     * @param array        $sortDirection             sort direction
     * @param boolean      $isLimitedDisplay          with limited operations or not
     *
     * @return string html content
     *
     * @access private
     *
     * @see getTable()
     */
    private function _getTableHeaders(
        array &$displayParts,
        array $analyzedSqlResults,
        $unsortedSqlQuery,
        array $sortExpression = [],
        $sortExpressionNoDirection = '',
        array $sortDirection = [],
        $isLimitedDisplay = false
    ): string {
        // Needed for use in isset/empty or
        // use with array indexes/safe use in foreach
        $printView = $this->__get('printview');
        $displayParams = $this->__get('display_params');

        // Output data needed for column reordering and show/hide column
        $dataForResettingColumnOrder = $this->_getDataForResettingColumnOrder($analyzedSqlResults);

        $displayParams['emptypre'] = 0;
        $displayParams['emptyafter'] = 0;
        $displayParams['textbtn'] = '';
        $fullOrPartialTextLink = '';

        $this->__set('display_params', $displayParams);

        // Display options (if we are not in print view)
        $optionsBlock = '';
        if (! (isset($printView) && ($printView == '1')) && ! $isLimitedDisplay) {
            $optionsBlock = $this->_getOptionsBlock();

            // prepare full/partial text button or link
            $fullOrPartialTextLink = $this->_getFullOrPartialTextButtonOrLink();
        }

        // 1. Set $colspan and generate html with full/partial
        // text button or link
        list($colspan, $buttonHtml) = $this->_getFieldVisibilityParams(
            $displayParts,
            $fullOrPartialTextLink
        );

        // 2. Displays the fields' name
        // 2.0 If sorting links should be used, checks if the query is a "JOIN"
        //     statement (see 2.1.3)

        // See if we have to highlight any header fields of a WHERE query.
        // Uses SQL-Parser results.
        $this->_setHighlightedColumnGlobalField($analyzedSqlResults);

        // Get the headers for all of the columns
        $tableHeadersForColumns = $this->_getTableHeadersForColumns(
            $displayParts,
            $analyzedSqlResults,
            $sortExpression,
            $sortExpressionNoDirection,
            $sortDirection,
            $isLimitedDisplay,
            $unsortedSqlQuery
        );

        // Display column at rightside - checkboxes or empty column
        $columnAtRightSide = '';
        if (! $printView) {
            $columnAtRightSide = $this->_getColumnAtRightSide(
                $displayParts,
                $fullOrPartialTextLink,
                $colspan
            );
        }

        return $this->template->render('display/results/table_headers', [
            'db' => $this->__get('db'),
            'table' => $this->__get('table'),
            'unique_id' => $this->__get('unique_id'),
            'save_cells_at_once' => $GLOBALS['cfg']['SaveCellsAtOnce'],
            'data_for_resetting_column_order' => $dataForResettingColumnOrder,
            'options_block' => $optionsBlock,
            'delete_link' => $displayParts['del_lnk'],
            'delete_row' => self::DELETE_ROW,
            'kill_process' => self::KILL_PROCESS,
            'button' => $buttonHtml,
            'table_headers_for_columns' => $tableHeadersForColumns,
            'column_at_right_side' => $columnAtRightSide,
        ]);
    }

    /**
     * Prepare unsorted sql query and sort by key drop down
     *
     * @param array      $analyzed_sql_results analyzed sql results
     * @param array|null $sort_expression      sort expression
     *
     * @return  array   two element array - $unsorted_sql_query, $drop_down_html
     *
     * @access  private
     *
     * @see     _getTableHeaders()
     */
    private function _getUnsortedSqlAndSortByKeyDropDown(
        array $analyzed_sql_results,
        ?array $sort_expression
    ) {
        $drop_down_html = '';

        $unsorted_sql_query = Query::replaceClause(
            $analyzed_sql_results['statement'],
            $analyzed_sql_results['parser']->list,
            'ORDER BY',
            ''
        );

        // Data is sorted by indexes only if it there is only one table.
        if ($this->_isSelect($analyzed_sql_results)) {
            // grab indexes data:
            $indexes = Index::getFromTable(
                $this->__get('table'),
                $this->__get('db')
            );

            // do we have any index?
            if (! empty($indexes)) {
                $drop_down_html = $this->_getSortByKeyDropDown(
                    $indexes,
                    $sort_expression,
                    $unsorted_sql_query
                );
            }
        }

        return [
            $unsorted_sql_query,
            $drop_down_html,
        ];
    }

    /**
     * Prepare sort by key dropdown - html code segment
     *
     * @param Index[]    $indexes          the indexes of the table for sort criteria
     * @param array|null $sortExpression   the sort expression
     * @param string     $unsortedSqlQuery the unsorted sql query
     *
     * @return string html content
     *
     * @access private
     *
     * @see _getTableHeaders()
     */
    private function _getSortByKeyDropDown(
        $indexes,
        ?array $sortExpression,
        $unsortedSqlQuery
    ): string {
        $hiddenFields = [
            'db' => $this->__get('db'),
            'table' => $this->__get('table'),
            'server' => $this->__get('server'),
            'sort_by_key' => '1',
        ];

        $isIndexUsed = false;
        $localOrder = is_array($sortExpression) ? implode(', ', $sortExpression) : '';

        $options = [];
        foreach ($indexes as $index) {
            $ascSort = '`'
                . implode('` ASC, `', array_keys($index->getColumns()))
                . '` ASC';

            $descSort = '`'
                . implode('` DESC, `', array_keys($index->getColumns()))
                . '` DESC';

            $isIndexUsed = $isIndexUsed
                || $localOrder === $ascSort
                || $localOrder === $descSort;

            $unsortedSqlQueryFirstPart = $unsortedSqlQuery;
            $unsortedSqlQuerySecondPart = '';
            if (preg_match(
                '@(.*)([[:space:]](LIMIT (.*)|PROCEDURE (.*)|'
                . 'FOR UPDATE|LOCK IN SHARE MODE))@is',
                $unsortedSqlQuery,
                $myReg
            )) {
                $unsortedSqlQueryFirstPart = $myReg[1];
                $unsortedSqlQuerySecondPart = $myReg[2];
            }

            $options[] = [
                'value' => $unsortedSqlQueryFirstPart . ' ORDER BY '
                    . $ascSort . $unsortedSqlQuerySecondPart,
                'content' => $index->getName() . ' (ASC)',
                'is_selected' => $localOrder === $ascSort,
            ];
            $options[] = [
                'value' => $unsortedSqlQueryFirstPart . ' ORDER BY '
                    . $descSort . $unsortedSqlQuerySecondPart,
                'content' => $index->getName() . ' (DESC)',
                'is_selected' => $localOrder === $descSort,
            ];
        }
        $options[] = [
            'value' => $unsortedSqlQuery,
            'content' => __('None'),
            'is_selected' => ! $isIndexUsed,
        ];

        return $this->template->render('display/results/sort_by_key', [
            'hidden_fields' => $hiddenFields,
            'options' => $options,
        ]);
    }

    /**
     * Set column span, row span and prepare html with full/partial
     * text button or link
     *
     * @param array  $displayParts              which elements to display
     * @param string $full_or_partial_text_link full/partial link or text button
     *
     * @return  array   2 element array - $colspan, $button_html
     *
     * @access  private
     *
     * @see     _getTableHeaders()
     */
    private function _getFieldVisibilityParams(
        array &$displayParts,
        $full_or_partial_text_link
    ) {

        $button_html = '';
        $display_params = $this->__get('display_params');

        // 1. Displays the full/partial text button (part 1)...
        $button_html .= '<thead><tr>' . "\n";

        $emptyPreCondition = $displayParts['edit_lnk'] != self::NO_EDIT_OR_DELETE
                           && $displayParts['del_lnk'] != self::NO_EDIT_OR_DELETE;

        $colspan = $emptyPreCondition ? ' colspan="4"'
            : '';

        $leftOrBoth = $GLOBALS['cfg']['RowActionLinks'] === self::POSITION_LEFT
                   || $GLOBALS['cfg']['RowActionLinks'] === self::POSITION_BOTH;

        //     ... before the result table
        if (($displayParts['edit_lnk'] == self::NO_EDIT_OR_DELETE)
            && ($displayParts['del_lnk'] == self::NO_EDIT_OR_DELETE)
            && ($displayParts['text_btn'] == '1')
        ) {
            $display_params['emptypre'] = $emptyPreCondition ? 4 : 0;
        } elseif ($leftOrBoth && ($displayParts['text_btn'] == '1')
        ) {
            //     ... at the left column of the result table header if possible
            //     and required

            $display_params['emptypre'] = $emptyPreCondition ? 4 : 0;

            $button_html .= '<th class="column_action print_ignore" ' . $colspan
                . '>' . $full_or_partial_text_link . '</th>';
        } elseif ($leftOrBoth
            && (($displayParts['edit_lnk'] != self::NO_EDIT_OR_DELETE)
            || ($displayParts['del_lnk'] != self::NO_EDIT_OR_DELETE))
        ) {
            //     ... elseif no button, displays empty(ies) col(s) if required

            $display_params['emptypre'] = $emptyPreCondition ? 4 : 0;

            $button_html .= '<td ' . $colspan . '></td>';
        } elseif ($GLOBALS['cfg']['RowActionLinks'] == self::POSITION_NONE) {
            // ... elseif display an empty column if the actions links are
            //  disabled to match the rest of the table
            $button_html .= '<th class="column_action"></th>';
        }

        $this->__set('display_params', $display_params);

        return [
            $colspan,
            $button_html,
        ];
    }

    /**
     * Get table comments as array
     *
     * @param array $analyzed_sql_results analyzed sql results
     *
     * @return array table comments
     *
     * @access  private
     *
     * @see     _getTableHeaders()
     */
    private function _getTableCommentsArray(array $analyzed_sql_results)
    {
        if (! $GLOBALS['cfg']['ShowBrowseComments']
            || empty($analyzed_sql_results['statement']->from)
        ) {
            return [];
        }

        $ret = [];
        foreach ($analyzed_sql_results['statement']->from as $field) {
            if (empty($field->table)) {
                continue;
            }
            $ret[$field->table] = $this->relation->getComments(
                empty($field->database) ? $this->__get('db') : $field->database,
                $field->table
            );
        }

        return $ret;
    }

    /**
     * Set global array for store highlighted header fields
     *
     * @param array $analyzed_sql_results analyzed sql results
     *
     * @return  void
     *
     * @access  private
     *
     * @see     _getTableHeaders()
     */
    private function _setHighlightedColumnGlobalField(array $analyzed_sql_results)
    {
        $highlight_columns = [];

        if (! empty($analyzed_sql_results['statement']->where)) {
            foreach ($analyzed_sql_results['statement']->where as $expr) {
                foreach ($expr->identifiers as $identifier) {
                    $highlight_columns[$identifier] = 'true';
                }
            }
        }

        $this->__set('highlight_columns', $highlight_columns);
    }

    /**
     * Prepare data for column restoring and show/hide
     *
     * @param array $analyzedSqlResults analyzed sql results
     *
     * @return string html content
     *
     * @access private
     *
     * @see _getTableHeaders()
     */
    private function _getDataForResettingColumnOrder(array $analyzedSqlResults): string
    {
        if (! $this->_isSelect($analyzedSqlResults)) {
            return '';
        }

        list($columnOrder, $columnVisibility) = $this->_getColumnParams(
            $analyzedSqlResults
        );

        $tableCreateTime = '';
        $table = new Table($this->__get('table'), $this->__get('db'));
        if (! $table->isView()) {
            $tableCreateTime = $GLOBALS['dbi']->getTable(
                $this->__get('db'),
                $this->__get('table')
            )->getStatusInfo('Create_time');
        }

        return $this->template->render('display/results/data_for_resetting_column_order', [
            'column_order' => $columnOrder,
            'column_visibility' => $columnVisibility,
            'is_view' => $table->isView(),
            'table_create_time' => $tableCreateTime,
        ]);
    }

    /**
     * Prepare option fields block
     *
     * @return string html content
     *
     * @access private
     *
     * @see _getTableHeaders()
     */
    private function _getOptionsBlock()
    {
        if (isset($_SESSION['tmpval']['possible_as_geometry']) && $_SESSION['tmpval']['possible_as_geometry'] == false) {
            if ($_SESSION['tmpval']['geoOption'] == self::GEOMETRY_DISP_GEOM) {
                $_SESSION['tmpval']['geoOption'] = self::GEOMETRY_DISP_WKT;
            }
        }
        return $this->template->render('display/results/options_block', [
            'unique_id' => $this->__get('unique_id'),
            'geo_option' => $_SESSION['tmpval']['geoOption'],
            'hide_transformation' => $_SESSION['tmpval']['hide_transformation'],
            'display_blob' => $_SESSION['tmpval']['display_blob'],
            'display_binary' => $_SESSION['tmpval']['display_binary'],
            'relational_display' => $_SESSION['tmpval']['relational_display'],
            'displaywork' => $GLOBALS['cfgRelation']['displaywork'],
            'relwork' => $GLOBALS['cfgRelation']['relwork'],
            'possible_as_geometry' => $_SESSION['tmpval']['possible_as_geometry'],
            'pftext' => $_SESSION['tmpval']['pftext'],
            'db' => $this->__get('db'),
            'table' => $this->__get('table'),
            'sql_query' => $this->__get('sql_query'),
            'goto' => $this->__get('goto'),
            'default_sliders_state' => $GLOBALS['cfg']['InitialSlidersState'],
        ]);
    }

    /**
     * Get full/partial text button or link
     *
     * @return string html content
     *
     * @access  private
     *
     * @see     _getTableHeaders()
     */
    private function _getFullOrPartialTextButtonOrLink()
    {

        $url_params_full_text = [
            'db' => $this->__get('db'),
            'table' => $this->__get('table'),
            'sql_query' => $this->__get('sql_query'),
            'goto' => $this->__get('goto'),
            'full_text_button' => 1,
        ];

        if ($_SESSION['tmpval']['pftext'] == self::DISPLAY_FULL_TEXT) {
            // currently in fulltext mode so show the opposite link
            $tmp_image_file = $this->__get('pma_theme_image') . 's_partialtext.png';
            $tmp_txt = __('Partial texts');
            $url_params_full_text['pftext'] = self::DISPLAY_PARTIAL_TEXT;
        } else {
            $tmp_image_file = $this->__get('pma_theme_image') . 's_fulltext.png';
            $tmp_txt = __('Full texts');
            $url_params_full_text['pftext'] = self::DISPLAY_FULL_TEXT;
        }

        $tmp_image = '<img class="fulltext" src="' . $tmp_image_file . '" alt="'
                     . $tmp_txt . '" title="' . $tmp_txt . '">';
        $tmp_url = Url::getFromRoute('/sql', $url_params_full_text);

        return Util::linkOrButton($tmp_url, $tmp_image);
    }

    /**
     * Get comment for row
     *
     * @param array $commentsMap comments array
     * @param array $fieldsMeta  set of field properties
     *
     * @return string html content
     *
     * @access private
     *
     * @see _getTableHeaders()
     */
    private function _getCommentForRow(array $commentsMap, $fieldsMeta)
    {
        return $this->template->render('display/results/comment_for_row', [
            'comments_map' => $commentsMap,
            'fields_meta' => $fieldsMeta,
            'limit_chars' => $GLOBALS['cfg']['LimitChars'],
        ]);
    }

    /**
     * Prepare parameters and html for sorted table header fields
     *
     * @param stdClass $fields_meta                 set of field properties
     * @param array    $sort_expression             sort expression
     * @param array    $sort_expression_nodirection sort expression without direction
     * @param integer  $column_index                the index of the column
     * @param string   $unsorted_sql_query          the unsorted sql query
     * @param integer  $session_max_rows            maximum rows resulted by sql
     * @param string   $comments                    comment for row
     * @param array    $sort_direction              sort direction
     * @param boolean  $col_visib                   column is visible(false)
     *                                              array                                column isn't visible(string array)
     * @param string   $col_visib_j                 element of $col_visib array
     *
     * @return  array   2 element array - $order_link, $sorted_header_html
     *
     * @access  private
     *
     * @see     _getTableHeaders()
     */
    private function _getOrderLinkAndSortedHeaderHtml(
        $fields_meta,
        array $sort_expression,
        array $sort_expression_nodirection,
        $column_index,
        $unsorted_sql_query,
        $session_max_rows,
        $comments,
        array $sort_direction,
        $col_visib,
        $col_visib_j
    ) {

        $sorted_header_html = '';

        // Checks if the table name is required; it's the case
        // for a query with a "JOIN" statement and if the column
        // isn't aliased, or in queries like
        // SELECT `1`.`master_field` , `2`.`master_field`
        // FROM `PMA_relation` AS `1` , `PMA_relation` AS `2`

        $sort_tbl = isset($fields_meta->table)
            && strlen($fields_meta->table) > 0
            && $fields_meta->orgname == $fields_meta->name
            ? Util::backquote(
                $fields_meta->table
            ) . '.'
            : '';

        $name_to_use_in_sort = $fields_meta->name;

        // Generates the orderby clause part of the query which is part
        // of URL
        list($single_sort_order, $multi_sort_order, $order_img)
            = $this->_getSingleAndMultiSortUrls(
                $sort_expression,
                $sort_expression_nodirection,
                $sort_tbl,
                $name_to_use_in_sort,
                $sort_direction,
                $fields_meta
            );

        if (preg_match(
            '@(.*)([[:space:]](LIMIT (.*)|PROCEDURE (.*)|FOR UPDATE|'
            . 'LOCK IN SHARE MODE))@is',
            $unsorted_sql_query,
            $regs3
        )) {
            $single_sorted_sql_query = $regs3[1] . $single_sort_order . $regs3[2];
            $multi_sorted_sql_query = $regs3[1] . $multi_sort_order . $regs3[2];
        } else {
            $single_sorted_sql_query = $unsorted_sql_query . $single_sort_order;
            $multi_sorted_sql_query = $unsorted_sql_query . $multi_sort_order;
        }

        $_single_url_params = [
            'db'                 => $this->__get('db'),
            'table'              => $this->__get('table'),
            'sql_query'          => $single_sorted_sql_query,
            'session_max_rows'   => $session_max_rows,
            'is_browse_distinct' => $this->__get('is_browse_distinct'),
        ];

        $_multi_url_params = [
            'db'                 => $this->__get('db'),
            'table'              => $this->__get('table'),
            'sql_query'          => $multi_sorted_sql_query,
            'session_max_rows'   => $session_max_rows,
            'is_browse_distinct' => $this->__get('is_browse_distinct'),
        ];
        $single_order_url = Url::getFromRoute('/sql', $_single_url_params);
        $multi_order_url = Url::getFromRoute('/sql', $_multi_url_params);

        // Displays the sorting URL
        // enable sort order swapping for image
        $order_link = $this->_getSortOrderLink(
            $order_img,
            $fields_meta,
            $single_order_url,
            $multi_order_url
        );

        $sorted_header_html .= $this->_getDraggableClassForSortableColumns(
            $col_visib,
            $col_visib_j,
            $fields_meta,
            $order_link,
            $comments
        );

        return [
            $order_link,
            $sorted_header_html,
        ];
    }

    /**
     * Prepare parameters and html for sorted table header fields
     *
     * @param array    $sort_expression             sort expression
     * @param array    $sort_expression_nodirection sort expression without direction
     * @param string   $sort_tbl                    The name of the table to which
     *                                              the current column belongs to
     * @param string   $name_to_use_in_sort         The current column under
     *                                              consideration
     * @param array    $sort_direction              sort direction
     * @param stdClass $fields_meta                 set of field properties
     *
     * @return  array   3 element array - $single_sort_order, $sort_order, $order_img
     *
     * @access  private
     *
     * @see     _getOrderLinkAndSortedHeaderHtml()
     */
    private function _getSingleAndMultiSortUrls(
        array $sort_expression,
        array $sort_expression_nodirection,
        $sort_tbl,
        $name_to_use_in_sort,
        array $sort_direction,
        $fields_meta
    ) {
        $sort_order = "";
        // Check if the current column is in the order by clause
        $is_in_sort = $this->_isInSorted(
            $sort_expression,
            $sort_expression_nodirection,
            $sort_tbl,
            $name_to_use_in_sort
        );
        $current_name = $name_to_use_in_sort;
        if ($sort_expression_nodirection[0] == '' || ! $is_in_sort) {
            $special_index = $sort_expression_nodirection[0] == ''
                ? 0
                : count($sort_expression_nodirection);
            $sort_expression_nodirection[$special_index]
                = Util::backquote(
                    $current_name
                );
            $sort_direction[$special_index] = preg_match(
                '@time|date@i',
                $fields_meta->type
            ) ? self::DESCENDING_SORT_DIR : self::ASCENDING_SORT_DIR;
        }

        $sort_expression_nodirection = array_filter($sort_expression_nodirection);
        $single_sort_order = null;
        foreach ($sort_expression_nodirection as $index => $expression) {
            // check if this is the first clause,
            // if it is then we have to add "order by"
            $is_first_clause = ($index == 0);
            $name_to_use_in_sort = $expression;
            $sort_tbl_new = $sort_tbl;
            // Test to detect if the column name is a standard name
            // Standard name has the table name prefixed to the column name
            if (mb_strpos($name_to_use_in_sort, '.') !== false) {
                $matches = explode('.', $name_to_use_in_sort);
                // Matches[0] has the table name
                // Matches[1] has the column name
                $name_to_use_in_sort = $matches[1];
                $sort_tbl_new = $matches[0];
            }

            // $name_to_use_in_sort might contain a space due to
            // formatting of function expressions like "COUNT(name )"
            // so we remove the space in this situation
            $name_to_use_in_sort = str_replace([' )', '``'], [')', '`'], $name_to_use_in_sort);
            $name_to_use_in_sort = trim($name_to_use_in_sort, '`');

            // If this the first column name in the order by clause add
            // order by clause to the  column name
            $query_head = $is_first_clause ? "\nORDER BY " : "";
            // Again a check to see if the given column is a aggregate column
            if (mb_strpos($name_to_use_in_sort, '(') !== false) {
                $sort_order .=  $query_head . $name_to_use_in_sort . ' ' ;
            } else {
                if (strlen($sort_tbl_new) > 0) {
                    $sort_tbl_new .= ".";
                }
                $sort_order .=  $query_head . $sort_tbl_new
                  . Util::backquote(
                      $name_to_use_in_sort
                  ) . ' ' ;
            }

            // For a special case where the code generates two dots between
            // column name and table name.
            $sort_order = preg_replace("/\.\./", ".", $sort_order);
            // Incase this is the current column save $single_sort_order
            if ($current_name == $name_to_use_in_sort) {
                if (mb_strpos($current_name, '(') !== false) {
                    $single_sort_order = "\n" . 'ORDER BY ' . Util::backquote($current_name) . ' ';
                } else {
                    $single_sort_order = "\n" . 'ORDER BY ' . $sort_tbl
                        . Util::backquote(
                            $current_name
                        ) . ' ';
                }
                if ($is_in_sort) {
                    list($single_sort_order, $order_img)
                        = $this->_getSortingUrlParams(
                            $sort_direction,
                            $single_sort_order,
                            $index
                        );
                } else {
                    $single_sort_order .= strtoupper($sort_direction[$index]);
                }
            }
            if ($current_name == $name_to_use_in_sort && $is_in_sort) {
                // We need to generate the arrow button and related html
                list($sort_order, $order_img) = $this->_getSortingUrlParams(
                    $sort_direction,
                    $sort_order,
                    $index
                );
                $order_img .= " <small>" . ($index + 1) . "</small>";
            } else {
                $sort_order .= strtoupper($sort_direction[$index]);
            }
            // Separate columns by a comma
            $sort_order .= ", ";
        }
        // remove the comma from the last column name in the newly
        // constructed clause
        $sort_order = mb_substr(
            $sort_order,
            0,
            mb_strlen($sort_order) - 2
        );
        if (empty($order_img)) {
            $order_img = '';
        }
        return [
            $single_sort_order,
            $sort_order,
            $order_img,
        ];
    }

    /**
     * Check whether the column is sorted
     *
     * @param array  $sort_expression             sort expression
     * @param array  $sort_expression_nodirection sort expression without direction
     * @param string $sort_tbl                    the table name
     * @param string $name_to_use_in_sort         the sorting column name
     *
     * @return boolean                   the column sorted or not
     *
     * @access  private
     *
     * @see     _getTableHeaders()
     */
    private function _isInSorted(
        array $sort_expression,
        array $sort_expression_nodirection,
        $sort_tbl,
        $name_to_use_in_sort
    ) {

        $index_in_expression = 0;

        foreach ($sort_expression_nodirection as $index => $clause) {
            if (mb_strpos($clause, '.') !== false) {
                $fragments = explode('.', $clause);
                $clause2 = $fragments[0] . "." . str_replace('`', '', $fragments[1]);
            } else {
                $clause2 = $sort_tbl . str_replace('`', '', $clause);
            }
            if ($clause2 === $sort_tbl . $name_to_use_in_sort) {
                $index_in_expression = $index;
                break;
            }
        }
        if (empty($sort_expression[$index_in_expression])) {
            $is_in_sort = false;
        } else {
            // Field name may be preceded by a space, or any number
            // of characters followed by a dot (tablename.fieldname)
            // so do a direct comparison for the sort expression;
            // this avoids problems with queries like
            // "SELECT id, count(id)..." and clicking to sort
            // on id or on count(id).
            // Another query to test this:
            // SELECT p.*, FROM_UNIXTIME(p.temps) FROM mytable AS p
            // (and try clicking on each column's header twice)
            $noSortTable = empty($sort_tbl) || mb_strpos(
                $sort_expression_nodirection[$index_in_expression],
                $sort_tbl
            ) === false;
            $noOpenParenthesis = mb_strpos(
                $sort_expression_nodirection[$index_in_expression],
                '('
            ) === false;
            if (! empty($sort_tbl) && $noSortTable && $noOpenParenthesis) {
                $new_sort_expression_nodirection = $sort_tbl
                    . $sort_expression_nodirection[$index_in_expression];
            } else {
                $new_sort_expression_nodirection
                    = $sort_expression_nodirection[$index_in_expression];
            }

            //Back quotes are removed in next comparison, so remove them from value
            //to compare.
            $name_to_use_in_sort = str_replace('`', '', $name_to_use_in_sort);

            $is_in_sort = false;
            $sort_name = str_replace('`', '', $sort_tbl) . $name_to_use_in_sort;

            if ($sort_name == str_replace('`', '', $new_sort_expression_nodirection)
                || $sort_name == str_replace('`', '', $sort_expression_nodirection[$index_in_expression])
            ) {
                $is_in_sort = true;
            }
        }

        return $is_in_sort;
    }

    /**
     * Get sort url parameters - sort order and order image
     *
     * @param array   $sort_direction the sort direction
     * @param string  $sort_order     the sorting order
     * @param integer $index          the index of sort direction array.
     *
     * @return  array                       2 element array - $sort_order, $order_img
     *
     * @access  private
     *
     * @see     _getSingleAndMultiSortUrls()
     */
    private function _getSortingUrlParams(array $sort_direction, $sort_order, $index)
    {
        if (strtoupper(trim($sort_direction[$index])) == self::DESCENDING_SORT_DIR) {
            $sort_order .= ' ASC';
            $order_img   = ' ' . Util::getImage(
                's_desc',
                __('Descending'),
                [
                    'class' => "soimg",
                    'title' => '',
                ]
            );
            $order_img  .= ' ' . Util::getImage(
                's_asc',
                __('Ascending'),
                [
                    'class' => "soimg hide",
                    'title' => '',
                ]
            );
        } else {
            $sort_order .= ' DESC';
            $order_img   = ' ' . Util::getImage(
                's_asc',
                __('Ascending'),
                [
                    'class' => "soimg",
                    'title' => '',
                ]
            );
            $order_img  .=  ' ' . Util::getImage(
                's_desc',
                __('Descending'),
                [
                    'class' => "soimg hide",
                    'title' => '',
                ]
            );
        }
        return [
            $sort_order,
            $order_img,
        ];
    }

    /**
     * Get sort order link
     *
     * @param string   $order_img       the sort order image
     * @param stdClass $fields_meta     set of field properties
     * @param string   $order_url       the url for sort
     * @param string   $multi_order_url the url for sort
     *
     * @return  string                      the sort order link
     *
     * @access  private
     *
     * @see     _getTableHeaders()
     */
    private function _getSortOrderLink(
        $order_img,
        $fields_meta,
        $order_url,
        $multi_order_url
    ) {
        $order_link_params = [
            'class' => 'sortlink',
        ];

        $order_link_content = htmlspecialchars($fields_meta->name);
        $inner_link_content = $order_link_content . $order_img
            . '<input type="hidden" value="' . $multi_order_url . '">';

        return Util::linkOrButton(
            $order_url,
            $inner_link_content,
            $order_link_params
        );
    }

    /**
     * Check if the column contains numeric data. If yes, then set the
     * column header's alignment right
     *
     * @param stdClass $fields_meta set of field properties
     * @param array    $th_class    array containing classes
     *
     * @return void
     *
     * @see  _getDraggableClassForSortableColumns()
     */
    private function _getClassForNumericColumnType($fields_meta, array &$th_class)
    {
        if (preg_match(
            '@int|decimal|float|double|real|bit|boolean|serial@i',
            (string) $fields_meta->type
        )) {
            $th_class[] = 'right';
        }
    }

    /**
     * Prepare columns to draggable effect for sortable columns
     *
     * @param boolean  $col_visib   the column is visible (false)
     *                              array                the column is not visible (string array)
     * @param string   $col_visib_j element of $col_visib array
     * @param stdClass $fields_meta set of field properties
     * @param string   $order_link  the order link
     * @param string   $comments    the comment for the column
     *
     * @return  string     html content
     *
     * @access  private
     *
     * @see     _getTableHeaders()
     */
    private function _getDraggableClassForSortableColumns(
        $col_visib,
        $col_visib_j,
        $fields_meta,
        $order_link,
        $comments
    ) {

        $draggable_html = '<th';
        $th_class = [];
        $th_class[] = 'draggable';
        $this->_getClassForNumericColumnType($fields_meta, $th_class);
        if ($col_visib && ! $col_visib_j) {
            $th_class[] = 'hide';
        }

        $th_class[] = 'column_heading';
        if ($GLOBALS['cfg']['BrowsePointerEnable'] == true) {
            $th_class[] = 'pointer';
        }

        if ($GLOBALS['cfg']['BrowseMarkerEnable'] == true) {
            $th_class[] = 'marker';
        }

        $draggable_html .= ' class="' . implode(' ', $th_class) . '"';

        $draggable_html .= ' data-column="' . htmlspecialchars($fields_meta->name)
            . '">' . $order_link . $comments . '</th>';

        return $draggable_html;
    }

    /**
     * Prepare columns to draggable effect for non sortable columns
     *
     * @param boolean  $col_visib       the column is visible (false)
     *                                  array                    the column is not visible (string array)
     * @param string   $col_visib_j     element of $col_visib array
     * @param boolean  $condition_field whether to add CSS class condition
     * @param stdClass $fields_meta     set of field properties
     * @param string   $comments        the comment for the column
     *
     * @return  string         html content
     *
     * @access  private
     *
     * @see     _getTableHeaders()
     */
    private function _getDraggableClassForNonSortableColumns(
        $col_visib,
        $col_visib_j,
        $condition_field,
        $fields_meta,
        $comments
    ) {

        $draggable_html = '<th';
        $th_class = [];
        $th_class[] = 'draggable';
        $this->_getClassForNumericColumnType($fields_meta, $th_class);
        if ($col_visib && ! $col_visib_j) {
            $th_class[] = 'hide';
        }

        if ($condition_field) {
            $th_class[] = 'condition';
        }

        $draggable_html .= ' class="' . implode(' ', $th_class) . '"';

        $draggable_html .= ' data-column="'
            . htmlspecialchars((string) $fields_meta->name) . '">';

        $draggable_html .= htmlspecialchars((string) $fields_meta->name);

        $draggable_html .= "\n" . $comments . '</th>';

        return $draggable_html;
    }

    /**
     * Prepare column to show at right side - check boxes or empty column
     *
     * @param array  $displayParts              which elements to display
     * @param string $full_or_partial_text_link full/partial link or text button
     * @param string $colspan                   column span of table header
     *
     * @return  string  html content
     *
     * @access  private
     *
     * @see     _getTableHeaders()
     */
    private function _getColumnAtRightSide(
        array &$displayParts,
        $full_or_partial_text_link,
        $colspan
    ) {

        $right_column_html = '';
        $display_params = $this->__get('display_params');

        // Displays the needed checkboxes at the right
        // column of the result table header if possible and required...
        if (($GLOBALS['cfg']['RowActionLinks'] == self::POSITION_RIGHT)
            || ($GLOBALS['cfg']['RowActionLinks'] == self::POSITION_BOTH)
            && (($displayParts['edit_lnk'] != self::NO_EDIT_OR_DELETE)
            || ($displayParts['del_lnk'] != self::NO_EDIT_OR_DELETE))
            && ($displayParts['text_btn'] == '1')
        ) {
            $display_params['emptyafter']
                = ($displayParts['edit_lnk'] != self::NO_EDIT_OR_DELETE)
                && ($displayParts['del_lnk'] != self::NO_EDIT_OR_DELETE) ? 4 : 1;

            $right_column_html .= "\n"
                . '<th class="column_action print_ignore" ' . $colspan . '>'
                . $full_or_partial_text_link
                . '</th>';
        } elseif (($GLOBALS['cfg']['RowActionLinks'] == self::POSITION_LEFT)
            || ($GLOBALS['cfg']['RowActionLinks'] == self::POSITION_BOTH)
            && (($displayParts['edit_lnk'] == self::NO_EDIT_OR_DELETE)
            && ($displayParts['del_lnk'] == self::NO_EDIT_OR_DELETE))
            && (! isset($GLOBALS['is_header_sent']) || ! $GLOBALS['is_header_sent'])
        ) {
            //     ... elseif no button, displays empty columns if required
            // (unless coming from Browse mode print view)

            $display_params['emptyafter']
                = ($displayParts['edit_lnk'] != self::NO_EDIT_OR_DELETE)
                && ($displayParts['del_lnk'] != self::NO_EDIT_OR_DELETE) ? 4 : 1;

            $right_column_html .= "\n" . '<td class="print_ignore" ' . $colspan
                . '></td>';
        }

        $this->__set('display_params', $display_params);

        return $right_column_html;
    }

    /**
     * Prepares the display for a value
     *
     * @param string $class          class of table cell
     * @param bool   $conditionField whether to add CSS class condition
     * @param string $value          value to display
     *
     * @return string  the td
     *
     * @access  private
     *
     * @see     _getDataCellForGeometryColumns(),
     *          _getDataCellForNonNumericColumns()
     */
    private function _buildValueDisplay($class, $conditionField, $value)
    {
        return $this->template->render('display/results/value_display', [
            'class' => $class,
            'condition_field' => $conditionField,
            'value' => $value,
        ]);
    }

    /**
     * Prepares the display for a null value
     *
     * @param string   $class          class of table cell
     * @param bool     $conditionField whether to add CSS class condition
     * @param stdClass $meta           the meta-information about this field
     * @param string   $align          cell alignment
     *
     * @return string  the td
     *
     * @access  private
     *
     * @see     _getDataCellForNumericColumns(),
     *          _getDataCellForGeometryColumns(),
     *          _getDataCellForNonNumericColumns()
     */
    private function _buildNullDisplay($class, $conditionField, $meta, $align = '')
    {
        $classes = $this->_addClass($class, $conditionField, $meta, '');

        return $this->template->render('display/results/null_display', [
            'align' => $align,
            'meta' => $meta,
            'classes' => $classes,
        ]);
    }

    /**
     * Prepares the display for an empty value
     *
     * @param string   $class          class of table cell
     * @param bool     $conditionField whether to add CSS class condition
     * @param stdClass $meta           the meta-information about this field
     * @param string   $align          cell alignment
     *
     * @return string  the td
     *
     * @access  private
     *
     * @see     _getDataCellForNumericColumns(),
     *          _getDataCellForGeometryColumns(),
     *          _getDataCellForNonNumericColumns()
     */
    private function _buildEmptyDisplay($class, $conditionField, $meta, $align = '')
    {
        $classes = $this->_addClass($class, $conditionField, $meta, 'nowrap');

        return $this->template->render('display/results/empty_display', [
            'align' => $align,
            'classes' => $classes,
        ]);
    }

    /**
     * Adds the relevant classes.
     *
     * @param string                       $class                 class of table cell
     * @param bool                         $condition_field       whether to add CSS class
     *                                                            condition
     * @param stdClass                     $meta                  the meta-information about the
     *                                                            field
     * @param string                       $nowrap                avoid wrapping
     * @param bool                         $is_field_truncated    is field truncated (display ...)
     * @param TransformationsPlugin|string $transformation_plugin transformation plugin.
     *                                                            Can also be the default function:
     *                                                            Core::mimeDefaultFunction
     * @param string                       $default_function      default transformation function
     *
     * @return string the list of classes
     *
     * @access private
     *
     * @see _buildNullDisplay(), _getRowData()
     */
    private function _addClass(
        $class,
        $condition_field,
        $meta,
        $nowrap,
        $is_field_truncated = false,
        $transformation_plugin = '',
        $default_function = ''
    ) {
        $classes = [
            $class,
            $nowrap,
        ];

        if (isset($meta->mimetype)) {
            $classes[] = preg_replace('/\//', '_', $meta->mimetype);
        }

        if ($condition_field) {
            $classes[] = 'condition';
        }

        if ($is_field_truncated) {
            $classes[] = 'truncated';
        }

        $mime_map = $this->__get('mime_map');
        $orgFullColName = $this->__get('db') . '.' . $meta->orgtable
            . '.' . $meta->orgname;
        if ($transformation_plugin != $default_function
            || ! empty($mime_map[$orgFullColName]['input_transformation'])
        ) {
            $classes[] = 'transformed';
        }

        // Define classes to be added to this data field based on the type of data
        $matches = [
            'enum' => 'enum',
            'set' => 'set',
            'binary' => 'hex',
        ];

        foreach ($matches as $key => $value) {
            if (mb_strpos($meta->flags, $key) !== false) {
                $classes[] = $value;
            }
        }

        if (mb_strpos($meta->type, 'bit') !== false) {
            $classes[] = 'bit';
        }

        return implode(' ', $classes);
    }

    /**
     * Prepare the body of the results table
     *
     * @param integer $dt_result            the link id associated to the query
     *                                      which results have to be displayed
     * @param array   $displayParts         which elements to display
     * @param array   $map                  the list of relations
     * @param array   $analyzed_sql_results analyzed sql results
     * @param boolean $is_limited_display   with limited operations or not
     *
     * @return string  html content
     *
     * @global array  $row                  current row data
     *
     * @access  private
     *
     * @see     getTable()
     */
    private function _getTableBody(
        &$dt_result,
        array &$displayParts,
        array $map,
        array $analyzed_sql_results,
        $is_limited_display = false
    ) {
        global $row; // mostly because of browser transformations,
                     // to make the row-data accessible in a plugin

        $table_body_html = '';

        // query without conditions to shorten URLs when needed, 200 is just
        // guess, it should depend on remaining URL length
        $url_sql_query = $this->_getUrlSqlQuery($analyzed_sql_results);

        $display_params = $this->__get('display_params');

        if (! is_array($map)) {
            $map = [];
        }

        $row_no                       = 0;
        $display_params['edit']       = [];
        $display_params['copy']       = [];
        $display_params['delete']     = [];
        $display_params['data']       = [];
        $display_params['row_delete'] = [];
        $this->__set('display_params', $display_params);

        // name of the class added to all grid editable elements;
        // if we don't have all the columns of a unique key in the result set,
        //  do not permit grid editing
        if ($is_limited_display || ! $this->__get('editable')) {
            $grid_edit_class = '';
        } else {
            switch ($GLOBALS['cfg']['GridEditing']) {
                case 'double-click':
                    // trying to reduce generated HTML by using shorter
                    // classes like click1 and click2
                    $grid_edit_class = 'grid_edit click2';
                    break;
                case 'click':
                    $grid_edit_class = 'grid_edit click1';
                    break;
                default: // 'disabled'
                    $grid_edit_class = '';
                    break;
            }
        }

        // prepare to get the column order, if available
        list($col_order, $col_visib) = $this->_getColumnParams(
            $analyzed_sql_results
        );

        // Correction University of Virginia 19991216 in the while below
        // Previous code assumed that all tables have keys, specifically that
        // the phpMyAdmin GUI should support row delete/edit only for such
        // tables.
        // Although always using keys is arguably the prescribed way of
        // defining a relational table, it is not required. This will in
        // particular be violated by the novice.
        // We want to encourage phpMyAdmin usage by such novices. So the code
        // below has been changed to conditionally work as before when the
        // table being displayed has one or more keys; but to display
        // delete/edit options correctly for tables without keys.

        $whereClauseMap = $this->__get('whereClauseMap');
        while ($row = $GLOBALS['dbi']->fetchRow($dt_result)) {
            // add repeating headers
            if (($row_no != 0) && ($_SESSION['tmpval']['repeat_cells'] != 0)
                && ! ($row_no % $_SESSION['tmpval']['repeat_cells'])
            ) {
                $table_body_html .= $this->_getRepeatingHeaders(
                    $display_params
                );
            }

            $tr_class = [];
            if ($GLOBALS['cfg']['BrowsePointerEnable'] != true) {
                $tr_class[] = 'nopointer';
            }
            if ($GLOBALS['cfg']['BrowseMarkerEnable'] != true) {
                $tr_class[] = 'nomarker';
            }

            // pointer code part
            $classes = (empty($tr_class) ? ' ' : 'class="' . implode(' ', $tr_class) . '"');
            $table_body_html .= '<tr ' . $classes . ' >';

            // 1. Prepares the row

            // In print view these variable needs to be initialized
            $del_url = $del_str = $edit_anchor_class
                = $edit_str = $js_conf = $copy_url = $copy_str = $edit_url = null;

            // 1.2 Defines the URLs for the modify/delete link(s)

            if (($displayParts['edit_lnk'] != self::NO_EDIT_OR_DELETE)
                || ($displayParts['del_lnk'] != self::NO_EDIT_OR_DELETE)
            ) {
                // Results from a "SELECT" statement -> builds the
                // WHERE clause to use in links (a unique key if possible)
                /**
                 * @todo $where_clause could be empty, for example a table
                 *       with only one field and it's a BLOB; in this case,
                 *       avoid to display the delete and edit links
                 */
                list($where_clause, $clause_is_unique, $condition_array)
                    = Util::getUniqueCondition(
                        $dt_result, // handle
                        $this->__get('fields_cnt'), // fields_cnt
                        $this->__get('fields_meta'), // fields_meta
                        $row, // row
                        false, // force_unique
                        $this->__get('table'), // restrict_to_table
                        $analyzed_sql_results // analyzed_sql_results
                    );
                $whereClauseMap[$row_no][$this->__get('table')] = $where_clause;
                $this->__set('whereClauseMap', $whereClauseMap);

                $where_clause_html = htmlspecialchars($where_clause);

                // 1.2.1 Modify link(s) - update row case
                if ($displayParts['edit_lnk'] == self::UPDATE_ROW) {
                    list($edit_url, $copy_url, $edit_str, $copy_str,
                        $edit_anchor_class)
                            = $this->_getModifiedLinks(
                                $where_clause,
                                $clause_is_unique,
                                $url_sql_query
                            );
                } // end if (1.2.1)

                // 1.2.2 Delete/Kill link(s)
                list($del_url, $del_str, $js_conf)
                    = $this->_getDeleteAndKillLinks(
                        $where_clause,
                        $clause_is_unique,
                        $url_sql_query,
                        $displayParts['del_lnk'],
                        $row
                    );

                // 1.3 Displays the links at left if required
                if (($GLOBALS['cfg']['RowActionLinks'] == self::POSITION_LEFT)
                    || ($GLOBALS['cfg']['RowActionLinks'] == self::POSITION_BOTH)
                ) {
                    $table_body_html .= $this->_getPlacedLinks(
                        self::POSITION_LEFT,
                        $del_url,
                        $displayParts,
                        $row_no,
                        $where_clause,
                        $where_clause_html,
                        $condition_array,
                        $edit_url,
                        $copy_url,
                        $edit_anchor_class,
                        $edit_str,
                        $copy_str,
                        $del_str,
                        $js_conf
                    );
                } elseif ($GLOBALS['cfg']['RowActionLinks'] == self::POSITION_NONE) {
                    $table_body_html .= $this->_getPlacedLinks(
                        self::POSITION_NONE,
                        $del_url,
                        $displayParts,
                        $row_no,
                        $where_clause,
                        $where_clause_html,
                        $condition_array,
                        $edit_url,
                        $copy_url,
                        $edit_anchor_class,
                        $edit_str,
                        $copy_str,
                        $del_str,
                        $js_conf
                    );
                } // end if (1.3)
            } // end if (1)

            // 2. Displays the rows' values
            if ($this->__get('mime_map') === null) {
                $this->_setMimeMap();
            }
            $table_body_html .= $this->_getRowValues(
                $dt_result,
                $row,
                $row_no,
                $col_order,
                $map,
                $grid_edit_class,
                $col_visib,
                $url_sql_query,
                $analyzed_sql_results
            );

            // 3. Displays the modify/delete links on the right if required
            if (($displayParts['edit_lnk'] != self::NO_EDIT_OR_DELETE)
                || ($displayParts['del_lnk'] != self::NO_EDIT_OR_DELETE)
            ) {
                if (($GLOBALS['cfg']['RowActionLinks'] == self::POSITION_RIGHT)
                    || ($GLOBALS['cfg']['RowActionLinks'] == self::POSITION_BOTH)
                ) {
                    $table_body_html .= $this->_getPlacedLinks(
                        self::POSITION_RIGHT,
                        $del_url,
                        $displayParts,
                        $row_no,
                        $where_clause ?? '',
                        $where_clause_html ?? '',
                        $condition_array ?? [],
                        $edit_url,
                        $copy_url,
                        $edit_anchor_class,
                        $edit_str,
                        $copy_str,
                        $del_str,
                        $js_conf
                    );
                }
            } // end if (3)

            $table_body_html .= '</tr>';
            $table_body_html .= "\n";
            $row_no++;
        } // end while

        return $table_body_html;
    }

    /**
     * Sets the MIME details of the columns in the results set
     *
     * @return void
     */
    private function _setMimeMap()
    {
        $fields_meta = $this->__get('fields_meta');
        $mimeMap = [];
        $added = [];

        for ($currentColumn = 0; $currentColumn < $this->__get('fields_cnt'); ++$currentColumn) {
            $meta = $fields_meta[$currentColumn];
            $orgFullTableName = $this->__get('db') . '.' . $meta->orgtable;

            if ($GLOBALS['cfgRelation']['commwork']
                && $GLOBALS['cfgRelation']['mimework']
                && $GLOBALS['cfg']['BrowseMIME']
                && ! $_SESSION['tmpval']['hide_transformation']
                && empty($added[$orgFullTableName])
            ) {
                $mimeMap = array_merge(
                    $mimeMap,
                    $this->transformations->getMime($this->__get('db'), $meta->orgtable, false, true)
                );
                $added[$orgFullTableName] = true;
            }
        }

        // special browser transformation for some SHOW statements
        if ($this->__get('is_show')
            && ! $_SESSION['tmpval']['hide_transformation']
        ) {
            preg_match(
                '@^SHOW[[:space:]]+(VARIABLES|(FULL[[:space:]]+)?'
                . 'PROCESSLIST|STATUS|TABLE|GRANTS|CREATE|LOGS|DATABASES|FIELDS'
                . ')@i',
                $this->__get('sql_query'),
                $which
            );

            if (isset($which[1])) {
                $str = ' ' . strtoupper($which[1]);
                $isShowProcessList = strpos($str, 'PROCESSLIST') > 0;
                if ($isShowProcessList) {
                    $mimeMap['..Info'] = [
                        'mimetype' => 'Text_Plain',
                        'transformation' => 'output/Text_Plain_Sql.php',
                    ];
                }

                $isShowCreateTable = preg_match(
                    '@CREATE[[:space:]]+TABLE@i',
                    $this->__get('sql_query')
                );
                if ($isShowCreateTable) {
                    $mimeMap['..Create Table'] = [
                        'mimetype' => 'Text_Plain',
                        'transformation' => 'output/Text_Plain_Sql.php',
                    ];
                }
            }
        }

        $this->__set('mime_map', $mimeMap);
    }

    /**
     * Get the values for one data row
     *
     * @param integer              $dt_result            the link id associated to
     *                                                   the query which results
     *                                                   have to be displayed
     * @param array                $row                  current row data
     * @param integer              $row_no               the index of current row
     * @param array|boolean        $col_order            the column order false when
     *                                                   a property not found false
     *                                                   when a property not found
     * @param array                $map                  the list of relations
     * @param string               $grid_edit_class      the class for all editable
     *                                                   columns
     * @param boolean|array|string $col_visib            column is visible(false);
     *                                                   column isn't visible(string
     *                                                   array)
     * @param string               $url_sql_query        the analyzed sql query
     * @param array                $analyzed_sql_results analyzed sql results
     *
     * @return  string  html content
     *
     * @access  private
     *
     * @see     _getTableBody()
     */
    private function _getRowValues(
        &$dt_result,
        array $row,
        $row_no,
        $col_order,
        array $map,
        $grid_edit_class,
        $col_visib,
        $url_sql_query,
        array $analyzed_sql_results
    ) {
        $row_values_html = '';

        // Following variable are needed for use in isset/empty or
        // use with array indexes/safe use in foreach
        $sql_query = $this->__get('sql_query');
        $fields_meta = $this->__get('fields_meta');
        $highlight_columns = $this->__get('highlight_columns');
        $mime_map = $this->__get('mime_map');

        $row_info = $this->_getRowInfoForSpecialLinks($row, $col_order);

        $whereClauseMap = $this->__get('whereClauseMap');

        $columnCount = $this->__get('fields_cnt');
        for ($currentColumn = 0; $currentColumn < $columnCount; ++$currentColumn) {
            // assign $i with appropriate column order
            $i = $col_order ? $col_order[$currentColumn] : $currentColumn;

            $meta    = $fields_meta[$i];
            $orgFullColName
                = $this->__get('db') . '.' . $meta->orgtable . '.' . $meta->orgname;

            $not_null_class = $meta->not_null ? 'not_null' : '';
            $relation_class = isset($map[$meta->name]) ? 'relation' : '';
            $hide_class = $col_visib && ! $col_visib[$currentColumn]
                ? 'hide'
                : '';
            $grid_edit = $meta->orgtable != '' ? $grid_edit_class : '';

            // handle datetime-related class, for grid editing
            $field_type_class
                = $this->_getClassForDateTimeRelatedFields($meta->type);

            $is_field_truncated = false;
            // combine all the classes applicable to this column's value
            $class = $this->_getClassesForColumn(
                $grid_edit,
                $not_null_class,
                $relation_class,
                $hide_class,
                $field_type_class
            );

            //  See if this column should get highlight because it's used in the
            //  where-query.
            $condition_field = isset($highlight_columns)
                && (isset($highlight_columns[$meta->name])
                || isset($highlight_columns[Util::backquote($meta->name)]))
                ? true
                : false;

            // Wrap MIME-transformations. [MIME]
            $default_function = [
                Core::class,
                'mimeDefaultFunction',
            ]; // default_function
            $transformation_plugin = $default_function;
            $transform_options = [];

            if ($GLOBALS['cfgRelation']['mimework']
                && $GLOBALS['cfg']['BrowseMIME']
            ) {
                if (isset($mime_map[$orgFullColName]['mimetype'])
                    && ! empty($mime_map[$orgFullColName]['transformation'])
                ) {
                    $file = $mime_map[$orgFullColName]['transformation'];
                    $include_file = 'libraries/classes/Plugins/Transformations/' . $file;

                    if (@file_exists($include_file)) {
                        $class_name = $this->transformations->getClassName($include_file);
                        if (class_exists($class_name)) {
                            // todo add $plugin_manager
                            $plugin_manager = null;
                            $transformation_plugin = new $class_name(
                                $plugin_manager
                            );

                            $transform_options = $this->transformations->getOptions(
                                isset(
                                    $mime_map[$orgFullColName]['transformation_options']
                                )
                                ? $mime_map[$orgFullColName]['transformation_options']
                                : ''
                            );

                            $meta->mimetype = str_replace(
                                '_',
                                '/',
                                $mime_map[$orgFullColName]['mimetype']
                            );
                        }
                    } // end if file_exists
                } // end if transformation is set
            } // end if mime/transformation works.

            // Check whether the field needs to display with syntax highlighting

            $dbLower = mb_strtolower($this->__get('db'));
            $tblLower = mb_strtolower($meta->orgtable);
            $nameLower = mb_strtolower($meta->orgname);
            if (! empty($this->transformation_info[$dbLower][$tblLower][$nameLower])
                && (trim($row[$i]) != '')
                && ! $_SESSION['tmpval']['hide_transformation']
            ) {
                include_once $this->transformation_info[$dbLower][$tblLower][$nameLower][0];
                $transformation_plugin = new $this->transformation_info[$dbLower][$tblLower][$nameLower][1](null);

                $transform_options = $this->transformations->getOptions(
                    isset($mime_map[$orgFullColName]['transformation_options'])
                    ? $mime_map[$orgFullColName]['transformation_options']
                    : ''
                );

                $meta->mimetype = str_replace(
                    '_',
                    '/',
                    $this->transformation_info[$dbLower][mb_strtolower($meta->orgtable)][mb_strtolower($meta->orgname)][2]
                );
            }

            // Check for the predefined fields need to show as link in schemas
            $specialSchemaLinks = SpecialSchemaLinks::get();

            if (! empty($specialSchemaLinks[$dbLower][$tblLower][$nameLower])) {
                $linking_url = $this->_getSpecialLinkUrl(
                    $specialSchemaLinks,
                    $row[$i],
                    $row_info,
                    mb_strtolower($meta->orgname)
                );
                $transformation_plugin = new Text_Plain_Link();

                $transform_options  = [
                    0 => $linking_url,
                    2 => true,
                ];

                $meta->mimetype = str_replace(
                    '_',
                    '/',
                    'Text/Plain'
                );
            }

            /*
             * The result set can have columns from more than one table,
             * this is why we have to check for the unique conditions
             * related to this table; however getUniqueCondition() is
             * costly and does not need to be called if we already know
             * the conditions for the current table.
             */
            if (! isset($whereClauseMap[$row_no][$meta->orgtable])) {
                $unique_conditions = Util::getUniqueCondition(
                    $dt_result, // handle
                    $this->__get('fields_cnt'), // fields_cnt
                    $this->__get('fields_meta'), // fields_meta
                    $row, // row
                    false, // force_unique
                    $meta->orgtable, // restrict_to_table
                    $analyzed_sql_results // analyzed_sql_results
                );
                $whereClauseMap[$row_no][$meta->orgtable] = $unique_conditions[0];
            }

            $_url_params = [
                'db'            => $this->__get('db'),
                'table'         => $meta->orgtable,
                'where_clause'  => $whereClauseMap[$row_no][$meta->orgtable],
                'transform_key' => $meta->orgname,
            ];

            if (! empty($sql_query)) {
                $_url_params['sql_query'] = $url_sql_query;
            }

            $transform_options['wrapper_link'] = Url::getCommon($_url_params);

            $display_params = $this->__get('display_params');

            // in some situations (issue 11406), numeric returns 1
            // even for a string type
            // for decimal numeric is returning 1
            // have to improve logic
            if (($meta->numeric == 1 && $meta->type != 'string') || $meta->type == 'real') {
                // n u m e r i c

                $display_params['data'][$row_no][$i]
                    = $this->_getDataCellForNumericColumns(
                        null === $row[$i] ? null : (string) $row[$i],
                        $class,
                        $condition_field,
                        $meta,
                        $map,
                        $is_field_truncated,
                        $analyzed_sql_results,
                        $transformation_plugin,
                        $default_function,
                        $transform_options
                    );
            } elseif ($meta->type == self::GEOMETRY_FIELD) {
                // g e o m e t r y

                // Remove 'grid_edit' from $class as we do not allow to
                // inline-edit geometry data.
                $class = str_replace('grid_edit', '', $class);

                $display_params['data'][$row_no][$i]
                    = $this->_getDataCellForGeometryColumns(
                        $row[$i],
                        $class,
                        $meta,
                        $map,
                        $_url_params,
                        $condition_field,
                        $transformation_plugin,
                        $default_function,
                        $transform_options,
                        $analyzed_sql_results
                    );
            } else {
                // n o t   n u m e r i c

                $display_params['data'][$row_no][$i]
                    = $this->_getDataCellForNonNumericColumns(
                        $row[$i],
                        $class,
                        $meta,
                        $map,
                        $_url_params,
                        $condition_field,
                        $transformation_plugin,
                        $default_function,
                        $transform_options,
                        $is_field_truncated,
                        $analyzed_sql_results,
                        $dt_result,
                        $i
                    );
            }

            // output stored cell
            $row_values_html .= $display_params['data'][$row_no][$i];

            if (isset($display_params['rowdata'][$i][$row_no])) {
                $display_params['rowdata'][$i][$row_no]
                    .= $display_params['data'][$row_no][$i];
            } else {
                $display_params['rowdata'][$i][$row_no]
                    = $display_params['data'][$row_no][$i];
            }

            $this->__set('display_params', $display_params);
        } // end for

        return $row_values_html;
    }

    /**
     * Get link for display special schema links
     *
     * @param array  $specialSchemaLinks special schema links
     * @param string $column_value       column value
     * @param array  $row_info           information about row
     * @param string $field_name         column name
     *
     * @return string generated link
     */
    private function _getSpecialLinkUrl(
        array $specialSchemaLinks,
        $column_value,
        array $row_info,
        $field_name
    ) {
        $linking_url_params = [];
        $link_relations = $specialSchemaLinks[mb_strtolower($this->__get('db'))][mb_strtolower($this->__get('table'))][$field_name];

        if (! is_array($link_relations['link_param'])) {
            $linking_url_params[$link_relations['link_param']] = $column_value;
        } else {
            // Consider only the case of creating link for column field
            // sql query that needs to be passed as url param
            $sql = 'SELECT `' . $column_value . '` FROM `'
                . $row_info[$link_relations['link_param'][1]] . '`.`'
                . $row_info[$link_relations['link_param'][2]] . '`';
            $linking_url_params[$link_relations['link_param'][0]] = $sql;
        }

        $divider = strpos($link_relations['default_page'], '?') ? '&' : '?';
        if (empty($link_relations['link_dependancy_params'])) {
            return $link_relations['default_page']
                . Url::getCommonRaw($linking_url_params, $divider);
        }

        foreach ($link_relations['link_dependancy_params'] as $new_param) {
            // If param_info is an array, set the key and value
            // from that array
            if (is_array($new_param['param_info'])) {
                $linking_url_params[$new_param['param_info'][0]]
                    = $new_param['param_info'][1];
                continue;
            }

            $linking_url_params[$new_param['param_info']]
                = $row_info[mb_strtolower($new_param['column_name'])];

            // Special case 1 - when executing routines, according
            // to the type of the routine, url param changes
            if (empty($row_info['routine_type'])) {
                continue;
            }
        }

        return $link_relations['default_page']
            . Url::getCommonRaw($linking_url_params, $divider);
    }

    /**
     * Prepare row information for display special links
     *
     * @param array         $row       current row data
     * @param array|boolean $col_order the column order
     *
     * @return array associative array with column nama -> value
     */
    private function _getRowInfoForSpecialLinks(array $row, $col_order)
    {

        $row_info = [];
        $fields_meta = $this->__get('fields_meta');

        for ($n = 0; $n < $this->__get('fields_cnt'); ++$n) {
            $m = $col_order ? $col_order[$n] : $n;
            $row_info[mb_strtolower($fields_meta[$m]->orgname)]
                = $row[$m];
        }

        return $row_info;
    }

    /**
     * Get url sql query without conditions to shorten URLs
     *
     * @param array $analyzed_sql_results analyzed sql results
     *
     * @return  string        analyzed sql query
     *
     * @access  private
     *
     * @see     _getTableBody()
     */
    private function _getUrlSqlQuery(array $analyzed_sql_results)
    {
        if (($analyzed_sql_results['querytype'] != 'SELECT')
            || (mb_strlen($this->__get('sql_query')) < 200)
        ) {
            return $this->__get('sql_query');
        }

        $query = 'SELECT ' . Query::getClause(
            $analyzed_sql_results['statement'],
            $analyzed_sql_results['parser']->list,
            'SELECT'
        );

        $from_clause = Query::getClause(
            $analyzed_sql_results['statement'],
            $analyzed_sql_results['parser']->list,
            'FROM'
        );

        if (! empty($from_clause)) {
            $query .= ' FROM ' . $from_clause;
        }

        return $query;
    }

    /**
     * Get column order and column visibility
     *
     * @param array $analyzed_sql_results analyzed sql results
     *
     * @return  array           2 element array - $col_order, $col_visib
     *
     * @access  private
     *
     * @see     _getTableBody()
     */
    private function _getColumnParams(array $analyzed_sql_results)
    {
        if ($this->_isSelect($analyzed_sql_results)) {
            $pmatable = new Table($this->__get('table'), $this->__get('db'));
            $col_order = $pmatable->getUiProp(Table::PROP_COLUMN_ORDER);
            /* Validate the value */
            if ($col_order !== false) {
                $fields_cnt = $this->__get('fields_cnt');
                foreach ($col_order as $value) {
                    if ($value >= $fields_cnt) {
                        $pmatable->removeUiProp(Table::PROP_COLUMN_ORDER);
                        $fields_cnt = false;
                    }
                }
            }
            $col_visib = $pmatable->getUiProp(Table::PROP_COLUMN_VISIB);
        } else {
            $col_order = false;
            $col_visib = false;
        }

        return [
            $col_order,
            $col_visib,
        ];
    }

    /**
     * Get HTML for repeating headers
     *
     * @param array $display_params holds various display info
     *
     * @return  string    html content
     *
     * @access  private
     *
     * @see     _getTableBody()
     */
    private function _getRepeatingHeaders(
        array $display_params
    ) {
        $header_html = '<tr>' . "\n";

        if ($display_params['emptypre'] > 0) {
            $header_html .= '    <th colspan="'
                . $display_params['emptypre'] . '">'
                . "\n" . '        &nbsp;</th>' . "\n";
        } elseif ($GLOBALS['cfg']['RowActionLinks'] == self::POSITION_NONE) {
            $header_html .= '    <th></th>' . "\n";
        }

        foreach ($display_params['desc'] as $val) {
            $header_html .= $val;
        }

        if ($display_params['emptyafter'] > 0) {
            $header_html
                .= '    <th colspan="' . $display_params['emptyafter']
                . '">'
                . "\n" . '        &nbsp;</th>' . "\n";
        }
        $header_html .= '</tr>' . "\n";

        return $header_html;
    }

    /**
     * Get modified links
     *
     * @param string  $where_clause     the where clause of the sql
     * @param boolean $clause_is_unique the unique condition of clause
     * @param string  $url_sql_query    the analyzed sql query
     *
     * @return  array                   5 element array - $edit_url, $copy_url,
     *                                  $edit_str, $copy_str, $edit_anchor_class
     *
     * @access  private
     *
     * @see     _getTableBody()
     */
    private function _getModifiedLinks(
        $where_clause,
        $clause_is_unique,
        $url_sql_query
    ) {

        $_url_params = [
            'db'               => $this->__get('db'),
            'table'            => $this->__get('table'),
            'where_clause'     => $where_clause,
            'clause_is_unique' => $clause_is_unique,
            'sql_query'        => $url_sql_query,
            'goto'             => Url::getFromRoute('/sql'),
        ];

        $edit_url = Url::getFromRoute(
            '/table/change',
            $_url_params + ['default_action' => 'update']
        );

        $copy_url = Url::getFromRoute(
            '/table/change',
            $_url_params + ['default_action' => 'insert']
        );

        $edit_str = $this->_getActionLinkContent(
            'b_edit',
            __('Edit')
        );
        $copy_str = $this->_getActionLinkContent(
            'b_insrow',
            __('Copy')
        );

        // Class definitions required for grid editing jQuery scripts
        $edit_anchor_class = "edit_row_anchor";
        if ($clause_is_unique == 0) {
            $edit_anchor_class .= ' nonunique';
        }

        return [
            $edit_url,
            $copy_url,
            $edit_str,
            $copy_str,
            $edit_anchor_class,
        ];
    }

    /**
     * Get delete and kill links
     *
     * @param string  $where_clause     the where clause of the sql
     * @param boolean $clause_is_unique the unique condition of clause
     * @param string  $url_sql_query    the analyzed sql query
     * @param string  $del_lnk          the delete link of current row
     * @param array   $row              the current row
     *
     * @return  array                       3 element array
     *                                      $del_url, $del_str, $js_conf
     *
     * @access  private
     *
     * @see     _getTableBody()
     */
    private function _getDeleteAndKillLinks(
        $where_clause,
        $clause_is_unique,
        $url_sql_query,
        $del_lnk,
        array $row
    ) {

        $goto = $this->__get('goto');

        if ($del_lnk == self::DELETE_ROW) { // delete row case
            $_url_params = [
                'db'        => $this->__get('db'),
                'table'     => $this->__get('table'),
                'sql_query' => $url_sql_query,
                'message_to_show' => __('The row has been deleted.'),
                'goto'      => empty($goto) ? Url::getFromRoute('/table/sql') : $goto,
            ];

            $lnk_goto = Url::getFromRoute('/sql', $_url_params);

            $del_query = 'DELETE FROM '
                . Util::backquote($this->__get('table'))
                . ' WHERE ' . $where_clause .
                ($clause_is_unique ? '' : ' LIMIT 1');

            $_url_params = [
                'db'        => $this->__get('db'),
                'table'     => $this->__get('table'),
                'sql_query' => $del_query,
                'message_to_show' => __('The row has been deleted.'),
                'goto'      => $lnk_goto,
            ];
            $del_url  = Url::getFromRoute('/sql', $_url_params);

            $js_conf  = 'DELETE FROM ' . Sanitize::jsFormat($this->__get('table'))
                . ' WHERE ' . Sanitize::jsFormat($where_clause, false)
                . ($clause_is_unique ? '' : ' LIMIT 1');

            $del_str = $this->_getActionLinkContent('b_drop', __('Delete'));
        } elseif ($del_lnk == self::KILL_PROCESS) { // kill process case
            $_url_params = [
                'db'        => $this->__get('db'),
                'table'     => $this->__get('table'),
                'sql_query' => $url_sql_query,
                'goto'      => 'index.php',
            ];

            $lnk_goto = Url::getFromRoute('/sql', $_url_params);

            $kill = $GLOBALS['dbi']->getKillQuery($row[0]);

            $_url_params = [
                'db'        => 'mysql',
                'sql_query' => $kill,
                'goto'      => $lnk_goto,
            ];

            $del_url = Url::getFromRoute('/sql', $_url_params);
            $js_conf = $kill;
            $del_str = Util::getIcon(
                'b_drop',
                __('Kill')
            );
        } else {
            $del_url = $del_str = $js_conf = null;
        }

        return [
            $del_url,
            $del_str,
            $js_conf,
        ];
    }

    /**
     * Get content inside the table row action links (Edit/Copy/Delete)
     *
     * @param string $icon         The name of the file to get
     * @param string $display_text The text displaying after the image icon
     *
     * @return  string
     *
     * @access  private
     *
     * @see     _getModifiedLinks(), _getDeleteAndKillLinks()
     */
    private function _getActionLinkContent($icon, $display_text)
    {

        $linkContent = '';

        if (isset($GLOBALS['cfg']['RowActionType'])
            && $GLOBALS['cfg']['RowActionType'] == self::ACTION_LINK_CONTENT_ICONS
        ) {
            $linkContent .= '<span class="nowrap">'
                . Util::getImage(
                    $icon,
                    $display_text
                )
                . '</span>';
        } elseif (isset($GLOBALS['cfg']['RowActionType'])
            && $GLOBALS['cfg']['RowActionType'] == self::ACTION_LINK_CONTENT_TEXT
        ) {
            $linkContent .= '<span class="nowrap">' . $display_text . '</span>';
        } else {
            $linkContent .= Util::getIcon(
                $icon,
                $display_text
            );
        }

        return $linkContent;
    }

    /**
     * Prepare placed links
     *
     * @param string      $dir               the direction of links should place
     * @param string      $del_url           the url for delete row
     * @param array       $displayParts      which elements to display
     * @param integer     $row_no            the index of current row
     * @param string      $where_clause      the where clause of the sql
     * @param string      $where_clause_html the html encoded where clause
     * @param array       $condition_array   array of keys (primary, unique, condition)
     * @param string      $edit_url          the url for edit row
     * @param string      $copy_url          the url for copy row
     * @param string      $edit_anchor_class the class for html element for edit
     * @param string      $edit_str          the label for edit row
     * @param string      $copy_str          the label for copy row
     * @param string      $del_str           the label for delete row
     * @param string|null $js_conf           text for the JS confirmation
     *
     * @return  string                      html content
     *
     * @access  private
     *
     * @see     _getTableBody()
     */
    private function _getPlacedLinks(
        $dir,
        $del_url,
        array $displayParts,
        $row_no,
        $where_clause,
        $where_clause_html,
        array $condition_array,
        $edit_url,
        $copy_url,
        $edit_anchor_class,
        $edit_str,
        $copy_str,
        $del_str,
        ?string $js_conf
    ) {

        if (! isset($js_conf)) {
            $js_conf = '';
        }

        return $this->_getCheckboxAndLinks(
            $dir,
            $del_url,
            $displayParts,
            $row_no,
            $where_clause,
            $where_clause_html,
            $condition_array,
            $edit_url,
            $copy_url,
            $edit_anchor_class,
            $edit_str,
            $copy_str,
            $del_str,
            $js_conf
        );
    }

    /**
     * Get the combined classes for a column
     *
     * @param string $grid_edit_class  the class for all editable columns
     * @param string $not_null_class   the class for not null columns
     * @param string $relation_class   the class for relations in a column
     * @param string $hide_class       the class for visibility of a column
     * @param string $field_type_class the class related to type of the field
     *
     * @return string the combined classes
     *
     * @access  private
     *
     * @see     _getTableBody()
     */
    private function _getClassesForColumn(
        $grid_edit_class,
        $not_null_class,
        $relation_class,
        $hide_class,
        $field_type_class
    ) {
        return 'data ' . $grid_edit_class . ' ' . $not_null_class . ' '
            . $relation_class . ' ' . $hide_class . ' ' . $field_type_class;
    }

    /**
     * Get class for datetime related fields
     *
     * @param string $type the type of the column field
     *
     * @return  string   the class for the column
     *
     * @access  private
     *
     * @see     _getTableBody()
     */
    private function _getClassForDateTimeRelatedFields($type)
    {
        if ((substr($type, 0, 9) == self::TIMESTAMP_FIELD)
            || ($type == self::DATETIME_FIELD)
        ) {
            $field_type_class = 'datetimefield';
        } elseif ($type == self::DATE_FIELD) {
            $field_type_class = 'datefield';
        } elseif ($type == self::TIME_FIELD) {
            $field_type_class = 'timefield';
        } elseif ($type == self::STRING_FIELD) {
            $field_type_class = 'text';
        } else {
            $field_type_class = '';
        }
        return $field_type_class;
    }

    /**
     * Prepare data cell for numeric type fields
     *
     * @param string|null           $column                the column's value
     * @param string                $class                 the html class for column
     * @param boolean               $condition_field       the column should highlighted
     *                                                     or not
     * @param stdClass              $meta                  the meta-information about this
     *                                                     field
     * @param array                 $map                   the list of relations
     * @param boolean               $is_field_truncated    the condition for blob data
     *                                                     replacements
     * @param array                 $analyzed_sql_results  the analyzed query
     * @param TransformationsPlugin $transformation_plugin the name of transformation plugin
     * @param string                $default_function      the default transformation
     *                                                     function
     * @param array                 $transform_options     the transformation parameters
     *
     * @return  string the prepared cell, html content
     *
     * @access  private
     *
     * @see     _getTableBody()
     */
    private function _getDataCellForNumericColumns(
        ?string $column,
        $class,
        $condition_field,
        $meta,
        array $map,
        $is_field_truncated,
        array $analyzed_sql_results,
        $transformation_plugin,
        $default_function,
        array $transform_options
    ) {

        if (! isset($column) || $column === null) {
            $cell = $this->_buildNullDisplay(
                'right ' . $class,
                $condition_field,
                $meta,
                ''
            );
        } elseif ($column != '') {
            $nowrap = ' nowrap';
            $where_comparison = ' = ' . $column;

            $cell = $this->_getRowData(
                'right ' . $class,
                $condition_field,
                $analyzed_sql_results,
                $meta,
                $map,
                $column,
                $column,
                $transformation_plugin,
                $default_function,
                $nowrap,
                $where_comparison,
                $transform_options,
                $is_field_truncated,
                ''
            );
        } else {
            $cell = $this->_buildEmptyDisplay(
                'right ' . $class,
                $condition_field,
                $meta,
                ''
            );
        }

        return $cell;
    }

    /**
     * Get data cell for geometry type fields
     *
     * @param string|null           $column                the relevant column in data row
     * @param string                $class                 the html class for column
     * @param stdClass              $meta                  the meta-information about
     *                                                     this field
     * @param array                 $map                   the list of relations
     * @param array                 $_url_params           the parameters for generate url
     * @param boolean               $condition_field       the column should highlighted
     *                                                     or not
     * @param TransformationsPlugin $transformation_plugin the name of transformation
     *                                                     function
     * @param string                $default_function      the default transformation
     *                                                     function
     * @param string                $transform_options     the transformation parameters
     * @param array                 $analyzed_sql_results  the analyzed query
     *
     * @return string the prepared data cell, html content
     *
     * @access private
     *
     * @see     _getTableBody()
     */
    private function _getDataCellForGeometryColumns(
        ?string $column,
        $class,
        $meta,
        array $map,
        array $_url_params,
        $condition_field,
        $transformation_plugin,
        $default_function,
        $transform_options,
        array $analyzed_sql_results
    ) {
        if (! isset($column) || $column === null) {
            $cell = $this->_buildNullDisplay($class, $condition_field, $meta);
            return $cell;
        }

        if ($column == '') {
            $cell = $this->_buildEmptyDisplay($class, $condition_field, $meta);
            return $cell;
        }

        // Display as [GEOMETRY - (size)]
        if ($_SESSION['tmpval']['geoOption'] == self::GEOMETRY_DISP_GEOM) {
            $geometry_text = $this->_handleNonPrintableContents(
                strtoupper(self::GEOMETRY_FIELD),
                $column,
                $transformation_plugin,
                $transform_options,
                $default_function,
                $meta,
                $_url_params
            );

            $cell = $this->_buildValueDisplay(
                $class,
                $condition_field,
                $geometry_text
            );
            return $cell;
        }

        if ($_SESSION['tmpval']['geoOption'] == self::GEOMETRY_DISP_WKT) {
            // Prepare in Well Known Text(WKT) format.
            $where_comparison = ' = ' . $column;

            // Convert to WKT format
            $wktval = Util::asWKT($column);
            list(
                $is_field_truncated,
                $displayedColumn,
                // skip 3rd param
            ) = $this->_getPartialText($wktval);

            $cell = $this->_getRowData(
                $class,
                $condition_field,
                $analyzed_sql_results,
                $meta,
                $map,
                $wktval,
                $displayedColumn,
                $transformation_plugin,
                $default_function,
                '',
                $where_comparison,
                $transform_options,
                $is_field_truncated,
                ''
            );
            return $cell;
        }

        // Prepare in  Well Known Binary (WKB) format.

        if ($_SESSION['tmpval']['display_binary']) {
            $where_comparison = ' = ' . $column;

            $wkbval = substr(bin2hex($column), 8);
            list(
                $is_field_truncated,
                $displayedColumn,
                // skip 3rd param
            ) = $this->_getPartialText($wkbval);

            $cell = $this->_getRowData(
                $class,
                $condition_field,
                $analyzed_sql_results,
                $meta,
                $map,
                $wkbval,
                $displayedColumn,
                $transformation_plugin,
                $default_function,
                '',
                $where_comparison,
                $transform_options,
                $is_field_truncated,
                ''
            );
            return $cell;
        }

        $wkbval = $this->_handleNonPrintableContents(
            self::BINARY_FIELD,
            $column,
            $transformation_plugin,
            $transform_options,
            $default_function,
            $meta,
            $_url_params
        );

        $cell = $this->_buildValueDisplay(
            $class,
            $condition_field,
            $wkbval
        );

        return $cell;
    }

    /**
     * Get data cell for non numeric type fields
     *
     * @param string|null           $column                the relevant column in data row
     * @param string                $class                 the html class for column
     * @param stdClass              $meta                  the meta-information about
     *                                                     the field
     * @param array                 $map                   the list of relations
     * @param array                 $_url_params           the parameters for generate
     *                                                     url
     * @param boolean               $condition_field       the column should highlighted
     *                                                     or not
     * @param TransformationsPlugin $transformation_plugin the name of transformation
     *                                                     function
     * @param string                $default_function      the default transformation
     *                                                     function
     * @param string                $transform_options     the transformation parameters
     * @param boolean               $is_field_truncated    is data truncated due to
     *                                                     LimitChars
     * @param array                 $analyzed_sql_results  the analyzed query
     * @param integer               $dt_result             the link id associated to
     *                                                     the query which results
     *                                                     have to be displayed
     * @param integer               $col_index             the column index
     *
     * @return  string the prepared data cell, html content
     *
     * @access  private
     *
     * @see     _getTableBody()
     */
    private function _getDataCellForNonNumericColumns(
        ?string $column,
        $class,
        $meta,
        array $map,
        array $_url_params,
        $condition_field,
        $transformation_plugin,
        $default_function,
        $transform_options,
        $is_field_truncated,
        array $analyzed_sql_results,
        &$dt_result,
        $col_index
    ) {
        $original_length = 0;

        $is_analyse = $this->__get('is_analyse');
        $field_flags = $GLOBALS['dbi']->fieldFlags($dt_result, $col_index);

        $bIsText = gettype($transformation_plugin) === 'object'
            && strpos($transformation_plugin->getMIMEType(), 'Text')
            === false;

        // disable inline grid editing
        // if binary fields are protected
        // or transformation plugin is of non text type
        // such as image
        if ((false !== stripos($field_flags, self::BINARY_FIELD)
            && ($GLOBALS['cfg']['ProtectBinary'] === 'all'
            || ($GLOBALS['cfg']['ProtectBinary'] === 'noblob'
            && false === stripos($meta->type, self::BLOB_FIELD))
            || ($GLOBALS['cfg']['ProtectBinary'] === 'blob'
            && false !== stripos($meta->type, self::BLOB_FIELD))))
            || $bIsText
        ) {
            $class = str_replace('grid_edit', '', $class);
        }

        if (! isset($column) || $column === null) {
            $cell = $this->_buildNullDisplay($class, $condition_field, $meta);
            return $cell;
        }

        if ($column == '') {
            $cell = $this->_buildEmptyDisplay($class, $condition_field, $meta);
            return $cell;
        }

        // Cut all fields to $GLOBALS['cfg']['LimitChars']
        // (unless it's a link-type transformation or binary)
        $displayedColumn = $column;
        if (! (gettype($transformation_plugin) === "object"
            && strpos($transformation_plugin->getName(), 'Link') !== false)
            && false === stripos($field_flags, self::BINARY_FIELD)
        ) {
            list(
                $is_field_truncated,
                $displayedColumn,
                $original_length
            ) = $this->_getPartialText($column);
        }

        $formatted = false;
        if (isset($meta->_type) && $meta->_type === MYSQLI_TYPE_BIT) {
            $displayedColumn = Util::printableBitValue(
                (int) $displayedColumn,
                (int) $meta->length
            );

            // some results of PROCEDURE ANALYSE() are reported as
            // being BINARY but they are quite readable,
            // so don't treat them as BINARY
        } elseif (false !== stripos($field_flags, self::BINARY_FIELD)
            && ! (isset($is_analyse) && $is_analyse)
        ) {
            // we show the BINARY or BLOB message and field's size
            // (or maybe use a transformation)
            $binary_or_blob = self::BLOB_FIELD;
            if ($meta->type === self::STRING_FIELD) {
                $binary_or_blob = self::BINARY_FIELD;
            }
            $displayedColumn = $this->_handleNonPrintableContents(
                $binary_or_blob,
                $displayedColumn,
                $transformation_plugin,
                $transform_options,
                $default_function,
                $meta,
                $_url_params,
                $is_field_truncated
            );
            $class = $this->_addClass(
                $class,
                $condition_field,
                $meta,
                '',
                $is_field_truncated,
                $transformation_plugin,
                $default_function
            );
            $result = strip_tags($column);
            // disable inline grid editing
            // if binary or blob data is not shown
            if (false !== stripos($result, $binary_or_blob)) {
                $class = str_replace('grid_edit', '', $class);
            }
            $formatted = true;
        }

        if ($formatted) {
            $cell = $this->_buildValueDisplay(
                $class,
                $condition_field,
                $displayedColumn
            );
            return $cell;
        }

        // transform functions may enable no-wrapping:
        $function_nowrap = 'applyTransformationNoWrap';

        $bool_nowrap = ($default_function != $transformation_plugin)
            && function_exists((string) $transformation_plugin->$function_nowrap())
            ? $transformation_plugin->$function_nowrap($transform_options)
            : false;

        // do not wrap if date field type
        $nowrap = preg_match('@DATE|TIME@i', $meta->type)
            || $bool_nowrap ? ' nowrap' : '';

        $where_comparison = ' = \''
            . $GLOBALS['dbi']->escapeString($column)
            . '\'';

        $cell = $this->_getRowData(
            $class,
            $condition_field,
            $analyzed_sql_results,
            $meta,
            $map,
            $column,
            $displayedColumn,
            $transformation_plugin,
            $default_function,
            $nowrap,
            $where_comparison,
            $transform_options,
            $is_field_truncated,
            $original_length
        );

        return $cell;
    }

    /**
     * Checks the posted options for viewing query results
     * and sets appropriate values in the session.
     *
     * @todo    make maximum remembered queries configurable
     * @todo    move/split into SQL class!?
     * @todo    currently this is called twice unnecessary
     * @todo    ignore LIMIT and ORDER in query!?
     *
     * @return void
     *
     * @access  public
     */
    public function setConfigParamsForDisplayTable()
    {

        $sql_md5 = md5($this->__get('sql_query'));
        $query = [];
        if (isset($_SESSION['tmpval']['query'][$sql_md5])) {
            $query = $_SESSION['tmpval']['query'][$sql_md5];
        }

        $query['sql'] = $this->__get('sql_query');

        if (empty($query['repeat_cells'])) {
            $query['repeat_cells'] = $GLOBALS['cfg']['RepeatCells'];
        }

        // as this is a form value, the type is always string so we cannot
        // use Core::isValid($_POST['session_max_rows'], 'integer')
        if (Core::isValid($_POST['session_max_rows'], 'numeric')) {
            $query['max_rows'] = (int) $_POST['session_max_rows'];
            unset($_POST['session_max_rows']);
        } elseif ($_POST['session_max_rows'] == self::ALL_ROWS) {
            $query['max_rows'] = self::ALL_ROWS;
            unset($_POST['session_max_rows']);
        } elseif (empty($query['max_rows'])) {
            $query['max_rows'] = intval($GLOBALS['cfg']['MaxRows']);
        }

        if (Core::isValid($_REQUEST['pos'], 'numeric')) {
            $query['pos'] = $_REQUEST['pos'];
            unset($_REQUEST['pos']);
        } elseif (empty($query['pos'])) {
            $query['pos'] = 0;
        }

        if (Core::isValid(
            $_REQUEST['pftext'],
            [
                self::DISPLAY_PARTIAL_TEXT,
                self::DISPLAY_FULL_TEXT,
            ]
        )
        ) {
            $query['pftext'] = $_REQUEST['pftext'];
            unset($_REQUEST['pftext']);
        } elseif (empty($query['pftext'])) {
            $query['pftext'] = self::DISPLAY_PARTIAL_TEXT;
        }

        if (Core::isValid(
            $_REQUEST['relational_display'],
            [
                self::RELATIONAL_KEY,
                self::RELATIONAL_DISPLAY_COLUMN,
            ]
        )
        ) {
            $query['relational_display'] = $_REQUEST['relational_display'];
            unset($_REQUEST['relational_display']);
        } elseif (empty($query['relational_display'])) {
            // The current session value has priority over a
            // change via Settings; this change will be apparent
            // starting from the next session
            $query['relational_display'] = $GLOBALS['cfg']['RelationalDisplay'];
        }

        if (Core::isValid(
            $_REQUEST['geoOption'],
            [
                self::GEOMETRY_DISP_WKT,
                self::GEOMETRY_DISP_WKB,
                self::GEOMETRY_DISP_GEOM,
            ]
        )
        ) {
            $query['geoOption'] = $_REQUEST['geoOption'];
            unset($_REQUEST['geoOption']);
        } elseif (empty($query['geoOption'])) {
            $query['geoOption'] = self::GEOMETRY_DISP_GEOM;
        }

        if (isset($_REQUEST['display_binary'])) {
            $query['display_binary'] = true;
            unset($_REQUEST['display_binary']);
        } elseif (isset($_REQUEST['display_options_form'])) {
            // we know that the checkbox was unchecked
            unset($query['display_binary']);
        } elseif (! isset($_REQUEST['full_text_button'])) {
            // selected by default because some operations like OPTIMIZE TABLE
            // and all queries involving functions return "binary" contents,
            // according to low-level field flags
            $query['display_binary'] = true;
        }

        if (isset($_REQUEST['display_blob'])) {
            $query['display_blob'] = true;
            unset($_REQUEST['display_blob']);
        } elseif (isset($_REQUEST['display_options_form'])) {
            // we know that the checkbox was unchecked
            unset($query['display_blob']);
        }

        if (isset($_REQUEST['hide_transformation'])) {
            $query['hide_transformation'] = true;
            unset($_REQUEST['hide_transformation']);
        } elseif (isset($_REQUEST['display_options_form'])) {
            // we know that the checkbox was unchecked
            unset($query['hide_transformation']);
        }

        // move current query to the last position, to be removed last
        // so only least executed query will be removed if maximum remembered
        // queries limit is reached
        unset($_SESSION['tmpval']['query'][$sql_md5]);
        $_SESSION['tmpval']['query'][$sql_md5] = $query;

        // do not exceed a maximum number of queries to remember
        if (count($_SESSION['tmpval']['query']) > 10) {
            array_shift($_SESSION['tmpval']['query']);
            //echo 'deleting one element ...';
        }

        // populate query configuration
        $_SESSION['tmpval']['pftext']
            = $query['pftext'];
        $_SESSION['tmpval']['relational_display']
            = $query['relational_display'];
        $_SESSION['tmpval']['geoOption']
            = $query['geoOption'];
        $_SESSION['tmpval']['display_binary'] = isset(
            $query['display_binary']
        );
        $_SESSION['tmpval']['display_blob'] = isset(
            $query['display_blob']
        );
        $_SESSION['tmpval']['hide_transformation'] = isset(
            $query['hide_transformation']
        );
        $_SESSION['tmpval']['pos']
            = $query['pos'];
        $_SESSION['tmpval']['max_rows']
            = $query['max_rows'];
        $_SESSION['tmpval']['repeat_cells']
            = $query['repeat_cells'];
    }

    /**
     * Prepare a table of results returned by a SQL query.
     *
     * @param integer $dt_result            the link id associated to the query
     *                                      which results have to be displayed
     * @param array   $displayParts         the parts to display
     * @param array   $analyzed_sql_results analyzed sql results
     * @param boolean $is_limited_display   With limited operations or not
     *
     * @return  string   Generated HTML content for resulted table
     *
     * @access  public
     */
    public function getTable(
        &$dt_result,
        array &$displayParts,
        array $analyzed_sql_results,
        $is_limited_display = false
    ) {
        /**
         * The statement this table is built for.
         * @var SelectStatement
         */
        if (isset($analyzed_sql_results['statement'])) {
            $statement = $analyzed_sql_results['statement'];
        } else {
            $statement = null;
        }

        // Following variable are needed for use in isset/empty or
        // use with array indexes/safe use in foreach
        $fields_meta = $this->__get('fields_meta');
        $showtable = $this->__get('showtable');
        $printview = $this->__get('printview');

        /**
         * @todo move this to a central place
         * @todo for other future table types
         */
        $is_innodb = (isset($showtable['Type'])
            && $showtable['Type'] == self::TABLE_TYPE_INNO_DB);

        $sql = new Sql();
        if ($is_innodb && $sql->isJustBrowsing($analyzed_sql_results, true)) {
            $pre_count = '~';
            $after_count = Util::showHint(
                Sanitize::sanitizeMessage(
                    __('May be approximate. See [doc@faq3-11]FAQ 3.11[/doc].')
                )
            );
        } else {
            $pre_count = '';
            $after_count = '';
        }

        // 1. ----- Prepares the work -----

        // 1.1 Gets the information about which functionalities should be
        //     displayed

        list(
            $displayParts,
            $total
        )  = $this->_setDisplayPartsAndTotal($displayParts);

        // 1.2 Defines offsets for the next and previous pages
        $pos_next = null;
        $pos_prev = null;
        if ($displayParts['nav_bar'] == '1') {
            list($pos_next, $pos_prev) = $this->_getOffsets();
        } // end if

        // 1.3 Extract sorting expressions.
        //     we need $sort_expression and $sort_expression_nodirection
        //     even if there are many table references
        $sort_expression = [];
        $sort_expression_nodirection = [];
        $sort_direction = [];

        if ($statement !== null && ! empty($statement->order)) {
            foreach ($statement->order as $o) {
                $sort_expression[] = $o->expr->expr . ' ' . $o->type;
                $sort_expression_nodirection[] = $o->expr->expr;
                $sort_direction[] = $o->type;
            }
        } else {
            $sort_expression[] = '';
            $sort_expression_nodirection[] = '';
            $sort_direction[] = '';
        }

        $number_of_columns = count($sort_expression_nodirection);

        // 1.4 Prepares display of first and last value of the sorted column
        $sorted_column_message = '';
        for ($i = 0; $i < $number_of_columns; $i++) {
            $sorted_column_message .= $this->_getSortedColumnMessage(
                $dt_result,
                $sort_expression_nodirection[$i]
            );
        }

        // 2. ----- Prepare to display the top of the page -----

        // 2.1 Prepares a messages with position information
        $sqlQueryMessage = '';
        if (($displayParts['nav_bar'] == '1') && isset($pos_next)) {
            $message = $this->_setMessageInformation(
                $sorted_column_message,
                $analyzed_sql_results,
                $total,
                $pos_next,
                $pre_count,
                $after_count
            );

            $sqlQueryMessage = Util::getMessage(
                $message,
                $this->__get('sql_query'),
                'success'
            );
        } elseif ((! isset($printview) || ($printview != '1')) && ! $is_limited_display) {
            $sqlQueryMessage = Util::getMessage(
                __('Your SQL query has been executed successfully.'),
                $this->__get('sql_query'),
                'success'
            );
        }

        // 2.3 Prepare the navigation bars
        if (strlen($this->__get('table')) === 0) {
            if ($analyzed_sql_results['querytype'] == 'SELECT') {
                // table does not always contain a real table name,
                // for example in MySQL 5.0.x, the query SHOW STATUS
                // returns STATUS as a table name
                $this->__set('table', $fields_meta[0]->table);
            } else {
                $this->__set('table', '');
            }
        }

        // can the result be sorted?
        if ($displayParts['sort_lnk'] == '1' && $analyzed_sql_results['statement'] !== null) {
            // At this point, $sort_expression is an array
            list($unsorted_sql_query, $sort_by_key_html)
                = $this->_getUnsortedSqlAndSortByKeyDropDown(
                    $analyzed_sql_results,
                    $sort_expression
                );
        } else {
            $sort_by_key_html = $unsorted_sql_query = '';
        }

        $navigation = '';
        if ($displayParts['nav_bar'] == '1' && $statement !== null && empty($statement->limit)) {
            $navigation = $this->_getTableNavigation(
                $pos_next,
                $pos_prev,
                $is_innodb,
                $sort_by_key_html
            );
        }

        // 2b ----- Get field references from Database -----
        // (see the 'relation' configuration variable)

        // initialize map
        $map = [];

        if (strlen($this->__get('table')) > 0) {
            // This method set the values for $map array
            $this->_setParamForLinkForeignKeyRelatedTables($map);

            // Coming from 'Distinct values' action of structure page
            // We manipulate relations mechanism to show a link to related rows.
            if ($this->__get('is_browse_distinct')) {
                $map[$fields_meta[1]->name] = [
                    $this->__get('table'),
                    $fields_meta[1]->name,
                    '',
                    $this->__get('db'),
                ];
            }
        } // end if
        // end 2b

        // 3. ----- Prepare the results table -----
        $headers = $this->_getTableHeaders(
            $displayParts,
            $analyzed_sql_results,
            $unsorted_sql_query,
            $sort_expression,
            $sort_expression_nodirection,
            $sort_direction,
            $is_limited_display
        );

        $body = $this->_getTableBody(
            $dt_result,
            $displayParts,
            $map,
            $analyzed_sql_results,
            $is_limited_display
        );

        $this->__set('display_params', null);

        // 4. ----- Prepares the link for multi-fields edit and delete
        $multiRowOperationLinks = '';
        if ($displayParts['del_lnk'] == self::DELETE_ROW
            && $displayParts['del_lnk'] != self::KILL_PROCESS
        ) {
            $multiRowOperationLinks = $this->_getMultiRowOperationLinks(
                $dt_result,
                $analyzed_sql_results,
                $displayParts['del_lnk']
            );
        }

        // 5. ----- Prepare "Query results operations"
        $operations = '';
        if ((! isset($printview) || ($printview != '1')) && ! $is_limited_display) {
            $operations = $this->_getResultsOperations(
                $displayParts,
                $analyzed_sql_results
            );
        }

        return $this->template->render('display/results/table', [
            'sql_query_message' => $sqlQueryMessage,
            'navigation' => $navigation,
            'headers' => $headers,
            'body' => $body,
            'multi_row_operation_links' => $multiRowOperationLinks,
            'operations' => $operations,
        ]);
    }

    /**
     * Get offsets for next page and previous page
     *
     * @return  array           array with two elements - $pos_next, $pos_prev
     *
     * @access  private
     *
     * @see     getTable()
     */
    private function _getOffsets()
    {

        if ($_SESSION['tmpval']['max_rows'] == self::ALL_ROWS) {
            $pos_next     = 0;
            $pos_prev     = 0;
        } else {
            $pos_next     = $_SESSION['tmpval']['pos']
                            + $_SESSION['tmpval']['max_rows'];

            $pos_prev     = $_SESSION['tmpval']['pos']
                            - $_SESSION['tmpval']['max_rows'];

            if ($pos_prev < 0) {
                $pos_prev = 0;
            }
        }

        return [
            $pos_next,
            $pos_prev,
        ];
    }

    /**
     * Prepare sorted column message
     *
     * @param integer $dt_result                   the link id associated to the
     *                                             query which results have to
     *                                             be displayed
     * @param string  $sort_expression_nodirection sort expression without direction
     *
     * @return string|null html content, null if not found sorted column
     *
     * @access  private
     *
     * @see     getTable()
     */
    private function _getSortedColumnMessage(
        &$dt_result,
        $sort_expression_nodirection
    ) {
        $fields_meta = $this->__get('fields_meta'); // To use array indexes

        if (empty($sort_expression_nodirection)) {
            return null;
        }

        if (mb_strpos($sort_expression_nodirection, '.') === false) {
            $sort_table = $this->__get('table');
            $sort_column = $sort_expression_nodirection;
        } else {
            list($sort_table, $sort_column)
                = explode('.', $sort_expression_nodirection);
        }

        $sort_table = Util::unQuote($sort_table);
        $sort_column = Util::unQuote($sort_column);

        // find the sorted column index in row result
        // (this might be a multi-table query)
        $sorted_column_index = false;

        foreach ($fields_meta as $key => $meta) {
            if (($meta->table == $sort_table) && ($meta->name == $sort_column)) {
                $sorted_column_index = $key;
                break;
            }
        }

        if ($sorted_column_index === false) {
            return null;
        }

        // fetch first row of the result set
        $row = $GLOBALS['dbi']->fetchRow($dt_result);

        // initializing default arguments
        $default_function = [
            Core::class,
            'mimeDefaultFunction',
        ];
        $transformation_plugin = $default_function;
        $transform_options = [];

        // check for non printable sorted row data
        $meta = $fields_meta[$sorted_column_index];

        if (false !== stripos($meta->type, self::BLOB_FIELD)
            || ($meta->type == self::GEOMETRY_FIELD)
        ) {
            $column_for_first_row = $this->_handleNonPrintableContents(
                $meta->type,
                $row[$sorted_column_index],
                $transformation_plugin,
                $transform_options,
                $default_function,
                $meta
            );
        } else {
            $column_for_first_row = $row[$sorted_column_index];
        }

        $column_for_first_row = mb_strtoupper(
            mb_substr(
                (string) $column_for_first_row,
                0,
                $GLOBALS['cfg']['LimitChars']
            ) . '...'
        );

        // fetch last row of the result set
        $GLOBALS['dbi']->dataSeek($dt_result, $this->__get('num_rows') - 1);
        $row = $GLOBALS['dbi']->fetchRow($dt_result);

        // check for non printable sorted row data
        $meta = $fields_meta[$sorted_column_index];
        if (false !== stripos($meta->type, self::BLOB_FIELD)
            || ($meta->type == self::GEOMETRY_FIELD)
        ) {
            $column_for_last_row = $this->_handleNonPrintableContents(
                $meta->type,
                $row[$sorted_column_index],
                $transformation_plugin,
                $transform_options,
                $default_function,
                $meta
            );
        } else {
            $column_for_last_row = $row[$sorted_column_index];
        }

        $column_for_last_row = mb_strtoupper(
            mb_substr(
                (string) $column_for_last_row,
                0,
                $GLOBALS['cfg']['LimitChars']
            ) . '...'
        );

        // reset to first row for the loop in _getTableBody()
        $GLOBALS['dbi']->dataSeek($dt_result, 0);

        // we could also use here $sort_expression_nodirection
        return ' [' . htmlspecialchars($sort_column)
            . ': <strong>' . htmlspecialchars($column_for_first_row) . ' - '
            . htmlspecialchars($column_for_last_row) . '</strong>]';
    }

    /**
     * Set the content that needs to be shown in message
     *
     * @param string  $sorted_column_message the message for sorted column
     * @param array   $analyzed_sql_results  the analyzed query
     * @param integer $total                 the total number of rows returned by
     *                                       the SQL query without any
     *                                       programmatically appended LIMIT clause
     * @param integer $pos_next              the offset for next page
     * @param string  $pre_count             the string renders before row count
     * @param string  $after_count           the string renders after row count
     *
     * @return Message an object of Message
     *
     * @access  private
     *
     * @see     getTable()
     */
    private function _setMessageInformation(
        $sorted_column_message,
        array $analyzed_sql_results,
        $total,
        $pos_next,
        $pre_count,
        $after_count
    ) {

        $unlim_num_rows = $this->__get('unlim_num_rows'); // To use in isset()

        if (! empty($analyzed_sql_results['statement']->limit)) {
            $first_shown_rec = $analyzed_sql_results['statement']->limit->offset;
            $row_count = $analyzed_sql_results['statement']->limit->rowCount;

            if ($row_count < $total) {
                $last_shown_rec = $first_shown_rec + $row_count - 1;
            } else {
                $last_shown_rec = $first_shown_rec + $total - 1;
            }
        } elseif (($_SESSION['tmpval']['max_rows'] == self::ALL_ROWS)
            || ($pos_next > $total)
        ) {
            $first_shown_rec = $_SESSION['tmpval']['pos'];
            $last_shown_rec  = $total - 1;
        } else {
            $first_shown_rec = $_SESSION['tmpval']['pos'];
            $last_shown_rec  = $pos_next - 1;
        }

        $table = new Table($this->__get('table'), $this->__get('db'));
        if ($table->isView()
            && ($total == $GLOBALS['cfg']['MaxExactCountViews'])
        ) {
            $message = Message::notice(
                __(
                    'This view has at least this number of rows. '
                    . 'Please refer to %sdocumentation%s.'
                )
            );

            $message->addParam('[doc@cfg_MaxExactCount]');
            $message->addParam('[/doc]');
            $message_view_warning = Util::showHint($message);
        } else {
            $message_view_warning = false;
        }

        $message = Message::success(__('Showing rows %1s - %2s'));
        $message->addParam($first_shown_rec);

        if ($message_view_warning !== false) {
            $message->addParamHtml('... ' . $message_view_warning);
        } else {
            $message->addParam($last_shown_rec);
        }

        $message->addText('(');

        if ($message_view_warning === false) {
            if (isset($unlim_num_rows) && ($unlim_num_rows != $total)) {
                $message_total = Message::notice(
                    $pre_count . __('%1$d total, %2$d in query')
                );
                $message_total->addParam($total);
                $message_total->addParam($unlim_num_rows);
            } else {
                $message_total = Message::notice($pre_count . __('%d total'));
                $message_total->addParam($total);
            }

            if (! empty($after_count)) {
                $message_total->addHtml($after_count);
            }
            $message->addMessage($message_total, '');

            $message->addText(', ', '');
        }

        $message_qt = Message::notice(__('Query took %01.4f seconds.') . ')');
        $message_qt->addParam($this->__get('querytime'));

        $message->addMessage($message_qt, '');
        if ($sorted_column_message !== null) {
            $message->addHtml($sorted_column_message, '');
        }

        return $message;
    }

    /**
     * Set the value of $map array for linking foreign key related tables
     *
     * @param array $map the list of relations
     *
     * @return  void
     *
     * @access  private
     *
     * @see      getTable()
     */
    private function _setParamForLinkForeignKeyRelatedTables(array &$map)
    {
        // To be able to later display a link to the related table,
        // we verify both types of relations: either those that are
        // native foreign keys or those defined in the phpMyAdmin
        // configuration storage. If no PMA storage, we won't be able
        // to use the "column to display" notion (for example show
        // the name related to a numeric id).
        $exist_rel = $this->relation->getForeigners(
            $this->__get('db'),
            $this->__get('table'),
            '',
            self::POSITION_BOTH
        );

        if (! empty($exist_rel)) {
            foreach ($exist_rel as $master_field => $rel) {
                if ($master_field != 'foreign_keys_data') {
                    $display_field = $this->relation->getDisplayField(
                        $rel['foreign_db'],
                        $rel['foreign_table']
                    );
                    $map[$master_field] = [
                        $rel['foreign_table'],
                        $rel['foreign_field'],
                        $display_field,
                        $rel['foreign_db'],
                    ];
                } else {
                    foreach ($rel as $key => $one_key) {
                        foreach ($one_key['index_list'] as $index => $one_field) {
                            $display_field = $this->relation->getDisplayField(
                                isset($one_key['ref_db_name'])
                                ? $one_key['ref_db_name']
                                : $GLOBALS['db'],
                                $one_key['ref_table_name']
                            );

                            $map[$one_field] = [
                                $one_key['ref_table_name'],
                                $one_key['ref_index_list'][$index],
                                $display_field,
                                isset($one_key['ref_db_name'])
                                ? $one_key['ref_db_name']
                                : $GLOBALS['db'],
                            ];
                        }
                    }
                }
            }
        }
    }

    /**
     * Prepare multi field edit/delete links
     *
     * @param integer $dt_result            the link id associated to the query which
     *                                      results have to be displayed
     * @param array   $analyzed_sql_results analyzed sql results
     * @param string  $del_link             the display element - 'del_link'
     *
     * @return string html content
     *
     * @access  private
     *
     * @see     getTable()
     */
    private function _getMultiRowOperationLinks(
        &$dt_result,
        array $analyzed_sql_results,
        $del_link
    ) {
        $links_html = '<div class="print_ignore" >';
        $url_query = $this->__get('url_query');
        $delete_text = $del_link == self::DELETE_ROW ? __('Delete') : __('Kill');

        $links_html .= $this->template->render('select_all', [
            'pma_theme_image' => $this->__get('pma_theme_image'),
            'text_dir' => $this->__get('text_dir'),
            'form_name' => 'resultsForm_' . $this->__get('unique_id'),
        ]);

        $links_html .= Util::getButtonOrImage(
            'submit_mult',
            'mult_submit',
            __('Edit'),
            'b_edit',
            'edit'
        );

        $links_html .= Util::getButtonOrImage(
            'submit_mult',
            'mult_submit',
            __('Copy'),
            'b_insrow',
            'copy'
        );

        $links_html .= Util::getButtonOrImage(
            'submit_mult',
            'mult_submit',
            $delete_text,
            'b_drop',
            'delete'
        );

        if ($analyzed_sql_results['querytype'] == 'SELECT') {
            $links_html .= Util::getButtonOrImage(
                'submit_mult',
                'mult_submit',
                __('Export'),
                'b_tblexport',
                'export'
            );
        }

        $links_html .= "</div>\n";

        $links_html .= '<input type="hidden" name="sql_query"'
            . ' value="' . htmlspecialchars($this->__get('sql_query')) . '">'
            . "\n";

        if (! empty($url_query)) {
            $links_html .= '<input type="hidden" name="url_query"'
                . ' value="' . $url_query . '">' . "\n";
        }

        // fetch last row of the result set
        $GLOBALS['dbi']->dataSeek($dt_result, $this->__get('num_rows') - 1);
        $row = $GLOBALS['dbi']->fetchRow($dt_result);

        // @see DbiMysqi::fetchRow & DatabaseInterface::fetchRow
        if (! is_array($row)) {
            $row = [];
        }

        // $clause_is_unique is needed by getTable() to generate the proper param
        // in the multi-edit and multi-delete form
        list($where_clause, $clause_is_unique, $condition_array)
            = Util::getUniqueCondition(
                $dt_result, // handle
                $this->__get('fields_cnt'), // fields_cnt
                $this->__get('fields_meta'), // fields_meta
                $row, // row
                false, // force_unique
                false, // restrict_to_table
                $analyzed_sql_results // analyzed_sql_results
            );
        unset($where_clause, $condition_array);

        // reset to first row for the loop in _getTableBody()
        $GLOBALS['dbi']->dataSeek($dt_result, 0);

        $links_html .= '<input type="hidden" name="clause_is_unique"'
            . ' value="' . $clause_is_unique . '">' . "\n";

        $links_html .= '</form>' . "\n";

        return $links_html;
    }

    /**
     * Generates HTML to display the Create view in span tag
     *
     * @param array  $analyzed_sql_results analyzed sql results
     * @param string $url_query            String with URL Parameters
     *
     * @return string
     *
     * @access private
     *
     * @see _getResultsOperations()
     */
    private function _getLinkForCreateView(array $analyzed_sql_results, $url_query)
    {
        $results_operations_html = '';
        if (empty($analyzed_sql_results['procedure'])) {
            $results_operations_html .= '<span>'
                . Util::linkOrButton(
                    'view_create.php' . $url_query,
                    Util::getIcon(
                        'b_view_add',
                        __('Create view'),
                        true
                    ),
                    ['class' => 'create_view ajax']
                )
                . '</span>' . "\n";
        }
        return $results_operations_html;
    }

    /**
     * Calls the _getResultsOperations with $only_view as true
     *
     * @param array $analyzed_sql_results analyzed sql results
     *
     * @return string
     *
     * @access public
     *
     */
    public function getCreateViewQueryResultOp(array $analyzed_sql_results)
    {
        $results_operations_html = '';
        //calling to _getResultOperations with a fake $displayParts
        //and setting only_view parameter to be true to generate just view
        $results_operations_html .= $this->_getResultsOperations(
            [],
            $analyzed_sql_results,
            true
        );
        return $results_operations_html;
    }

    /**
     * Get copy to clipboard links for results operations
     *
     * @return string
     *
     * @access  private
     */
    private function _getCopytoclipboardLinks()
    {
        return Util::linkOrButton(
            '#',
            Util::getIcon(
                'b_insrow',
                __('Copy to clipboard'),
                true
            ),
            ['id' => 'copyToClipBoard']
        );
    }

    /**
     * Get printview links for results operations
     *
     * @return string
     *
     * @access  private
     */
    private function _getPrintviewLinks()
    {
        return Util::linkOrButton(
            '#',
            Util::getIcon(
                'b_print',
                __('Print'),
                true
            ),
            ['id' => 'printView'],
            'print_view'
        );
    }

    /**
     * Get operations that are available on results.
     *
     * @param array   $displayParts         the parts to display
     * @param array   $analyzed_sql_results analyzed sql results
     * @param boolean $only_view            Whether to show only view
     *
     * @return string  html content
     *
     * @access  private
     *
     * @see     getTable()
     */
    private function _getResultsOperations(
        array $displayParts,
        array $analyzed_sql_results,
        $only_view = false
    ) {
        global $printview;

        $results_operations_html = '';
        $fields_meta = $this->__get('fields_meta'); // To safe use in foreach
        $header_shown = false;
        $header = '<fieldset class="print_ignore" ><legend>'
            . __('Query results operations') . '</legend>';

        $_url_params = [
            'db'        => $this->__get('db'),
            'table'     => $this->__get('table'),
            'printview' => '1',
            'sql_query' => $this->__get('sql_query'),
        ];
        $url_query = Url::getCommon($_url_params);

        if (! $header_shown) {
            $results_operations_html .= $header;
            $header_shown = true;
        }
        // if empty result set was produced we need to
        // show only view and not other options
        if ($only_view) {
            $results_operations_html .= $this->_getLinkForCreateView(
                $analyzed_sql_results,
                $url_query
            );

            if ($header_shown) {
                $results_operations_html .= '</fieldset><br>';
            }
            return $results_operations_html;
        }

        // Displays "printable view" link if required
        if ($displayParts['pview_lnk'] == '1') {
            $results_operations_html .= $this->_getPrintviewLinks();
            $results_operations_html .= $this->_getCopytoclipboardLinks();
        } // end displays "printable view"

        // Export link
        // (the url_query has extra parameters that won't be used to export)
        // (the single_table parameter is used in \PhpMyAdmin\Export->getDisplay()
        //  to hide the SQL and the structure export dialogs)
        // If the parser found a PROCEDURE clause
        // (most probably PROCEDURE ANALYSE()) it makes no sense to
        // display the Export link).
        if (($analyzed_sql_results['querytype'] == self::QUERY_TYPE_SELECT)
            && ! isset($printview)
            && empty($analyzed_sql_results['procedure'])
        ) {
            if (count($analyzed_sql_results['select_tables']) === 1) {
                $_url_params['single_table'] = 'true';
            }

            if (! $header_shown) {
                $results_operations_html .= $header;
                $header_shown = true;
            }

            $_url_params['unlim_num_rows'] = $this->__get('unlim_num_rows');

            /**
             * At this point we don't know the table name; this can happen
             * for example with a query like
             * SELECT bike_code FROM (SELECT bike_code FROM bikes) tmp
             * As a workaround we set in the table parameter the name of the
             * first table of this database, so that /table/export and
             * the script it calls do not fail
             */
            if (empty($_url_params['table']) && ! empty($_url_params['db'])) {
                $_url_params['table'] = $GLOBALS['dbi']->fetchValue("SHOW TABLES");
                /* No result (probably no database selected) */
                if ($_url_params['table'] === false) {
                    unset($_url_params['table']);
                }
            }

            $results_operations_html .= Util::linkOrButton(
                Url::getFromRoute('/table/export', $_url_params),
                Util::getIcon(
                    'b_tblexport',
                    __('Export'),
                    true
                )
            )
            . "\n";

            // prepare chart
            $results_operations_html .= Util::linkOrButton(
                Url::getFromRoute('/table/chart', $_url_params),
                Util::getIcon(
                    'b_chart',
                    __('Display chart'),
                    true
                )
            )
            . "\n";

            // prepare GIS chart
            $geometry_found = false;
            // If at least one geometry field is found
            foreach ($fields_meta as $meta) {
                if ($meta->type == self::GEOMETRY_FIELD) {
                    $geometry_found = true;
                    break;
                }
            }

            if ($geometry_found) {
                $results_operations_html
                    .= Util::linkOrButton(
                        Url::getFromRoute('/table/gis_visualization', $_url_params),
                        Util::getIcon(
                            'b_globe',
                            __('Visualize GIS data'),
                            true
                        )
                    )
                    . "\n";
            }
        }

        // CREATE VIEW
        /**
         *
         * @todo detect privileges to create a view
         *       (but see 2006-01-19 note in PhpMyAdmin\Display\CreateTable,
         *        I think we cannot detect db-specific privileges reliably)
         * Note: we don't display a Create view link if we found a PROCEDURE clause
         */
        if (! $header_shown) {
            $results_operations_html .= $header;
            $header_shown = true;
        }

        $results_operations_html .= $this->_getLinkForCreateView(
            $analyzed_sql_results,
            $url_query
        );

        if ($header_shown) {
            $results_operations_html .= '</fieldset><br>';
        }

        return $results_operations_html;
    }

    /**
     * Verifies what to do with non-printable contents (binary or BLOB)
     * in Browse mode.
     *
     * @param string      $category              BLOB|BINARY|GEOMETRY
     * @param string|null $content               the binary content
     * @param mixed       $transformation_plugin transformation plugin.
     *                                           Can also be the
     *                                           default function:
     *                                           Core::mimeDefaultFunction
     * @param string      $transform_options     transformation parameters
     * @param string      $default_function      default transformation function
     * @param stdClass    $meta                  the meta-information about the field
     * @param array       $url_params            parameters that should go to the
     *                                           download link
     * @param boolean     $is_truncated          the result is truncated or not
     *
     * @return mixed  string or float
     *
     * @access  private
     *
     * @see     _getDataCellForGeometryColumns(),
     *          _getDataCellForNonNumericColumns(),
     *          _getSortedColumnMessage()
     */
    private function _handleNonPrintableContents(
        $category,
        ?string $content,
        $transformation_plugin,
        $transform_options,
        $default_function,
        $meta,
        array $url_params = [],
        &$is_truncated = null
    ) {
        $is_truncated = false;
        $result = '[' . $category;

        if (isset($content)) {
            $size = strlen($content);
            $display_size = Util::formatByteDown($size, 3, 1);
            $result .= ' - ' . $display_size[0] . ' ' . $display_size[1];
        } else {
            $result .= ' - NULL';
            $size = 0;
        }

        $result .= ']';

        // if we want to use a text transformation on a BLOB column
        if (gettype($transformation_plugin) === "object") {
            $posMimeOctetstream = strpos(
                $transformation_plugin->getMIMESubtype(),
                'Octetstream'
            );
            $posMimeText = strpos($transformation_plugin->getMIMEtype(), 'Text');
            if ($posMimeOctetstream
                || $posMimeText !== false
            ) {
                // Applying Transformations on hex string of binary data
                // seems more appropriate
                $result = pack("H*", bin2hex($content));
            }
        }

        if ($size <= 0) {
            return $result;
        }

        if ($default_function != $transformation_plugin) {
            $result = $transformation_plugin->applyTransformation(
                $result,
                $transform_options,
                $meta
            );
            return $result;
        }

        $result = $default_function($result, [], $meta);
        if (($_SESSION['tmpval']['display_binary']
            && $meta->type === self::STRING_FIELD)
            || ($_SESSION['tmpval']['display_blob']
            && false !== stripos($meta->type, self::BLOB_FIELD))
        ) {
            // in this case, restart from the original $content
            if (mb_check_encoding($content, 'utf-8')
                && ! preg_match('/[\x00-\x08\x0B\x0C\x0E-\x1F\x80-\x9F]/u', $content)
            ) {
                // show as text if it's valid utf-8
                $result = htmlspecialchars($content);
            } else {
                $result = '0x' . bin2hex($content);
            }
            list(
                $is_truncated,
                $result,
                // skip 3rd param
            ) = $this->_getPartialText($result);
        }

        /* Create link to download */

        // in PHP < 5.5, empty() only checks variables
        $tmpdb = $this->__get('db');
        if (count($url_params) > 0
            && (! empty($tmpdb) && ! empty($meta->orgtable))
        ) {
            $result = '<a href="'
                . Url::getFromRoute('/table/get_field', $url_params)
                . '" class="disableAjax">'
                . $result . '</a>';
        }

        return $result;
    }

    /**
     * Retrieves the associated foreign key info for a data cell
     *
     * @param array    $map              the list of relations
     * @param stdClass $meta             the meta-information about the field
     * @param string   $where_comparison data for the where clause
     *
     * @return string  formatted data
     *
     * @access  private
     *
     */
    private function _getFromForeign(array $map, $meta, $where_comparison)
    {
        $dispsql = 'SELECT '
            . Util::backquote($map[$meta->name][2])
            . ' FROM '
            . Util::backquote($map[$meta->name][3])
            . '.'
            . Util::backquote($map[$meta->name][0])
            . ' WHERE '
            . Util::backquote($map[$meta->name][1])
            . $where_comparison;

        $dispresult = $GLOBALS['dbi']->tryQuery(
            $dispsql,
            DatabaseInterface::CONNECT_USER,
            DatabaseInterface::QUERY_STORE
        );

        if ($dispresult && $GLOBALS['dbi']->numRows($dispresult) > 0) {
            list($dispval) = $GLOBALS['dbi']->fetchRow($dispresult, 0);
        } else {
            $dispval = __('Link not found!');
        }

        $GLOBALS['dbi']->freeResult($dispresult);

        return $dispval;
    }

    /**
     * Prepares the displayable content of a data cell in Browse mode,
     * taking into account foreign key description field and transformations
     *
     * @param string                $class                 css classes for the td element
     * @param bool                  $condition_field       whether the column is a part of
     *                                                     the where clause
     * @param array                 $analyzed_sql_results  the analyzed query
     * @param stdClass              $meta                  the meta-information about the
     *                                                     field
     * @param array                 $map                   the list of relations
     * @param string                $data                  data
     * @param string                $displayedData         data that will be displayed (maybe be chunked)
     * @param TransformationsPlugin $transformation_plugin transformation plugin.
     *                                                     Can also be the default function:
     *                                                     Core::mimeDefaultFunction
     * @param string                $default_function      default function
     * @param string                $nowrap                'nowrap' if the content should
     *                                                     not be wrapped
     * @param string                $where_comparison      data for the where clause
     * @param array                 $transform_options     options for transformation
     * @param bool                  $is_field_truncated    whether the field is truncated
     * @param string                $original_length       of a truncated column, or ''
     *
     * @return string  formatted data
     *
     * @access  private
     *
     * @see     _getDataCellForNumericColumns(), _getDataCellForGeometryColumns(),
     *          _getDataCellForNonNumericColumns(),
     *
     */
    private function _getRowData(
        $class,
        $condition_field,
        array $analyzed_sql_results,
        $meta,
        array $map,
        $data,
        $displayedData,
        $transformation_plugin,
        $default_function,
        $nowrap,
        $where_comparison,
        array $transform_options,
        $is_field_truncated,
        $original_length = ''
    ) {
        $relational_display = $_SESSION['tmpval']['relational_display'];
        $printview = $this->__get('printview');
        $decimals = isset($meta->decimals) ? $meta->decimals : '-1';
        $result = '<td data-decimals="' . $decimals . '"'
            . ' data-type="' . $meta->type . '"';

        if (! empty($original_length)) {
            // cannot use data-original-length
            $result .= ' data-originallength="' . $original_length . '"';
        }

        $result .= ' class="'
            . $this->_addClass(
                $class,
                $condition_field,
                $meta,
                $nowrap,
                $is_field_truncated,
                $transformation_plugin,
                $default_function
            )
            . '">';

        if (! empty($analyzed_sql_results['statement']->expr)) {
            foreach ($analyzed_sql_results['statement']->expr as $expr) {
                if (empty($expr->alias) || empty($expr->column)) {
                    continue;
                }
                if (strcasecmp($meta->name, $expr->alias) == 0) {
                    $meta->name = $expr->column;
                }
            }
        }

        if (isset($map[$meta->name])) {
            // Field to display from the foreign table?
            if (isset($map[$meta->name][2])
                && strlen((string) $map[$meta->name][2]) > 0
            ) {
                $dispval = $this->_getFromForeign(
                    $map,
                    $meta,
                    $where_comparison
                );
            } else {
                $dispval = '';
            } // end if... else...

            if (isset($printview) && ($printview == '1')) {
                $result .= ($transformation_plugin != $default_function
                    ? $transformation_plugin->applyTransformation(
                        $data,
                        $transform_options,
                        $meta
                    )
                    : $default_function($data)
                )
                . ' <code>[-&gt;' . $dispval . ']</code>';
            } else {
                if ($relational_display == self::RELATIONAL_KEY) {
                    // user chose "relational key" in the display options, so
                    // the title contains the display field
                    $title = ! empty($dispval)
                        ? htmlspecialchars($dispval)
                        : '';
                } else {
                    $title = htmlspecialchars($data);
                }

                $sqlQuery = 'SELECT * FROM '
                    . Util::backquote($map[$meta->name][3]) . '.'
                    . Util::backquote($map[$meta->name][0])
                    . ' WHERE '
                    . Util::backquote($map[$meta->name][1])
                    . $where_comparison;

                $_url_params = [
                    'db'    => $map[$meta->name][3],
                    'table' => $map[$meta->name][0],
                    'pos'   => '0',
                    'sql_signature' => Core::signSqlQuery($sqlQuery),
                    'sql_query' => $sqlQuery,
                ];

                if ($transformation_plugin != $default_function) {
                    // always apply a transformation on the real data,
                    // not on the display field
                    $displayedData = $transformation_plugin->applyTransformation(
                        $data,
                        $transform_options,
                        $meta
                    );
                } else {
                    if ($relational_display == self::RELATIONAL_DISPLAY_COLUMN
                        && ! empty($map[$meta->name][2])
                    ) {
                        // user chose "relational display field" in the
                        // display options, so show display field in the cell
                        $displayedData = $default_function($dispval);
                    } else {
                        // otherwise display data in the cell
                        $displayedData = $default_function($displayedData);
                    }
                }

                $tag_params = ['title' => $title];
                if (strpos($class, 'grid_edit') !== false) {
                    $tag_params['class'] = 'ajax';
                }
                $result .= Util::linkOrButton(
<<<<<<< HEAD
                    Url::getFromRoute('/sql', $_url_params),
                    $message,
=======
                    'sql.php' . Url::getCommon($_url_params),
                    $displayedData,
>>>>>>> f428277b
                    $tag_params
                );
            }
        } else {
            $result .= ($transformation_plugin != $default_function
                ? $transformation_plugin->applyTransformation(
                    $data,
                    $transform_options,
                    $meta
                )
                : $default_function($data)
            );
        }

        $result .= '</td>' . "\n";

        return $result;
    }

    /**
     * Prepares a checkbox for multi-row submits
     *
     * @param string $del_url           delete url
     * @param array  $displayParts      array with explicit indexes for all
     *                                  the display elements
     * @param string $row_no            the row number
     * @param string $where_clause_html url encoded where clause
     * @param array  $condition_array   array of conditions in the where clause
     * @param string $id_suffix         suffix for the id
     * @param string $class             css classes for the td element
     *
     * @return string  the generated HTML
     *
     * @access  private
     *
     * @see     _getTableBody(), _getCheckboxAndLinks()
     */
    private function _getCheckboxForMultiRowSubmissions(
        $del_url,
        array $displayParts,
        $row_no,
        $where_clause_html,
        array $condition_array,
        $id_suffix,
        $class
    ) {
        $ret = '';

        if (! empty($del_url) && $displayParts['del_lnk'] != self::KILL_PROCESS) {
            $ret .= '<td ';
            if (! empty($class)) {
                $ret .= 'class="' . $class . '"';
            }

            $ret .= ' class="center print_ignore">'
                . '<input type="checkbox" id="id_rows_to_delete'
                . $row_no . $id_suffix
                . '" name="rows_to_delete[' . $row_no . ']"'
                . ' class="multi_checkbox checkall"'
                . ' value="' . $where_clause_html . '">'
                . '<input type="hidden" class="condition_array" value="'
                . htmlspecialchars(json_encode($condition_array)) . '">'
                . '    </td>';
        }

        return $ret;
    }

    /**
     * Prepares an Edit link
     *
     * @param string $edit_url          edit url
     * @param string $class             css classes for td element
     * @param string $edit_str          text for the edit link
     * @param string $where_clause      where clause
     * @param string $where_clause_html url encoded where clause
     *
     * @return string  the generated HTML
     *
     * @access  private
     *
     * @see     _getTableBody(), _getCheckboxAndLinks()
     */
    private function _getEditLink(
        $edit_url,
        $class,
        $edit_str,
        $where_clause,
        $where_clause_html
    ) {
        $ret = '';
        if (! empty($edit_url)) {
            $ret .= '<td class="' . $class . ' center print_ignore">'
                . '<span class="nowrap">'
                . Util::linkOrButton($edit_url, $edit_str);
            /*
             * Where clause for selecting this row uniquely is provided as
             * a hidden input. Used by jQuery scripts for handling grid editing
             */
            if (! empty($where_clause)) {
                $ret .= '<input type="hidden" class="where_clause" value ="'
                    . $where_clause_html . '">';
            }
            $ret .= '</span></td>';
        }

        return $ret;
    }

    /**
     * Prepares an Copy link
     *
     * @param string $copy_url          copy url
     * @param string $copy_str          text for the copy link
     * @param string $where_clause      where clause
     * @param string $where_clause_html url encoded where clause
     * @param string $class             css classes for the td element
     *
     * @return string  the generated HTML
     *
     * @access  private
     *
     * @see     _getTableBody(), _getCheckboxAndLinks()
     */
    private function _getCopyLink(
        $copy_url,
        $copy_str,
        $where_clause,
        $where_clause_html,
        $class
    ) {
        $ret = '';
        if (! empty($copy_url)) {
            $ret .= '<td class="';
            if (! empty($class)) {
                $ret .= $class . ' ';
            }

            $ret .= 'center print_ignore"><span class="nowrap">'
               . Util::linkOrButton($copy_url, $copy_str);

            /*
             * Where clause for selecting this row uniquely is provided as
             * a hidden input. Used by jQuery scripts for handling grid editing
             */
            if (! empty($where_clause)) {
                $ret .= '<input type="hidden" class="where_clause" value="'
                    . $where_clause_html . '">';
            }
            $ret .= '</span></td>';
        }

        return $ret;
    }

    /**
     * Prepares a Delete link
     *
     * @param string $del_url delete url
     * @param string $del_str text for the delete link
     * @param string $js_conf text for the JS confirmation
     * @param string $class   css classes for the td element
     *
     * @return string  the generated HTML
     *
     * @access  private
     *
     * @see     _getTableBody(), _getCheckboxAndLinks()
     */
    private function _getDeleteLink($del_url, $del_str, $js_conf, $class)
    {

        $ret = '';
        if (empty($del_url)) {
            return $ret;
        }

        $ret .= '<td class="';
        if (! empty($class)) {
            $ret .= $class . ' ';
        }
        $ajax = Response::getInstance()->isAjax() ? ' ajax' : '';
        $ret .= 'center print_ignore">'
            . Util::linkOrButton(
                $del_url,
                $del_str,
                ['class' => 'delete_row requireConfirm' . $ajax]
            )
            . '<div class="hide">' . $js_conf . '</div>'
            . '</td>';

        return $ret;
    }

    /**
     * Prepare checkbox and links at some position (left or right)
     * (only called for horizontal mode)
     *
     * @param string $position          the position of the checkbox and links
     * @param string $del_url           delete url
     * @param array  $displayParts      array with explicit indexes for all the
     *                                  display elements
     * @param string $row_no            row number
     * @param string $where_clause      where clause
     * @param string $where_clause_html url encoded where clause
     * @param array  $condition_array   array of conditions in the where clause
     * @param string $edit_url          edit url
     * @param string $copy_url          copy url
     * @param string $class             css classes for the td elements
     * @param string $edit_str          text for the edit link
     * @param string $copy_str          text for the copy link
     * @param string $del_str           text for the delete link
     * @param string $js_conf           text for the JS confirmation
     *
     * @return string  the generated HTML
     *
     * @access  private
     *
     * @see     _getPlacedLinks()
     */
    private function _getCheckboxAndLinks(
        $position,
        $del_url,
        array $displayParts,
        $row_no,
        $where_clause,
        $where_clause_html,
        array $condition_array,
        $edit_url,
        $copy_url,
        $class,
        $edit_str,
        $copy_str,
        $del_str,
        $js_conf
    ) {
        $ret = '';

        if ($position == self::POSITION_LEFT) {
            $ret .= $this->_getCheckboxForMultiRowSubmissions(
                $del_url,
                $displayParts,
                $row_no,
                $where_clause_html,
                $condition_array,
                '_left',
                ''
            );

            $ret .= $this->_getEditLink(
                $edit_url,
                $class,
                $edit_str,
                $where_clause,
                $where_clause_html
            );

            $ret .= $this->_getCopyLink(
                $copy_url,
                $copy_str,
                $where_clause,
                $where_clause_html,
                ''
            );

            $ret .= $this->_getDeleteLink($del_url, $del_str, $js_conf, '');
        } elseif ($position == self::POSITION_RIGHT) {
            $ret .= $this->_getDeleteLink($del_url, $del_str, $js_conf, '');

            $ret .= $this->_getCopyLink(
                $copy_url,
                $copy_str,
                $where_clause,
                $where_clause_html,
                ''
            );

            $ret .= $this->_getEditLink(
                $edit_url,
                $class,
                $edit_str,
                $where_clause,
                $where_clause_html
            );

            $ret .= $this->_getCheckboxForMultiRowSubmissions(
                $del_url,
                $displayParts,
                $row_no,
                $where_clause_html,
                $condition_array,
                '_right',
                ''
            );
        } else { // $position == self::POSITION_NONE
            $ret .= $this->_getCheckboxForMultiRowSubmissions(
                $del_url,
                $displayParts,
                $row_no,
                $where_clause_html,
                $condition_array,
                '_left',
                ''
            );
        }

        return $ret;
    }

    /**
     * Truncates given string based on LimitChars configuration
     * and Session pftext variable
     * (string is truncated only if necessary)
     *
     * @param string $str string to be truncated
     *
     * @return mixed
     *
     * @access  private
     *
     * @see     _handleNonPrintableContents(), _getDataCellForGeometryColumns(),
     *          _getDataCellForNonNumericColumns
     */
    private function _getPartialText($str)
    {
        $original_length = mb_strlen($str);
        if ($original_length > $GLOBALS['cfg']['LimitChars']
            && $_SESSION['tmpval']['pftext'] === self::DISPLAY_PARTIAL_TEXT
        ) {
            $str = mb_substr(
                $str,
                0,
                $GLOBALS['cfg']['LimitChars']
            ) . '...';
            $truncated = true;
        } else {
            $truncated = false;
        }

        return [
            $truncated,
            $str,
            $original_length,
        ];
    }
}<|MERGE_RESOLUTION|>--- conflicted
+++ resolved
@@ -5341,13 +5341,8 @@
                     $tag_params['class'] = 'ajax';
                 }
                 $result .= Util::linkOrButton(
-<<<<<<< HEAD
                     Url::getFromRoute('/sql', $_url_params),
-                    $message,
-=======
-                    'sql.php' . Url::getCommon($_url_params),
                     $displayedData,
->>>>>>> f428277b
                     $tag_params
                 );
             }
