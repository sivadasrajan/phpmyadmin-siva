--- conflicted
+++ resolved
@@ -1460,11 +1460,7 @@
      */
     public static function convertBitDefaultValue(string $bit_default_value): string
     {
-<<<<<<< HEAD
-        return (string) preg_replace("/^b'(\d*)'?$/", '$1', htmlspecialchars_decode($bit_default_value, ENT_QUOTES), 1);
-=======
-        return preg_replace("/^b'(\d*)'?$/", '$1', htmlspecialchars_decode((string) $bit_default_value, ENT_QUOTES), 1);
->>>>>>> 63db5bcc
+        return (string) preg_replace("/^b'(\d*)'?$/", '$1', htmlspecialchars_decode((string) $bit_default_value, ENT_QUOTES), 1);
     }
 
     /**
