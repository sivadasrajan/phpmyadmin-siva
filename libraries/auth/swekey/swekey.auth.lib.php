<?php
/**
 * @package Swekey
 */

/**
 * Checks Swekey authentication.
 */
function Swekey_auth_check()
{
    global $cfg;
    $confFile = $cfg['Server']['auth_swekey_config'];

    if (! isset($_SESSION['SWEKEY'])) {
        $_SESSION['SWEKEY'] = array();
    }

    $_SESSION['SWEKEY']['ENABLED'] = (! empty($confFile) && file_exists($confFile));

    // Load the swekey.conf file the first time
    if ($_SESSION['SWEKEY']['ENABLED'] && empty($_SESSION['SWEKEY']['CONF_LOADED'])) {
        $_SESSION['SWEKEY']['CONF_LOADED'] = true;
        $_SESSION['SWEKEY']['VALID_SWEKEYS'] = array();
        $valid_swekeys = explode("\n", @file_get_contents($confFile));
        foreach ($valid_swekeys as $line) {
            if (preg_match("/^[0-9A-F]{32}:.+$/", $line) != false)
            {
                $items = explode(":", $line);
                if (count($items) == 2)
                    $_SESSION['SWEKEY']['VALID_SWEKEYS'][$items[0]] = trim($items[1]);
            }
            else if (preg_match("/^[A-Z_]+=.*$/", $line) != false) {
                $items = explode("=", $line);
                $_SESSION['SWEKEY']['CONF_'.trim($items[0])] = trim($items[1]);
            }
        }

        // Set default values for settings
        if (! isset($_SESSION['SWEKEY']['CONF_SERVER_CHECK']))
            $_SESSION['SWEKEY']['CONF_SERVER_CHECK'] = "";
        if (! isset($_SESSION['SWEKEY']['CONF_SERVER_RNDTOKEN']))
            $_SESSION['SWEKEY']['CONF_SERVER_RNDTOKEN'] = "";
        if (! isset($_SESSION['SWEKEY']['CONF_SERVER_STATUS']))
             $_SESSION['SWEKEY']['CONF_SERVER_STATUS'] = "";
        if (! isset($_SESSION['SWEKEY']['CONF_CA_FILE']))
            $_SESSION['SWEKEY']['CONF_CA_FILE'] = "";
        if (! isset($_SESSION['SWEKEY']['CONF_ENABLE_TOKEN_CACHE']))
            $_SESSION['SWEKEY']['CONF_ENABLE_TOKEN_CACHE'] = true;
        if (! isset($_SESSION['SWEKEY']['CONF_DEBUG']))
               $_SESSION['SWEKEY']['CONF_DEBUG'] = false;
     }

    // check if a web key has been authenticated
    if ($_SESSION['SWEKEY']['ENABLED']) {
        if (empty($_SESSION['SWEKEY']['AUTHENTICATED_SWEKEY']))
           return false;
    }

    return true;
}


/**
 * Handle Swekey authentication error.
 */
function Swekey_auth_error()
{
    if (! isset($_SESSION['SWEKEY']))
        return null;

    if (! $_SESSION['SWEKEY']['ENABLED'])
        return null;

    require_once './libraries/auth/swekey/authentication.inc.php';

    ?>
    <script>
    function Swekey_GetValidKey()
    {
        var valids = "<?php
            foreach ($_SESSION['SWEKEY']['VALID_SWEKEYS'] as $key => $value)
                echo $key.',';
        ?>";
        var connected_keys = Swekey_ListKeyIds().split(",");
         for (i in connected_keys)
               if (connected_keys[i] != null && connected_keys[i].length == 32)
                if (valids.indexOf(connected_keys[i]) >= 0)
                   return connected_keys[i];


        if (connected_keys.length > 0)
               if (connected_keys[0].length == 32)
                  return "unknown_key_" + connected_keys[0];

        return "none";
    }

    var key = Swekey_GetValidKey();

    function timedCheck()
    {
        if (key != Swekey_GetValidKey())
        {
            window.location.search = "?swekey_reset";
        }
        else
            setTimeout("timedCheck()",1000);
    }

    setTimeout("timedCheck()",1000);
    </script>
     <?php

    if (! empty($_SESSION['SWEKEY']['AUTHENTICATED_SWEKEY']))
        return null;

    if (count($_SESSION['SWEKEY']['VALID_SWEKEYS']) == 0)
        return sprintf(__('File %s does not contain any key id'), $GLOBALS['cfg']['Server']['auth_swekey_config']);

    require_once "./libraries/auth/swekey/swekey.php";

    Swekey_SetCheckServer($_SESSION['SWEKEY']['CONF_SERVER_CHECK']);
    Swekey_SetRndTokenServer($_SESSION['SWEKEY']['CONF_SERVER_RNDTOKEN']);
    Swekey_SetStatusServer($_SESSION['SWEKEY']['CONF_SERVER_STATUS']);
    Swekey_EnableTokenCache($_SESSION['SWEKEY']['CONF_ENABLE_TOKEN_CACHE']);

    $caFile = $_SESSION['SWEKEY']['CONF_CA_FILE'];
    if (empty($caFile))
    {
        $caFile = __FILE__;
        $pos = strrpos($caFile, '/');
        if ($pos === false)
            $pos = strrpos($caFile, '\\'); // windows
        $caFile = substr($caFile, 0, $pos + 1).'musbe-ca.crt';
//        echo "\n<!-- $caFile -->\n";
//        if (file_exists($caFile))
//            echo "<!-- exists -->\n";
    }

    if (file_exists($caFile))
        Swekey_SetCAFile($caFile);
    else if (! empty($caFile) && (substr($_SESSION['SWEKEY']['CONF_SERVER_CHECK'], 0, 8) == "https://"))
        return "Internal Error: CA File $caFile not found";

    $result = null;
	$swekey_id = $_GET['swekey_id'];
	$swekey_otp = $_GET['swekey_otp'];

    if (isset($swekey_id)) {
        unset($_SESSION['SWEKEY']['AUTHENTICATED_SWEKEY']);
        if (! isset($_SESSION['SWEKEY']['RND_TOKEN'])) {
            unset($swekey_id);
        }
        else {
            if (strlen($swekey_id) == 32) {
                $res = Swekey_CheckOtp($swekey_id, $_SESSION['SWEKEY']['RND_TOKEN'], $swekey_otp);
                unset($_SESSION['SWEKEY']['RND_TOKEN']);
                if (! $res) {
                    $result = __('Hardware authentication failed') . ' (' . Swekey_GetLastError() . ')';
                }
                else {
                    $_SESSION['SWEKEY']['AUTHENTICATED_SWEKEY'] = $swekey_id;
                    $_SESSION['SWEKEY']['FORCE_USER'] = $_SESSION['SWEKEY']['VALID_SWEKEYS'][$swekey_id];
                    return null;
                }
            }
            else {
                $result = __('No valid authentication key plugged');
                if ($_SESSION['SWEKEY']['CONF_DEBUG'])
                {
                    $result .= "<br>" . htmlspecialchars($swekey_id);
                }
                unset($_SESSION['SWEKEY']['CONF_LOADED']); // reload the conf file
             }
        }
    }
    else
        unset($_SESSION['SWEKEY']);

    $_SESSION['SWEKEY']['RND_TOKEN'] = Swekey_GetFastRndToken();
    if (strlen($_SESSION['SWEKEY']['RND_TOKEN']) != 64) {
        $result = __('Hardware authentication failed') . ' (' . Swekey_GetLastError() . ')';
        unset($_SESSION['SWEKEY']['CONF_LOADED']); // reload the conf file
    }

    if (! isset($swekey_id)) {
        ?>
        <script>
<<<<<<< HEAD
        if (key.length != 32)
        {
            window.location.search="?swekey_id=" + key;
        }
        else
        {
            var url = "" + window.location;
            if (url.indexOf("?") > 0)
                url = url.substr(0, url.indexOf("?"));
            Swekey_SetUnplugUrl(key, "pma_login", url + "?session_to_unset=<?php echo session_id();?>");
             var otp = Swekey_GetOtp(key, <?php echo '"'.$_SESSION['SWEKEY']['RND_TOKEN'].'"';?>);
            window.location.search="?swekey_id=" + key + "&swekey_otp=" + otp;
        }
=======
	    if (key.length != 32)
	    {
	        window.location.search="?swekey_id=" + key + "&token=<?php echo $_SESSION[' PMA_token ']; ?>";
	    }
	    else
	    {
	        var url = "" + window.location;
	        if (url.indexOf("?") > 0)
	            url = url.substr(0, url.indexOf("?"));
	        Swekey_SetUnplugUrl(key, "pma_login", url + "?session_to_unset=<?php echo session_id();?>&token=<?php echo $_SESSION[' PMA_token ']; ?>");
	     	var otp = Swekey_GetOtp(key, <?php echo '"'.$_SESSION['SWEKEY']['RND_TOKEN'].'"';?>);
	        window.location.search="?swekey_id=" + key + "&swekey_otp=" + otp + "&token=<?php echo $_SESSION[' PMA_token ']; ?>";
	    }
>>>>>>> 3534dda3
        </script>
        <?php
        return __('Authenticating...');
    }

    return $result;
}


/**
 * Perform login using Swekey.
 */
function Swekey_login($input_name, $input_go)
{
    $swekeyErr = Swekey_auth_error();
    if ($swekeyErr != null) {
        PMA_Message::error($swekeyErr)->display();
        if ($GLOBALS['error_handler']->hasDisplayErrors()) {
            echo '<div>';
            $GLOBALS['error_handler']->dispErrors();
            echo '</div>';
        }
    }

    if (isset($_SESSION['SWEKEY']) && $_SESSION['SWEKEY']['ENABLED']) {
        echo '<script type="text/javascript">';
        if (empty($_SESSION['SWEKEY']['FORCE_USER']))
            echo 'var user = null;';
        else
           echo 'var user = "'.$_SESSION['SWEKEY']['FORCE_USER'].'";';

        ?>
            function open_swekey_site()
            {
                window.open("<?php echo PMA_linkURL('http://phpmyadmin.net/auth_key'); ?>");
            }

            var input_username = document.getElementById("<?php echo $input_name; ?>");
            var input_go = document.getElementById("<?php echo $input_go; ?>");
            var swekey_status = document.createElement('img');
            swekey_status.setAttribute('onClick', 'open_swekey_site()');
            swekey_status.setAttribute('style', 'width:8px; height:16px; border:0px; vspace:0px; hspace:0px; frameborder:no');
            if (user == null)
            {
                swekey_status.setAttribute('src', 'http://artwork.swekey.com/unplugged-8x16.png');
                //swekey_status.setAttribute('title', 'No swekey plugged');
                input_go.disabled = true;
            }
            else
            {
                swekey_status.setAttribute('src', 'http://artwork.swekey.com/plugged-8x16.png');
                //swekey_status.setAttribute('title', 'swekey plugged');
                input_username.value = user;
            }
             input_username.readOnly = true;

            if (input_username.nextSibling == null)
                input_username.parentNode.appendChild(swekey_status);
            else
                input_username.parentNode.insertBefore(swekey_status, input_username.nextSibling);

        <?php
        echo '</script>';
    }
}

if (!empty($_GET['session_to_unset']))
{
    session_write_close();
    session_id($_GET['session_to_unset']);
    session_start();
    $_SESSION = array();
    session_write_close();
    session_destroy();
    exit;
}

if (isset($_GET['swekey_reset']))
{
    unset($_SESSION['SWEKEY']);
}

?><|MERGE_RESOLUTION|>--- conflicted
+++ resolved
@@ -186,35 +186,19 @@
     if (! isset($swekey_id)) {
         ?>
         <script>
-<<<<<<< HEAD
-        if (key.length != 32)
-        {
-            window.location.search="?swekey_id=" + key;
-        }
-        else
-        {
-            var url = "" + window.location;
-            if (url.indexOf("?") > 0)
-                url = url.substr(0, url.indexOf("?"));
-            Swekey_SetUnplugUrl(key, "pma_login", url + "?session_to_unset=<?php echo session_id();?>");
-             var otp = Swekey_GetOtp(key, <?php echo '"'.$_SESSION['SWEKEY']['RND_TOKEN'].'"';?>);
-            window.location.search="?swekey_id=" + key + "&swekey_otp=" + otp;
-        }
-=======
-	    if (key.length != 32)
-	    {
-	        window.location.search="?swekey_id=" + key + "&token=<?php echo $_SESSION[' PMA_token ']; ?>";
-	    }
-	    else
-	    {
-	        var url = "" + window.location;
-	        if (url.indexOf("?") > 0)
-	            url = url.substr(0, url.indexOf("?"));
-	        Swekey_SetUnplugUrl(key, "pma_login", url + "?session_to_unset=<?php echo session_id();?>&token=<?php echo $_SESSION[' PMA_token ']; ?>");
-	     	var otp = Swekey_GetOtp(key, <?php echo '"'.$_SESSION['SWEKEY']['RND_TOKEN'].'"';?>);
-	        window.location.search="?swekey_id=" + key + "&swekey_otp=" + otp + "&token=<?php echo $_SESSION[' PMA_token ']; ?>";
-	    }
->>>>>>> 3534dda3
+	if (key.length != 32)
+	{
+	    window.location.search="?swekey_id=" + key + "&token=<?php echo $_SESSION[' PMA_token ']; ?>";
+	}
+	else
+	{
+	    var url = "" + window.location;
+	    if (url.indexOf("?") > 0)
+	        url = url.substr(0, url.indexOf("?"));
+	    Swekey_SetUnplugUrl(key, "pma_login", url + "?session_to_unset=<?php echo session_id();?>&token=<?php echo $_SESSION[' PMA_token ']; ?>");
+	    var otp = Swekey_GetOtp(key, <?php echo '"'.$_SESSION['SWEKEY']['RND_TOKEN'].'"';?>);
+	    window.location.search="?swekey_id=" + key + "&swekey_otp=" + otp + "&token=<?php echo $_SESSION[' PMA_token ']; ?>";
+	}
         </script>
         <?php
         return __('Authenticating...');
