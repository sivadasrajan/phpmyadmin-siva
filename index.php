<?php
/* vim: set expandtab sw=4 ts=4 sts=4: */
/**
 *
 * @package PhpMyAdmin
 */

/**
 * Gets some core libraries and displays a top message if required
 */
require_once 'libraries/common.inc.php';

/**
 * display Git revision if requested
 */
require_once 'libraries/display_git_revision.lib.php';

/**
 * pass variables to child pages
 */
$drops = array(
    'lang',
    'server',
    'collation_connection',
    'db',
    'table'
);
foreach ($drops as $each_drop) {
    if (array_key_exists($each_drop, $_GET)) {
        unset($_GET[$each_drop]);
    }
}
unset($drops, $each_drop);

<<<<<<< HEAD
// If we have a valid a valid target, let's load that script instead
=======
// If we have a valid target, lets load that script instead
>>>>>>> 1176ea8b
if (! empty($_REQUEST['target'])
    && is_string($_REQUEST['target'])
    && ! preg_match('/^index/', $_REQUEST['target'])
    && in_array($_REQUEST['target'], $goto_whitelist)
) {
    include $_REQUEST['target'];
    exit;
}

/**
 * Check if it is an ajax request to reload the recent tables list.
 */
require_once 'libraries/RecentTable.class.php';
if ($GLOBALS['is_ajax_request'] && ! empty($_REQUEST['recent_table'])) {
    $response = PMA_Response::getInstance();
    $response->addJSON(
        'options',
        PMA_RecentTable::getInstance()->getHtmlSelectOption()
    );
    exit;
}

if ($GLOBALS['PMA_Config']->isGitRevision()) {
    if (isset($_REQUEST['git_revision']) && $GLOBALS['is_ajax_request'] == true) {
        PMA_printGitRevision();
        exit;
    }
    echo '<div id="is_git_revision"></div>';
}

// Handles some variables that may have been sent by the calling script
$GLOBALS['db'] = '';
$GLOBALS['table'] = '';
$show_query = '1';

// Any message to display?
if (! empty($message)) {
    echo PMA_Util::getMessage($message);
    unset($message);
}

$common_url_query =  PMA_generate_common_url('', '');

// when $server > 0, a server has been chosen so we can display
// all MySQL-related information
if ($server > 0) {
    include 'libraries/server_common.inc.php';
    include 'libraries/StorageEngine.class.php';

    // Use the verbose name of the server instead of the hostname
    // if a value is set
    $server_info = '';
    if (! empty($cfg['Server']['verbose'])) {
        $server_info .= htmlspecialchars($cfg['Server']['verbose']);
        if ($GLOBALS['cfg']['ShowServerInfo']) {
            $server_info .= ' (';
        }
    }
    if ($GLOBALS['cfg']['ShowServerInfo'] || empty($cfg['Server']['verbose'])) {
        $server_info .= PMA_DBI_get_host_info();
    }
    if (! empty($cfg['Server']['verbose']) && $GLOBALS['cfg']['ShowServerInfo']) {
        $server_info .= ')';
    }
    $mysql_cur_user_and_host = PMA_DBI_fetch_value('SELECT USER();');

    // should we add the port info here?
    $short_server_info = (!empty($GLOBALS['cfg']['Server']['verbose'])
                ? $GLOBALS['cfg']['Server']['verbose']
                : $GLOBALS['cfg']['Server']['host']);
}

echo '<div id="maincontainer">' . "\n";
echo '<div id="main_pane_left">';
if ($server > 0
    || (! $cfg['NavigationDisplayServers'] && count($cfg['Servers']) > 1)
) {
    echo '<div class="group">';
    echo '<h2>' . __('General Settings') . '</h2>';
    echo '<ul>';

    /**
     * Displays the MySQL servers choice form
     */
    if (! $cfg['NavigationDisplayServers']
        && (count($cfg['Servers']) > 1 || $server == 0 && count($cfg['Servers']) == 1)
    ) {
        echo '<li id="li_select_server">';
        include_once 'libraries/select_server.lib.php';
        echo PMA_selectServer(true, true);
        echo '</li>';
    }

    /**
     * Displays the mysql server related links
     */
    if ($server > 0 && ! PMA_DRIZZLE) {
        include_once 'libraries/check_user_privileges.lib.php';

        // Logout for advanced authentication
        if ($cfg['Server']['auth_type'] != 'config') {
            if ($cfg['ShowChgPassword']) {
                $conditional_class = 'ajax';
                PMA_printListItem(
                    __('Change password'),
                    'li_change_password',
                    'user_password.php?' . $common_url_query,
                    null,
                    null,
                    'change_password_anchor',
                    null,
                    $conditional_class
                );
            }
        } // end if
        echo '    <li id="li_select_mysql_collation">';
        echo '        <form method="post" action="index.php">' . "\n"
           . PMA_generate_common_hidden_inputs(null, null, 4, 'collation_connection')
           . '            <label for="select_collation_connection">' . "\n"
           . '                ' . __('Server connection collation') . "\n"
           // put the doc link in the form so that it appears on the same line
           . PMA_Util::showMySQLDocu(
               'MySQL_Database_Administration',
               'Charset-connection'
           )
           . ': ' .  "\n"
           . '            </label>' . "\n"

           . PMA_generateCharsetDropdownBox(
               PMA_CSDROPDOWN_COLLATION,
               'collation_connection',
               'select_collation_connection',
               $collation_connection,
               true,
               4,
               true
           )
           . '        </form>' . "\n"
           . '    </li>' . "\n";
    } // end of if ($server > 0 && !PMA_DRIZZLE)
    echo '</ul>';
    echo '</div>';
}

echo '<div class="group">';
echo '<h2>' . __('Appearance Settings') . '</h2>';
echo '  <ul>';

// Displays language selection combo
if (empty($cfg['Lang']) && count($GLOBALS['available_languages']) > 1) {
    echo '<li id="li_select_lang">';
    include_once 'libraries/display_select_lang.lib.php';
    echo PMA_getLanguageSelectorHtml();
    echo '</li>';
}

// ThemeManager if available

if ($GLOBALS['cfg']['ThemeManager']) {
    echo '<li id="li_select_theme">';
    echo $_SESSION['PMA_Theme_Manager']->getHtmlSelectBox();
    echo '</li>';
}
echo '<li id="li_select_fontsize">';
echo PMA_Config::getFontsizeForm();
echo '</li>';

echo '</ul>';

// User preferences

if ($server > 0) {
    echo '<ul>';
    echo PMA_printListItem(
        __('More settings'),
        'li_user_preferences',
        'prefs_manage.php?' . $common_url_query
    );
    echo '</ul>';
}

echo '</div>';


echo '</div>';
echo '<div id="main_pane_right">';


if ($server > 0 && $GLOBALS['cfg']['ShowServerInfo']) {

    echo '<div class="group">';
    echo '<h2>' . __('Database server') . '</h2>';
    echo '<ul>' . "\n";
    PMA_printListItem(
        __('Server') . ': ' . $server_info,
        'li_server_info'
    );
    PMA_printListItem(
        __('Software') . ': ' . PMA_Util::getServerType(),
        'li_server_type'
    );
    PMA_printListItem(
        __('Software version') . ': ' . PMA_MYSQL_STR_VERSION . ' - ' . PMA_MYSQL_VERSION_COMMENT,
        'li_server_version'
    );
    PMA_printListItem(
        __('Protocol version') . ': ' . PMA_DBI_get_proto_info(),
        'li_mysql_proto'
    );
    PMA_printListItem(
        __('User') . ': ' . htmlspecialchars($mysql_cur_user_and_host),
        'li_user_info'
    );

    echo '    <li id="li_select_mysql_charset">';
    echo '        ' . __('Server charset') . ': '
       . '        <span lang="en" dir="ltr">'
       . '           ' . $mysql_charsets_descriptions[$mysql_charset_map['utf-8']] . "\n"
       . '           (' . $mysql_charset_map['utf-8'] . ')' . "\n"
       . '        </span>' . "\n"
       . '    </li>' . "\n";
    echo '  </ul>';
    echo ' </div>';
}

if ($GLOBALS['cfg']['ShowServerInfo'] || $GLOBALS['cfg']['ShowPhpInfo']) {
    echo '<div class="group">';
    echo '<h2>' . __('Web server') . '</h2>';
    echo '<ul>';
    if ($GLOBALS['cfg']['ShowServerInfo']) {
        PMA_printListItem($_SERVER['SERVER_SOFTWARE'], 'li_web_server_software');

        if ($server > 0) {
            $client_version_str = PMA_DBI_get_client_info();
            if (preg_match('#\d+\.\d+\.\d+#', $client_version_str)
                && in_array($GLOBALS['cfg']['Server']['extension'], array('mysql', 'mysqli'))
            ) {
                $client_version_str = 'libmysql - ' . $client_version_str;
            }
            PMA_printListItem(
                __('Database client version') . ': ' . $client_version_str,
                'li_mysql_client_version'
            );

            $php_ext_string = __('PHP extension') . ': '
                . $GLOBALS['cfg']['Server']['extension'] . ' '
                . PMA_Util::showPHPDocu(
                    'book.' . $GLOBALS['cfg']['Server']['extension'] . '.php'
                );
            PMA_printListItem(
                $php_ext_string,
                'li_used_php_extension'
            );
        }
    }

    if ($cfg['ShowPhpInfo']) {
        PMA_printListItem(
            __('Show PHP information'),
            'li_phpinfo',
            'phpinfo.php?' . $common_url_query,
            null,
            '_blank'
        );
    }
    echo '  </ul>';
    echo ' </div>';
}

echo '<div class="group pmagroup">';
echo '<h2>phpMyAdmin</h2>';
echo '<ul>';
$class = null;
// We rely on CSP to allow access to http://www.phpmyadmin.net, but IE lacks
// support here and does not allow request to http once using https.
if ($GLOBALS['cfg']['VersionCheck']
    && (! $GLOBALS['PMA_Config']->get('is_https') || PMA_USR_BROWSER_AGENT != 'IE')
) {
    $class = 'jsversioncheck';
}
PMA_printListItem(
    __('Version information') . ': ' . PMA_VERSION,
    'li_pma_version',
    null,
    null,
    null,
    null,
    $class
);
PMA_printListItem(
    __('Documentation'),
    'li_pma_docs',
    PMA_Util::getDocuLink('index'),
    null,
    '_blank'
);
PMA_printListItem(
    __('Wiki'),
    'li_pma_wiki',
    PMA_linkURL('http://wiki.phpmyadmin.net/'),
    null,
    '_blank'
);

// does not work if no target specified, don't know why
PMA_printListItem(
    __('Official Homepage'),
    'li_pma_homepage',
    PMA_linkURL('http://www.phpMyAdmin.net/'),
    null,
    '_blank'
);
PMA_printListItem(
    __('Contribute'),
    'li_pma_contribute',
    PMA_linkURL('http://www.phpmyadmin.net/home_page/improve.php'),
    null,
    '_blank'
);
PMA_printListItem(
    __('Get support'),
    'li_pma_support',
    PMA_linkURL('http://www.phpmyadmin.net/home_page/support.php'),
    null,
    '_blank'
);
PMA_printListItem(
    __('List of changes'),
    'li_pma_changes',
    PMA_linkURL('changelog.php'),
    null,
    '_blank'
);
?>
    </ul>
 </div>

</div>

</div>

<?php
/**
 * Warning if using the default MySQL privileged account
 */
if ($server != 0
    && $cfg['Server']['user'] == 'root'
    && $cfg['Server']['password'] == ''
) {
    trigger_error(
        __('Your configuration file contains settings (root with no password) that correspond to the default MySQL privileged account. Your MySQL server is running with this default, is open to intrusion, and you really should fix this security hole by setting a password for user \'root\'.'),
        E_USER_WARNING
    );
}

/**
 * Nijel: As we try to handle charsets by ourself, mbstring overloads just
 * break it, see bug 1063821.
 */
if (@extension_loaded('mbstring') && @ini_get('mbstring.func_overload') > 1) {
    trigger_error(
        __('You have enabled mbstring.func_overload in your PHP configuration. This option is incompatible with phpMyAdmin and might cause some data to be corrupted!'),
        E_USER_WARNING
    );
}

/**
 * Nijel: mbstring is used for handling multibyte inside parser, so it is good
 * to tell user something might be broken without it, see bug #1063149.
 */
if (! @extension_loaded('mbstring')) {
    trigger_error(
        __('The mbstring PHP extension was not found and you seem to be using a multibyte charset. Without the mbstring extension phpMyAdmin is unable to split strings correctly and it may result in unexpected results.'),
        E_USER_WARNING
    );
}

/**
 * Check whether session.gc_maxlifetime limits session validity.
 */
$gc_time = (int)@ini_get('session.gc_maxlifetime');
if ($gc_time < $GLOBALS['cfg']['LoginCookieValidity'] ) {
    trigger_error(
        __('Your PHP parameter [a@http://php.net/manual/en/session.configuration.php#ini.session.gc-maxlifetime@_blank]session.gc_maxlifetime[/a] is lower than cookie validity configured in phpMyAdmin, because of this, your login will expire sooner than configured in phpMyAdmin.'),
        E_USER_WARNING
    );
}

/**
 * Check whether LoginCookieValidity is limited by LoginCookieStore.
 */
if ($GLOBALS['cfg']['LoginCookieStore'] != 0
    && $GLOBALS['cfg']['LoginCookieStore'] < $GLOBALS['cfg']['LoginCookieValidity']
) {
    trigger_error(
        __('Login cookie store is lower than cookie validity configured in phpMyAdmin, because of this, your login will expire sooner than configured in phpMyAdmin.'),
        E_USER_WARNING
    );
}

/**
 * Check if user does not have defined blowfish secret and it is being used.
 */
if (! empty($_SESSION['auto_blowfish_secret'])
    && empty($GLOBALS['cfg']['blowfish_secret'])
) {
    trigger_error(
        __('The configuration file now needs a secret passphrase (blowfish_secret).'),
        E_USER_WARNING
    );
}

/**
 * Check for existence of config directory which should not exist in
 * production environment.
 */
if (file_exists('config')) {
    trigger_error(
        __('Directory [code]config[/code], which is used by the setup script, still exists in your phpMyAdmin directory. You should remove it once phpMyAdmin has been configured.'),
        E_USER_WARNING
    );
}

if ($server > 0) {
    $cfgRelation = PMA_getRelationsParam();
    if (! $cfgRelation['allworks']
        && $cfg['PmaNoRelation_DisableWarning'] == false
    ) {
        $msg = PMA_Message::notice(__('The phpMyAdmin configuration storage is not completely configured, some extended features have been deactivated. To find out why click %shere%s.'));
        $msg->addParam(
            '<a href="' . $cfg['PmaAbsoluteUri'] . 'chk_rel.php?' . $common_url_query . '">',
            false
        );
        $msg->addParam('</a>', false);
        /* Show error if user has configured something, notice elsewhere */
        if (!empty($cfg['Servers'][$server]['pmadb'])) {
            $msg->isError(true);
        }
        $msg->display();
    } // end if
}

/**
 * Warning about different MySQL library and server version
 * (a difference on the third digit does not count).
 * If someday there is a constant that we can check about mysqlnd,
 * we can use it instead of strpos().
 * If no default server is set, PMA_DBI_get_client_info() is not defined yet.
 * Drizzle can speak MySQL protocol, so don't warn about version mismatch for
 * Drizzle servers.
 */
if (function_exists('PMA_DBI_get_client_info') && !PMA_DRIZZLE) {
    $_client_info = PMA_DBI_get_client_info();
    if ($server > 0
        && strpos($_client_info, 'mysqlnd') === false
        && substr(PMA_MYSQL_CLIENT_API, 0, 3) != substr(PMA_MYSQL_INT_VERSION, 0, 3)
    ) {
        trigger_error(
            PMA_sanitize(
                sprintf(
                    __('Your PHP MySQL library version %s differs from your MySQL server version %s. This may cause unpredictable behavior.'),
                    $_client_info,
                    substr(
                        PMA_MYSQL_STR_VERSION,
                        0,
                        strpos(PMA_MYSQL_STR_VERSION . '-', '-')
                    )
                )
            ),
            E_USER_NOTICE
        );
    }
    unset($_client_info);
}

/**
 * Warning about Suhosin
 */
if ($cfg['SuhosinDisableWarning'] == false
    && @ini_get('suhosin.request.max_value_length')
) {
    trigger_error(
        sprintf(
            __('Server running with Suhosin. Please refer to %sdocumentation%s for possible issues.'),
            '[doc@faq1-38]',
            '[/doc]'
        ),
        E_USER_WARNING
    );
}

/**
 * Warning about mcrypt.
 */
if (! function_exists('mcrypt_encrypt')
    && ! $GLOBALS['cfg']['McryptDisableWarning']
) {
    PMA_warnMissingExtension('mcrypt');
}

/**
 * Warning about incomplete translations.
 *
 * The data file is created while creating release by ./scripts/remove-incomplete-mo
 */
if (file_exists('libraries/language_stats.inc.php')) {
    include 'libraries/language_stats.inc.php';
    /*
     * This message is intentionally not translated, because we're
     * handling incomplete translations here and focus on english
     * speaking users.
     */
    if (isset($GLOBALS['language_stats'][$lang])
        && $GLOBALS['language_stats'][$lang] < $cfg['TranslationWarningThreshold']
    ) {
        trigger_error(
            'You are using an incomplete translation, please help to make it better by <a href="http://www.phpmyadmin.net/home_page/improve.php#translate" target="_blank">contributing</a>.',
            E_USER_NOTICE
        );
    }
}

/**
 * prints list item for main page
 *
 * @param string $name            displayed text
 * @param string $id              id, used for css styles
 * @param string $url             make item as link with $url as target
 * @param string $mysql_help_page display a link to MySQL's manual
 * @param string $target          special target for $url
 * @param string $a_id            id for the anchor,
 *                                used for jQuery to hook in functions
 * @param string $class           class for the li element
 * @param string $a_class         class for the anchor element
 *
 * @return void
 */
function PMA_printListItem($name, $id = null, $url = null, $mysql_help_page = null,
    $target = null, $a_id = null, $class = null, $a_class = null
) {
    echo '<li id="' . $id . '"';
    if (null !== $class) {
        echo ' class="' . $class . '"';
    }
    echo '>';
    if (null !== $url) {
        echo '<a href="' . $url . '"';
        if (null !== $target) {
            echo ' target="' . $target . '"';
        }
        if (null != $a_id) {
            echo ' id="' . $a_id .'"';
        }
        if (null != $a_class) {
            echo ' class="' . $a_class .'"';
        }
        echo '>';
    }

    echo $name;

    if (null !== $url) {
        echo '</a>' . "\n";
    }
    if (null !== $mysql_help_page) {
        echo PMA_Util::showMySQLDocu('', $mysql_help_page);
    }
    echo '</li>';
}
?><|MERGE_RESOLUTION|>--- conflicted
+++ resolved
@@ -32,11 +32,7 @@
 }
 unset($drops, $each_drop);
 
-<<<<<<< HEAD
-// If we have a valid a valid target, let's load that script instead
-=======
-// If we have a valid target, lets load that script instead
->>>>>>> 1176ea8b
+// If we have a valid target, let's load that script instead
 if (! empty($_REQUEST['target'])
     && is_string($_REQUEST['target'])
     && ! preg_match('/^index/', $_REQUEST['target'])
