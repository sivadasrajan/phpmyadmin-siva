language: php
dist: trusty

<<<<<<< HEAD
stages:
  - name: "Lint and analyse code"
  - name: "PHP Unit tests"
  - name: "Documentation"
  - name: "Other tests"
=======
services:
  - mysql

php:
  - "7.4snapshot"
  - "7.3"
  - "7.2"
  - "7.1"
  - "7.0"
  - "5.6"
  - "5.5"
  - "hhvm-3.12"
  - "hhvm-3.18"
  - "hhvm-3.21"
  - "hhvm-3.24"
  - "hhvm-3.27"

sudo: required

env:
  matrix:
    - CI_MODE=test
  global:
    - TESTSUITE_USER=root
    - TESTSUITE_URL=http://127.0.0.1:8000
>>>>>>> 3de704cf

install:
  - composer install --no-interaction
  - yarn install --non-interactive

before_script:
  - export TESTSUITE_PASSWORD=`openssl rand -base64 30`
  - export TESTSUITE_BROWSERSTACK_KEY=`echo cHlDcHJTNmZwZjVlaUR2RmV6VkU= | base64 --decode`
  - mysql -uroot -e "CREATE DATABASE IF NOT EXISTS test"
  - mysql -uroot < sql/create_tables.sql
  - mysql -uroot -e "SET PASSWORD = PASSWORD('$TESTSUITE_PASSWORD')"
  - ./test/start-local-server

script:
  - ./scripts/generate-mo --quiet
  - ./vendor/bin/phpunit --configuration phpunit.xml.dist --exclude-group selenium

after_script:
  - if [ -f vendor/bin/codacycoverage ] ; then php vendor/bin/codacycoverage clover || true ; fi
  - if [ -f php.log ] ; then cat php.log ; fi
  - if [ -f nginx-error.log ] ; then cat nginx-error.log ; fi
  - if [ -f build/logs/phpunit.json ] ; then ./scripts/phpunit-top-tests build/logs/phpunit.json ; fi
  - if [ -f config.inc.php ] ; then rm -rf config.inc.php; fi
  - if [ "$CI_MODE" = "selenium" ] ; then ~/browserstack/BrowserStackLocal --daemon stop; fi

after_success: bash <(curl -s https://codecov.io/bash)

jobs:
  allow_failures:
    - php: nightly
    - os: windows
    - name: "PHP 7.1 with dbase extension"
    - name: "PHP 7.4"

  include:
<<<<<<< HEAD
    - stage: "Lint and analyse code"
      name: "Lint files"
      php: 7.1
      before_script: skip
      after_script: skip
      after_success: skip
      script:
        - ./test/ci-phplint
        - composer phpcs
        - yarn run js-lint --quiet
        - yarn run css-lint

    - stage: "Lint and analyse code"
      name: "Run phpstan"
      php: 7.1
      before_script: skip
      after_script: skip
      after_success: skip
      script: composer phpstan

    - stage: "PHP Unit tests"
      php: 7.1
      name: "PHP 7.1"
      env: CI_MODE=test

    - stage: "PHP Unit tests"
      php: 7.2
      name: "PHP 7.2"
      env: CI_MODE=test

    - stage: "PHP Unit tests"
      php: 7.3
      name: "PHP 7.3"
      env: CI_MODE=test

    - stage: "PHP Unit tests"
      php: 7.4snapshot
      name: "PHP 7.4"
      env: CI_MODE=test

    - stage: "PHP Unit tests"
      php: nightly
      name: "PHP nightly"
=======
    - php: "7.1"
      env: CI_MODE=selenium
    - php: "7.0"
      env: CI_MODE=release
    - php: "7.1"
      env: CI_MODE=docs
    - php: "7.1"
      env: CI_MODE=apidocs
    - os: osx
      name: "PHP 7.2"
      language: node_js
      node_js: 10
>>>>>>> 3de704cf
      env: CI_MODE=test
      install:
        - composer install --no-interaction --ignore-platform-reqs
        - yarn install --non-interactive

    - stage: "PHP Unit tests"
      name: "PHP 7.3"
      os: osx
      env: CI_MODE=test
      language: node_js
      node_js: 10
      before_install:
        - brew link --force gettext
        - sed -i -e 's/^memory_limit = .*/memory_limit = -1/' /usr/local/etc/php/7.2/php.ini
        - mysql.server start
      addons:
        homebrew:
          packages:
            - php
            - composer
            - mariadb
<<<<<<< HEAD

    - stage: "PHP Unit tests"
      name: "PHP 7.2"
      os: windows
      language: node_js
      node_js: 10
      env: CI_MODE=test
      before_install:
        - choco install php composer mariadb
        - export PATH=/c/tools/php73:/c/ProgramData/ComposerSetup/bin:/c/"Program Files"/"MariaDB 10.3"/bin:$PATH
        - PHP_EXTENSIONS="mysqli curl bz2 gd2 pdo_mysql"
        - for php_ext in $PHP_EXTENSIONS ; do sed -i -e "s/^;extension=${php_ext}/extension=${php_ext}/" /c/tools/php73/php.ini ; done
        - sed -i -e 's/^memory_limit = .*/memory_limit = -1/' /c/tools/php73/php.ini
        - find . -type f -name "*.php" -print0 | xargs -0 sed -i ':a;N;$!ba;s/\r//g'

    - stage: "PHP Unit tests"
      name: "PHP 7.1 with dbase extension"
      php: 7.1
      env: CI_MODE=test
=======
    - php: "7.1"
      env: CI_MODE=test DBASE=true
>>>>>>> 3de704cf
      install:
        - pecl channel-update pecl.php.net
        - pecl install dbase-7.0.0beta1
        - composer install --no-interaction
        - yarn install --non-interactive

    - stage: "Documentation"
      name: "Build docs"
      before_script: skip
      after_script: skip
      after_success: skip
      install:
        - source ~/virtualenv/python3.6/bin/activate
        - pip install 'Sphinx'
      script: ./test/ci-docs

<<<<<<< HEAD
    - stage: "Documentation"
      name: "Build API docs"
      php: 7.1
      before_script: skip
      after_script: skip
      after_success: skip
      install: composer global require "sami/sami:^4.0"
      script: $HOME/.composer/vendor/bin/sami.php --no-interaction update ./test/sami-config.php

    - stage: "Other tests"
      name: "Build release"
      php: 7.1
      before_script: skip
      after_script: skip
      after_success: skip
      install:
        - source ~/virtualenv/python3.6/bin/activate
        - pip install 'Sphinx'
      script: ./scripts/create-release.sh --ci

    - stage: "Other tests"
      name: "Run selenium tests on Google Chrome"
      php: 7.1
      env:
        - CI_MODE=selenium
        - TESTSUITE_SELENIUM_BROWSER=chrome
        - TESTSUITE_USER=root
        - TESTSUITE_URL=http://127.0.0.1:8000
      install:
        - ./test/install-browserstack
        - composer install --no-interaction
        - yarn install --non-interactive
        - echo -e "<?php\n\$cfg['UploadDir'] = './test/test_data/';" > config.inc.php
      script: ./vendor/bin/phpunit --configuration phpunit.xml.nocoverage --group selenium --verbose --debug
      addons:
        apt:
          packages:
            - nginx
=======
  allow_failures:
    - php: "7.4snapshot"
    - env: CI_MODE=test DBASE=true
>>>>>>> 3de704cf

cache:
  pip: true
  yarn: true
  directories:
    - $HOME/.composer/cache/
    - $HOME/browserstack
    - node_modules<|MERGE_RESOLUTION|>--- conflicted
+++ resolved
@@ -1,39 +1,11 @@
 language: php
 dist: trusty
 
-<<<<<<< HEAD
 stages:
   - name: "Lint and analyse code"
   - name: "PHP Unit tests"
   - name: "Documentation"
   - name: "Other tests"
-=======
-services:
-  - mysql
-
-php:
-  - "7.4snapshot"
-  - "7.3"
-  - "7.2"
-  - "7.1"
-  - "7.0"
-  - "5.6"
-  - "5.5"
-  - "hhvm-3.12"
-  - "hhvm-3.18"
-  - "hhvm-3.21"
-  - "hhvm-3.24"
-  - "hhvm-3.27"
-
-sudo: required
-
-env:
-  matrix:
-    - CI_MODE=test
-  global:
-    - TESTSUITE_USER=root
-    - TESTSUITE_URL=http://127.0.0.1:8000
->>>>>>> 3de704cf
 
 install:
   - composer install --no-interaction
@@ -69,7 +41,6 @@
     - name: "PHP 7.4"
 
   include:
-<<<<<<< HEAD
     - stage: "Lint and analyse code"
       name: "Lint files"
       php: 7.1
@@ -113,27 +84,13 @@
     - stage: "PHP Unit tests"
       php: nightly
       name: "PHP nightly"
-=======
-    - php: "7.1"
-      env: CI_MODE=selenium
-    - php: "7.0"
-      env: CI_MODE=release
-    - php: "7.1"
-      env: CI_MODE=docs
-    - php: "7.1"
-      env: CI_MODE=apidocs
-    - os: osx
-      name: "PHP 7.2"
-      language: node_js
-      node_js: 10
->>>>>>> 3de704cf
       env: CI_MODE=test
       install:
         - composer install --no-interaction --ignore-platform-reqs
         - yarn install --non-interactive
 
     - stage: "PHP Unit tests"
-      name: "PHP 7.3"
+      name: "PHP 7.2"
       os: osx
       env: CI_MODE=test
       language: node_js
@@ -148,7 +105,6 @@
             - php
             - composer
             - mariadb
-<<<<<<< HEAD
 
     - stage: "PHP Unit tests"
       name: "PHP 7.2"
@@ -168,10 +124,6 @@
       name: "PHP 7.1 with dbase extension"
       php: 7.1
       env: CI_MODE=test
-=======
-    - php: "7.1"
-      env: CI_MODE=test DBASE=true
->>>>>>> 3de704cf
       install:
         - pecl channel-update pecl.php.net
         - pecl install dbase-7.0.0beta1
@@ -188,7 +140,6 @@
         - pip install 'Sphinx'
       script: ./test/ci-docs
 
-<<<<<<< HEAD
     - stage: "Documentation"
       name: "Build API docs"
       php: 7.1
@@ -227,11 +178,6 @@
         apt:
           packages:
             - nginx
-=======
-  allow_failures:
-    - php: "7.4snapshot"
-    - env: CI_MODE=test DBASE=true
->>>>>>> 3de704cf
 
 cache:
   pip: true
