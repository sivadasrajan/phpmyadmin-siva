<?php
/* vim: set expandtab sw=4 ts=4 sts=4: */
/**
 * Simple wrapper just to enable error reporting and include config
 *
 * @package phpMyAdmin
 */

$GLOBALS['now'] = gmdate('D, d M Y H:i:s') . ' GMT';
<<<<<<< HEAD
header('Expires: ' . $GLOBALS['now']); // rfc2616 - Section 14.21
header('Last-Modified: ' . $GLOBALS['now']);
header('Cache-Control: no-store, no-cache, must-revalidate, pre-check=0, post-check=0, max-age=0'); // HTTP/1.1
header('Pragma: no-cache'); // HTTP/1.0
=======
PMA_no_cache_header();
>>>>>>> a5394bdc
header('Content-Type: text/html; charset=utf-8');

require './libraries/vendor_config.php';

error_reporting(E_ALL);
/**
 * Read config file.
 */
require CONFIG_FILE;

?><|MERGE_RESOLUTION|>--- conflicted
+++ resolved
@@ -7,14 +7,7 @@
  */
 
 $GLOBALS['now'] = gmdate('D, d M Y H:i:s') . ' GMT';
-<<<<<<< HEAD
-header('Expires: ' . $GLOBALS['now']); // rfc2616 - Section 14.21
-header('Last-Modified: ' . $GLOBALS['now']);
-header('Cache-Control: no-store, no-cache, must-revalidate, pre-check=0, post-check=0, max-age=0'); // HTTP/1.1
-header('Pragma: no-cache'); // HTTP/1.0
-=======
 PMA_no_cache_header();
->>>>>>> a5394bdc
 header('Content-Type: text/html; charset=utf-8');
 
 require './libraries/vendor_config.php';
